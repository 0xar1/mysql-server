# Copyright (c) 2011, 2014, Oracle and/or its affiliates. All rights reserved.
# 
# This program is free software; you can redistribute it and/or modify
# it under the terms of the GNU General Public License as published by
# the Free Software Foundation; version 2 of the License.
#
# This program is distributed in the hope that it will be useful,
# but WITHOUT ANY WARRANTY; without even the implied warranty of
# MERCHANTABILITY or FITNESS FOR A PARTICULAR PURPOSE.  See the
# GNU General Public License for more details.
#
# You should have received a copy of the GNU General Public License
# along with this program; if not, write to the Free Software
# Foundation, Inc., 51 Franklin St, Fifth Floor, Boston, MA  02110-1301  USA 


# Handle/create the "INFO_*" files describing a MySQL (server) binary.
# This is part of the fix for bug#42969.


# Several of cmake's variables need to be translated from '@' notation
# to '${}', this is done by the "configure" call in top level "CMakeLists.txt".
# If further variables are used in this file, add them to this list.

SET(VERSION "@VERSION@")
SET(CMAKE_SOURCE_DIR "@CMAKE_SOURCE_DIR@")
SET(CMAKE_BINARY_DIR "@CMAKE_BINARY_DIR@")
SET(CMAKE_GENERATOR "@CMAKE_GENERATOR@")
SET(CMAKE_SIZEOF_VOID_P "@CMAKE_SIZEOF_VOID_P@")
SET(BZR_EXECUTABLE "@BZR_EXECUTABLE@")
SET(GIT_EXECUTABLE "@GIT_EXECUTABLE@")
SET(CMAKE_CROSSCOMPILING "@CMAKE_CROSSCOMPILING@")
SET(CMAKE_HOST_SYSTEM "@CMAKE_HOST_SYSTEM@")
SET(CMAKE_HOST_SYSTEM_PROCESSOR "@CMAKE_HOST_SYSTEM_PROCESSOR@")
SET(CMAKE_SYSTEM "@CMAKE_SYSTEM@")
SET(CMAKE_SYSTEM_PROCESSOR "@CMAKE_SYSTEM_PROCESSOR@")
 
 
# Create an "INFO_SRC" file with information about the source (only).
# We use "bzr version-info", if possible, and the "VERSION" contents.
#
# Outside development (BZR tree), the "INFO_SRC" file will not be modified
# provided it exists (from "make dist" or a source tarball creation).

MACRO(CREATE_INFO_SRC target_dir)
  SET(INFO_SRC "${target_dir}/INFO_SRC")

<<<<<<< HEAD
  IF(BZR_EXECUTABLE AND EXISTS ${CMAKE_SOURCE_DIR}/.bzr)
=======
  IF(GIT_EXECUTABLE AND EXISTS ${CMAKE_SOURCE_DIR}/.git)
    # Sources are in a GIT repository: Always update.
    EXECUTE_PROCESS(
      COMMAND ${GIT_EXECUTABLE} log -1
      WORKING_DIRECTORY ${CMAKE_SOURCE_DIR}
      OUTPUT_VARIABLE VERSION_INFO
      RESULT_VARIABLE RESULT
    )
    FILE(WRITE ${INFO_SRC} "git log -1: ${VERSION_INFO}\n")
    EXECUTE_PROCESS(
      COMMAND ${GIT_EXECUTABLE} branch
      WORKING_DIRECTORY ${CMAKE_SOURCE_DIR}
      OUTPUT_VARIABLE VERSION_INFO
      RESULT_VARIABLE RESULT
    )
    FILE(APPEND ${INFO_SRC} "${VERSION_INFO}\n")
    FILE(APPEND ${INFO_SRC} "\nMySQL source ${VERSION}\n")
  ELSEIF(EXISTS ${CMAKE_SOURCE_DIR}/.bzr)
>>>>>>> 2ee7167b
    # Sources are in a BZR repository: Always update.
    # Add a timeout in case BZR hangs forever ...
    EXECUTE_PROCESS(
      COMMAND ${BZR_EXECUTABLE} version-info ${CMAKE_SOURCE_DIR}
      OUTPUT_VARIABLE VERSION_INFO
      RESULT_VARIABLE RESULT
      ERROR_VARIABLE ERROR
      TIMEOUT 10
    )
    IF(NOT RESULT EQUAL 0)
      MESSAGE(STATUS "Error from ${BZR_EXECUTABLE}: ${ERROR}")
      SET(BZR_EXECUTABLE)
    ENDIF()
    FILE(WRITE ${INFO_SRC} "${VERSION_INFO}\n")
    # to debug, add: FILE(APPEND ${INFO_SRC} "\nResult ${RESULT}\n")
    # For better readability ...
    FILE(APPEND ${INFO_SRC} "\nMySQL source ${VERSION}\n")
  ELSEIF(EXISTS ${INFO_SRC})
    # Outside a BZR tree, there is no need to change an existing "INFO_SRC",
    # it cannot be improved.
  ELSEIF(EXISTS ${CMAKE_SOURCE_DIR}/Docs/INFO_SRC)
    # If we are building from a source distribution, it also contains "INFO_SRC".
    # Similar, the export used for a release build already has the file.
    FILE(READ ${CMAKE_SOURCE_DIR}/Docs/INFO_SRC SOURCE_INFO)
    FILE(WRITE ${INFO_SRC} "${SOURCE_INFO}\n")
  ELSEIF(EXISTS ${CMAKE_SOURCE_DIR}/INFO_SRC)
    # This is not the proper location, but who knows ...
    FILE(READ ${CMAKE_SOURCE_DIR}/INFO_SRC SOURCE_INFO)
    FILE(WRITE ${INFO_SRC} "${SOURCE_INFO}\n")
  ELSE()
    # This is a fall-back.
    FILE(WRITE ${INFO_SRC} "\nMySQL source ${VERSION}\n")
  ENDIF()
ENDMACRO(CREATE_INFO_SRC)


# This is for the "real" build, must be run again with each cmake run
# to make sure we report the current flags (not those of some previous run).

MACRO(CREATE_INFO_BIN)
  SET(INFO_BIN "Docs/INFO_BIN")

  FILE(WRITE ${INFO_BIN} "===== Information about the build process: =====\n")
  IF (WIN32)
    EXECUTE_PROCESS(COMMAND cmd /c date /T
        OUTPUT_VARIABLE TMP_DATE OUTPUT_STRIP_TRAILING_WHITESPACE)
  ELSEIF(UNIX)
    EXECUTE_PROCESS(COMMAND date "+%Y-%m-%d %H:%M:%S"
        OUTPUT_VARIABLE TMP_DATE OUTPUT_STRIP_TRAILING_WHITESPACE)
  ELSE()
    SET(TMP_DATE "(no date command known for this platform)")
  ENDIF()
  SITE_NAME(HOSTNAME)
  FILE(APPEND ${INFO_BIN} "Build was run at ${TMP_DATE} on host '${HOSTNAME}'\n\n")

  # According to the cmake docs, these variables should always be set.
  # However, they are empty in my tests, using cmake 2.6.4 on Linux, various Unix, and Windows.
  # Still, include this code, so we will profit if a build environment does provide that info.
  IF(CMAKE_HOST_SYSTEM)
    FILE(APPEND ${INFO_BIN} "Build was done on  ${CMAKE_HOST_SYSTEM} using ${CMAKE_HOST_SYSTEM_PROCESSOR}\n")
  ENDIF()
  IF(CMAKE_CROSSCOMPILING)
    FILE(APPEND ${INFO_BIN} "Build was done for ${CMAKE_SYSTEM} using ${CMAKE_SYSTEM_PROCESSOR}\n")
  ENDIF()

  # ${CMAKE_VERSION} doesn't work in 2.6.0, use the separate components.
  FILE(APPEND ${INFO_BIN} "Build was done using cmake ${CMAKE_MAJOR_VERSION}.${CMAKE_MINOR_VERSION}.${CMAKE_PATCH_VERSION} \n\n")

  IF (WIN32)
    FILE(APPEND ${INFO_BIN} "===== Compiler / generator used: =====\n")
    FILE(APPEND ${INFO_BIN} ${CMAKE_GENERATOR} "\n\n")
  ELSEIF(UNIX)
    FILE(APPEND ${INFO_BIN} "===== Compiler flags used (from the 'sql/' subdirectory): =====\n")
    IF(EXISTS sql/CMakeFiles/sql.dir/flags.make)
      EXECUTE_PROCESS(COMMAND egrep "^# compile|^C_|^CXX_" sql/CMakeFiles/sql.dir/flags.make OUTPUT_VARIABLE COMPILE_FLAGS)
      FILE(APPEND ${INFO_BIN} ${COMPILE_FLAGS} "\n")
    ELSE()
      FILE(APPEND ${INFO_BIN} "File 'sql/CMakeFiles/sql.dir/flags.make' is not yet found.\n\n")
    ENDIF()
  ENDIF()
  FILE(APPEND ${INFO_BIN} "Pointer size: ${CMAKE_SIZEOF_VOID_P}\n\n")

  FILE(APPEND ${INFO_BIN} "===== Feature flags used: =====\n")
  IF(EXISTS ${CMAKE_BINARY_DIR}/CMakeCache.txt)
    # Attention: "-N" prevents cmake from entering a recursion, and it must be a separate flag from "-L".
    EXECUTE_PROCESS(COMMAND ${CMAKE_COMMAND} -N -L ${CMAKE_BINARY_DIR} OUTPUT_VARIABLE FEATURE_FLAGS)
    FILE(APPEND ${INFO_BIN} ${FEATURE_FLAGS} "\n")
  ELSE()
    FILE(APPEND ${INFO_BIN} "File 'CMakeCache.txt' is not yet found.\n\n")
  ENDIF()

  FILE(APPEND ${INFO_BIN} "===== EOF =====\n")
ENDMACRO(CREATE_INFO_BIN)
<|MERGE_RESOLUTION|>--- conflicted
+++ resolved
@@ -45,9 +45,6 @@
 MACRO(CREATE_INFO_SRC target_dir)
   SET(INFO_SRC "${target_dir}/INFO_SRC")
 
-<<<<<<< HEAD
-  IF(BZR_EXECUTABLE AND EXISTS ${CMAKE_SOURCE_DIR}/.bzr)
-=======
   IF(GIT_EXECUTABLE AND EXISTS ${CMAKE_SOURCE_DIR}/.git)
     # Sources are in a GIT repository: Always update.
     EXECUTE_PROCESS(
@@ -65,8 +62,7 @@
     )
     FILE(APPEND ${INFO_SRC} "${VERSION_INFO}\n")
     FILE(APPEND ${INFO_SRC} "\nMySQL source ${VERSION}\n")
-  ELSEIF(EXISTS ${CMAKE_SOURCE_DIR}/.bzr)
->>>>>>> 2ee7167b
+  ELSEIF(BZR_EXECUTABLE AND EXISTS ${CMAKE_SOURCE_DIR}/.bzr)
     # Sources are in a BZR repository: Always update.
     # Add a timeout in case BZR hangs forever ...
     EXECUTE_PROCESS(
