/*
   Copyright (c) 2000, 2015, Oracle and/or its affiliates. All rights reserved.

   This program is free software; you can redistribute it and/or modify
   it under the terms of the GNU General Public License as published by
   the Free Software Foundation; version 2 of the License.

   This program is distributed in the hope that it will be useful,
   but WITHOUT ANY WARRANTY; without even the implied warranty of
   MERCHANTABILITY or FITNESS FOR A PARTICULAR PURPOSE.  See the
   GNU General Public License for more details.

   You should have received a copy of the GNU General Public License
   along with this program; if not, write to the Free Software
   Foundation, Inc., 51 Franklin Street, Fifth Floor, Boston, MA 02110-1301, USA
*/

/* mysqldump.c  - Dump a tables contents and format to an ASCII file
**
** The author's original notes follow :-
**
** AUTHOR: Igor Romanenko (igor@frog.kiev.ua)
** DATE:   December 3, 1994
** WARRANTY: None, expressed, impressed, implied
**          or other
** STATUS: Public domain
** Adapted and optimized for MySQL by
** Michael Widenius, Sinisa Milivojevic, Jani Tolonen
** -w --where added 9/10/98 by Jim Faucette
** slave code by David Saez Padros <david@ols.es>
** master/autocommit code by Brian Aker <brian@tangent.org>
** SSL by
** Andrei Errapart <andreie@no.spam.ee>
** TÃµnu Samuel  <tonu@please.do.not.remove.this.spam.ee>
** XML by Gary Huntress <ghuntress@mediaone.net> 10/10/01, cleaned up
** and adapted to mysqldump 05/11/01 by Jani Tolonen
** Added --single-transaction option 06/06/2002 by Peter Zaitsev
** 10 Jun 2003: SET NAMES and --no-set-names by Alexander Barkov
*/

#define DUMP_VERSION "10.13"

#include <my_global.h>
#include <my_sys.h>
#include <my_user.h>
#include <m_string.h>
#include <m_ctype.h>
#include <hash.h>
#include <stdarg.h>

#include "client_priv.h"
#include "my_default.h"
#include "mysql.h"
#include "mysql_version.h"
#include "mysqld_error.h"

#include <welcome_copyright_notice.h> /* ORACLE_WELCOME_COPYRIGHT_NOTICE */

/* Exit codes */

#define EX_USAGE 1
#define EX_MYSQLERR 2
#define EX_CONSCHECK 3
#define EX_EOM 4
#define EX_EOF 5 /* ferror for output file was got */
#define EX_ILLEGAL_TABLE 6

/* index into 'show fields from table' */

#define SHOW_FIELDNAME  0
#define SHOW_TYPE  1
#define SHOW_NULL  2
#define SHOW_DEFAULT  4
#define SHOW_EXTRA  5

/* Size of buffer for dump's select query */
#define QUERY_LENGTH 1536

/* Size of comment buffer. */
#define COMMENT_LENGTH 2048

/* ignore table flags */
#define IGNORE_NONE 0x00 /* no ignore */
#define IGNORE_DATA 0x01 /* don't dump data for this table */
#define IGNORE_INSERT_DELAYED 0x02 /* table doesn't support INSERT DELAYED */


static void add_load_option(DYNAMIC_STRING *str, const char *option,
                             const char *option_value);
static ulong find_set(TYPELIB *lib, const char *x, uint length,
                      char **err_pos, uint *err_len);
static char *alloc_query_str(ulong size);

static void field_escape(DYNAMIC_STRING* in, const char *from);
static my_bool  verbose= 0, opt_no_create_info= 0, opt_no_data= 0,
                quick= 1, extended_insert= 1,
                lock_tables=1,ignore_errors=0,flush_logs=0,flush_privileges=0,
                opt_drop=1,opt_keywords=0,opt_lock=1,opt_compress=0,
                opt_delayed=0,create_options=1,opt_quoted=0,opt_databases=0,
                opt_alldbs=0,opt_create_db=0,opt_lock_all_tables=0,
                opt_set_charset=0, opt_dump_date=1,
                opt_autocommit=0,opt_disable_keys=1,opt_xml=0,
                opt_delete_master_logs=0, tty_password=0,
                opt_single_transaction=0, opt_comments= 0, opt_compact= 0,
                opt_hex_blob=0, opt_order_by_primary=0, opt_ignore=0,
                opt_complete_insert= 0, opt_drop_database= 0,
                opt_replace_into= 0,
                opt_dump_triggers= 0, opt_routines=0, opt_tz_utc=1,
                opt_slave_apply= 0, 
                opt_include_master_host_port= 0,
                opt_events= 0, opt_comments_used= 0,
                opt_alltspcs=0, opt_notspcs= 0, opt_drop_trigger= 0,
                opt_secure_auth= 1;
static my_bool insert_pat_inited= 0, debug_info_flag= 0, debug_check_flag= 0;
static ulong opt_max_allowed_packet, opt_net_buffer_length;
static MYSQL mysql_connection,*mysql=0;
static DYNAMIC_STRING insert_pat;
static char  *opt_password=0,*current_user=0,
             *current_host=0,*path=0,*fields_terminated=0,
             *lines_terminated=0, *enclosed=0, *opt_enclosed=0, *escaped=0,
             *where=0, *order_by=0,
             *opt_compatible_mode_str= 0,
             *err_ptr= 0,
             *log_error_file= NULL;
static char **defaults_argv= 0;
static char compatible_mode_normal_str[255];
/* Server supports character_set_results session variable? */
static my_bool server_supports_switching_charsets= TRUE;
static ulong opt_compatible_mode= 0;
#define MYSQL_OPT_MASTER_DATA_EFFECTIVE_SQL 1
#define MYSQL_OPT_MASTER_DATA_COMMENTED_SQL 2
#define MYSQL_OPT_SLAVE_DATA_EFFECTIVE_SQL 1
#define MYSQL_OPT_SLAVE_DATA_COMMENTED_SQL 2
static uint opt_enable_cleartext_plugin= 0;
static my_bool using_opt_enable_cleartext_plugin= 0;
static uint opt_mysql_port= 0, opt_master_data;
static uint opt_slave_data;
static uint my_end_arg;
static char * opt_mysql_unix_port=0;
static char *opt_bind_addr = NULL;
static int   first_error=0;
static DYNAMIC_STRING extended_row;
#include <sslopt-vars.h>
FILE *md_result_file= 0;
FILE *stderror_file=0;

const char *set_gtid_purged_mode_names[]=
{"OFF", "AUTO", "ON", NullS};
static TYPELIB set_gtid_purged_mode_typelib=
               {array_elements(set_gtid_purged_mode_names) -1, "",
                set_gtid_purged_mode_names, NULL};
static enum enum_set_gtid_purged_mode {
  SET_GTID_PURGED_OFF= 0,
  SET_GTID_PURGED_AUTO =1,
  SET_GTID_PURGED_ON=2
} opt_set_gtid_purged_mode= SET_GTID_PURGED_AUTO;

#ifdef HAVE_SMEM
static char *shared_memory_base_name=0;
#endif
static uint opt_protocol= 0;
static char *opt_plugin_dir= 0, *opt_default_auth= 0;

/*
Dynamic_string wrapper functions. In this file use these
wrappers, they will terminate the process if there is
an allocation failure.
*/
static void init_dynamic_string_checked(DYNAMIC_STRING *str, const char *init_str,
			    uint init_alloc, uint alloc_increment);
static void dynstr_append_checked(DYNAMIC_STRING* dest, const char* src);
static void dynstr_set_checked(DYNAMIC_STRING *str, const char *init_str);
static void dynstr_append_mem_checked(DYNAMIC_STRING *str, const char *append,
			  uint length);
static void dynstr_realloc_checked(DYNAMIC_STRING *str, ulong additional_size);
/*
  Constant for detection of default value of default_charset.
  If default_charset is equal to mysql_universal_client_charset, then
  it is the default value which assigned at the very beginning of main().
*/
static const char *mysql_universal_client_charset=
  MYSQL_UNIVERSAL_CLIENT_CHARSET;
static char *default_charset;
static CHARSET_INFO *charset_info= &my_charset_latin1;
const char *default_dbug_option="d:t:o,/tmp/mysqldump.trace";
/* have we seen any VIEWs during table scanning? */
my_bool seen_views= 0;
const char *compatible_mode_names[]=
{
  "MYSQL323", "MYSQL40", "POSTGRESQL", "ORACLE", "MSSQL", "DB2",
  "MAXDB", "NO_KEY_OPTIONS", "NO_TABLE_OPTIONS", "NO_FIELD_OPTIONS",
  "ANSI",
  NullS
};
#define MASK_ANSI_QUOTES \
(\
 (1<<2)  | /* POSTGRESQL */\
 (1<<3)  | /* ORACLE     */\
 (1<<4)  | /* MSSQL      */\
 (1<<5)  | /* DB2        */\
 (1<<6)  | /* MAXDB      */\
 (1<<10)   /* ANSI       */\
)
TYPELIB compatible_mode_typelib= {array_elements(compatible_mode_names) - 1,
                                  "", compatible_mode_names, NULL};

HASH ignore_table;

static struct my_option my_long_options[] =
{
  {"all-databases", 'A',
   "Dump all the databases. This will be same as --databases with all databases selected.",
   &opt_alldbs, &opt_alldbs, 0, GET_BOOL, NO_ARG, 0, 0, 0, 0,
   0, 0},
  {"all-tablespaces", 'Y',
   "Dump all the tablespaces.",
   &opt_alltspcs, &opt_alltspcs, 0, GET_BOOL, NO_ARG, 0, 0, 0, 0,
   0, 0},
  {"no-tablespaces", 'y',
   "Do not dump any tablespace information.",
   &opt_notspcs, &opt_notspcs, 0, GET_BOOL, NO_ARG, 0, 0, 0, 0,
   0, 0},
  {"add-drop-database", OPT_DROP_DATABASE, "Add a DROP DATABASE before each create.",
   &opt_drop_database, &opt_drop_database, 0, GET_BOOL, NO_ARG, 0, 0, 0, 0, 0,
   0},
  {"add-drop-table", OPT_DROP, "Add a DROP TABLE before each create.",
   &opt_drop, &opt_drop, 0, GET_BOOL, NO_ARG, 1, 0, 0, 0, 0,
   0},
  {"add-drop-trigger", 0, "Add a DROP TRIGGER before each create.",
   &opt_drop_trigger, &opt_drop_trigger, 0, GET_BOOL, NO_ARG, 0, 0, 0, 0, 0,
   0},
  {"add-locks", OPT_LOCKS, "Add locks around INSERT statements.",
   &opt_lock, &opt_lock, 0, GET_BOOL, NO_ARG, 1, 0, 0, 0, 0,
   0},
  {"allow-keywords", OPT_KEYWORDS,
   "Allow creation of column names that are keywords.", &opt_keywords,
   &opt_keywords, 0, GET_BOOL, NO_ARG, 0, 0, 0, 0, 0, 0},
  {"apply-slave-statements", OPT_MYSQLDUMP_SLAVE_APPLY,
   "Adds 'STOP SLAVE' prior to 'CHANGE MASTER' and 'START SLAVE' to bottom of dump.",
   &opt_slave_apply, &opt_slave_apply, 0, GET_BOOL, NO_ARG,
   0, 0, 0, 0, 0, 0},
  {"bind-address", 0, "IP address to bind to.",
   (uchar**) &opt_bind_addr, (uchar**) &opt_bind_addr, 0, GET_STR,
   REQUIRED_ARG, 0, 0, 0, 0, 0, 0},
  {"character-sets-dir", OPT_CHARSETS_DIR,
   "Directory for character set files.", &charsets_dir,
   &charsets_dir, 0, GET_STR, REQUIRED_ARG, 0, 0, 0, 0, 0, 0},
  {"comments", 'i', "Write additional information.",
   &opt_comments, &opt_comments, 0, GET_BOOL, NO_ARG,
   1, 0, 0, 0, 0, 0},
  {"compatible", OPT_COMPATIBLE,
   "Change the dump to be compatible with a given mode. By default tables "
   "are dumped in a format optimized for MySQL. Legal modes are: ansi, "
   "mysql323, mysql40, postgresql, oracle, mssql, db2, maxdb, no_key_options, "
   "no_table_options, no_field_options. One can use several modes separated "
   "by commas. Note: Requires MySQL server version 4.1.0 or higher. "
   "This option is ignored with earlier server versions.",
   &opt_compatible_mode_str, &opt_compatible_mode_str, 0,
   GET_STR, REQUIRED_ARG, 0, 0, 0, 0, 0, 0},
  {"compact", OPT_COMPACT,
   "Give less verbose output (useful for debugging). Disables structure "
   "comments and header/footer constructs.  Enables options --skip-add-"
   "drop-table --skip-add-locks --skip-comments --skip-disable-keys "
   "--skip-set-charset.",
   &opt_compact, &opt_compact, 0, GET_BOOL, NO_ARG, 0, 0, 0, 0, 0, 0},
  {"complete-insert", 'c', "Use complete insert statements.",
   &opt_complete_insert, &opt_complete_insert, 0, GET_BOOL,
   NO_ARG, 0, 0, 0, 0, 0, 0},
  {"compress", 'C', "Use compression in server/client protocol.",
   &opt_compress, &opt_compress, 0, GET_BOOL, NO_ARG, 0, 0, 0,
   0, 0, 0},
  {"create-options", 'a',
   "Include all MySQL specific create options.",
   &create_options, &create_options, 0, GET_BOOL, NO_ARG, 1,
   0, 0, 0, 0, 0},
  {"databases", 'B',
   "Dump several databases. Note the difference in usage; in this case no tables are given. All name arguments are regarded as database names. 'USE db_name;' will be included in the output.",
   &opt_databases, &opt_databases, 0, GET_BOOL, NO_ARG, 0, 0,
   0, 0, 0, 0},
#ifdef DBUG_OFF
  {"debug", '#', "This is a non-debug version. Catch this and exit.",
   0,0, 0, GET_DISABLED, OPT_ARG, 0, 0, 0, 0, 0, 0},
#else
  {"debug", '#', "Output debug log.", &default_dbug_option,
   &default_dbug_option, 0, GET_STR, OPT_ARG, 0, 0, 0, 0, 0, 0},
#endif
  {"debug-check", OPT_DEBUG_CHECK, "Check memory and open file usage at exit.",
   &debug_check_flag, &debug_check_flag, 0,
   GET_BOOL, NO_ARG, 0, 0, 0, 0, 0, 0},
  {"debug-info", OPT_DEBUG_INFO, "Print some debug info at exit.",
   &debug_info_flag, &debug_info_flag,
   0, GET_BOOL, NO_ARG, 0, 0, 0, 0, 0, 0},
  {"default-character-set", OPT_DEFAULT_CHARSET,
   "Set the default character set.", &default_charset,
   &default_charset, 0, GET_STR, REQUIRED_ARG, 0, 0, 0, 0, 0, 0},
  {"delayed-insert", OPT_DELAYED, "Insert rows with INSERT DELAYED.",
   &opt_delayed, &opt_delayed, 0, GET_BOOL, NO_ARG, 0, 0, 0, 0,
   0, 0},
  {"delete-master-logs", OPT_DELETE_MASTER_LOGS,
   "Delete logs on master after backup. This automatically enables --master-data.",
   &opt_delete_master_logs, &opt_delete_master_logs, 0,
   GET_BOOL, NO_ARG, 0, 0, 0, 0, 0, 0},
  {"disable-keys", 'K',
   "'/*!40000 ALTER TABLE tb_name DISABLE KEYS */; and '/*!40000 ALTER "
   "TABLE tb_name ENABLE KEYS */; will be put in the output.", &opt_disable_keys,
   &opt_disable_keys, 0, GET_BOOL, NO_ARG, 1, 0, 0, 0, 0, 0},
  {"dump-slave", OPT_MYSQLDUMP_SLAVE_DATA,
   "This causes the binary log position and filename of the master to be "
   "appended to the dumped data output. Setting the value to 1, will print"
   "it as a CHANGE MASTER command in the dumped data output; if equal"
   " to 2, that command will be prefixed with a comment symbol. "
   "This option will turn --lock-all-tables on, unless "
   "--single-transaction is specified too (in which case a "
   "global read lock is only taken a short time at the beginning of the dump "
   "- don't forget to read about --single-transaction below). In all cases "
   "any action on logs will happen at the exact moment of the dump."
   "Option automatically turns --lock-tables off.",
   &opt_slave_data, &opt_slave_data, 0,
   GET_UINT, OPT_ARG, 0, 0, MYSQL_OPT_SLAVE_DATA_COMMENTED_SQL, 0, 0, 0},
  {"events", 'E', "Dump events.",
     &opt_events, &opt_events, 0, GET_BOOL,
     NO_ARG, 0, 0, 0, 0, 0, 0},
  {"extended-insert", 'e',
   "Use multiple-row INSERT syntax that include several VALUES lists.",
   &extended_insert, &extended_insert, 0, GET_BOOL, NO_ARG,
   1, 0, 0, 0, 0, 0},
  {"fields-terminated-by", OPT_FTB,
   "Fields in the output file are terminated by the given string.",
   &fields_terminated, &fields_terminated, 0,
   GET_STR, REQUIRED_ARG, 0, 0, 0, 0, 0, 0},
  {"fields-enclosed-by", OPT_ENC,
   "Fields in the output file are enclosed by the given character.",
   &enclosed, &enclosed, 0, GET_STR, REQUIRED_ARG, 0, 0, 0, 0 ,0, 0},
  {"fields-optionally-enclosed-by", OPT_O_ENC,
   "Fields in the output file are optionally enclosed by the given character.",
   &opt_enclosed, &opt_enclosed, 0, GET_STR, REQUIRED_ARG, 0, 0, 0, 0 ,0, 0},
  {"fields-escaped-by", OPT_ESC,
   "Fields in the output file are escaped by the given character.",
   &escaped, &escaped, 0, GET_STR, REQUIRED_ARG, 0, 0, 0, 0, 0, 0},
  {"flush-logs", 'F', "Flush logs file in server before starting dump. "
   "Note that if you dump many databases at once (using the option "
   "--databases= or --all-databases), the logs will be flushed for "
   "each database dumped. The exception is when using --lock-all-tables "
   "or --master-data: "
   "in this case the logs will be flushed only once, corresponding "
   "to the moment all tables are locked. So if you want your dump and "
   "the log flush to happen at the same exact moment you should use "
   "--lock-all-tables or --master-data with --flush-logs.",
   &flush_logs, &flush_logs, 0, GET_BOOL, NO_ARG, 0, 0, 0, 0,
   0, 0},
  {"flush-privileges", OPT_ESC, "Emit a FLUSH PRIVILEGES statement "
   "after dumping the mysql database.  This option should be used any "
   "time the dump contains the mysql database and any other database "
   "that depends on the data in the mysql database for proper restore. ",
   &flush_privileges, &flush_privileges, 0, GET_BOOL, NO_ARG, 0, 0, 0, 0,
   0, 0},
  {"force", 'f', "Continue even if we get an SQL error.",
   &ignore_errors, &ignore_errors, 0, GET_BOOL, NO_ARG,
   0, 0, 0, 0, 0, 0},
  {"help", '?', "Display this help message and exit.", 0, 0, 0, GET_NO_ARG,
   NO_ARG, 0, 0, 0, 0, 0, 0},
  {"hex-blob", OPT_HEXBLOB, "Dump binary strings (BINARY, "
    "VARBINARY, BLOB) in hexadecimal format.",
   &opt_hex_blob, &opt_hex_blob, 0, GET_BOOL, NO_ARG, 0, 0, 0, 0, 0, 0},
  {"host", 'h', "Connect to host.", &current_host,
   &current_host, 0, GET_STR_ALLOC, REQUIRED_ARG, 0, 0, 0, 0, 0, 0},
  {"ignore-table", OPT_IGNORE_TABLE,
   "Do not dump the specified table. To specify more than one table to ignore, "
   "use the directive multiple times, once for each table.  Each table must "
   "be specified with both database and table names, e.g., "
   "--ignore-table=database.table.",
   0, 0, 0, GET_STR, REQUIRED_ARG, 0, 0, 0, 0, 0, 0},
  {"include-master-host-port", OPT_MYSQLDUMP_INCLUDE_MASTER_HOST_PORT,
   "Adds 'MASTER_HOST=<host>, MASTER_PORT=<port>' to 'CHANGE MASTER TO..' "
   "in dump produced with --dump-slave.", &opt_include_master_host_port,
   &opt_include_master_host_port, 0, GET_BOOL, NO_ARG,
   0, 0, 0, 0, 0, 0},
  {"insert-ignore", OPT_INSERT_IGNORE, "Insert rows with INSERT IGNORE.",
   &opt_ignore, &opt_ignore, 0, GET_BOOL, NO_ARG, 0, 0, 0, 0,
   0, 0},
  {"lines-terminated-by", OPT_LTB,
   "Lines in the output file are terminated by the given string.",
   &lines_terminated, &lines_terminated, 0, GET_STR,
   REQUIRED_ARG, 0, 0, 0, 0, 0, 0},
  {"lock-all-tables", 'x', "Locks all tables across all databases. This "
   "is achieved by taking a global read lock for the duration of the whole "
   "dump. Automatically turns --single-transaction and --lock-tables off.",
   &opt_lock_all_tables, &opt_lock_all_tables, 0, GET_BOOL, NO_ARG,
   0, 0, 0, 0, 0, 0},
  {"lock-tables", 'l', "Lock all tables for read.", &lock_tables,
   &lock_tables, 0, GET_BOOL, NO_ARG, 1, 0, 0, 0, 0, 0},
  {"log-error", OPT_ERROR_LOG_FILE, "Append warnings and errors to given file.",
   &log_error_file, &log_error_file, 0, GET_STR,
   REQUIRED_ARG, 0, 0, 0, 0, 0, 0},
  {"master-data", OPT_MASTER_DATA,
   "This causes the binary log position and filename to be appended to the "
   "output. If equal to 1, will print it as a CHANGE MASTER command; if equal"
   " to 2, that command will be prefixed with a comment symbol. "
   "This option will turn --lock-all-tables on, unless "
   "--single-transaction is specified too (in which case a "
   "global read lock is only taken a short time at the beginning of the dump; "
   "don't forget to read about --single-transaction below). In all cases, "
   "any action on logs will happen at the exact moment of the dump. "
   "Option automatically turns --lock-tables off.",
   &opt_master_data, &opt_master_data, 0,
   GET_UINT, OPT_ARG, 0, 0, MYSQL_OPT_MASTER_DATA_COMMENTED_SQL, 0, 0, 0},
  {"max_allowed_packet", OPT_MAX_ALLOWED_PACKET, 
   "The maximum packet length to send to or receive from server.",
    &opt_max_allowed_packet, &opt_max_allowed_packet, 0,
    GET_ULONG, REQUIRED_ARG, 24*1024*1024, 4096,
   (longlong) 2L*1024L*1024L*1024L, MALLOC_OVERHEAD, 1024, 0},
  {"net_buffer_length", OPT_NET_BUFFER_LENGTH, 
   "The buffer size for TCP/IP and socket communication.",
    &opt_net_buffer_length, &opt_net_buffer_length, 0,
    GET_ULONG, REQUIRED_ARG, 1024*1024L-1025, 4096, 16*1024L*1024L,
   MALLOC_OVERHEAD-1024, 1024, 0},
  {"no-autocommit", OPT_AUTOCOMMIT,
   "Wrap tables with autocommit/commit statements.",
   &opt_autocommit, &opt_autocommit, 0, GET_BOOL, NO_ARG,
   0, 0, 0, 0, 0, 0},
  {"no-create-db", 'n',
   "Suppress the CREATE DATABASE ... IF EXISTS statement that normally is "
   "output for each dumped database if --all-databases or --databases is "
   "given.",
   &opt_create_db, &opt_create_db, 0, 
   GET_BOOL, NO_ARG, 0, 0, 0, 0, 0, 0},
  {"no-create-info", 't', "Don't write table creation info.",
   &opt_no_create_info, &opt_no_create_info, 0, GET_BOOL,
   NO_ARG, 0, 0, 0, 0, 0, 0},
  {"no-data", 'd', "No row information.", &opt_no_data,
   &opt_no_data, 0, GET_BOOL, NO_ARG, 0, 0, 0, 0, 0, 0},
  {"no-set-names", 'N', "Same as --skip-set-charset.",
   0, 0, 0, GET_NO_ARG, NO_ARG, 0, 0, 0, 0, 0, 0},
  {"opt", OPT_OPTIMIZE,
   "Same as --add-drop-table, --add-locks, --create-options, --quick, --extended-insert, --lock-tables, --set-charset, and --disable-keys. Enabled by default, disable with --skip-opt.",
   0, 0, 0, GET_NO_ARG, NO_ARG, 0, 0, 0, 0, 0, 0},
  {"order-by-primary", OPT_ORDER_BY_PRIMARY,
   "Sorts each table's rows by primary key, or first unique key, if such a key exists.  Useful when dumping a MyISAM table to be loaded into an InnoDB table, but will make the dump itself take considerably longer.",
   &opt_order_by_primary, &opt_order_by_primary, 0, GET_BOOL, NO_ARG, 0, 0, 0, 0, 0, 0},
  {"password", 'p',
   "Password to use when connecting to server. If password is not given it's solicited on the tty.",
   0, 0, 0, GET_PASSWORD, OPT_ARG, 0, 0, 0, 0, 0, 0},
#ifdef __WIN__
  {"pipe", 'W', "Use named pipes to connect to server.", 0, 0, 0, GET_NO_ARG,
   NO_ARG, 0, 0, 0, 0, 0, 0},
#endif
  {"port", 'P', "Port number to use for connection.", &opt_mysql_port,
   &opt_mysql_port, 0, GET_UINT, REQUIRED_ARG, 0, 0, 0, 0, 0,
   0},
  {"protocol", OPT_MYSQL_PROTOCOL, 
   "The protocol to use for connection (tcp, socket, pipe, memory).",
   0, 0, 0, GET_STR, REQUIRED_ARG, 0, 0, 0, 0, 0, 0},
  {"quick", 'q', "Don't buffer query, dump directly to stdout.",
   &quick, &quick, 0, GET_BOOL, NO_ARG, 1, 0, 0, 0, 0, 0},
  {"quote-names",'Q', "Quote table and column names with backticks (`).",
   &opt_quoted, &opt_quoted, 0, GET_BOOL, NO_ARG, 1, 0, 0, 0,
   0, 0},
  {"replace", OPT_MYSQL_REPLACE_INTO, "Use REPLACE INTO instead of INSERT INTO.",
   &opt_replace_into, &opt_replace_into, 0, GET_BOOL, NO_ARG, 0, 0, 0, 0,
   0, 0},
  {"result-file", 'r',
   "Direct output to a given file. This option should be used in systems "
   "(e.g., DOS, Windows) that use carriage-return linefeed pairs (\\r\\n) "
   "to separate text lines. This option ensures that only a single newline "
   "is used.", 0, 0, 0, GET_STR, REQUIRED_ARG, 0, 0, 0, 0, 0, 0},
  {"routines", 'R', "Dump stored routines (functions and procedures).",
   &opt_routines, &opt_routines, 0, GET_BOOL,
   NO_ARG, 0, 0, 0, 0, 0, 0},
  {"set-charset", OPT_SET_CHARSET,
   "Add 'SET NAMES default_character_set' to the output.",
   &opt_set_charset, &opt_set_charset, 0, GET_BOOL, NO_ARG, 1,
   0, 0, 0, 0, 0},
  {"set-gtid-purged", OPT_SET_GTID_PURGED,
    "Add 'SET @@GLOBAL.GTID_PURGED' to the output. Possible values for "
    "this option are ON, OFF and AUTO. If ON is used and GTIDs "
    "are not enabled on the server, an error is generated. If OFF is "
    "used, this option does nothing. If AUTO is used and GTIDs are enabled "
    "on the server, 'SET @@GLOBAL.GTID_PURGED' is added to the output. "
    "If GTIDs are disabled, AUTO does nothing. If no value is supplied "
    "then the default (AUTO) value will be considered.",
    0, 0, 0, GET_STR, OPT_ARG,
    0, 0, 0, 0, 0, 0},
#ifdef HAVE_SMEM
  {"shared-memory-base-name", OPT_SHARED_MEMORY_BASE_NAME,
   "Base name of shared memory.", &shared_memory_base_name, &shared_memory_base_name,
   0, GET_STR_ALLOC, REQUIRED_ARG, 0, 0, 0, 0, 0, 0},
#endif
  /*
    Note that the combination --single-transaction --master-data
    will give bullet-proof binlog position only if server >=4.1.3. That's the
    old "FLUSH TABLES WITH READ LOCK does not block commit" fixed bug.
  */
  {"single-transaction", OPT_TRANSACTION,
   "Creates a consistent snapshot by dumping all tables in a single "
   "transaction. Works ONLY for tables stored in storage engines which "
   "support multiversioning (currently only InnoDB does); the dump is NOT "
   "guaranteed to be consistent for other storage engines. "
   "While a --single-transaction dump is in process, to ensure a valid "
   "dump file (correct table contents and binary log position), no other "
   "connection should use the following statements: ALTER TABLE, DROP "
   "TABLE, RENAME TABLE, TRUNCATE TABLE, as consistent snapshot is not "
   "isolated from them. Option automatically turns off --lock-tables.",
   &opt_single_transaction, &opt_single_transaction, 0,
   GET_BOOL, NO_ARG,  0, 0, 0, 0, 0, 0},
  {"dump-date", OPT_DUMP_DATE, "Put a dump date to the end of the output.",
   &opt_dump_date, &opt_dump_date, 0,
   GET_BOOL, NO_ARG, 1, 0, 0, 0, 0, 0},
  {"skip-opt", OPT_SKIP_OPTIMIZATION,
   "Disable --opt. Disables --add-drop-table, --add-locks, --create-options, --quick, --extended-insert, --lock-tables, --set-charset, and --disable-keys.",
   0, 0, 0, GET_NO_ARG, NO_ARG, 0, 0, 0, 0, 0, 0},
  {"socket", 'S', "The socket file to use for connection.",
   &opt_mysql_unix_port, &opt_mysql_unix_port, 0, 
   GET_STR, REQUIRED_ARG, 0, 0, 0, 0, 0, 0},
  {"secure-auth", OPT_SECURE_AUTH, "Refuse client connecting to server if it"
    " uses old (pre-4.1.1) protocol.", &opt_secure_auth,
    &opt_secure_auth, 0, GET_BOOL, NO_ARG, 1, 0, 0, 0, 0, 0},
#include <sslopt-longopts.h>
  {"tab",'T',
   "Create tab-separated textfile for each table to given path. (Create .sql "
   "and .txt files.) NOTE: This only works if mysqldump is run on the same "
   "machine as the mysqld server.",
   &path, &path, 0, GET_STR, REQUIRED_ARG, 0, 0, 0, 0, 0, 0},
  {"tables", OPT_TABLES, "Overrides option --databases (-B).",
   0, 0, 0, GET_NO_ARG, NO_ARG, 0, 0, 0, 0, 0, 0},
  {"triggers", OPT_TRIGGERS, "Dump triggers for each dumped table.",
   &opt_dump_triggers, &opt_dump_triggers, 0, GET_BOOL,
   NO_ARG, 1, 0, 0, 0, 0, 0},
  {"tz-utc", OPT_TZ_UTC,
    "SET TIME_ZONE='+00:00' at top of dump to allow dumping of TIMESTAMP data when a server has data in different time zones or data is being moved between servers with different time zones.",
    &opt_tz_utc, &opt_tz_utc, 0, GET_BOOL, NO_ARG, 1, 0, 0, 0, 0, 0},
#ifndef DONT_ALLOW_USER_CHANGE
  {"user", 'u', "User for login if not current user.",
   &current_user, &current_user, 0, GET_STR, REQUIRED_ARG,
   0, 0, 0, 0, 0, 0},
#endif
  {"verbose", 'v', "Print info about the various stages.",
   &verbose, &verbose, 0, GET_BOOL, NO_ARG, 0, 0, 0, 0, 0, 0},
  {"version",'V', "Output version information and exit.", 0, 0, 0,
   GET_NO_ARG, NO_ARG, 0, 0, 0, 0, 0, 0},
  {"where", 'w', "Dump only selected records. Quotes are mandatory.",
   &where, &where, 0, GET_STR, REQUIRED_ARG, 0, 0, 0, 0, 0, 0},
  {"xml", 'X', "Dump a database as well formed XML.", 0, 0, 0, GET_NO_ARG,
   NO_ARG, 0, 0, 0, 0, 0, 0},
  {"plugin_dir", OPT_PLUGIN_DIR, "Directory for client-side plugins.",
   &opt_plugin_dir, &opt_plugin_dir, 0,
   GET_STR, REQUIRED_ARG, 0, 0, 0, 0, 0, 0},
  {"default_auth", OPT_DEFAULT_AUTH,
   "Default authentication client-side plugin to use.",
   &opt_default_auth, &opt_default_auth, 0,
   GET_STR, REQUIRED_ARG, 0, 0, 0, 0, 0, 0},
  {"enable_cleartext_plugin", OPT_ENABLE_CLEARTEXT_PLUGIN,
   "Enable/disable the clear text authentication plugin.",
   &opt_enable_cleartext_plugin, &opt_enable_cleartext_plugin,
   0, GET_BOOL, OPT_ARG, 0, 0, 0, 0, 0, 0},
  {0, 0, 0, 0, 0, 0, GET_NO_ARG, NO_ARG, 0, 0, 0, 0, 0, 0}
};

static const char *load_default_groups[]= { "mysqldump","client",0 };

static void maybe_exit(int error);
static void die(int error, const char* reason, ...);
static void maybe_die(int error, const char* reason, ...);
static void write_header(FILE *sql_file, char *db_name);
static void print_value(FILE *file, MYSQL_RES  *result, MYSQL_ROW row,
                        const char *prefix,const char *name,
                        int string_value);
static int dump_selected_tables(char *db, char **table_names, int tables);
static int dump_all_tables_in_db(char *db);
static int init_dumping_views(char *);
static int init_dumping_tables(char *);
static int init_dumping(char *, int init_func(char*));
static int dump_databases(char **);
static int dump_all_databases();
static char *quote_name(const char *name, char *buff, my_bool force);
char check_if_ignore_table(const char *table_name, char *table_type);
static char *primary_key_fields(const char *table_name);
static my_bool get_view_structure(char *table, char* db);
static my_bool dump_all_views_in_db(char *database);
static int dump_all_tablespaces();
static int dump_tablespaces_for_tables(char *db, char **table_names, int tables);
static int dump_tablespaces_for_databases(char** databases);
static int dump_tablespaces(char* ts_where);
static void print_comment(FILE *sql_file, my_bool is_error, const char *format,
                          ...);


/*
  Print the supplied message if in verbose mode

  SYNOPSIS
    verbose_msg()
    fmt   format specifier
    ...   variable number of parameters
*/

static void verbose_msg(const char *fmt, ...)
{
  va_list args;
  DBUG_ENTER("verbose_msg");

  if (!verbose)
    DBUG_VOID_RETURN;

  va_start(args, fmt);
  vfprintf(stderr, fmt, args);
  va_end(args);

  fflush(stderr);

  DBUG_VOID_RETURN;
}

/*
  exit with message if ferror(file)

  SYNOPSIS
    check_io()
    file        - checked file
*/

void check_io(FILE *file)
{
  if (ferror(file) || errno == 5)
    die(EX_EOF, "Got errno %d on write", errno);
}

static void print_version(void)
{
  printf("%s  Ver %s Distrib %s, for %s (%s)\n",my_progname,DUMP_VERSION,
         MYSQL_SERVER_VERSION,SYSTEM_TYPE,MACHINE_TYPE);
} /* print_version */


static void short_usage_sub(void)
{
  printf("Usage: %s [OPTIONS] database [tables]\n", my_progname);
  printf("OR     %s [OPTIONS] --databases [OPTIONS] DB1 [DB2 DB3...]\n",
         my_progname);
  printf("OR     %s [OPTIONS] --all-databases [OPTIONS]\n", my_progname);
}


static void usage(void)
{
  print_version();
  puts(ORACLE_WELCOME_COPYRIGHT_NOTICE("2000"));
  puts("Dumping structure and contents of MySQL databases and tables.");
  short_usage_sub();
  print_defaults("my",load_default_groups);
  my_print_help(my_long_options);
  my_print_variables(my_long_options);
} /* usage */


static void short_usage(void)
{
  short_usage_sub();
  printf("For more options, use %s --help\n", my_progname);
}


static void write_header(FILE *sql_file, char *db_name)
{
  if (opt_xml)
  {
    fputs("<?xml version=\"1.0\"?>\n", sql_file);
    /*
      Schema reference.  Allows use of xsi:nil for NULL values and 
      xsi:type to define an element's data type.
    */
    fputs("<mysqldump ", sql_file);
    fputs("xmlns:xsi=\"http://www.w3.org/2001/XMLSchema-instance\"",
          sql_file);
    fputs(">\n", sql_file);
    check_io(sql_file);
  }
  else if (!opt_compact)
  {
    print_comment(sql_file, 0,
                  "-- MySQL dump %s  Distrib %s, for %s (%s)\n--\n",
                  DUMP_VERSION, MYSQL_SERVER_VERSION, SYSTEM_TYPE,
                  MACHINE_TYPE);
    print_comment(sql_file, 0, "-- Host: %s    Database: %s\n",
                  current_host ? current_host : "localhost",
                  db_name ? db_name : "");
    print_comment(sql_file, 0,
                  "-- ------------------------------------------------------\n"
                 );
    print_comment(sql_file, 0, "-- Server version\t%s\n",
                  mysql_get_server_info(&mysql_connection));

    if (opt_set_charset)
      fprintf(sql_file,
"\n/*!40101 SET @OLD_CHARACTER_SET_CLIENT=@@CHARACTER_SET_CLIENT */;"
"\n/*!40101 SET @OLD_CHARACTER_SET_RESULTS=@@CHARACTER_SET_RESULTS */;"
"\n/*!40101 SET @OLD_COLLATION_CONNECTION=@@COLLATION_CONNECTION */;"
"\n/*!40101 SET NAMES %s */;\n",default_charset);

    if (opt_tz_utc)
    {
      fprintf(sql_file, "/*!40103 SET @OLD_TIME_ZONE=@@TIME_ZONE */;\n");
      fprintf(sql_file, "/*!40103 SET TIME_ZONE='+00:00' */;\n");
    }

    if (!path)
    {
      fprintf(md_result_file,"\
/*!40014 SET @OLD_UNIQUE_CHECKS=@@UNIQUE_CHECKS, UNIQUE_CHECKS=0 */;\n\
/*!40014 SET @OLD_FOREIGN_KEY_CHECKS=@@FOREIGN_KEY_CHECKS, FOREIGN_KEY_CHECKS=0 */;\n\
");
    }
    fprintf(sql_file,
            "/*!40101 SET @OLD_SQL_MODE=@@SQL_MODE, SQL_MODE='%s%s%s' */;\n"
            "/*!40111 SET @OLD_SQL_NOTES=@@SQL_NOTES, SQL_NOTES=0 */;\n",
            path?"":"NO_AUTO_VALUE_ON_ZERO",compatible_mode_normal_str[0]==0?"":",",
            compatible_mode_normal_str);
    check_io(sql_file);
  }
} /* write_header */


static void write_footer(FILE *sql_file)
{
  if (opt_xml)
  {
    fputs("</mysqldump>\n", sql_file);
    check_io(sql_file);
  }
  else if (!opt_compact)
  {
    if (opt_tz_utc)
      fprintf(sql_file,"/*!40103 SET TIME_ZONE=@OLD_TIME_ZONE */;\n");

    fprintf(sql_file,"\n/*!40101 SET SQL_MODE=@OLD_SQL_MODE */;\n");
    if (!path)
    {
      fprintf(md_result_file,"\
/*!40014 SET FOREIGN_KEY_CHECKS=@OLD_FOREIGN_KEY_CHECKS */;\n\
/*!40014 SET UNIQUE_CHECKS=@OLD_UNIQUE_CHECKS */;\n");
    }
    if (opt_set_charset)
      fprintf(sql_file,
"/*!40101 SET CHARACTER_SET_CLIENT=@OLD_CHARACTER_SET_CLIENT */;\n"
"/*!40101 SET CHARACTER_SET_RESULTS=@OLD_CHARACTER_SET_RESULTS */;\n"
"/*!40101 SET COLLATION_CONNECTION=@OLD_COLLATION_CONNECTION */;\n");
    fprintf(sql_file,
            "/*!40111 SET SQL_NOTES=@OLD_SQL_NOTES */;\n");
    fputs("\n", sql_file);

    if (opt_dump_date)
    {
      char time_str[20];
      get_date(time_str, GETDATE_DATE_TIME, 0);
      print_comment(sql_file, 0, "-- Dump completed on %s\n", time_str);
    }
    else
      print_comment(sql_file, 0, "-- Dump completed\n");

    check_io(sql_file);
  }
} /* write_footer */


uchar* get_table_key(const char *entry, size_t *length,
                     my_bool not_used __attribute__((unused)))
{
  *length= strlen(entry);
  return (uchar*) entry;
}


static my_bool
get_one_option(int optid, const struct my_option *opt __attribute__((unused)),
               char *argument)
{
  switch (optid) {
  case 'p':
    if (argument == disabled_my_option)
      argument= (char*) "";                     /* Don't require password */
    if (argument)
    {
      char *start=argument;
      my_free(opt_password);
      opt_password=my_strdup(argument,MYF(MY_FAE));
      while (*argument) *argument++= 'x';               /* Destroy argument */
      if (*start)
        start[1]=0;                             /* Cut length of argument */
      tty_password= 0;
    }
    else
      tty_password=1;
    break;
  case 'r':
    if (!(md_result_file= my_fopen(argument, O_WRONLY | FILE_BINARY,
                                    MYF(MY_WME))))
      exit(1);
    break;
  case 'W':
#ifdef __WIN__
    opt_protocol= MYSQL_PROTOCOL_PIPE;
#endif
    break;
  case 'N':
    opt_set_charset= 0;
    break;
  case 'T':
    opt_disable_keys=0;

    if (strlen(argument) >= FN_REFLEN)
    {
      /*
        This check is made because the some the file functions below
        have FN_REFLEN sized stack allocated buffers and will cause
        a crash even if the input destination buffer is large enough
        to hold the output.
      */
      die(EX_USAGE, "Input filename too long: %s", argument);
    }

    break;
  case '#':
    DBUG_PUSH(argument ? argument : default_dbug_option);
    debug_check_flag= 1;
    break;
#include <sslopt-case.h>
  case 'V': print_version(); exit(0);
  case 'X':
    opt_xml= 1;
    extended_insert= opt_drop= opt_lock=
      opt_disable_keys= opt_autocommit= opt_create_db= 0;
    break;
  case 'i':
    opt_comments_used= 1;
    break;
  case 'I':
  case '?':
    usage();
    exit(0);
  case (int) OPT_MASTER_DATA:
    if (!argument) /* work like in old versions */
      opt_master_data= MYSQL_OPT_MASTER_DATA_EFFECTIVE_SQL;
    break;
  case (int) OPT_MYSQLDUMP_SLAVE_DATA:
    if (!argument) /* work like in old versions */
      opt_slave_data= MYSQL_OPT_SLAVE_DATA_EFFECTIVE_SQL;
    break;
  case (int) OPT_OPTIMIZE:
    extended_insert= opt_drop= opt_lock= quick= create_options=
      opt_disable_keys= lock_tables= opt_set_charset= 1;
    break;
  case (int) OPT_SKIP_OPTIMIZATION:
    extended_insert= opt_drop= opt_lock= quick= create_options=
      opt_disable_keys= lock_tables= opt_set_charset= 0;
    break;
  case (int) OPT_COMPACT:
    if (opt_compact)
    {
       opt_comments= opt_drop= opt_disable_keys= opt_lock= 0;
       opt_set_charset= 0;
    }
    break;
  case (int) OPT_TABLES:
    opt_databases=0;
    break;
  case (int) OPT_IGNORE_TABLE:
  {
    if (!strchr(argument, '.'))
    {
      fprintf(stderr, "Illegal use of option --ignore-table=<database>.<table>\n");
      exit(1);
    }
    if (my_hash_insert(&ignore_table, (uchar*)my_strdup(argument, MYF(0))))
      exit(EX_EOM);
    break;
  }
  case (int) OPT_COMPATIBLE:
    {
      char buff[255];
      char *end= compatible_mode_normal_str;
      int i;
      ulong mode;
      uint err_len;

      opt_quoted= 1;
      opt_set_charset= 0;
      opt_compatible_mode_str= argument;
      opt_compatible_mode= find_set(&compatible_mode_typelib,
                                    argument, (uint) strlen(argument),
                                    &err_ptr, &err_len);
      if (err_len)
      {
        strmake(buff, err_ptr, MY_MIN(sizeof(buff) - 1, err_len));
        fprintf(stderr, "Invalid mode to --compatible: %s\n", buff);
        exit(1);
      }
#if !defined(DBUG_OFF)
      {
        uint size_for_sql_mode= 0;
        const char **ptr;
        for (ptr= compatible_mode_names; *ptr; ptr++)
          size_for_sql_mode+= strlen(*ptr);
        size_for_sql_mode+= sizeof(compatible_mode_names)-1;
        DBUG_ASSERT(sizeof(compatible_mode_normal_str)>=size_for_sql_mode);
      }
#endif
      mode= opt_compatible_mode;
      for (i= 0, mode= opt_compatible_mode; mode; mode>>= 1, i++)
      {
        if (mode & 1)
        {
          end= strmov(end, compatible_mode_names[i]);
          end= strmov(end, ",");
        }
      }
      if (end!=compatible_mode_normal_str)
        end[-1]= 0;
      /*
        Set charset to the default compiled value if it hasn't
        been reset yet by --default-character-set=xxx.
      */
      if (default_charset == mysql_universal_client_charset)
        default_charset= (char*) MYSQL_DEFAULT_CHARSET_NAME;
      break;
    }
   case (int) OPT_ENABLE_CLEARTEXT_PLUGIN:
     using_opt_enable_cleartext_plugin= TRUE;
     break;
  case (int) OPT_MYSQL_PROTOCOL:
    opt_protocol= find_type_or_exit(argument, &sql_protocol_typelib,
                                    opt->name);
    break;
  case (int) OPT_SET_GTID_PURGED:
    {
      if (argument)
        opt_set_gtid_purged_mode= find_type_or_exit(argument,
                                                    &set_gtid_purged_mode_typelib,
                                                    opt->name)-1;
      break;
    }
  }
  return 0;
}

static int get_options(int *argc, char ***argv)
{
  int ho_error;
  MYSQL_PARAMETERS *mysql_params= mysql_get_parameters();

  opt_max_allowed_packet= *mysql_params->p_max_allowed_packet;
  opt_net_buffer_length= *mysql_params->p_net_buffer_length;

  md_result_file= stdout;
  my_getopt_use_args_separator= TRUE;
  if (load_defaults("my",load_default_groups,argc,argv))
    return 1;
  my_getopt_use_args_separator= FALSE;

  defaults_argv= *argv;

  if (my_hash_init(&ignore_table, charset_info, 16, 0, 0,
                   (my_hash_get_key) get_table_key, my_free, 0))
    return(EX_EOM);
  /* Don't copy internal log tables */
  if (my_hash_insert(&ignore_table,
                     (uchar*) my_strdup("mysql.apply_status", MYF(MY_WME))) ||
      my_hash_insert(&ignore_table,
                     (uchar*) my_strdup("mysql.schema", MYF(MY_WME))) ||
      my_hash_insert(&ignore_table,
                     (uchar*) my_strdup("mysql.general_log", MYF(MY_WME))) ||
      my_hash_insert(&ignore_table,
                     (uchar*) my_strdup("mysql.slow_log", MYF(MY_WME))))
    return(EX_EOM);

  if ((ho_error= handle_options(argc, argv, my_long_options, get_one_option)))
    return(ho_error);

  *mysql_params->p_max_allowed_packet= opt_max_allowed_packet;
  *mysql_params->p_net_buffer_length= opt_net_buffer_length;
  if (debug_info_flag)
    my_end_arg= MY_CHECK_ERROR | MY_GIVE_INFO;
  if (debug_check_flag)
    my_end_arg= MY_CHECK_ERROR;

  if (opt_delayed)
    opt_lock=0;                         /* Can't have lock with delayed */
  if (!path && (enclosed || opt_enclosed || escaped || lines_terminated ||
                fields_terminated))
  {
    fprintf(stderr,
            "%s: You must use option --tab with --fields-...\n", my_progname);
    return(EX_USAGE);
  }

  /* We don't delete master logs if slave data option */
  if (opt_slave_data)
  {
    opt_lock_all_tables= !opt_single_transaction;
    opt_master_data= 0;
    opt_delete_master_logs= 0;
  }

  /* Ensure consistency of the set of binlog & locking options */
  if (opt_delete_master_logs && !opt_master_data)
    opt_master_data= MYSQL_OPT_MASTER_DATA_COMMENTED_SQL;
  if (opt_single_transaction && opt_lock_all_tables)
  {
    fprintf(stderr, "%s: You can't use --single-transaction and "
            "--lock-all-tables at the same time.\n", my_progname);
    return(EX_USAGE);
  }
  if (opt_master_data)
  {
    opt_lock_all_tables= !opt_single_transaction;
    opt_slave_data= 0;
  }
  if (opt_single_transaction || opt_lock_all_tables)
    lock_tables= 0;
  if (enclosed && opt_enclosed)
  {
    fprintf(stderr, "%s: You can't use ..enclosed.. and ..optionally-enclosed.. at the same time.\n", my_progname);
    return(EX_USAGE);
  }
  if ((opt_databases || opt_alldbs) && path)
  {
    fprintf(stderr,
            "%s: --databases or --all-databases can't be used with --tab.\n",
            my_progname);
    return(EX_USAGE);
  }
  if (strcmp(default_charset, charset_info->csname) &&
      !(charset_info= get_charset_by_csname(default_charset,
                                            MY_CS_PRIMARY, MYF(MY_WME))))
    exit(1);
  if ((*argc < 1 && !opt_alldbs) || (*argc > 0 && opt_alldbs))
  {
    short_usage();
    return EX_USAGE;
  }
  if (tty_password)
    opt_password=get_tty_password(NullS);
  return(0);
} /* get_options */


/*
** DB_error -- prints mysql error message and exits the program.
*/
static void DB_error(MYSQL *mysql_arg, const char *when)
{
  DBUG_ENTER("DB_error");
  maybe_die(EX_MYSQLERR, "Got error: %d: %s %s",
          mysql_errno(mysql_arg), mysql_error(mysql_arg), when);
  DBUG_VOID_RETURN;
}



/*
  Prints out an error message and kills the process.

  SYNOPSIS
    die()
    error_num   - process return value
    fmt_reason  - a format string for use by my_vsnprintf.
    ...         - variable arguments for above fmt_reason string
  
  DESCRIPTION
    This call prints out the formatted error message to stderr and then
    terminates the process.
*/
static void die(int error_num, const char* fmt_reason, ...)
{
  char buffer[1000];
  va_list args;
  va_start(args,fmt_reason);
  my_vsnprintf(buffer, sizeof(buffer), fmt_reason, args);
  va_end(args);

  fprintf(stderr, "%s: %s\n", my_progname, buffer);
  fflush(stderr);

  ignore_errors= 0; /* force the exit */
  maybe_exit(error_num);
}


/*
  Prints out an error message and maybe kills the process.

  SYNOPSIS
    maybe_die()
    error_num   - process return value
    fmt_reason  - a format string for use by my_vsnprintf.
    ...         - variable arguments for above fmt_reason string
  
  DESCRIPTION
    This call prints out the formatted error message to stderr and then
    terminates the process, unless the --force command line option is used.
    
    This call should be used for non-fatal errors (such as database
    errors) that the code may still be able to continue to the next unit
    of work.
    
*/
static void maybe_die(int error_num, const char* fmt_reason, ...)
{
  char buffer[1000];
  va_list args;
  va_start(args,fmt_reason);
  my_vsnprintf(buffer, sizeof(buffer), fmt_reason, args);
  va_end(args);

  fprintf(stderr, "%s: %s\n", my_progname, buffer);
  fflush(stderr);

  maybe_exit(error_num);
}



/*
  Sends a query to server, optionally reads result, prints error message if
  some.

  SYNOPSIS
    mysql_query_with_error_report()
    mysql_con       connection to use
    res             if non zero, result will be put there with
                    mysql_store_result()
    query           query to send to server

  RETURN VALUES
    0               query sending and (if res!=0) result reading went ok
    1               error
*/

static int mysql_query_with_error_report(MYSQL *mysql_con, MYSQL_RES **res,
                                         const char *query)
{
  if (mysql_query(mysql_con, query) ||
      (res && !((*res)= mysql_store_result(mysql_con))))
  {
    maybe_die(EX_MYSQLERR, "Couldn't execute '%s': %s (%d)",
            query, mysql_error(mysql_con), mysql_errno(mysql_con));
    return 1;
  }
  return 0;
}


static int fetch_db_collation(const char *db_name,
                              char *db_cl_name,
                              int db_cl_size)
{
  my_bool err_status= FALSE;
  char query[QUERY_LENGTH];
  MYSQL_RES *db_cl_res;
  MYSQL_ROW db_cl_row;
  char quoted_database_buf[NAME_LEN*2+3];
  char *qdatabase= quote_name(db_name, quoted_database_buf, 1);

  my_snprintf(query, sizeof (query), "use %s", qdatabase);

  if (mysql_query_with_error_report(mysql, NULL, query))
    return 1;

  if (mysql_query_with_error_report(mysql, &db_cl_res,
                                    "select @@collation_database"))
    return 1;

  do
  {
    if (mysql_num_rows(db_cl_res) != 1)
    {
      err_status= TRUE;
      break;
    }

    if (!(db_cl_row= mysql_fetch_row(db_cl_res)))
    {
      err_status= TRUE;
      break;
    }

    strncpy(db_cl_name, db_cl_row[0], db_cl_size);
    db_cl_name[db_cl_size - 1]= 0; /* just in case. */

  } while (FALSE);

  mysql_free_result(db_cl_res);

  return err_status ? 1 : 0;
}


static char *my_case_str(const char *str,
                         uint str_len,
                         const char *token,
                         uint token_len)
{
  my_match_t match;

  uint status= my_charset_latin1.coll->instr(&my_charset_latin1,
                                             str, str_len,
                                             token, token_len,
                                             &match, 1);

  return status ? (char *) str + match.end : NULL;
}


static int switch_db_collation(FILE *sql_file,
                               const char *db_name,
                               const char *delimiter,
                               const char *current_db_cl_name,
                               const char *required_db_cl_name,
                               int *db_cl_altered)
{
  if (strcmp(current_db_cl_name, required_db_cl_name) != 0)
  {
    char quoted_db_buf[NAME_LEN * 2 + 3];
    char *quoted_db_name= quote_name(db_name, quoted_db_buf, FALSE);

    CHARSET_INFO *db_cl= get_charset_by_name(required_db_cl_name, MYF(0));

    if (!db_cl)
      return 1;

    fprintf(sql_file,
            "ALTER DATABASE %s CHARACTER SET %s COLLATE %s %s\n",
            (const char *) quoted_db_name,
            (const char *) db_cl->csname,
            (const char *) db_cl->name,
            (const char *) delimiter);

    *db_cl_altered= 1;

    return 0;
  }

  *db_cl_altered= 0;

  return 0;
}


static int restore_db_collation(FILE *sql_file,
                                const char *db_name,
                                const char *delimiter,
                                const char *db_cl_name)
{
  char quoted_db_buf[NAME_LEN * 2 + 3];
  char *quoted_db_name= quote_name(db_name, quoted_db_buf, FALSE);

  CHARSET_INFO *db_cl= get_charset_by_name(db_cl_name, MYF(0));

  if (!db_cl)
    return 1;

  fprintf(sql_file,
          "ALTER DATABASE %s CHARACTER SET %s COLLATE %s %s\n",
          (const char *) quoted_db_name,
          (const char *) db_cl->csname,
          (const char *) db_cl->name,
          (const char *) delimiter);

  return 0;
}


static void switch_cs_variables(FILE *sql_file,
                                const char *delimiter,
                                const char *character_set_client,
                                const char *character_set_results,
                                const char *collation_connection)
{
  fprintf(sql_file,
          "/*!50003 SET @saved_cs_client      = @@character_set_client */ %s\n"
          "/*!50003 SET @saved_cs_results     = @@character_set_results */ %s\n"
          "/*!50003 SET @saved_col_connection = @@collation_connection */ %s\n"
          "/*!50003 SET character_set_client  = %s */ %s\n"
          "/*!50003 SET character_set_results = %s */ %s\n"
          "/*!50003 SET collation_connection  = %s */ %s\n",
          (const char *) delimiter,
          (const char *) delimiter,
          (const char *) delimiter,

          (const char *) character_set_client,
          (const char *) delimiter,

          (const char *) character_set_results,
          (const char *) delimiter,

          (const char *) collation_connection,
          (const char *) delimiter);
}


static void restore_cs_variables(FILE *sql_file,
                                 const char *delimiter)
{
  fprintf(sql_file,
          "/*!50003 SET character_set_client  = @saved_cs_client */ %s\n"
          "/*!50003 SET character_set_results = @saved_cs_results */ %s\n"
          "/*!50003 SET collation_connection  = @saved_col_connection */ %s\n",
          (const char *) delimiter,
          (const char *) delimiter,
          (const char *) delimiter);
}


static void switch_sql_mode(FILE *sql_file,
                            const char *delimiter,
                            const char *sql_mode)
{
  fprintf(sql_file,
          "/*!50003 SET @saved_sql_mode       = @@sql_mode */ %s\n"
          "/*!50003 SET sql_mode              = '%s' */ %s\n",
          (const char *) delimiter,

          (const char *) sql_mode,
          (const char *) delimiter);
}


static void restore_sql_mode(FILE *sql_file,
                             const char *delimiter)
{
  fprintf(sql_file,
          "/*!50003 SET sql_mode              = @saved_sql_mode */ %s\n",
          (const char *) delimiter);
}


static void switch_time_zone(FILE *sql_file,
                             const char *delimiter,
                             const char *time_zone)
{
  fprintf(sql_file,
          "/*!50003 SET @saved_time_zone      = @@time_zone */ %s\n"
          "/*!50003 SET time_zone             = '%s' */ %s\n",
          (const char *) delimiter,

          (const char *) time_zone,
          (const char *) delimiter);
}


static void restore_time_zone(FILE *sql_file,
                              const char *delimiter)
{
  fprintf(sql_file,
          "/*!50003 SET time_zone             = @saved_time_zone */ %s\n",
          (const char *) delimiter);
}


/**
  Switch charset for results to some specified charset.  If the server does not
  support character_set_results variable, nothing can be done here.  As for
  whether something should be done here, future new callers of this function
  should be aware that the server lacking the facility of switching charsets is
  treated as success.

  @note  If the server lacks support, then nothing is changed and no error
         condition is returned.

  @returns  whether there was an error or not
*/
static int switch_character_set_results(MYSQL *mysql, const char *cs_name)
{
  char query_buffer[QUERY_LENGTH];
  size_t query_length;

  /* Server lacks facility.  This is not an error, by arbitrary decision . */
  if (!server_supports_switching_charsets)
    return FALSE;

  query_length= my_snprintf(query_buffer,
                            sizeof (query_buffer),
                            "SET SESSION character_set_results = '%s'",
                            (const char *) cs_name);

  return mysql_real_query(mysql, query_buffer, query_length);
}

/**
  Rewrite statement, enclosing DEFINER clause in version-specific comment.

  This function parses any CREATE statement and encloses DEFINER-clause in
  version-specific comment:
    input query:     CREATE DEFINER=a@b FUNCTION ...
    rewritten query: CREATE * / / *!50020 DEFINER=a@b * / / *!50003 FUNCTION ...

  @note This function will go away when WL#3995 is implemented.

  @param[in] stmt_str                 CREATE statement string.
  @param[in] stmt_length              Length of the stmt_str.
  @param[in] definer_version_str      Minimal MySQL version number when
                                      DEFINER clause is supported in the
                                      given statement.
  @param[in] definer_version_length   Length of definer_version_str.
  @param[in] stmt_version_str         Minimal MySQL version number when the
                                      given statement is supported.
  @param[in] stmt_version_length      Length of stmt_version_str.
  @param[in] keyword_str              Keyword to look for after CREATE.
  @param[in] keyword_length           Length of keyword_str.

  @return pointer to the new allocated query string.
*/

static char *cover_definer_clause(const char *stmt_str,
                                  uint stmt_length,
                                  const char *definer_version_str,
                                  uint definer_version_length,
                                  const char *stmt_version_str,
                                  uint stmt_version_length,
                                  const char *keyword_str,
                                  uint keyword_length)
{
  char *definer_begin= my_case_str(stmt_str, stmt_length,
                                   C_STRING_WITH_LEN(" DEFINER"));
  char *definer_end= NULL;

  char *query_str= NULL;
  char *query_ptr;

  if (!definer_begin)
    return NULL;

  definer_end= my_case_str(definer_begin, strlen(definer_begin),
                           keyword_str, keyword_length);

  if (!definer_end)
    return NULL;

  /*
    Allocate memory for new query string: original string
    from SHOW statement and version-specific comments.
  */
  query_str= alloc_query_str(stmt_length + 23);

  query_ptr= strnmov(query_str, stmt_str, definer_begin - stmt_str);
  query_ptr= strnmov(query_ptr, C_STRING_WITH_LEN("*/ /*!"));
  query_ptr= strnmov(query_ptr, definer_version_str, definer_version_length);
  query_ptr= strnmov(query_ptr, definer_begin, definer_end - definer_begin);
  query_ptr= strnmov(query_ptr, C_STRING_WITH_LEN("*/ /*!"));
  query_ptr= strnmov(query_ptr, stmt_version_str, stmt_version_length);
  query_ptr= strxmov(query_ptr, definer_end, NullS);

  return query_str;
}

/*
  Open a new .sql file to dump the table or view into

  SYNOPSIS
    open_sql_file_for_table
    name      name of the table or view
    flags     flags (as per "man 2 open")

  RETURN VALUES
    0        Failed to open file
    > 0      Handle of the open file
*/
static FILE* open_sql_file_for_table(const char* table, int flags)
{
  FILE* res;
  char filename[FN_REFLEN], tmp_path[FN_REFLEN];
  convert_dirname(tmp_path,path,NullS);
  res= my_fopen(fn_format(filename, table, tmp_path, ".sql", 4),
                flags, MYF(MY_WME));
  return res;
}


static void free_resources()
{
  if (md_result_file && md_result_file != stdout)
    my_fclose(md_result_file, MYF(0));
  my_free(opt_password);
  if (my_hash_inited(&ignore_table))
    my_hash_free(&ignore_table);
  if (extended_insert)
    dynstr_free(&extended_row);
  if (insert_pat_inited)
    dynstr_free(&insert_pat);
  if (defaults_argv)
    free_defaults(defaults_argv);
  my_end(my_end_arg);
}


static void maybe_exit(int error)
{
  if (!first_error)
    first_error= error;
  if (ignore_errors)
    return;
  if (mysql)
    mysql_close(mysql);
  free_resources();
  exit(error);
}


/*
  db_connect -- connects to the host and selects DB.
*/

static int connect_to_db(char *host, char *user,char *passwd)
{
  char buff[20+FN_REFLEN];
  DBUG_ENTER("connect_to_db");

  verbose_msg("-- Connecting to %s...\n", host ? host : "localhost");
  mysql_init(&mysql_connection);
  if (opt_compress)
    mysql_options(&mysql_connection,MYSQL_OPT_COMPRESS,NullS);
#ifdef HAVE_OPENSSL
  if (opt_use_ssl)
  {
    mysql_ssl_set(&mysql_connection, opt_ssl_key, opt_ssl_cert, opt_ssl_ca,
                  opt_ssl_capath, opt_ssl_cipher);
    mysql_options(&mysql_connection, MYSQL_OPT_SSL_CRL, opt_ssl_crl);
    mysql_options(&mysql_connection, MYSQL_OPT_SSL_CRLPATH, opt_ssl_crlpath);
  }
  mysql_options(&mysql_connection,MYSQL_OPT_SSL_VERIFY_SERVER_CERT,
                (char*)&opt_ssl_verify_server_cert);
#endif
  if (opt_protocol)
    mysql_options(&mysql_connection,MYSQL_OPT_PROTOCOL,(char*)&opt_protocol);
  if (opt_bind_addr)
    mysql_options(&mysql_connection,MYSQL_OPT_BIND,opt_bind_addr);
  if (!opt_secure_auth)
    mysql_options(&mysql_connection,MYSQL_SECURE_AUTH,(char*)&opt_secure_auth);
#ifdef HAVE_SMEM
  if (shared_memory_base_name)
    mysql_options(&mysql_connection,MYSQL_SHARED_MEMORY_BASE_NAME,shared_memory_base_name);
#endif
  mysql_options(&mysql_connection, MYSQL_SET_CHARSET_NAME, default_charset);

  if (opt_plugin_dir && *opt_plugin_dir)
    mysql_options(&mysql_connection, MYSQL_PLUGIN_DIR, opt_plugin_dir);

  if (opt_default_auth && *opt_default_auth)
    mysql_options(&mysql_connection, MYSQL_DEFAULT_AUTH, opt_default_auth);

<<<<<<< HEAD
  mysql_options(&mysql_connection, MYSQL_OPT_CONNECT_ATTR_RESET, 0);
  mysql_options4(&mysql_connection, MYSQL_OPT_CONNECT_ATTR_ADD,
                 "program_name", "mysqldump");
=======
  if (using_opt_enable_cleartext_plugin)
    mysql_options(&mysql_connection, MYSQL_ENABLE_CLEARTEXT_PLUGIN,
                  (char *) &opt_enable_cleartext_plugin);

>>>>>>> a86191c6
  if (!(mysql= mysql_real_connect(&mysql_connection,host,user,passwd,
                                  NULL,opt_mysql_port,opt_mysql_unix_port,
                                  0)))
  {
    DB_error(&mysql_connection, "when trying to connect");
    DBUG_RETURN(1);
  }
  if ((mysql_get_server_version(&mysql_connection) < 40100) ||
      (opt_compatible_mode & 3))
  {
    /* Don't dump SET NAMES with a pre-4.1 server (bug#7997).  */
    opt_set_charset= 0;

    /* Don't switch charsets for 4.1 and earlier.  (bug#34192). */
    server_supports_switching_charsets= FALSE;
  } 
  /*
    As we're going to set SQL_MODE, it would be lost on reconnect, so we
    cannot reconnect.
  */
  mysql->reconnect= 0;
  my_snprintf(buff, sizeof(buff), "/*!40100 SET @@SQL_MODE='%s' */",
              compatible_mode_normal_str);
  if (mysql_query_with_error_report(mysql, 0, buff))
    DBUG_RETURN(1);
  /*
    set time_zone to UTC to allow dumping date types between servers with
    different time zone settings
  */
  if (opt_tz_utc)
  {
    my_snprintf(buff, sizeof(buff), "/*!40103 SET TIME_ZONE='+00:00' */");
    if (mysql_query_with_error_report(mysql, 0, buff))
      DBUG_RETURN(1);
  }
  DBUG_RETURN(0);
} /* connect_to_db */


/*
** dbDisconnect -- disconnects from the host.
*/
static void dbDisconnect(char *host)
{
  verbose_msg("-- Disconnecting from %s...\n", host ? host : "localhost");
  mysql_close(mysql);
} /* dbDisconnect */


static void unescape(FILE *file,char *pos,uint length)
{
  char *tmp;
  DBUG_ENTER("unescape");
  if (!(tmp=(char*) my_malloc(length*2+1, MYF(MY_WME))))
    die(EX_MYSQLERR, "Couldn't allocate memory");

  mysql_real_escape_string(&mysql_connection, tmp, pos, length);
  fputc('\'', file);
  fputs(tmp, file);
  fputc('\'', file);
  check_io(file);
  my_free(tmp);
  DBUG_VOID_RETURN;
} /* unescape */


static my_bool test_if_special_chars(const char *str)
{
#if MYSQL_VERSION_ID >= 32300
  for ( ; *str ; str++)
    if (!my_isvar(charset_info,*str) && *str != '$')
      return 1;
#endif
  return 0;
} /* test_if_special_chars */



/*
  quote_name(name, buff, force)

  Quotes char string, taking into account compatible mode

  Args

  name                 Unquoted string containing that which will be quoted
  buff                 The buffer that contains the quoted value, also returned
  force                Flag to make it ignore 'test_if_special_chars'

  Returns

  buff                 quoted string

*/
static char *quote_name(const char *name, char *buff, my_bool force)
{
  char *to= buff;
  char qtype= (opt_compatible_mode & MASK_ANSI_QUOTES) ? '\"' : '`';

  if (!force && !opt_quoted && !test_if_special_chars(name))
    return (char*) name;
  *to++= qtype;
  while (*name)
  {
    if (*name == qtype)
      *to++= qtype;
    *to++= *name++;
  }
  to[0]= qtype;
  to[1]= 0;
  return buff;
} /* quote_name */


/*
  Quote a table name so it can be used in "SHOW TABLES LIKE <tabname>"

  SYNOPSIS
    quote_for_like()
    name     name of the table
    buff     quoted name of the table

  DESCRIPTION
    Quote \, _, ' and % characters

    Note: Because MySQL uses the C escape syntax in strings
    (for example, '\n' to represent newline), you must double
    any '\' that you use in your LIKE  strings. For example, to
    search for '\n', specify it as '\\n'. To search for '\', specify
    it as '\\\\' (the backslashes are stripped once by the parser
    and another time when the pattern match is done, leaving a
    single backslash to be matched).

    Example: "t\1" => "t\\\\1"

*/
static char *quote_for_like(const char *name, char *buff)
{
  char *to= buff;
  *to++= '\'';
  while (*name)
  {
    if (*name == '\\')
    {
      *to++='\\';
      *to++='\\';
      *to++='\\';
    }
    else if (*name == '\'' || *name == '_'  || *name == '%')
      *to++= '\\';
    *to++= *name++;
  }
  to[0]= '\'';
  to[1]= 0;
  return buff;
}


/**
  Quote and print a string.

  @param xml_file          - Output file.
  @param str               - String to print.
  @param len               - Its length.
  @param is_attribute_name - A check for attribute name or value.

  @description
    Quote '<' '>' '&' '\"' chars and print a string to the xml_file.
*/

static void print_quoted_xml(FILE *xml_file, const char *str, ulong len,
                             my_bool is_attribute_name)
{
  const char *end;

  for (end= str + len; str != end; str++)
  {
    switch (*str) {
    case '<':
      fputs("&lt;", xml_file);
      break;
    case '>':
      fputs("&gt;", xml_file);
      break;
    case '&':
      fputs("&amp;", xml_file);
      break;
    case '\"':
      fputs("&quot;", xml_file);
      break;
    case ' ':
      /* Attribute names cannot contain spaces. */
      if (is_attribute_name)
      {
        fputs("_", xml_file);
        break;
      }
      /* fall through */
    default:
      fputc(*str, xml_file);
      break;
    }
  }
  check_io(xml_file);
}


/*
  Print xml tag. Optionally add attribute(s).

  SYNOPSIS
    print_xml_tag(xml_file, sbeg, send, tag_name, first_attribute_name, 
                    ..., attribute_name_n, attribute_value_n, NullS)
    xml_file              - output file
    sbeg                  - line beginning
    line_end              - line ending
    tag_name              - XML tag name.
    first_attribute_name  - tag and first attribute
    first_attribute_value - (Implied) value of first attribute
    attribute_name_n      - attribute n
    attribute_value_n     - value of attribute n

  DESCRIPTION
    Print XML tag with any number of attribute="value" pairs to the xml_file.

    Format is:
      sbeg<tag_name first_attribute_name="first_attribute_value" ... 
      attribute_name_n="attribute_value_n">send
  NOTE
    Additional arguments must be present in attribute/value pairs.
    The last argument should be the null character pointer.
    All attribute_value arguments MUST be NULL terminated strings.
    All attribute_value arguments will be quoted before output.
*/

static void print_xml_tag(FILE * xml_file, const char* sbeg,
                          const char* line_end, 
                          const char* tag_name, 
                          const char* first_attribute_name, ...)
{
  va_list arg_list;
  const char *attribute_name, *attribute_value;

  fputs(sbeg, xml_file);
  fputc('<', xml_file);
  fputs(tag_name, xml_file);  

  va_start(arg_list, first_attribute_name);
  attribute_name= first_attribute_name;
  while (attribute_name != NullS)
  {
    attribute_value= va_arg(arg_list, char *);
    DBUG_ASSERT(attribute_value != NullS);

    fputc(' ', xml_file);
    fputs(attribute_name, xml_file);    
    fputc('\"', xml_file);
    
    print_quoted_xml(xml_file, attribute_value, strlen(attribute_value), 0);
    fputc('\"', xml_file);

    attribute_name= va_arg(arg_list, char *);
  }
  va_end(arg_list);

  fputc('>', xml_file);
  fputs(line_end, xml_file);
  check_io(xml_file);
}


/*
  Print xml tag with for a field that is null

  SYNOPSIS
    print_xml_null_tag()
    xml_file    - output file
    sbeg        - line beginning
    stag_atr    - tag and attribute
    sval        - value of attribute
    line_end        - line ending

  DESCRIPTION
    Print tag with one attribute to the xml_file. Format is:
      <stag_atr="sval" xsi:nil="true"/>
  NOTE
    sval MUST be a NULL terminated string.
    sval string will be qouted before output.
*/

static void print_xml_null_tag(FILE * xml_file, const char* sbeg,
                               const char* stag_atr, const char* sval,
                               const char* line_end)
{
  fputs(sbeg, xml_file);
  fputs("<", xml_file);
  fputs(stag_atr, xml_file);
  fputs("\"", xml_file);
  print_quoted_xml(xml_file, sval, strlen(sval), 0);
  fputs("\" xsi:nil=\"true\" />", xml_file);
  fputs(line_end, xml_file);
  check_io(xml_file);
}


/**
  Print xml CDATA section.

  @param xml_file    - output file
  @param str         - string to print
  @param len         - length of the string

  @note
    This function also takes care of the presence of '[[>'
    string in the str. If found, the CDATA section is broken
    into two CDATA sections, <![CDATA[]]]]> and <![CDATA[>]].
*/

static void print_xml_cdata(FILE *xml_file, const char *str, ulong len)
{
  const char *end;

  fputs("<![CDATA[\n", xml_file);
  for (end= str + len; str != end; str++)
  {
    switch(*str) {
    case ']':
      if ((*(str + 1) == ']') && (*(str + 2) =='>'))
      {
        fputs("]]]]><![CDATA[>", xml_file);
        str += 2;
        continue;
      }
      /* fall through */
    default:
      fputc(*str, xml_file);
      break;
    }
  }
  fputs("\n]]>\n", xml_file);
  check_io(xml_file);
}


/*
  Print xml tag with many attributes.

  SYNOPSIS
    print_xml_row()
    xml_file    - output file
    row_name    - xml tag name
    tableRes    - query result
    row         - result row
    str_create  - create statement header string

  DESCRIPTION
    Print tag with many attribute to the xml_file. Format is:
      \t\t<row_name Atr1="Val1" Atr2="Val2"... />
  NOTE
    All atributes and values will be quoted before output.
*/

static void print_xml_row(FILE *xml_file, const char *row_name,
                          MYSQL_RES *tableRes, MYSQL_ROW *row,
                          const char *str_create)
{
  uint i;
  my_bool body_found __attribute__((unused)) = 0;
  char *create_stmt_ptr= NULL;
  ulong create_stmt_len= 0;
  MYSQL_FIELD *field;
  ulong *lengths= mysql_fetch_lengths(tableRes);

  fprintf(xml_file, "\t\t<%s", row_name);
  check_io(xml_file);
  mysql_field_seek(tableRes, 0);
  for (i= 0; (field= mysql_fetch_field(tableRes)); i++)
  {
    if ((*row)[i])
    {
      /* For 'create' statements, dump using CDATA. */
      if ((str_create) && (strcmp(str_create, field->name) == 0))
      {
        create_stmt_ptr= (*row)[i];
        create_stmt_len= lengths[i];
        body_found= 1;
      }
      else
      {
        fputc(' ', xml_file);
        print_quoted_xml(xml_file, field->name, field->name_length, 1);
        fputs("=\"", xml_file);
        print_quoted_xml(xml_file, (*row)[i], lengths[i], 0);
        fputc('"', xml_file);
        check_io(xml_file);
      }
    }
  }

  if (create_stmt_len)
  {
    DBUG_ASSERT(body_found);
    fputs(">\n", xml_file);
    print_xml_cdata(xml_file, create_stmt_ptr, create_stmt_len);
    fprintf(xml_file, "\t\t</%s>\n", row_name);
  }
  else
    fputs(" />\n", xml_file);

  check_io(xml_file);
}


/**
  Print xml comments.

  @param xml_file       - output file
  @param len            - length of comment message
  @param comment_string - comment message

  @description
    Print the comment message in the format:
      "<!-- \n comment string  \n -->\n"

  @note
    Any occurrence of continuous hyphens will be
    squeezed to a single hyphen.
*/

static void print_xml_comment(FILE *xml_file, ulong len,
                              const char *comment_string)
{
  const char* end;

  fputs("<!-- ", xml_file);

  for (end= comment_string + len; comment_string != end; comment_string++)
  {
    /*
      The string "--" (double-hyphen) MUST NOT occur within xml comments.
    */
    switch (*comment_string) {
    case '-':
      if (*(comment_string + 1) == '-')         /* Only one hyphen allowed. */
        break;
    default:
      fputc(*comment_string, xml_file);
      break;
    }
  }
  fputs(" -->\n", xml_file);
  check_io(xml_file);
}



/* A common printing function for xml and non-xml modes. */

static void print_comment(FILE *sql_file, my_bool is_error, const char *format,
                          ...)
{
  static char comment_buff[COMMENT_LENGTH];
  va_list args;

  /* If its an error message, print it ignoring opt_comments. */
  if (!is_error && !opt_comments)
    return;

  va_start(args, format);
  my_vsnprintf(comment_buff, COMMENT_LENGTH, format, args);
  va_end(args);

  if (!opt_xml)
  {
    fputs(comment_buff, sql_file);
    check_io(sql_file);
    return;
  }

  print_xml_comment(sql_file, strlen(comment_buff), comment_buff);
}


/*
 create_delimiter
 Generate a new (null-terminated) string that does not exist in  query 
 and is therefore suitable for use as a query delimiter.  Store this
 delimiter in  delimiter_buff .
 
 This is quite simple in that it doesn't even try to parse statements as an
 interpreter would.  It merely returns a string that is not in the query, which
 is much more than adequate for constructing a delimiter.

 RETURN
   ptr to the delimiter  on Success
   NULL                  on Failure
*/
static char *create_delimiter(char *query, char *delimiter_buff, 
                              int delimiter_max_size) 
{
  int proposed_length;
  char *presence;

  delimiter_buff[0]= ';';  /* start with one semicolon, and */

  for (proposed_length= 2; proposed_length < delimiter_max_size; 
      delimiter_max_size++) {

    delimiter_buff[proposed_length-1]= ';';  /* add semicolons, until */
    delimiter_buff[proposed_length]= '\0';

    presence = strstr(query, delimiter_buff);
    if (presence == NULL) { /* the proposed delimiter is not in the query. */
       return delimiter_buff;
    }

  }
  return NULL;  /* but if we run out of space, return nothing at all. */
}


/*
  dump_events_for_db
  -- retrieves list of events for a given db, and prints out
  the CREATE EVENT statement into the output (the dump).

  RETURN
    0  Success
    1  Error
*/
static uint dump_events_for_db(char *db)
{
  char       query_buff[QUERY_LENGTH];
  char       db_name_buff[NAME_LEN*2+3], name_buff[NAME_LEN*2+3];
  char       *event_name;
  char       delimiter[QUERY_LENGTH];
  FILE       *sql_file= md_result_file;
  MYSQL_RES  *event_res, *event_list_res;
  MYSQL_ROW  row, event_list_row;

  char       db_cl_name[MY_CS_NAME_SIZE];
  int        db_cl_altered= FALSE;

  DBUG_ENTER("dump_events_for_db");
  DBUG_PRINT("enter", ("db: '%s'", db));

  mysql_real_escape_string(mysql, db_name_buff, db, strlen(db));

  /* nice comments */
  print_comment(sql_file, 0,
                "\n--\n-- Dumping events for database '%s'\n--\n", db);

  /*
    not using "mysql_query_with_error_report" because we may have not
    enough privileges to lock mysql.events.
  */
  if (lock_tables)
    mysql_query(mysql, "LOCK TABLES mysql.event READ");

  if (mysql_query_with_error_report(mysql, &event_list_res, "show events"))
    DBUG_RETURN(0);

  strcpy(delimiter, ";");
  if (mysql_num_rows(event_list_res) > 0)
  {
    if (opt_xml)
      fputs("\t<events>\n", sql_file);
    else
    {
      fprintf(sql_file, "/*!50106 SET @save_time_zone= @@TIME_ZONE */ ;\n");

      /* Get database collation. */

      if (fetch_db_collation(db_name_buff, db_cl_name, sizeof (db_cl_name)))
        DBUG_RETURN(1);
    }

    if (switch_character_set_results(mysql, "binary"))
      DBUG_RETURN(1);

    while ((event_list_row= mysql_fetch_row(event_list_res)) != NULL)
    {
      event_name= quote_name(event_list_row[1], name_buff, 0);
      DBUG_PRINT("info", ("retrieving CREATE EVENT for %s", name_buff));
      my_snprintf(query_buff, sizeof(query_buff), "SHOW CREATE EVENT %s", 
          event_name);

      if (mysql_query_with_error_report(mysql, &event_res, query_buff))
        DBUG_RETURN(1);

      while ((row= mysql_fetch_row(event_res)) != NULL)
      {
        if (opt_xml)
        {
          print_xml_row(sql_file, "event", event_res, &row,
                        "Create Event");
          continue;
        }

        /*
          if the user has EXECUTE privilege he can see event names, but not the
          event body!
        */
        if (strlen(row[3]) != 0)
        {
          char *query_str;

          if (opt_drop)
            fprintf(sql_file, "/*!50106 DROP EVENT IF EXISTS %s */%s\n", 
                event_name, delimiter);

          if (create_delimiter(row[3], delimiter, sizeof(delimiter)) == NULL)
          {
            fprintf(stderr, "%s: Warning: Can't create delimiter for event '%s'\n",
                    my_progname, event_name);
            DBUG_RETURN(1);
          }

          fprintf(sql_file, "DELIMITER %s\n", delimiter);

          if (mysql_num_fields(event_res) >= 7)
          {
            if (switch_db_collation(sql_file, db_name_buff, delimiter,
                                    db_cl_name, row[6], &db_cl_altered))
            {
              DBUG_RETURN(1);
            }

            switch_cs_variables(sql_file, delimiter,
                                row[4],   /* character_set_client */
                                row[4],   /* character_set_results */
                                row[5]);  /* collation_connection */
          }
          else
          {
            /*
              mysqldump is being run against the server, that does not
              provide character set information in SHOW CREATE
              statements.

              NOTE: the dump may be incorrect, since character set
              information is required in order to restore event properly.
            */

            fprintf(sql_file,
                    "--\n"
                    "-- WARNING: old server version. "
                      "The following dump may be incomplete.\n"
                    "--\n");
          }

          switch_sql_mode(sql_file, delimiter, row[1]);

          switch_time_zone(sql_file, delimiter, row[2]);

          query_str= cover_definer_clause(row[3], strlen(row[3]),
                                          C_STRING_WITH_LEN("50117"),
                                          C_STRING_WITH_LEN("50106"),
                                          C_STRING_WITH_LEN(" EVENT"));

          fprintf(sql_file,
                  "/*!50106 %s */ %s\n",
                  (const char *) (query_str != NULL ? query_str : row[3]),
                  (const char *) delimiter);

          restore_time_zone(sql_file, delimiter);
          restore_sql_mode(sql_file, delimiter);

          if (mysql_num_fields(event_res) >= 7)
          {
            restore_cs_variables(sql_file, delimiter);

            if (db_cl_altered)
            {
              if (restore_db_collation(sql_file, db_name_buff, delimiter,
                                       db_cl_name))
                DBUG_RETURN(1);
            }
          }
        }
      } /* end of event printing */
      mysql_free_result(event_res);

    } /* end of list of events */
    if (opt_xml)
    {
      fputs("\t</events>\n", sql_file);
      check_io(sql_file);
    }
    else
    {
      fprintf(sql_file, "DELIMITER ;\n");
      fprintf(sql_file, "/*!50106 SET TIME_ZONE= @save_time_zone */ ;\n");
    }

    if (switch_character_set_results(mysql, default_charset))
      DBUG_RETURN(1);
  }
  mysql_free_result(event_list_res);

  if (lock_tables)
    (void) mysql_query_with_error_report(mysql, 0, "UNLOCK TABLES");
  DBUG_RETURN(0);
}


/*
  Print hex value for blob data.

  SYNOPSIS
    print_blob_as_hex()
    output_file         - output file
    str                 - string to print
    len                 - its length

  DESCRIPTION
    Print hex value for blob data.
*/

static void print_blob_as_hex(FILE *output_file, const char *str, ulong len)
{
    /* sakaik got the idea to to provide blob's in hex notation. */
    const char *ptr= str, *end= ptr + len;
    for (; ptr < end ; ptr++)
      fprintf(output_file, "%02X", *((uchar *)ptr));
    check_io(output_file);
}

/*
  dump_routines_for_db
  -- retrieves list of routines for a given db, and prints out
  the CREATE PROCEDURE definition into the output (the dump).

  This function has logic to print the appropriate syntax depending on whether
  this is a procedure or functions

  RETURN
    0  Success
    1  Error
*/

static uint dump_routines_for_db(char *db)
{
  char       query_buff[QUERY_LENGTH];
  const char *routine_type[]= {"FUNCTION", "PROCEDURE"};
  char       db_name_buff[NAME_LEN*2+3], name_buff[NAME_LEN*2+3];
  char       *routine_name;
  int        i;
  FILE       *sql_file= md_result_file;
  MYSQL_RES  *routine_res, *routine_list_res;
  MYSQL_ROW  row, routine_list_row;

  char       db_cl_name[MY_CS_NAME_SIZE];
  int        db_cl_altered= FALSE;

  DBUG_ENTER("dump_routines_for_db");
  DBUG_PRINT("enter", ("db: '%s'", db));

  mysql_real_escape_string(mysql, db_name_buff, db, strlen(db));

  /* nice comments */
  print_comment(sql_file, 0,
                "\n--\n-- Dumping routines for database '%s'\n--\n", db);

  /*
    not using "mysql_query_with_error_report" because we may have not
    enough privileges to lock mysql.proc.
  */
  if (lock_tables)
    mysql_query(mysql, "LOCK TABLES mysql.proc READ");

  /* Get database collation. */

  if (fetch_db_collation(db_name_buff, db_cl_name, sizeof (db_cl_name)))
    DBUG_RETURN(1);

  if (switch_character_set_results(mysql, "binary"))
    DBUG_RETURN(1);

  if (opt_xml)
    fputs("\t<routines>\n", sql_file);

  /* 0, retrieve and dump functions, 1, procedures */
  for (i= 0; i <= 1; i++)
  {
    my_snprintf(query_buff, sizeof(query_buff),
                "SHOW %s STATUS WHERE Db = '%s'",
                routine_type[i], db_name_buff);

    if (mysql_query_with_error_report(mysql, &routine_list_res, query_buff))
      DBUG_RETURN(1);

    if (mysql_num_rows(routine_list_res))
    {

      while ((routine_list_row= mysql_fetch_row(routine_list_res)))
      {
        routine_name= quote_name(routine_list_row[1], name_buff, 0);
        DBUG_PRINT("info", ("retrieving CREATE %s for %s", routine_type[i],
                            name_buff));
        my_snprintf(query_buff, sizeof(query_buff), "SHOW CREATE %s %s",
                    routine_type[i], routine_name);

        if (mysql_query_with_error_report(mysql, &routine_res, query_buff))
          DBUG_RETURN(1);

        while ((row= mysql_fetch_row(routine_res)))
        {
          /*
            if the user has EXECUTE privilege he see routine names, but NOT the
            routine body of other routines that are not the creator of!
          */
          DBUG_PRINT("info",("length of body for %s row[2] '%s' is %d",
                             routine_name, row[2] ? row[2] : "(null)",
                             row[2] ? (int) strlen(row[2]) : 0));
          if (row[2] == NULL)
          {
            print_comment(sql_file, 1, "\n-- insufficient privileges to %s\n",
                          query_buff);
            print_comment(sql_file, 1,
                          "-- does %s have permissions on mysql.proc?\n\n",
                          current_user);
            maybe_die(EX_MYSQLERR,"%s has insufficent privileges to %s!", current_user, query_buff);
          }
          else if (strlen(row[2]))
          {
            if (opt_xml)
            {
              if (i)                            // Procedures.
                print_xml_row(sql_file, "routine", routine_res, &row,
                              "Create Procedure");
              else                              // Functions.
                print_xml_row(sql_file, "routine", routine_res, &row,
                              "Create Function");
              continue;
            }
            if (opt_drop)
              fprintf(sql_file, "/*!50003 DROP %s IF EXISTS %s */;\n",
                      routine_type[i], routine_name);

            if (mysql_num_fields(routine_res) >= 6)
            {
              if (switch_db_collation(sql_file, db_name_buff, ";",
                                      db_cl_name, row[5], &db_cl_altered))
              {
                DBUG_RETURN(1);
              }

              switch_cs_variables(sql_file, ";",
                                  row[3],   /* character_set_client */
                                  row[3],   /* character_set_results */
                                  row[4]);  /* collation_connection */
            }
            else
            {
              /*
                mysqldump is being run against the server, that does not
                provide character set information in SHOW CREATE
                statements.

                NOTE: the dump may be incorrect, since character set
                information is required in order to restore stored
                procedure/function properly.
              */

              fprintf(sql_file,
                      "--\n"
                      "-- WARNING: old server version. "
                        "The following dump may be incomplete.\n"
                      "--\n");
            }


            switch_sql_mode(sql_file, ";", row[1]);

            fprintf(sql_file,
                    "DELIMITER ;;\n"
                    "%s ;;\n"
                    "DELIMITER ;\n",
                    (const char *) row[2]);

            restore_sql_mode(sql_file, ";");

            if (mysql_num_fields(routine_res) >= 6)
            {
              restore_cs_variables(sql_file, ";");

              if (db_cl_altered)
              {
                if (restore_db_collation(sql_file, db_name_buff, ";", db_cl_name))
                  DBUG_RETURN(1);
              }
            }

          }
        } /* end of routine printing */
        mysql_free_result(routine_res);

      } /* end of list of routines */
    }
    mysql_free_result(routine_list_res);
  } /* end of for i (0 .. 1)  */

  if (opt_xml)
  {
    fputs("\t</routines>\n", sql_file);
    check_io(sql_file);
  }

  if (switch_character_set_results(mysql, default_charset))
    DBUG_RETURN(1);

  if (lock_tables)
    (void) mysql_query_with_error_report(mysql, 0, "UNLOCK TABLES");
  DBUG_RETURN(0);
}

/* general_log or slow_log tables under mysql database */
static inline my_bool general_log_or_slow_log_tables(const char *db,
                                                     const char *table)
{
  return (!my_strcasecmp(charset_info, db, "mysql")) &&
          (!my_strcasecmp(charset_info, table, "general_log") ||
           !my_strcasecmp(charset_info, table, "slow_log"));
}

/*
  get_table_structure -- retrievs database structure, prints out corresponding
  CREATE statement and fills out insert_pat if the table is the type we will
  be dumping.

  ARGS
    table       - table name
    db          - db name
    table_type  - table type, e.g. "MyISAM" or "InnoDB", but also "VIEW"
    ignore_flag - what we must particularly ignore - see IGNORE_ defines above

  RETURN
    number of fields in table, 0 if error
*/

static uint get_table_structure(char *table, char *db, char *table_type,
                                char *ignore_flag)
{
  my_bool    init=0, delayed, write_data, complete_insert;
  my_ulonglong num_fields;
  char       *result_table, *opt_quoted_table;
  const char *insert_option;
  char	     name_buff[NAME_LEN+3],table_buff[NAME_LEN*2+3];
  char       table_buff2[NAME_LEN*2+3], query_buff[QUERY_LENGTH];
  const char *show_fields_stmt= "SELECT `COLUMN_NAME` AS `Field`, "
                                "`COLUMN_TYPE` AS `Type`, "
                                "`IS_NULLABLE` AS `Null`, "
                                "`COLUMN_KEY` AS `Key`, "
                                "`COLUMN_DEFAULT` AS `Default`, "
                                "`EXTRA` AS `Extra`, "
                                "`COLUMN_COMMENT` AS `Comment` "
                                "FROM `INFORMATION_SCHEMA`.`COLUMNS` WHERE "
                                "TABLE_SCHEMA = '%s' AND TABLE_NAME = '%s'";
  FILE       *sql_file= md_result_file;
  int        len;
  my_bool    is_log_table;
  MYSQL_RES  *result;
  MYSQL_ROW  row;
  DBUG_ENTER("get_table_structure");
  DBUG_PRINT("enter", ("db: %s  table: %s", db, table));

  *ignore_flag= check_if_ignore_table(table, table_type);

  delayed= opt_delayed;
  if (delayed && (*ignore_flag & IGNORE_INSERT_DELAYED))
  {
    delayed= 0;
    verbose_msg("-- Warning: Unable to use delayed inserts for table '%s' "
                "because it's of type %s\n", table, table_type);
  }

  complete_insert= 0;
  if ((write_data= !(*ignore_flag & IGNORE_DATA)))
  {
    complete_insert= opt_complete_insert;
    if (!insert_pat_inited)
    {
      insert_pat_inited= 1;
      init_dynamic_string_checked(&insert_pat, "", 1024, 1024);
    }
    else
      dynstr_set_checked(&insert_pat, "");
  }

  insert_option= ((delayed && opt_ignore) ? " DELAYED IGNORE " :
                  delayed ? " DELAYED " : opt_ignore ? " IGNORE " : "");

  verbose_msg("-- Retrieving table structure for table %s...\n", table);

  len= my_snprintf(query_buff, sizeof(query_buff),
                   "SET SQL_QUOTE_SHOW_CREATE=%d",
                   (opt_quoted || opt_keywords));
  if (!create_options)
    strmov(query_buff+len,
           "/*!40102 ,SQL_MODE=concat(@@sql_mode, _utf8 ',NO_KEY_OPTIONS,NO_TABLE_OPTIONS,NO_FIELD_OPTIONS') */");

  result_table=     quote_name(table, table_buff, 1);
  opt_quoted_table= quote_name(table, table_buff2, 0);

  if (opt_order_by_primary)
    order_by= primary_key_fields(result_table);

  if (!opt_xml && !mysql_query_with_error_report(mysql, 0, query_buff))
  {
    /* using SHOW CREATE statement */
    if (!opt_no_create_info)
    {
      /* Make an sql-file, if path was given iow. option -T was given */
      char buff[20+FN_REFLEN];
      MYSQL_FIELD *field;

      my_snprintf(buff, sizeof(buff), "show create table %s", result_table);

      if (switch_character_set_results(mysql, "binary") ||
          mysql_query_with_error_report(mysql, &result, buff) ||
          switch_character_set_results(mysql, default_charset))
        DBUG_RETURN(0);

      if (path)
      {
        if (!(sql_file= open_sql_file_for_table(table, O_WRONLY)))
          DBUG_RETURN(0);

        write_header(sql_file, db);
      }

      if (strcmp (table_type, "VIEW") == 0)         /* view */
        print_comment(sql_file, 0,
                      "\n--\n-- Temporary view structure for view %s\n--\n\n",
                      result_table);
      else
        print_comment(sql_file, 0,
                      "\n--\n-- Table structure for table %s\n--\n\n",
                      result_table);

      if (opt_drop)
      {
      /*
        Even if the "table" is a view, we do a DROP TABLE here.  The
        view-specific code below fills in the DROP VIEW.
        We will skip the DROP TABLE for general_log and slow_log, since
        those stmts will fail, in case we apply dump by enabling logging.
       */
        if (!general_log_or_slow_log_tables(db, table))
          fprintf(sql_file, "DROP TABLE IF EXISTS %s;\n",
                  opt_quoted_table);
        check_io(sql_file);
      }

      field= mysql_fetch_field_direct(result, 0);
      if (strcmp(field->name, "View") == 0)
      {
        char *scv_buff= NULL;
        my_ulonglong n_cols;

        verbose_msg("-- It's a view, create dummy view\n");

        /* save "show create" statement for later */
        if ((row= mysql_fetch_row(result)) && (scv_buff=row[1]))
          scv_buff= my_strdup(scv_buff, MYF(0));

        mysql_free_result(result);

        /*
          Create a table with the same name as the view and with columns of
          the same name in order to satisfy views that depend on this view.
          The table will be removed when the actual view is created.

          The properties of each column, are not preserved in this temporary
          table, because they are not necessary.

          This will not be necessary once we can determine dependencies
          between views and can simply dump them in the appropriate order.
        */
        my_snprintf(query_buff, sizeof(query_buff),
                    "SHOW FIELDS FROM %s", result_table);
        if (switch_character_set_results(mysql, "binary") ||
            mysql_query_with_error_report(mysql, &result, query_buff) ||
            switch_character_set_results(mysql, default_charset))
        {
          /*
            View references invalid or privileged table/col/fun (err 1356),
            so we cannot create a stand-in table.  Be defensive and dump
            a comment with the view's 'show create' statement. (Bug #17371)
          */

          if (mysql_errno(mysql) == ER_VIEW_INVALID)
            fprintf(sql_file, "\n-- failed on view %s: %s\n\n", result_table, scv_buff ? scv_buff : "");

          my_free(scv_buff);

          DBUG_RETURN(0);
        }
        else
          my_free(scv_buff);

        n_cols= mysql_num_rows(result);
        if (0 != n_cols)
        {

          /*
            The actual formula is based on the column names and how the .FRM
            files are stored and is too volatile to be repeated here.
            Thus we simply warn the user if the columns exceed a limit we
            know works most of the time.
          */
          if (n_cols >= 1000)
            fprintf(stderr,
                    "-- Warning: Creating a stand-in table for view %s may"
                    " fail when replaying the dump file produced because "
                    "of the number of columns exceeding 1000. Exercise "
                    "caution when replaying the produced dump file.\n", 
                    table);
          if (opt_drop)
          {
            /*
              We have already dropped any table of the same name above, so
              here we just drop the view.
            */

            fprintf(sql_file, "/*!50001 DROP VIEW IF EXISTS %s*/;\n",
                    opt_quoted_table);
            check_io(sql_file);
          }

          fprintf(sql_file,
                  "SET @saved_cs_client     = @@character_set_client;\n"
                  "SET character_set_client = utf8;\n"
                  "/*!50001 CREATE VIEW %s AS SELECT \n",
                  result_table);

          /*
            Get first row, following loop will prepend comma - keeps from
            having to know if the row being printed is last to determine if
            there should be a _trailing_ comma.
          */


          row= mysql_fetch_row(result);

          /*
            A temporary view is created to resolve the view interdependencies.
            This temporary view is dropped when the actual view is created.
          */

          fprintf(sql_file, " 1 AS %s",
                  quote_name(row[0], name_buff, 0));

          while((row= mysql_fetch_row(result)))
          {
            fprintf(sql_file, ",\n 1 AS %s",
                    quote_name(row[0], name_buff, 0));
          }

          fprintf(sql_file,"*/;\n"
                  "SET character_set_client = @saved_cs_client;\n");

          check_io(sql_file);
        }

        mysql_free_result(result);

        if (path)
          my_fclose(sql_file, MYF(MY_WME));

        seen_views= 1;
        DBUG_RETURN(0);
      }

      row= mysql_fetch_row(result);

      is_log_table= general_log_or_slow_log_tables(db, table);
      if (is_log_table)
        row[1]+= 13; /* strlen("CREATE TABLE ")= 13 */
      if (opt_compatible_mode & 3)
      {
        fprintf(sql_file,
                is_log_table ? "CREATE TABLE IF NOT EXISTS %s;\n" : "%s;\n",
                row[1]);
      }
      else
      {
        fprintf(sql_file,
                "/*!40101 SET @saved_cs_client     = @@character_set_client */;\n"
                "/*!40101 SET character_set_client = utf8 */;\n"
                "%s%s;\n"
                "/*!40101 SET character_set_client = @saved_cs_client */;\n",
                is_log_table ? "CREATE TABLE IF NOT EXISTS " : "",
                row[1]);
      }

      check_io(sql_file);
      mysql_free_result(result);
    }
    my_snprintf(query_buff, sizeof(query_buff), "show fields from %s",
                result_table);
    if (mysql_query_with_error_report(mysql, &result, query_buff))
    {
      if (path)
        my_fclose(sql_file, MYF(MY_WME));
      DBUG_RETURN(0);
    }

    /*
      If write_data is true, then we build up insert statements for
      the table's data. Note: in subsequent lines of code, this test
      will have to be performed each time we are appending to
      insert_pat.
    */
    if (write_data)
    {
      if (opt_replace_into)
        dynstr_append_checked(&insert_pat, "REPLACE ");
      else
        dynstr_append_checked(&insert_pat, "INSERT ");
      dynstr_append_checked(&insert_pat, insert_option);
      dynstr_append_checked(&insert_pat, "INTO ");
      dynstr_append_checked(&insert_pat, opt_quoted_table);
      if (complete_insert)
      {
        dynstr_append_checked(&insert_pat, " (");
      }
      else
      {
        dynstr_append_checked(&insert_pat, " VALUES ");
        if (!extended_insert)
          dynstr_append_checked(&insert_pat, "(");
      }
    }

    while ((row= mysql_fetch_row(result)))
    {
      if (complete_insert)
      {
        if (init)
        {
          dynstr_append_checked(&insert_pat, ", ");
        }
        init=1;
        dynstr_append_checked(&insert_pat,
                      quote_name(row[SHOW_FIELDNAME], name_buff, 0));
      }
    }
    num_fields= mysql_num_rows(result);
    mysql_free_result(result);
  }
  else
  {
    verbose_msg("%s: Warning: Can't set SQL_QUOTE_SHOW_CREATE option (%s)\n",
                my_progname, mysql_error(mysql));

    my_snprintf(query_buff, sizeof(query_buff), show_fields_stmt, db, table);

    if (mysql_query_with_error_report(mysql, &result, query_buff))
      DBUG_RETURN(0);

    /* Make an sql-file, if path was given iow. option -T was given */
    if (!opt_no_create_info)
    {
      if (path)
      {
        if (!(sql_file= open_sql_file_for_table(table, O_WRONLY)))
          DBUG_RETURN(0);
        write_header(sql_file, db);
      }

      print_comment(sql_file, 0,
                    "\n--\n-- Table structure for table %s\n--\n\n",
                    result_table);
      if (opt_drop)
        fprintf(sql_file, "DROP TABLE IF EXISTS %s;\n", result_table);
      if (!opt_xml)
        fprintf(sql_file, "CREATE TABLE %s (\n", result_table);
      else
        print_xml_tag(sql_file, "\t", "\n", "table_structure", "name=", table, 
                NullS);
      check_io(sql_file);
    }

    if (write_data)
    {
      if (opt_replace_into)
        dynstr_append_checked(&insert_pat, "REPLACE ");
      else
        dynstr_append_checked(&insert_pat, "INSERT ");
      dynstr_append_checked(&insert_pat, insert_option);
      dynstr_append_checked(&insert_pat, "INTO ");
      dynstr_append_checked(&insert_pat, result_table);
      if (complete_insert)
        dynstr_append_checked(&insert_pat, " (");
      else
      {
        dynstr_append_checked(&insert_pat, " VALUES ");
        if (!extended_insert)
          dynstr_append_checked(&insert_pat, "(");
      }
    }

    while ((row= mysql_fetch_row(result)))
    {
      ulong *lengths= mysql_fetch_lengths(result);
      if (init)
      {
        if (!opt_xml && !opt_no_create_info)
        {
          fputs(",\n",sql_file);
          check_io(sql_file);
        }
        if (complete_insert)
          dynstr_append_checked(&insert_pat, ", ");
      }
      init=1;
      if (complete_insert)
        dynstr_append_checked(&insert_pat,
                      quote_name(row[SHOW_FIELDNAME], name_buff, 0));
      if (!opt_no_create_info)
      {
        if (opt_xml)
        {
          print_xml_row(sql_file, "field", result, &row, NullS);
          continue;
        }

        if (opt_keywords)
          fprintf(sql_file, "  %s.%s %s", result_table,
                  quote_name(row[SHOW_FIELDNAME],name_buff, 0),
                  row[SHOW_TYPE]);
        else
          fprintf(sql_file, "  %s %s", quote_name(row[SHOW_FIELDNAME],
                                                  name_buff, 0),
                  row[SHOW_TYPE]);
        if (row[SHOW_DEFAULT])
        {
          fputs(" DEFAULT ", sql_file);
          unescape(sql_file, row[SHOW_DEFAULT], lengths[SHOW_DEFAULT]);
        }
        if (!row[SHOW_NULL][0])
          fputs(" NOT NULL", sql_file);
        if (row[SHOW_EXTRA][0])
          fprintf(sql_file, " %s",row[SHOW_EXTRA]);
        check_io(sql_file);
      }
    }
    num_fields= mysql_num_rows(result);
    mysql_free_result(result);
    if (!opt_no_create_info)
    {
      /* Make an sql-file, if path was given iow. option -T was given */
      char buff[20+FN_REFLEN];
      uint keynr,primary_key;
      my_snprintf(buff, sizeof(buff), "show keys from %s", result_table);
      if (mysql_query_with_error_report(mysql, &result, buff))
      {
        if (mysql_errno(mysql) == ER_WRONG_OBJECT)
        {
          /* it is VIEW */
          fputs("\t\t<options Comment=\"view\" />\n", sql_file);
          goto continue_xml;
        }
        fprintf(stderr, "%s: Can't get keys for table %s (%s)\n",
                my_progname, result_table, mysql_error(mysql));
        if (path)
          my_fclose(sql_file, MYF(MY_WME));
        DBUG_RETURN(0);
      }

      /* Find first which key is primary key */
      keynr=0;
      primary_key=INT_MAX;
      while ((row= mysql_fetch_row(result)))
      {
        if (atoi(row[3]) == 1)
        {
          keynr++;
#ifdef FORCE_PRIMARY_KEY
          if (atoi(row[1]) == 0 && primary_key == INT_MAX)
            primary_key=keynr;
#endif
          if (!strcmp(row[2],"PRIMARY"))
          {
            primary_key=keynr;
            break;
          }
        }
      }
      mysql_data_seek(result,0);
      keynr=0;
      while ((row= mysql_fetch_row(result)))
      {
        if (opt_xml)
        {
          print_xml_row(sql_file, "key", result, &row, NullS);
          continue;
        }

        if (atoi(row[3]) == 1)
        {
          if (keynr++)
            putc(')', sql_file);
          if (atoi(row[1]))       /* Test if duplicate key */
            /* Duplicate allowed */
            fprintf(sql_file, ",\n  KEY %s (",quote_name(row[2],name_buff,0));
          else if (keynr == primary_key)
            fputs(",\n  PRIMARY KEY (",sql_file); /* First UNIQUE is primary */
          else
            fprintf(sql_file, ",\n  UNIQUE %s (",quote_name(row[2],name_buff,
                                                            0));
        }
        else
          putc(',', sql_file);
        fputs(quote_name(row[4], name_buff, 0), sql_file);
        if (row[7])
          fprintf(sql_file, " (%s)",row[7]);      /* Sub key */
        check_io(sql_file);
      }
      mysql_free_result(result);
      if (!opt_xml)
      {
        if (keynr)
          putc(')', sql_file);
        fputs("\n)",sql_file);
        check_io(sql_file);
      }

      /* Get MySQL specific create options */
      if (create_options)
      {
        char show_name_buff[NAME_LEN*2+2+24];

        /* Check memory for quote_for_like() */
        my_snprintf(buff, sizeof(buff), "show table status like %s",
                    quote_for_like(table, show_name_buff));

        if (mysql_query_with_error_report(mysql, &result, buff))
        {
          if (mysql_errno(mysql) != ER_PARSE_ERROR)
          {                                     /* If old MySQL version */
            verbose_msg("-- Warning: Couldn't get status information for " \
                        "table %s (%s)\n", result_table,mysql_error(mysql));
          }
        }
        else if (!(row= mysql_fetch_row(result)))
        {
          fprintf(stderr,
                  "Error: Couldn't read status information for table %s (%s)\n",
                  result_table,mysql_error(mysql));
        }
        else
        {
          if (opt_xml)
            print_xml_row(sql_file, "options", result, &row, NullS);
          else
          {
            fputs("/*!",sql_file);
            print_value(sql_file,result,row,"engine=","Engine",0);
            print_value(sql_file,result,row,"","Create_options",0);
            print_value(sql_file,result,row,"comment=","Comment",1);
            fputs(" */",sql_file);
            check_io(sql_file);
          }
        }
        mysql_free_result(result);              /* Is always safe to free */
      }
continue_xml:
      if (!opt_xml)
        fputs(";\n", sql_file);
      else
        fputs("\t</table_structure>\n", sql_file);
      check_io(sql_file);
    }
  }
  if (complete_insert)
  {
    dynstr_append_checked(&insert_pat, ") VALUES ");
    if (!extended_insert)
      dynstr_append_checked(&insert_pat, "(");
  }
  if (sql_file != md_result_file)
  {
    fputs("\n", sql_file);
    write_footer(sql_file);
    my_fclose(sql_file, MYF(MY_WME));
  }
  DBUG_RETURN((uint) num_fields);
} /* get_table_structure */

static void dump_trigger_old(FILE *sql_file, MYSQL_RES *show_triggers_rs,
                             MYSQL_ROW *show_trigger_row,
                             const char *table_name)
{
  char quoted_table_name_buf[NAME_LEN * 2 + 3];
  char *quoted_table_name= quote_name(table_name, quoted_table_name_buf, 1);

  char name_buff[NAME_LEN * 4 + 3];
  const char *xml_msg= "\nWarning! mysqldump being run against old server "
                       "that does not\nsupport 'SHOW CREATE TRIGGERS' "
                       "statement. Skipping..\n";

  DBUG_ENTER("dump_trigger_old");

  if (opt_xml)
  {
    print_xml_comment(sql_file, strlen(xml_msg), xml_msg);
    check_io(sql_file);
    DBUG_VOID_RETURN;
  }

  fprintf(sql_file,
          "--\n"
          "-- WARNING: old server version. "
            "The following dump may be incomplete.\n"
          "--\n");

  if (opt_compact)
    fprintf(sql_file, "/*!50003 SET @OLD_SQL_MODE=@@SQL_MODE*/;\n");

  if (opt_drop_trigger)
    fprintf(sql_file, "/*!50032 DROP TRIGGER IF EXISTS %s */;\n", (*show_trigger_row)[0]);

  fprintf(sql_file,
          "DELIMITER ;;\n"
          "/*!50003 SET SESSION SQL_MODE=\"%s\" */;;\n"
          "/*!50003 CREATE */ ",
          (*show_trigger_row)[6]);

  if (mysql_num_fields(show_triggers_rs) > 7)
  {
    /*
      mysqldump can be run against the server, that does not support
      definer in triggers (there is no DEFINER column in SHOW TRIGGERS
      output). So, we should check if we have this column before
      accessing it.
    */

    size_t user_name_len;
    char user_name_str[USERNAME_LENGTH + 1];
    char quoted_user_name_str[USERNAME_LENGTH * 2 + 3];
    size_t host_name_len;
    char host_name_str[HOSTNAME_LENGTH + 1];
    char quoted_host_name_str[HOSTNAME_LENGTH * 2 + 3];

    parse_user((*show_trigger_row)[7],
               strlen((*show_trigger_row)[7]),
               user_name_str, &user_name_len,
               host_name_str, &host_name_len);

    fprintf(sql_file,
            "/*!50017 DEFINER=%s@%s */ ",
            quote_name(user_name_str, quoted_user_name_str, FALSE),
            quote_name(host_name_str, quoted_host_name_str, FALSE));
  }

  fprintf(sql_file,
          "/*!50003 TRIGGER %s %s %s ON %s FOR EACH ROW%s%s */;;\n"
          "DELIMITER ;\n",
          quote_name((*show_trigger_row)[0], name_buff, 0), /* Trigger */
          (*show_trigger_row)[4], /* Timing */
          (*show_trigger_row)[1], /* Event */
          quoted_table_name,
          (strchr(" \t\n\r", *((*show_trigger_row)[3]))) ? "" : " ",
          (*show_trigger_row)[3] /* Statement */);

  if (opt_compact)
    fprintf(sql_file, "/*!50003 SET SESSION SQL_MODE=@OLD_SQL_MODE */;\n");

  DBUG_VOID_RETURN;
}

static int dump_trigger(FILE *sql_file, MYSQL_RES *show_create_trigger_rs,
                        const char *db_name,
                        const char *db_cl_name)
{
  MYSQL_ROW row;
  char *query_str;
  int db_cl_altered= FALSE;

  DBUG_ENTER("dump_trigger");

  while ((row= mysql_fetch_row(show_create_trigger_rs)))
  {
    if (opt_xml)
    {
      print_xml_row(sql_file, "trigger", show_create_trigger_rs, &row,
                    "SQL Original Statement");
      check_io(sql_file);
      continue;
    }

    query_str= cover_definer_clause(row[2], strlen(row[2]),
                                    C_STRING_WITH_LEN("50017"),
                                    C_STRING_WITH_LEN("50003"),
                                    C_STRING_WITH_LEN(" TRIGGER"));
    if (switch_db_collation(sql_file, db_name, ";",
                            db_cl_name, row[5], &db_cl_altered))
      DBUG_RETURN(TRUE);

    switch_cs_variables(sql_file, ";",
                        row[3],   /* character_set_client */
                        row[3],   /* character_set_results */
                        row[4]);  /* collation_connection */

    switch_sql_mode(sql_file, ";", row[1]);

    if (opt_drop_trigger)
      fprintf(sql_file, "/*!50032 DROP TRIGGER IF EXISTS %s */;\n", row[0]);

    fprintf(sql_file,
            "DELIMITER ;;\n"
            "/*!50003 %s */;;\n"
            "DELIMITER ;\n",
            (const char *) (query_str != NULL ? query_str : row[2]));

    restore_sql_mode(sql_file, ";");
    restore_cs_variables(sql_file, ";");

    if (db_cl_altered)
    {
      if (restore_db_collation(sql_file, db_name, ";", db_cl_name))
        DBUG_RETURN(TRUE);
    }

    my_free(query_str);
  }

  DBUG_RETURN(FALSE);
}

/**
  Dump the triggers for a given table.

  This should be called after the tables have been dumped in case a trigger
  depends on the existence of a table.

  @param[in] table_name
  @param[in] db_name

  @return Error status.
    @retval TRUE error has occurred.
    @retval FALSE operation succeed.
*/

static int dump_triggers_for_table(char *table_name, char *db_name)
{
  char       name_buff[NAME_LEN*4+3];
  char       query_buff[QUERY_LENGTH];
  uint       old_opt_compatible_mode= opt_compatible_mode;
  MYSQL_RES  *show_triggers_rs;
  MYSQL_ROW  row;
  FILE      *sql_file= md_result_file;

  char       db_cl_name[MY_CS_NAME_SIZE];
  int        ret= TRUE;

  DBUG_ENTER("dump_triggers_for_table");
  DBUG_PRINT("enter", ("db: %s, table_name: %s", db_name, table_name));

  if (path && !(sql_file= open_sql_file_for_table(table_name,
                                                  O_WRONLY | O_APPEND)))
    DBUG_RETURN(1);

  /* Do not use ANSI_QUOTES on triggers in dump */
  opt_compatible_mode&= ~MASK_ANSI_QUOTES;

  /* Get database collation. */

  if (switch_character_set_results(mysql, "binary"))
    goto done;

  if (fetch_db_collation(db_name, db_cl_name, sizeof (db_cl_name)))
    goto done;

  /* Get list of triggers. */

  my_snprintf(query_buff, sizeof(query_buff),
              "SHOW TRIGGERS LIKE %s",
              quote_for_like(table_name, name_buff));

  if (mysql_query_with_error_report(mysql, &show_triggers_rs, query_buff))
    goto done;

  /* Dump triggers. */

  if (! mysql_num_rows(show_triggers_rs))
    goto skip;

  if (opt_xml)
    print_xml_tag(sql_file, "\t", "\n", "triggers", "name=",
                  table_name, NullS);

  while ((row= mysql_fetch_row(show_triggers_rs)))
  {

    my_snprintf(query_buff, sizeof (query_buff),
                "SHOW CREATE TRIGGER %s",
                quote_name(row[0], name_buff, TRUE));

    if (mysql_query(mysql, query_buff))
    {
      /*
        mysqldump is being run against old server, that does not support
        SHOW CREATE TRIGGER statement. We should use SHOW TRIGGERS output.

        NOTE: the dump may be incorrect, as old SHOW TRIGGERS does not
        provide all the necessary information to restore trigger properly.
      */

      dump_trigger_old(sql_file, show_triggers_rs, &row, table_name);
    }
    else
    {
      MYSQL_RES *show_create_trigger_rs= mysql_store_result(mysql);

      if (!show_create_trigger_rs ||
          dump_trigger(sql_file, show_create_trigger_rs, db_name, db_cl_name))
        goto done;

      mysql_free_result(show_create_trigger_rs);
    }

  }

  if (opt_xml)
  {
    fputs("\t</triggers>\n", sql_file);
    check_io(sql_file);
  }

skip:
  mysql_free_result(show_triggers_rs);

  if (switch_character_set_results(mysql, default_charset))
    goto done;

  /*
    make sure to set back opt_compatible mode to
    original value
  */
  opt_compatible_mode=old_opt_compatible_mode;

  ret= FALSE;

done:
  if (path)
    my_fclose(sql_file, MYF(0));

  DBUG_RETURN(ret);
}

static void add_load_option(DYNAMIC_STRING *str, const char *option,
                             const char *option_value)
{
  if (!option_value)
  {
    /* Null value means we don't add this option. */
    return;
  }

  dynstr_append_checked(str, option);
  
  if (strncmp(option_value, "0x", sizeof("0x")-1) == 0)
  {
    /* It's a hex constant, don't escape */
    dynstr_append_checked(str, option_value);
  }
  else
  {
    /* char constant; escape */
    field_escape(str, option_value);
  }
}


/*
  Allow the user to specify field terminator strings like:
  "'", "\", "\\" (escaped backslash), "\t" (tab), "\n" (newline)
  This is done by doubling ' and add a end -\ if needed to avoid
  syntax errors from the SQL parser.
*/

static void field_escape(DYNAMIC_STRING* in, const char *from)
{
  uint end_backslashes= 0; 

  dynstr_append_checked(in, "'");

  while (*from)
  {
    dynstr_append_mem_checked(in, from, 1);

    if (*from == '\\')
      end_backslashes^=1;    /* find odd number of backslashes */
    else
    {
      if (*from == '\'' && !end_backslashes)
      {
        /* We want a duplicate of "'" for MySQL */
        dynstr_append_checked(in, "\'");
      }
      end_backslashes=0;
    }
    from++;
  }
  /* Add missing backslashes if user has specified odd number of backs.*/
  if (end_backslashes)
    dynstr_append_checked(in, "\\");
  
  dynstr_append_checked(in, "'");
}



static char *alloc_query_str(ulong size)
{
  char *query;

  if (!(query= (char*) my_malloc(size, MYF(MY_WME))))
    die(EX_MYSQLERR, "Couldn't allocate a query string.");

  return query;
}


/*

 SYNOPSIS
  dump_table()

  dump_table saves database contents as a series of INSERT statements.

  ARGS
   table - table name
   db    - db name

   RETURNS
    void
*/


static void dump_table(char *table, char *db)
{
  char ignore_flag;
  char buf[200], table_buff[NAME_LEN+3];
  DYNAMIC_STRING query_string;
  char table_type[NAME_LEN];
  char *result_table, table_buff2[NAME_LEN*2+3], *opt_quoted_table;
  int error= 0;
  ulong         rownr, row_break, total_length, init_length;
  uint num_fields;
  MYSQL_RES     *res;
  MYSQL_FIELD   *field;
  MYSQL_ROW     row;
  DBUG_ENTER("dump_table");

  /*
    Make sure you get the create table info before the following check for
    --no-data flag below. Otherwise, the create table info won't be printed.
  */
  num_fields= get_table_structure(table, db, table_type, &ignore_flag);

  /*
    The "table" could be a view.  If so, we don't do anything here.
  */
  if (strcmp(table_type, "VIEW") == 0)
    DBUG_VOID_RETURN;

  /* Check --no-data flag */
  if (opt_no_data)
  {
    verbose_msg("-- Skipping dump data for table '%s', --no-data was used\n",
                table);
    DBUG_VOID_RETURN;
  }

  DBUG_PRINT("info",
             ("ignore_flag: %x  num_fields: %d", (int) ignore_flag,
              num_fields));
  /*
    If the table type is a merge table or any type that has to be
     _completely_ ignored and no data dumped
  */
  if (ignore_flag & IGNORE_DATA)
  {
    verbose_msg("-- Warning: Skipping data for table '%s' because " \
                "it's of type %s\n", table, table_type);
    DBUG_VOID_RETURN;
  }
  /* Check that there are any fields in the table */
  if (num_fields == 0)
  {
    verbose_msg("-- Skipping dump data for table '%s', it has no fields\n",
                table);
    DBUG_VOID_RETURN;
  }

  result_table= quote_name(table,table_buff, 1);
  opt_quoted_table= quote_name(table, table_buff2, 0);

  verbose_msg("-- Sending SELECT query...\n");

  init_dynamic_string_checked(&query_string, "", 1024, 1024);

  if (path)
  {
    char filename[FN_REFLEN], tmp_path[FN_REFLEN];

    /*
      Convert the path to native os format
      and resolve to the full filepath.
    */
    convert_dirname(tmp_path,path,NullS);    
    my_load_path(tmp_path, tmp_path, NULL);
    fn_format(filename, table, tmp_path, ".txt", MYF(MY_UNPACK_FILENAME));

    /* Must delete the file that 'INTO OUTFILE' will write to */
    my_delete(filename, MYF(0));

    /* convert to a unix path name to stick into the query */
    to_unix_path(filename);

    /* now build the query string */

    dynstr_append_checked(&query_string, "SELECT /*!40001 SQL_NO_CACHE */ * INTO OUTFILE '");
    dynstr_append_checked(&query_string, filename);
    dynstr_append_checked(&query_string, "'");

    dynstr_append_checked(&query_string, " /*!50138 CHARACTER SET ");
    dynstr_append_checked(&query_string, default_charset == mysql_universal_client_charset ?
                                         my_charset_bin.name : /* backward compatibility */
                                         default_charset);
    dynstr_append_checked(&query_string, " */");

    if (fields_terminated || enclosed || opt_enclosed || escaped)
      dynstr_append_checked(&query_string, " FIELDS");
    
    add_load_option(&query_string, " TERMINATED BY ", fields_terminated);
    add_load_option(&query_string, " ENCLOSED BY ", enclosed);
    add_load_option(&query_string, " OPTIONALLY ENCLOSED BY ", opt_enclosed);
    add_load_option(&query_string, " ESCAPED BY ", escaped);
    add_load_option(&query_string, " LINES TERMINATED BY ", lines_terminated);

    dynstr_append_checked(&query_string, " FROM ");
    dynstr_append_checked(&query_string, result_table);

    if (where)
    {
      dynstr_append_checked(&query_string, " WHERE ");
      dynstr_append_checked(&query_string, where);
    }

    if (order_by)
    {
      dynstr_append_checked(&query_string, " ORDER BY ");
      dynstr_append_checked(&query_string, order_by);
    }

    if (mysql_real_query(mysql, query_string.str, query_string.length))
    {
      DB_error(mysql, "when executing 'SELECT INTO OUTFILE'");
      dynstr_free(&query_string);
      DBUG_VOID_RETURN;
    }
  }
  else
  {
    print_comment(md_result_file, 0,
                  "\n--\n-- Dumping data for table %s\n--\n",
                  result_table);
    
    dynstr_append_checked(&query_string, "SELECT /*!40001 SQL_NO_CACHE */ * FROM ");
    dynstr_append_checked(&query_string, result_table);

    if (where)
    {
      print_comment(md_result_file, 0, "-- WHERE:  %s\n", where);

      dynstr_append_checked(&query_string, " WHERE ");
      dynstr_append_checked(&query_string, where);
    }
    if (order_by)
    {
      print_comment(md_result_file, 0, "-- ORDER BY:  %s\n", order_by);

      dynstr_append_checked(&query_string, " ORDER BY ");
      dynstr_append_checked(&query_string, order_by);
    }

    if (!opt_xml && !opt_compact)
    {
      fputs("\n", md_result_file);
      check_io(md_result_file);
    }
    if (mysql_query_with_error_report(mysql, 0, query_string.str))
    {
      DB_error(mysql, "when retrieving data from server");
      goto err;
    }
    if (quick)
      res=mysql_use_result(mysql);
    else
      res=mysql_store_result(mysql);
    if (!res)
    {
      DB_error(mysql, "when retrieving data from server");
      goto err;
    }

    verbose_msg("-- Retrieving rows...\n");
    if (mysql_num_fields(res) != num_fields)
    {
      fprintf(stderr,"%s: Error in field count for table: %s !  Aborting.\n",
              my_progname, result_table);
      error= EX_CONSCHECK;
      goto err;
    }

    if (opt_lock)
    {
      fprintf(md_result_file,"LOCK TABLES %s WRITE;\n", opt_quoted_table);
      check_io(md_result_file);
    }
    /* Moved disable keys to after lock per bug 15977 */
    if (opt_disable_keys)
    {
      fprintf(md_result_file, "/*!40000 ALTER TABLE %s DISABLE KEYS */;\n",
	      opt_quoted_table);
      check_io(md_result_file);
    }

    total_length= opt_net_buffer_length;                /* Force row break */
    row_break=0;
    rownr=0;
    init_length=(uint) insert_pat.length+4;
    if (opt_xml)
      print_xml_tag(md_result_file, "\t", "\n", "table_data", "name=", table,
              NullS);
    if (opt_autocommit)
    {
      fprintf(md_result_file, "set autocommit=0;\n");
      check_io(md_result_file);
    }

    while ((row= mysql_fetch_row(res)))
    {
      uint i;
      ulong *lengths= mysql_fetch_lengths(res);
      rownr++;
      if (!extended_insert && !opt_xml)
      {
        fputs(insert_pat.str,md_result_file);
        check_io(md_result_file);
      }
      mysql_field_seek(res,0);

      if (opt_xml)
      {
        fputs("\t<row>\n", md_result_file);
        check_io(md_result_file);
      }

      for (i= 0; i < mysql_num_fields(res); i++)
      {
        int is_blob;
        ulong length= lengths[i];

        if (!(field= mysql_fetch_field(res)))
          die(EX_CONSCHECK,
                      "Not enough fields from table %s! Aborting.\n",
                      result_table);

        /*
           63 is my_charset_bin. If charsetnr is not 63,
           we have not a BLOB but a TEXT column.
           we'll dump in hex only BLOB columns.
        */
        is_blob= (opt_hex_blob && field->charsetnr == 63 &&
                  (field->type == MYSQL_TYPE_BIT ||
                   field->type == MYSQL_TYPE_STRING ||
                   field->type == MYSQL_TYPE_VAR_STRING ||
                   field->type == MYSQL_TYPE_VARCHAR ||
                   field->type == MYSQL_TYPE_BLOB ||
                   field->type == MYSQL_TYPE_LONG_BLOB ||
                   field->type == MYSQL_TYPE_MEDIUM_BLOB ||
                   field->type == MYSQL_TYPE_TINY_BLOB ||
                   field->type == MYSQL_TYPE_GEOMETRY)) ? 1 : 0;
        if (extended_insert && !opt_xml)
        {
          if (i == 0)
            dynstr_set_checked(&extended_row,"(");
          else
            dynstr_append_checked(&extended_row,",");

          if (row[i])
          {
            if (length)
            {
              if (!(field->flags & NUM_FLAG))
              {
                /*
                  "length * 2 + 2" is OK for both HEX and non-HEX modes:
                  - In HEX mode we need exactly 2 bytes per character
                  plus 2 bytes for '0x' prefix.
                  - In non-HEX mode we need up to 2 bytes per character,
                  plus 2 bytes for leading and trailing '\'' characters.
                  Also we need to reserve 1 byte for terminating '\0'.
                */
                dynstr_realloc_checked(&extended_row,length * 2 + 2 + 1);
                if (opt_hex_blob && is_blob)
                {
                  dynstr_append_checked(&extended_row, "0x");
                  extended_row.length+= mysql_hex_string(extended_row.str +
                                                         extended_row.length,
                                                         row[i], length);
                  DBUG_ASSERT(extended_row.length+1 <= extended_row.max_length);
                  /* mysql_hex_string() already terminated string by '\0' */
                  DBUG_ASSERT(extended_row.str[extended_row.length] == '\0');
                }
                else
                {
                  dynstr_append_checked(&extended_row,"'");
                  extended_row.length +=
                  mysql_real_escape_string(&mysql_connection,
                                           &extended_row.str[extended_row.length],
                                           row[i],length);
                  extended_row.str[extended_row.length]='\0';
                  dynstr_append_checked(&extended_row,"'");
                }
              }
              else
              {
                /* change any strings ("inf", "-inf", "nan") into NULL */
                char *ptr= row[i];
                if (my_isalpha(charset_info, *ptr) || (*ptr == '-' &&
                    my_isalpha(charset_info, ptr[1])))
                  dynstr_append_checked(&extended_row, "NULL");
                else
                {
                  if (field->type == MYSQL_TYPE_DECIMAL)
                  {
                    /* add " signs around */
                    dynstr_append_checked(&extended_row, "'");
                    dynstr_append_checked(&extended_row, ptr);
                    dynstr_append_checked(&extended_row, "'");
                  }
                  else
                    dynstr_append_checked(&extended_row, ptr);
                }
              }
            }
            else
              dynstr_append_checked(&extended_row,"''");
          }
          else
            dynstr_append_checked(&extended_row,"NULL");
        }
        else
        {
          if (i && !opt_xml)
          {
            fputc(',', md_result_file);
            check_io(md_result_file);
          }
          if (row[i])
          {
            if (!(field->flags & NUM_FLAG))
            {
              if (opt_xml)
              {
                if (opt_hex_blob && is_blob && length)
                {
                  /* Define xsi:type="xs:hexBinary" for hex encoded data */
                  print_xml_tag(md_result_file, "\t\t", "", "field", "name=",
                                field->name, "xsi:type=", "xs:hexBinary", NullS);
                  print_blob_as_hex(md_result_file, row[i], length);
                }
                else
                {
                  print_xml_tag(md_result_file, "\t\t", "", "field", "name=", 
                                field->name, NullS);
                  print_quoted_xml(md_result_file, row[i], length, 0);
                }
                fputs("</field>\n", md_result_file);
              }
              else if (opt_hex_blob && is_blob && length)
              {
                fputs("0x", md_result_file);
                print_blob_as_hex(md_result_file, row[i], length);
              }
              else
                unescape(md_result_file, row[i], length);
            }
            else
            {
              /* change any strings ("inf", "-inf", "nan") into NULL */
              char *ptr= row[i];
              if (opt_xml)
              {
                print_xml_tag(md_result_file, "\t\t", "", "field", "name=",
                        field->name, NullS);
                fputs(!my_isalpha(charset_info, *ptr) ? ptr: "NULL",
                      md_result_file);
                fputs("</field>\n", md_result_file);
              }
              else if (my_isalpha(charset_info, *ptr) ||
                       (*ptr == '-' && my_isalpha(charset_info, ptr[1])))
                fputs("NULL", md_result_file);
              else if (field->type == MYSQL_TYPE_DECIMAL)
              {
                /* add " signs around */
                fputc('\'', md_result_file);
                fputs(ptr, md_result_file);
                fputc('\'', md_result_file);
              }
              else
                fputs(ptr, md_result_file);
            }
          }
          else
          {
            /* The field value is NULL */
            if (!opt_xml)
              fputs("NULL", md_result_file);
            else
              print_xml_null_tag(md_result_file, "\t\t", "field name=",
                                 field->name, "\n");
          }
          check_io(md_result_file);
        }
      }

      if (opt_xml)
      {
        fputs("\t</row>\n", md_result_file);
        check_io(md_result_file);
      }

      if (extended_insert)
      {
        ulong row_length;
        dynstr_append_checked(&extended_row,")");
        row_length= 2 + extended_row.length;
        if (total_length + row_length < opt_net_buffer_length)
        {
          total_length+= row_length;
          fputc(',',md_result_file);            /* Always row break */
          fputs(extended_row.str,md_result_file);
        }
        else
        {
          if (row_break)
            fputs(";\n", md_result_file);
          row_break=1;                          /* This is first row */

          fputs(insert_pat.str,md_result_file);
          fputs(extended_row.str,md_result_file);
          total_length= row_length+init_length;
        }
        check_io(md_result_file);
      }
      else if (!opt_xml)
      {
        fputs(");\n", md_result_file);
        check_io(md_result_file);
      }
    }

    /* XML - close table tag and supress regular output */
    if (opt_xml)
        fputs("\t</table_data>\n", md_result_file);
    else if (extended_insert && row_break)
      fputs(";\n", md_result_file);             /* If not empty table */
    fflush(md_result_file);
    check_io(md_result_file);
    if (mysql_errno(mysql))
    {
      my_snprintf(buf, sizeof(buf),
                  "%s: Error %d: %s when dumping table %s at row: %ld\n",
                  my_progname,
                  mysql_errno(mysql),
                  mysql_error(mysql),
                  result_table,
                  rownr);
      fputs(buf,stderr);
      error= EX_CONSCHECK;
      goto err;
    }

    /* Moved enable keys to before unlock per bug 15977 */
    if (opt_disable_keys)
    {
      fprintf(md_result_file,"/*!40000 ALTER TABLE %s ENABLE KEYS */;\n",
              opt_quoted_table);
      check_io(md_result_file);
    }
    if (opt_lock)
    {
      fputs("UNLOCK TABLES;\n", md_result_file);
      check_io(md_result_file);
    }
    if (opt_autocommit)
    {
      fprintf(md_result_file, "commit;\n");
      check_io(md_result_file);
    }
    mysql_free_result(res);
  }
  dynstr_free(&query_string);
  DBUG_VOID_RETURN;

err:
  dynstr_free(&query_string);
  maybe_exit(error);
  DBUG_VOID_RETURN;
} /* dump_table */


static char *getTableName(int reset)
{
  static MYSQL_RES *res= NULL;
  MYSQL_ROW    row;

  if (!res)
  {
    if (!(res= mysql_list_tables(mysql,NullS)))
      return(NULL);
  }
  if ((row= mysql_fetch_row(res)))
    return((char*) row[0]);

  if (reset)
    mysql_data_seek(res,0);      /* We want to read again */
  else
  {
    mysql_free_result(res);
    res= NULL;
  }
  return(NULL);
} /* getTableName */


/*
  dump all logfile groups and tablespaces
*/

static int dump_all_tablespaces()
{
  return dump_tablespaces(NULL);
}

static int dump_tablespaces_for_tables(char *db, char **table_names, int tables)
{
  DYNAMIC_STRING where;
  int r;
  int i;
  char name_buff[NAME_LEN*2+3];

  mysql_real_escape_string(mysql, name_buff, db, strlen(db));

  init_dynamic_string_checked(&where, " AND TABLESPACE_NAME IN ("
                      "SELECT DISTINCT TABLESPACE_NAME FROM"
                      " INFORMATION_SCHEMA.PARTITIONS"
                      " WHERE"
                      " TABLE_SCHEMA='", 256, 1024);
  dynstr_append_checked(&where, name_buff);
  dynstr_append_checked(&where, "' AND TABLE_NAME IN (");

  for (i=0 ; i<tables ; i++)
  {
    mysql_real_escape_string(mysql, name_buff,
                             table_names[i], strlen(table_names[i]));

    dynstr_append_checked(&where, "'");
    dynstr_append_checked(&where, name_buff);
    dynstr_append_checked(&where, "',");
  }
  dynstr_trunc(&where, 1);
  dynstr_append_checked(&where,"))");

  DBUG_PRINT("info",("Dump TS for Tables where: %s",where.str));
  r= dump_tablespaces(where.str);
  dynstr_free(&where);
  return r;
}

static int dump_tablespaces_for_databases(char** databases)
{
  DYNAMIC_STRING where;
  int r;
  int i;

  init_dynamic_string_checked(&where, " AND TABLESPACE_NAME IN ("
                      "SELECT DISTINCT TABLESPACE_NAME FROM"
                      " INFORMATION_SCHEMA.PARTITIONS"
                      " WHERE"
                      " TABLE_SCHEMA IN (", 256, 1024);

  for (i=0 ; databases[i]!=NULL ; i++)
  {
    char db_name_buff[NAME_LEN*2+3];
    mysql_real_escape_string(mysql, db_name_buff,
                             databases[i], strlen(databases[i]));
    dynstr_append_checked(&where, "'");
    dynstr_append_checked(&where, db_name_buff);
    dynstr_append_checked(&where, "',");
  }
  dynstr_trunc(&where, 1);
  dynstr_append_checked(&where,"))");

  DBUG_PRINT("info",("Dump TS for DBs where: %s",where.str));
  r= dump_tablespaces(where.str);
  dynstr_free(&where);
  return r;
}

static int dump_tablespaces(char* ts_where)
{
  MYSQL_ROW row;
  MYSQL_RES *tableres;
  char buf[FN_REFLEN];
  DYNAMIC_STRING sqlbuf;
  int first= 0;
  /*
    The following are used for parsing the EXTRA field
  */
  char extra_format[]= "UNDO_BUFFER_SIZE=";
  char *ubs;
  char *endsemi;
  DBUG_ENTER("dump_tablespaces");

  init_dynamic_string_checked(&sqlbuf,
                      "SELECT LOGFILE_GROUP_NAME,"
                      " FILE_NAME,"
                      " TOTAL_EXTENTS,"
                      " INITIAL_SIZE,"
                      " ENGINE,"
                      " EXTRA"
                      " FROM INFORMATION_SCHEMA.FILES"
                      " WHERE FILE_TYPE = 'UNDO LOG'"
                      " AND FILE_NAME IS NOT NULL",
                      256, 1024);
  if(ts_where)
  {
    dynstr_append_checked(&sqlbuf,
                  " AND LOGFILE_GROUP_NAME IN ("
                  "SELECT DISTINCT LOGFILE_GROUP_NAME"
                  " FROM INFORMATION_SCHEMA.FILES"
                  " WHERE FILE_TYPE = 'DATAFILE'"
                  );
    dynstr_append_checked(&sqlbuf, ts_where);
    dynstr_append_checked(&sqlbuf, ")");
  }
  dynstr_append_checked(&sqlbuf,
                " GROUP BY LOGFILE_GROUP_NAME, FILE_NAME"
                ", ENGINE"
                " ORDER BY LOGFILE_GROUP_NAME");

  if (mysql_query(mysql, sqlbuf.str) ||
      !(tableres = mysql_store_result(mysql)))
  {
    dynstr_free(&sqlbuf);
    if (mysql_errno(mysql) == ER_BAD_TABLE_ERROR ||
        mysql_errno(mysql) == ER_BAD_DB_ERROR ||
        mysql_errno(mysql) == ER_UNKNOWN_TABLE)
    {
      fprintf(md_result_file,
              "\n--\n-- Not dumping tablespaces as no INFORMATION_SCHEMA.FILES"
              " table on this server\n--\n");
      check_io(md_result_file);
      DBUG_RETURN(0);
    }

    my_printf_error(0, "Error: '%s' when trying to dump tablespaces",
                    MYF(0), mysql_error(mysql));
    DBUG_RETURN(1);
  }

  buf[0]= 0;
  while ((row= mysql_fetch_row(tableres)))
  {
    if (strcmp(buf, row[0]) != 0)
      first= 1;
    if (first)
    {
      print_comment(md_result_file, 0, "\n--\n-- Logfile group: %s\n--\n",
                    row[0]);

      fprintf(md_result_file, "\nCREATE");
    }
    else
    {
      fprintf(md_result_file, "\nALTER");
    }
    fprintf(md_result_file,
            " LOGFILE GROUP %s\n"
            "  ADD UNDOFILE '%s'\n",
            row[0],
            row[1]);
    if (first)
    {
      ubs= strstr(row[5],extra_format);
      if(!ubs)
        break;
      ubs+= strlen(extra_format);
      endsemi= strstr(ubs,";");
      if(endsemi)
        endsemi[0]= '\0';
      fprintf(md_result_file,
              "  UNDO_BUFFER_SIZE %s\n",
              ubs);
    }
    fprintf(md_result_file,
            "  INITIAL_SIZE %s\n"
            "  ENGINE=%s;\n",
            row[3],
            row[4]);
    check_io(md_result_file);
    if (first)
    {
      first= 0;
      strxmov(buf, row[0], NullS);
    }
  }
  dynstr_free(&sqlbuf);
  mysql_free_result(tableres);
  init_dynamic_string_checked(&sqlbuf,
                      "SELECT DISTINCT TABLESPACE_NAME,"
                      " FILE_NAME,"
                      " LOGFILE_GROUP_NAME,"
                      " EXTENT_SIZE,"
                      " INITIAL_SIZE,"
                      " ENGINE"
                      " FROM INFORMATION_SCHEMA.FILES"
                      " WHERE FILE_TYPE = 'DATAFILE'",
                      256, 1024);

  if(ts_where)
    dynstr_append_checked(&sqlbuf, ts_where);

  dynstr_append_checked(&sqlbuf, " ORDER BY TABLESPACE_NAME, LOGFILE_GROUP_NAME");

  if (mysql_query_with_error_report(mysql, &tableres, sqlbuf.str))
  {
    dynstr_free(&sqlbuf);
    DBUG_RETURN(1);
  }

  buf[0]= 0;
  while ((row= mysql_fetch_row(tableres)))
  {
    if (strcmp(buf, row[0]) != 0)
      first= 1;
    if (first)
    {
      print_comment(md_result_file, 0, "\n--\n-- Tablespace: %s\n--\n", row[0]);
      fprintf(md_result_file, "\nCREATE");
    }
    else
    {
      fprintf(md_result_file, "\nALTER");
    }
    fprintf(md_result_file,
            " TABLESPACE %s\n"
            "  ADD DATAFILE '%s'\n",
            row[0],
            row[1]);
    if (first)
    {
      fprintf(md_result_file,
              "  USE LOGFILE GROUP %s\n"
              "  EXTENT_SIZE %s\n",
              row[2],
              row[3]);
    }
    fprintf(md_result_file,
            "  INITIAL_SIZE %s\n"
            "  ENGINE=%s;\n",
            row[4],
            row[5]);
    check_io(md_result_file);
    if (first)
    {
      first= 0;
      strxmov(buf, row[0], NullS);
    }
  }

  mysql_free_result(tableres);
  dynstr_free(&sqlbuf);
  DBUG_RETURN(0);
}


static int
is_ndbinfo(MYSQL* mysql, const char* dbname)
{
  static int checked_ndbinfo= 0;
  static int have_ndbinfo= 0;

  if (!checked_ndbinfo)
  {
    MYSQL_RES *res;
    MYSQL_ROW row;
    char buf[32], query[64];

    my_snprintf(query, sizeof(query),
                "SHOW VARIABLES LIKE %s",
                quote_for_like("ndbinfo_version", buf));

    checked_ndbinfo= 1;

    if (mysql_query_with_error_report(mysql, &res, query))
      return 0;

    if (!(row= mysql_fetch_row(res)))
    {
      mysql_free_result(res);
      return 0;
    }

    have_ndbinfo= 1;
    mysql_free_result(res);
  }

  if (!have_ndbinfo)
    return 0;

  if (my_strcasecmp(&my_charset_latin1, dbname, "ndbinfo") == 0)
    return 1;

  return 0;
}


static int dump_all_databases()
{
  MYSQL_ROW row;
  MYSQL_RES *tableres;
  int result=0;

  if (mysql_query_with_error_report(mysql, &tableres, "SHOW DATABASES"))
    return 1;
  while ((row= mysql_fetch_row(tableres)))
  {
    if (mysql_get_server_version(mysql) >= FIRST_INFORMATION_SCHEMA_VERSION &&
        !my_strcasecmp(&my_charset_latin1, row[0], INFORMATION_SCHEMA_DB_NAME))
      continue;

    if (mysql_get_server_version(mysql) >= FIRST_PERFORMANCE_SCHEMA_VERSION &&
        !my_strcasecmp(&my_charset_latin1, row[0], PERFORMANCE_SCHEMA_DB_NAME))
      continue;

    if (is_ndbinfo(mysql, row[0]))
      continue;

    if (dump_all_tables_in_db(row[0]))
      result=1;
  }
  if (seen_views)
  {
    if (mysql_query(mysql, "SHOW DATABASES") ||
        !(tableres= mysql_store_result(mysql)))
    {
      my_printf_error(0, "Error: Couldn't execute 'SHOW DATABASES': %s",
                      MYF(0), mysql_error(mysql));
      return 1;
    }
    while ((row= mysql_fetch_row(tableres)))
    {
      if (mysql_get_server_version(mysql) >= FIRST_INFORMATION_SCHEMA_VERSION &&
          !my_strcasecmp(&my_charset_latin1, row[0], INFORMATION_SCHEMA_DB_NAME))
        continue;

      if (mysql_get_server_version(mysql) >= FIRST_PERFORMANCE_SCHEMA_VERSION &&
          !my_strcasecmp(&my_charset_latin1, row[0], PERFORMANCE_SCHEMA_DB_NAME))
        continue;

      if (is_ndbinfo(mysql, row[0]))
        continue;

      if (dump_all_views_in_db(row[0]))
        result=1;
    }
  }
  return result;
}
/* dump_all_databases */


static int dump_databases(char **db_names)
{
  int result=0;
  char **db;
  DBUG_ENTER("dump_databases");

  for (db= db_names ; *db ; db++)
  {
    if (dump_all_tables_in_db(*db))
      result=1;
  }
  if (!result && seen_views)
  {
    for (db= db_names ; *db ; db++)
    {
      if (dump_all_views_in_db(*db))
        result=1;
    }
  }
  DBUG_RETURN(result);
} /* dump_databases */


/*
View Specific database initalization.

SYNOPSIS
  init_dumping_views
  qdatabase      quoted name of the database

RETURN VALUES
  0        Success.
  1        Failure.
*/
int init_dumping_views(char *qdatabase __attribute__((unused)))
{
    return 0;
} /* init_dumping_views */


/*
Table Specific database initalization.

SYNOPSIS
  init_dumping_tables
  qdatabase      quoted name of the database

RETURN VALUES
  0        Success.
  1        Failure.
*/

int init_dumping_tables(char *qdatabase)
{
  DBUG_ENTER("init_dumping_tables");

  if (!opt_create_db)
  {
    char qbuf[256];
    MYSQL_ROW row;
    MYSQL_RES *dbinfo;

    my_snprintf(qbuf, sizeof(qbuf),
                "SHOW CREATE DATABASE IF NOT EXISTS %s",
                qdatabase);

    if (mysql_query(mysql, qbuf) || !(dbinfo = mysql_store_result(mysql)))
    {
      /* Old server version, dump generic CREATE DATABASE */
      if (opt_drop_database)
        fprintf(md_result_file,
                "\n/*!40000 DROP DATABASE IF EXISTS %s*/;\n",
                qdatabase);
      fprintf(md_result_file,
              "\nCREATE DATABASE /*!32312 IF NOT EXISTS*/ %s;\n",
              qdatabase);
    }
    else
    {
      if (opt_drop_database)
        fprintf(md_result_file,
                "\n/*!40000 DROP DATABASE IF EXISTS %s*/;\n",
                qdatabase);
      row = mysql_fetch_row(dbinfo);
      if (row[1])
      {
        fprintf(md_result_file,"\n%s;\n",row[1]);
      }
      mysql_free_result(dbinfo);
    }
  }
  DBUG_RETURN(0);
} /* init_dumping_tables */


static int init_dumping(char *database, int init_func(char*))
{
  if (is_ndbinfo(mysql, database))
  {
    verbose_msg("-- Skipping dump of ndbinfo database\n");
    return 0;
  }

  if (mysql_select_db(mysql, database))
  {
    DB_error(mysql, "when selecting the database");
    return 1;                   /* If --force */
  }
  if (!path && !opt_xml)
  {
    if (opt_databases || opt_alldbs)
    {
      /*
        length of table name * 2 (if name contains quotes), 2 quotes and 0
      */
      char quoted_database_buf[NAME_LEN*2+3];
      char *qdatabase= quote_name(database,quoted_database_buf,opt_quoted);

      print_comment(md_result_file, 0,
                    "\n--\n-- Current Database: %s\n--\n", qdatabase);

      /* Call the view or table specific function */
      init_func(qdatabase);

      fprintf(md_result_file,"\nUSE %s;\n", qdatabase);
      check_io(md_result_file);
    }
  }
  if (extended_insert)
    init_dynamic_string_checked(&extended_row, "", 1024, 1024);
  return 0;
} /* init_dumping */


/* Return 1 if we should copy the table */

my_bool include_table(const uchar *hash_key, size_t len)
{
  return ! my_hash_search(&ignore_table, hash_key, len);
}


static int dump_all_tables_in_db(char *database)
{
  char *table;
  uint numrows;
  char table_buff[NAME_LEN*2+3];
  char hash_key[2*NAME_LEN+2];  /* "db.tablename" */
  char *afterdot;
  my_bool general_log_table_exists= 0, slow_log_table_exists=0;
  int using_mysql_db= !my_strcasecmp(charset_info, database, "mysql");
  DBUG_ENTER("dump_all_tables_in_db");

  afterdot= strmov(hash_key, database);
  *afterdot++= '.';

  if (init_dumping(database, init_dumping_tables))
    DBUG_RETURN(1);
  if (opt_xml)
    print_xml_tag(md_result_file, "", "\n", "database", "name=", database, NullS);

  if (lock_tables)
  {
    DYNAMIC_STRING query;
    init_dynamic_string_checked(&query, "LOCK TABLES ", 256, 1024);
    for (numrows= 0 ; (table= getTableName(1)) ; )
    {
      char *end= strmov(afterdot, table);
      if (include_table((uchar*) hash_key,end - hash_key))
      {
        numrows++;
        dynstr_append_checked(&query, quote_name(table, table_buff, 1));
        dynstr_append_checked(&query, " READ /*!32311 LOCAL */,");
      }
    }
    if (numrows && mysql_real_query(mysql, query.str, query.length-1))
      DB_error(mysql, "when using LOCK TABLES");
            /* We shall continue here, if --force was given */
    dynstr_free(&query);
  }
  if (flush_logs)
  {
    if (mysql_refresh(mysql, REFRESH_LOG))
      DB_error(mysql, "when doing refresh");
           /* We shall continue here, if --force was given */
    else
      verbose_msg("-- dump_all_tables_in_db : logs flushed successfully!\n");
  }
  if (opt_single_transaction && mysql_get_server_version(mysql) >= 50500)
  {
    verbose_msg("-- Setting savepoint...\n");
    if (mysql_query_with_error_report(mysql, 0, "SAVEPOINT sp"))
      DBUG_RETURN(1);
  }
  while ((table= getTableName(0)))
  {
    char *end= strmov(afterdot, table);
    if (include_table((uchar*) hash_key, end - hash_key))
    {
      dump_table(table,database);
      my_free(order_by);
      order_by= 0;
      if (opt_dump_triggers && mysql_get_server_version(mysql) >= 50009)
      {
        if (dump_triggers_for_table(table, database))
        {
          if (path)
            my_fclose(md_result_file, MYF(MY_WME));
          maybe_exit(EX_MYSQLERR);
        }
      }

      /**
        ROLLBACK TO SAVEPOINT in --single-transaction mode to release metadata
        lock on table which was already dumped. This allows to avoid blocking
        concurrent DDL on this table without sacrificing correctness, as we
        won't access table second time and dumps created by --single-transaction
        mode have validity point at the start of transaction anyway.
        Note that this doesn't make --single-transaction mode with concurrent
        DDL safe in general case. It just improves situation for people for whom
        it might be working.
      */
      if (opt_single_transaction && mysql_get_server_version(mysql) >= 50500)
      {
        verbose_msg("-- Rolling back to savepoint sp...\n");
        if (mysql_query_with_error_report(mysql, 0, "ROLLBACK TO SAVEPOINT sp"))
          maybe_exit(EX_MYSQLERR);
      }
    }
    else
    {
      /*
        If general_log and slow_log exists in the 'mysql' database,
         we should dump the table structure. But we cannot
         call get_table_structure() here as 'LOCK TABLES' query got executed
         above on the session and that 'LOCK TABLES' query does not contain
         'general_log' and 'slow_log' tables. (you cannot acquire lock
         on log tables). Hence mark the existence of these log tables here and
         after 'UNLOCK TABLES' query is executed on the session, get the table
         structure from server and dump it in the file.
      */
      if (using_mysql_db)
      {
        if (!my_strcasecmp(charset_info, table, "general_log"))
          general_log_table_exists= 1;
        else if (!my_strcasecmp(charset_info, table, "slow_log"))
          slow_log_table_exists= 1;
      }
    }
  }

  if (opt_single_transaction && mysql_get_server_version(mysql) >= 50500)
  {
    verbose_msg("-- Releasing savepoint...\n");
    if (mysql_query_with_error_report(mysql, 0, "RELEASE SAVEPOINT sp"))
      DBUG_RETURN(1);
  }

  if (opt_events && mysql_get_server_version(mysql) >= 50106)
  {
    DBUG_PRINT("info", ("Dumping events for database %s", database));
    dump_events_for_db(database);
  }
  if (opt_routines && mysql_get_server_version(mysql) >= 50009)
  {
    DBUG_PRINT("info", ("Dumping routines for database %s", database));
    dump_routines_for_db(database);
  }
  if (opt_xml)
  {
    fputs("</database>\n", md_result_file);
    check_io(md_result_file);
  }
  if (lock_tables)
    (void) mysql_query_with_error_report(mysql, 0, "UNLOCK TABLES");
  if (using_mysql_db)
  {
    char table_type[NAME_LEN];
    char ignore_flag;
    if (general_log_table_exists)
    {
      if (!get_table_structure((char *) "general_log",
                               database, table_type, &ignore_flag) )
        verbose_msg("-- Warning: get_table_structure() failed with some internal "
                    "error for 'general_log' table\n");
    }
    if (slow_log_table_exists)
    {
      if (!get_table_structure((char *) "slow_log",
                               database, table_type, &ignore_flag) )
        verbose_msg("-- Warning: get_table_structure() failed with some internal "
                    "error for 'slow_log' table\n");
    }
  }
  if (flush_privileges && using_mysql_db)
  {
    fprintf(md_result_file,"\n--\n-- Flush Grant Tables \n--\n");
    fprintf(md_result_file,"\n/*! FLUSH PRIVILEGES */;\n");
  }
  DBUG_RETURN(0);
} /* dump_all_tables_in_db */


/*
   dump structure of views of database

   SYNOPSIS
     dump_all_views_in_db()
     database  database name

  RETURN
    0 OK
    1 ERROR
*/

static my_bool dump_all_views_in_db(char *database)
{
  char *table;
  uint numrows;
  char table_buff[NAME_LEN*2+3];
  char hash_key[2*NAME_LEN+2];  /* "db.tablename" */
  char *afterdot;

  afterdot= strmov(hash_key, database);
  *afterdot++= '.';

  if (init_dumping(database, init_dumping_views))
    return 1;
  if (opt_xml)
    print_xml_tag(md_result_file, "", "\n", "database", "name=", database, NullS);
  if (lock_tables)
  {
    DYNAMIC_STRING query;
    init_dynamic_string_checked(&query, "LOCK TABLES ", 256, 1024);
    for (numrows= 0 ; (table= getTableName(1)); )
    {
      char *end= strmov(afterdot, table);
      if (include_table((uchar*) hash_key,end - hash_key))
      {
        numrows++;
        dynstr_append_checked(&query, quote_name(table, table_buff, 1));
        dynstr_append_checked(&query, " READ /*!32311 LOCAL */,");
      }
    }
    if (numrows && mysql_real_query(mysql, query.str, query.length-1))
      DB_error(mysql, "when using LOCK TABLES");
            /* We shall continue here, if --force was given */
    dynstr_free(&query);
  }
  if (flush_logs)
  {
    if (mysql_refresh(mysql, REFRESH_LOG))
      DB_error(mysql, "when doing refresh");
           /* We shall continue here, if --force was given */
    else
      verbose_msg("-- dump_all_views_in_db : logs flushed successfully!\n");
  }
  while ((table= getTableName(0)))
  {
    char *end= strmov(afterdot, table);
    if (include_table((uchar*) hash_key, end - hash_key))
      get_view_structure(table, database);
  }
  if (opt_xml)
  {
    fputs("</database>\n", md_result_file);
    check_io(md_result_file);
  }
  if (lock_tables)
    (void) mysql_query_with_error_report(mysql, 0, "UNLOCK TABLES");
  return 0;
} /* dump_all_tables_in_db */


/*
  get_actual_table_name -- executes a SHOW TABLES LIKE '%s' to get the actual
  table name from the server for the table name given on the command line.
  we do this because the table name given on the command line may be a
  different case (e.g.  T1 vs t1)

  RETURN
    pointer to the table name
    0 if error
*/

static char *get_actual_table_name(const char *old_table_name, MEM_ROOT *root)
{
  char *name= 0;
  MYSQL_RES  *table_res;
  MYSQL_ROW  row;
  char query[50 + 2*NAME_LEN];
  char show_name_buff[FN_REFLEN];
  DBUG_ENTER("get_actual_table_name");

  /* Check memory for quote_for_like() */
  DBUG_ASSERT(2*sizeof(old_table_name) < sizeof(show_name_buff));
  my_snprintf(query, sizeof(query), "SHOW TABLES LIKE %s",
              quote_for_like(old_table_name, show_name_buff));

  if (mysql_query_with_error_report(mysql, 0, query))
    return NullS;

  if ((table_res= mysql_store_result(mysql)))
  {
    my_ulonglong num_rows= mysql_num_rows(table_res);
    if (num_rows > 0)
    {
      ulong *lengths;
      /*
        Return first row
        TODO: Return all matching rows
      */
      row= mysql_fetch_row(table_res);
      lengths= mysql_fetch_lengths(table_res);
      name= strmake_root(root, row[0], lengths[0]);
    }
    mysql_free_result(table_res);
  }
  DBUG_PRINT("exit", ("new_table_name: %s", name));
  DBUG_RETURN(name);
}


static int dump_selected_tables(char *db, char **table_names, int tables)
{
  char table_buff[NAME_LEN*2+3];
  DYNAMIC_STRING lock_tables_query;
  MEM_ROOT root;
  char **dump_tables, **pos, **end;
  DBUG_ENTER("dump_selected_tables");

  if (init_dumping(db, init_dumping_tables))
    DBUG_RETURN(1);

  init_alloc_root(&root, 8192, 0);
  if (!(dump_tables= pos= (char**) alloc_root(&root, tables * sizeof(char *))))
     die(EX_EOM, "alloc_root failure.");

  init_dynamic_string_checked(&lock_tables_query, "LOCK TABLES ", 256, 1024);
  for (; tables > 0 ; tables-- , table_names++)
  {
    /* the table name passed on commandline may be wrong case */
    if ((*pos= get_actual_table_name(*table_names, &root)))
    {
      /* Add found table name to lock_tables_query */
      if (lock_tables)
      {
        dynstr_append_checked(&lock_tables_query, quote_name(*pos, table_buff, 1));
        dynstr_append_checked(&lock_tables_query, " READ /*!32311 LOCAL */,");
      }
      pos++;
    }
    else
    {
      if (!ignore_errors)
      {
        dynstr_free(&lock_tables_query);
        free_root(&root, MYF(0));
      }
      maybe_die(EX_ILLEGAL_TABLE, "Couldn't find table: \"%s\"", *table_names);
      /* We shall countinue here, if --force was given */
    }
  }
  end= pos;

  /* Can't LOCK TABLES in I_S / P_S, so don't try. */
  if (lock_tables &&
      !(mysql_get_server_version(mysql) >= FIRST_INFORMATION_SCHEMA_VERSION &&
        !my_strcasecmp(&my_charset_latin1, db, INFORMATION_SCHEMA_DB_NAME)) &&
      !(mysql_get_server_version(mysql) >= FIRST_PERFORMANCE_SCHEMA_VERSION &&
        !my_strcasecmp(&my_charset_latin1, db, PERFORMANCE_SCHEMA_DB_NAME)))
  {
    if (mysql_real_query(mysql, lock_tables_query.str,
                         lock_tables_query.length-1))
    {
      if (!ignore_errors)
      {
        dynstr_free(&lock_tables_query);
        free_root(&root, MYF(0));
      }
      DB_error(mysql, "when doing LOCK TABLES");
       /* We shall countinue here, if --force was given */
    }
  }
  dynstr_free(&lock_tables_query);
  if (flush_logs)
  {
    if (mysql_refresh(mysql, REFRESH_LOG))
    {
      if (!ignore_errors)
        free_root(&root, MYF(0));
      DB_error(mysql, "when doing refresh");
    }
     /* We shall countinue here, if --force was given */
    else
      verbose_msg("-- dump_selected_tables : logs flushed successfully!\n");
  }
  if (opt_xml)
    print_xml_tag(md_result_file, "", "\n", "database", "name=", db, NullS);

  if (opt_single_transaction && mysql_get_server_version(mysql) >= 50500)
  {
    verbose_msg("-- Setting savepoint...\n");
    if (mysql_query_with_error_report(mysql, 0, "SAVEPOINT sp"))
      DBUG_RETURN(1);
  }

  /* Dump each selected table */
  for (pos= dump_tables; pos < end; pos++)
  {
    DBUG_PRINT("info",("Dumping table %s", *pos));
    dump_table(*pos, db);
    if (opt_dump_triggers &&
        mysql_get_server_version(mysql) >= 50009)
    {
      if (dump_triggers_for_table(*pos, db))
      {
        if (path)
          my_fclose(md_result_file, MYF(MY_WME));
        maybe_exit(EX_MYSQLERR);
      }
    }

    /**
      ROLLBACK TO SAVEPOINT in --single-transaction mode to release metadata
      lock on table which was already dumped. This allows to avoid blocking
      concurrent DDL on this table without sacrificing correctness, as we
      won't access table second time and dumps created by --single-transaction
      mode have validity point at the start of transaction anyway.
      Note that this doesn't make --single-transaction mode with concurrent
      DDL safe in general case. It just improves situation for people for whom
      it might be working.
    */
    if (opt_single_transaction && mysql_get_server_version(mysql) >= 50500)
    {
      verbose_msg("-- Rolling back to savepoint sp...\n");
      if (mysql_query_with_error_report(mysql, 0, "ROLLBACK TO SAVEPOINT sp"))
        maybe_exit(EX_MYSQLERR);
    }
  }

  if (opt_single_transaction && mysql_get_server_version(mysql) >= 50500)
  {
    verbose_msg("-- Releasing savepoint...\n");
    if (mysql_query_with_error_report(mysql, 0, "RELEASE SAVEPOINT sp"))
      DBUG_RETURN(1);

  }

  /* Dump each selected view */
  if (seen_views)
  {
    for (pos= dump_tables; pos < end; pos++)
      get_view_structure(*pos, db);
  }
  if (opt_events && mysql_get_server_version(mysql) >= 50106)
  {
    DBUG_PRINT("info", ("Dumping events for database %s", db));
    dump_events_for_db(db);
  }
  /* obtain dump of routines (procs/functions) */
  if (opt_routines && mysql_get_server_version(mysql) >= 50009)
  {
    DBUG_PRINT("info", ("Dumping routines for database %s", db));
    dump_routines_for_db(db);
  }
  free_root(&root, MYF(0));
  my_free(order_by);
  order_by= 0;
  if (opt_xml)
  {
    fputs("</database>\n", md_result_file);
    check_io(md_result_file);
  }
  if (lock_tables)
    (void) mysql_query_with_error_report(mysql, 0, "UNLOCK TABLES");
  DBUG_RETURN(0);
} /* dump_selected_tables */


static int do_show_master_status(MYSQL *mysql_con)
{
  MYSQL_ROW row;
  MYSQL_RES *master;
  const char *comment_prefix=
    (opt_master_data == MYSQL_OPT_MASTER_DATA_COMMENTED_SQL) ? "-- " : "";
  if (mysql_query_with_error_report(mysql_con, &master, "SHOW MASTER STATUS"))
  {
    return 1;
  }
  else
  {
    row= mysql_fetch_row(master);
    if (row && row[0] && row[1])
    {
      /* SHOW MASTER STATUS reports file and position */
      print_comment(md_result_file, 0,
                    "\n--\n-- Position to start replication or point-in-time "
                    "recovery from\n--\n\n");
      fprintf(md_result_file,
              "%sCHANGE MASTER TO MASTER_LOG_FILE='%s', MASTER_LOG_POS=%s;\n",
              comment_prefix, row[0], row[1]);
      check_io(md_result_file);
    }
    else if (!ignore_errors)
    {
      /* SHOW MASTER STATUS reports nothing and --force is not enabled */
      my_printf_error(0, "Error: Binlogging on server not active",
                      MYF(0));
      mysql_free_result(master);
      maybe_exit(EX_MYSQLERR);
      return 1;
    }
    mysql_free_result(master);
  }
  return 0;
}

static int do_stop_slave_sql(MYSQL *mysql_con)
{
  MYSQL_RES *slave;
  /* We need to check if the slave sql is running in the first place */
  if (mysql_query_with_error_report(mysql_con, &slave, "SHOW SLAVE STATUS"))
    return(1);
  else
  {
    MYSQL_ROW row= mysql_fetch_row(slave);
    if (row && row[11])
    {
      /* if SLAVE SQL is not running, we don't stop it */
      if (!strcmp(row[11],"No"))
      {
        mysql_free_result(slave);
        /* Silently assume that they don't have the slave running */
        return(0);
      }
    }
  }
  mysql_free_result(slave);

  /* now, stop slave if running */
  if (mysql_query_with_error_report(mysql_con, 0, "STOP SLAVE SQL_THREAD"))
    return(1);

  return(0);
}

static int add_stop_slave(void)
{
  if (opt_comments)
    fprintf(md_result_file,
            "\n--\n-- stop slave statement to make a recovery dump)\n--\n\n");
  fprintf(md_result_file, "STOP SLAVE;\n");
  return(0);
}

static int add_slave_statements(void)
{
  if (opt_comments)
    fprintf(md_result_file,
            "\n--\n-- start slave statement to make a recovery dump)\n--\n\n");
  fprintf(md_result_file, "START SLAVE;\n");
  return(0);
}

static int do_show_slave_status(MYSQL *mysql_con)
{
  MYSQL_RES *slave= NULL;
  const char *comment_prefix=
    (opt_slave_data == MYSQL_OPT_SLAVE_DATA_COMMENTED_SQL) ? "-- " : "";
  if (mysql_query_with_error_report(mysql_con, &slave, "SHOW SLAVE STATUS"))
  {
    if (!ignore_errors)
    {
      /* SHOW SLAVE STATUS reports nothing and --force is not enabled */
      my_printf_error(0, "Error: Slave not set up", MYF(0));
    }
    mysql_free_result(slave);
    return 1;
  }
  else
  {
    MYSQL_ROW row= mysql_fetch_row(slave);
    if (row && row[9] && row[21])
    {
      /* SHOW MASTER STATUS reports file and position */
      if (opt_comments)
        fprintf(md_result_file,
                "\n--\n-- Position to start replication or point-in-time "
                "recovery from (the master of this slave)\n--\n\n");

      fprintf(md_result_file, "%sCHANGE MASTER TO ", comment_prefix);

      if (opt_include_master_host_port)
      {
        if (row[1])
          fprintf(md_result_file, "MASTER_HOST='%s', ", row[1]);
        if (row[3])
          fprintf(md_result_file, "MASTER_PORT=%s, ", row[3]);
      }
      fprintf(md_result_file,
              "MASTER_LOG_FILE='%s', MASTER_LOG_POS=%s;\n", row[9], row[21]);

      check_io(md_result_file);
    }
    mysql_free_result(slave);
  }
  return 0;
}

static int do_start_slave_sql(MYSQL *mysql_con)
{
  MYSQL_RES *slave;
  /* We need to check if the slave sql is stopped in the first place */
  if (mysql_query_with_error_report(mysql_con, &slave, "SHOW SLAVE STATUS"))
    return(1);
  else
  {
    MYSQL_ROW row= mysql_fetch_row(slave);
    if (row && row[11])
    {
      /* if SLAVE SQL is not running, we don't start it */
      if (!strcmp(row[11],"Yes"))
      {
        mysql_free_result(slave);
        /* Silently assume that they don't have the slave running */
        return(0);
      }
    }
  }
  mysql_free_result(slave);

  /* now, start slave if stopped */
  if (mysql_query_with_error_report(mysql_con, 0, "START SLAVE"))
  {
    my_printf_error(0, "Error: Unable to start slave", MYF(0));
    return 1;
  }
  return(0);
}



static int do_flush_tables_read_lock(MYSQL *mysql_con)
{
  /*
    We do first a FLUSH TABLES. If a long update is running, the FLUSH TABLES
    will wait but will not stall the whole mysqld, and when the long update is
    done the FLUSH TABLES WITH READ LOCK will start and succeed quickly. So,
    FLUSH TABLES is to lower the probability of a stage where both mysqldump
    and most client connections are stalled. Of course, if a second long
    update starts between the two FLUSHes, we have that bad stall.
  */
  return
    ( mysql_query_with_error_report(mysql_con, 0, 
                                    ((opt_master_data != 0) ? 
                                        "FLUSH /*!40101 LOCAL */ TABLES" : 
                                        "FLUSH TABLES")) ||
      mysql_query_with_error_report(mysql_con, 0,
                                    "FLUSH TABLES WITH READ LOCK") );
}


static int do_unlock_tables(MYSQL *mysql_con)
{
  return mysql_query_with_error_report(mysql_con, 0, "UNLOCK TABLES");
}

static int get_bin_log_name(MYSQL *mysql_con,
                            char* buff_log_name, uint buff_len)
{
  MYSQL_RES *res;
  MYSQL_ROW row;

  if (mysql_query(mysql_con, "SHOW MASTER STATUS") ||
      !(res= mysql_store_result(mysql)))
    return 1;

  if (!(row= mysql_fetch_row(res)))
  {
    mysql_free_result(res);
    return 1;
  }
  /*
    Only one row is returned, and the first column is the name of the
    active log.
  */
  strmake(buff_log_name, row[0], buff_len - 1);

  mysql_free_result(res);
  return 0;
}

static int purge_bin_logs_to(MYSQL *mysql_con, char* log_name)
{
  DYNAMIC_STRING str;
  int err;
  init_dynamic_string_checked(&str, "PURGE BINARY LOGS TO '", 1024, 1024);
  dynstr_append_checked(&str, log_name);
  dynstr_append_checked(&str, "'");
  err = mysql_query_with_error_report(mysql_con, 0, str.str);
  dynstr_free(&str);
  return err;
}


static int start_transaction(MYSQL *mysql_con)
{
  verbose_msg("-- Starting transaction...\n");
  /*
    We use BEGIN for old servers. --single-transaction --master-data will fail
    on old servers, but that's ok as it was already silently broken (it didn't
    do a consistent read, so better tell people frankly, with the error).

    We want the first consistent read to be used for all tables to dump so we
    need the REPEATABLE READ level (not anything lower, for example READ
    COMMITTED would give one new consistent read per dumped table).
  */
  if ((mysql_get_server_version(mysql_con) < 40100) && opt_master_data)
  {
    fprintf(stderr, "-- %s: the combination of --single-transaction and "
            "--master-data requires a MySQL server version of at least 4.1 "
            "(current server's version is %s). %s\n",
            ignore_errors ? "Warning" : "Error",
            mysql_con->server_version ? mysql_con->server_version : "unknown",
            ignore_errors ? "Continuing due to --force, backup may not be consistent across all tables!" : "Aborting.");
    if (!ignore_errors)
      exit(EX_MYSQLERR);
  }

  return (mysql_query_with_error_report(mysql_con, 0,
                                        "SET SESSION TRANSACTION ISOLATION "
                                        "LEVEL REPEATABLE READ") ||
          mysql_query_with_error_report(mysql_con, 0,
                                        "START TRANSACTION "
                                        "/*!40100 WITH CONSISTENT SNAPSHOT */"));
}


static ulong find_set(TYPELIB *lib, const char *x, uint length,
                      char **err_pos, uint *err_len)
{
  const char *end= x + length;
  ulong found= 0;
  uint find;
  char buff[255];

  *err_pos= 0;                  /* No error yet */
  while (end > x && my_isspace(charset_info, end[-1]))
    end--;

  *err_len= 0;
  if (x != end)
  {
    const char *start= x;
    for (;;)
    {
      const char *pos= start;
      uint var_len;

      for (; pos != end && *pos != ','; pos++) ;
      var_len= (uint) (pos - start);
      strmake(buff, start, MY_MIN(sizeof(buff) - 1, var_len));
      find= find_type(buff, lib, FIND_TYPE_BASIC);
      if (!find)
      {
        *err_pos= (char*) start;
        *err_len= var_len;
      }
      else
        found|= ((longlong) 1 << (find - 1));
      if (pos == end)
        break;
      start= pos + 1;
    }
  }
  return found;
}


/* Print a value with a prefix on file */
static void print_value(FILE *file, MYSQL_RES  *result, MYSQL_ROW row,
                        const char *prefix, const char *name,
                        int string_value)
{
  MYSQL_FIELD   *field;
  mysql_field_seek(result, 0);

  for ( ; (field= mysql_fetch_field(result)) ; row++)
  {
    if (!strcmp(field->name,name))
    {
      if (row[0] && row[0][0] && strcmp(row[0],"0")) /* Skip default */
      {
        fputc(' ',file);
        fputs(prefix, file);
        if (string_value)
          unescape(file,row[0],(uint) strlen(row[0]));
        else
          fputs(row[0], file);
        check_io(file);
        return;
      }
    }
  }
  return;                                       /* This shouldn't happen */
} /* print_value */


/*
  SYNOPSIS

  Check if we the table is one of the table types that should be ignored:
  MRG_ISAM, MRG_MYISAM, if opt_delayed, if that table supports delayed inserts.
  If the table should be altogether ignored, it returns a TRUE, FALSE if it
  should not be ignored. If the user has selected to use INSERT DELAYED, it
  sets the value of the bool pointer supports_delayed_inserts to 0 if not
  supported, 1 if it is supported.

  ARGS

    check_if_ignore_table()
    table_name                  Table name to check
    table_type                  Type of table

  GLOBAL VARIABLES
    mysql                       MySQL connection
    verbose                     Write warning messages

  RETURN
    char (bit value)            See IGNORE_ values at top
*/

char check_if_ignore_table(const char *table_name, char *table_type)
{
  char result= IGNORE_NONE;
  char buff[FN_REFLEN+80], show_name_buff[FN_REFLEN];
  MYSQL_RES *res= NULL;
  MYSQL_ROW row;
  DBUG_ENTER("check_if_ignore_table");

  /* Check memory for quote_for_like() */
  DBUG_ASSERT(2*sizeof(table_name) < sizeof(show_name_buff));
  my_snprintf(buff, sizeof(buff), "show table status like %s",
              quote_for_like(table_name, show_name_buff));
  if (mysql_query_with_error_report(mysql, &res, buff))
  {
    if (mysql_errno(mysql) != ER_PARSE_ERROR)
    {                                   /* If old MySQL version */
      verbose_msg("-- Warning: Couldn't get status information for "
                  "table %s (%s)\n", table_name, mysql_error(mysql));
      DBUG_RETURN(result);                       /* assume table is ok */
    }
  }
  if (!(row= mysql_fetch_row(res)))
  {
    fprintf(stderr,
            "Error: Couldn't read status information for table %s (%s)\n",
            table_name, mysql_error(mysql));
    mysql_free_result(res);
    DBUG_RETURN(result);                         /* assume table is ok */
  }
  if (!(row[1]))
    strmake(table_type, "VIEW", NAME_LEN-1);
  else
  {
    /*
      If the table type matches any of these, we do support delayed inserts.
      Note: we do not want to skip dumping this table if if is not one of
      these types, but we do want to use delayed inserts in the dump if
      the table type is _NOT_ one of these types
    */
    strmake(table_type, row[1], NAME_LEN-1);
    if (opt_delayed)
    {
      if (strcmp(table_type,"MyISAM") &&
          strcmp(table_type,"ISAM") &&
          strcmp(table_type,"ARCHIVE") &&
          strcmp(table_type,"HEAP") &&
          strcmp(table_type,"MEMORY"))
        result= IGNORE_INSERT_DELAYED;
    }

    /*
      If these two types, we do want to skip dumping the table
    */
    if (!opt_no_data &&
        (!my_strcasecmp(&my_charset_latin1, table_type, "MRG_MyISAM") ||
         !strcmp(table_type,"MRG_ISAM") ||
         !strcmp(table_type,"FEDERATED")))
      result= IGNORE_DATA;
  }
  mysql_free_result(res);
  DBUG_RETURN(result);
}


/*
  Get string of comma-separated primary key field names

  SYNOPSIS
    char *primary_key_fields(const char *table_name)
    RETURNS     pointer to allocated buffer (must be freed by caller)
    table_name  quoted table name

  DESCRIPTION
    Use SHOW KEYS FROM table_name, allocate a buffer to hold the
    field names, and then build that string and return the pointer
    to that buffer.

    Returns NULL if there is no PRIMARY or UNIQUE key on the table,
    or if there is some failure.  It is better to continue to dump
    the table unsorted, rather than exit without dumping the data.
*/

static char *primary_key_fields(const char *table_name)
{
  MYSQL_RES  *res= NULL;
  MYSQL_ROW  row;
  /* SHOW KEYS FROM + table name * 2 (escaped) + 2 quotes + \0 */
  char show_keys_buff[15 + NAME_LEN * 2 + 3];
  uint result_length= 0;
  char *result= 0;
  char buff[NAME_LEN * 2 + 3];
  char *quoted_field;

  my_snprintf(show_keys_buff, sizeof(show_keys_buff),
              "SHOW KEYS FROM %s", table_name);
  if (mysql_query(mysql, show_keys_buff) ||
      !(res= mysql_store_result(mysql)))
  {
    fprintf(stderr, "Warning: Couldn't read keys from table %s;"
            " records are NOT sorted (%s)\n",
            table_name, mysql_error(mysql));
    /* Don't exit, because it's better to print out unsorted records */
    goto cleanup;
  }

  /*
   * Figure out the length of the ORDER BY clause result.
   * Note that SHOW KEYS is ordered:  a PRIMARY key is always the first
   * row, and UNIQUE keys come before others.  So we only need to check
   * the first key, not all keys.
   */
  if ((row= mysql_fetch_row(res)) && atoi(row[1]) == 0)
  {
    /* Key is unique */
    do
    {
      quoted_field= quote_name(row[4], buff, 0);
      result_length+= strlen(quoted_field) + 1; /* + 1 for ',' or \0 */
    } while ((row= mysql_fetch_row(res)) && atoi(row[3]) > 1);
  }

  /* Build the ORDER BY clause result */
  if (result_length)
  {
    char *end;
    /* result (terminating \0 is already in result_length) */
    result= my_malloc(result_length + 10, MYF(MY_WME));
    if (!result)
    {
      fprintf(stderr, "Error: Not enough memory to store ORDER BY clause\n");
      goto cleanup;
    }
    mysql_data_seek(res, 0);
    row= mysql_fetch_row(res);
    quoted_field= quote_name(row[4], buff, 0);
    end= strmov(result, quoted_field);
    while ((row= mysql_fetch_row(res)) && atoi(row[3]) > 1)
    {
      quoted_field= quote_name(row[4], buff, 0);
      end= strxmov(end, ",", quoted_field, NullS);
    }
  }

cleanup:
  if (res)
    mysql_free_result(res);

  return result;
}


/*
  Replace a substring

  SYNOPSIS
    replace
    ds_str      The string to search and perform the replace in
    search_str  The string to search for
    search_len  Length of the string to search for
    replace_str The string to replace with
    replace_len Length of the string to replace with

  RETURN
    0 String replaced
    1 Could not find search_str in str
*/

static int replace(DYNAMIC_STRING *ds_str,
                   const char *search_str, ulong search_len,
                   const char *replace_str, ulong replace_len)
{
  DYNAMIC_STRING ds_tmp;
  const char *start= strstr(ds_str->str, search_str);
  if (!start)
    return 1;
  init_dynamic_string_checked(&ds_tmp, "",
                      ds_str->length + replace_len, 256);
  dynstr_append_mem_checked(&ds_tmp, ds_str->str, start - ds_str->str);
  dynstr_append_mem_checked(&ds_tmp, replace_str, replace_len);
  dynstr_append_checked(&ds_tmp, start + search_len);
  dynstr_set_checked(ds_str, ds_tmp.str);
  dynstr_free(&ds_tmp);
  return 0;
}


/**
  This function sets the session binlog in the dump file.
  When --set-gtid-purged is used, this function is called to
  disable the session binlog and at the end of the dump, to restore
  the session binlog.

  @note: md_result_file should have been opened, before
         this function is called.

  @param[in]      flag          If FALSE, disable binlog.
                                If TRUE and binlog disabled previously,
                                restore the session binlog.
*/

static void set_session_binlog(my_bool flag)
{
  static my_bool is_binlog_disabled= FALSE;

  if (!flag && !is_binlog_disabled)
  {
    fprintf(md_result_file,
            "SET @MYSQLDUMP_TEMP_LOG_BIN = @@SESSION.SQL_LOG_BIN;\n");
    fprintf(md_result_file, "SET @@SESSION.SQL_LOG_BIN= 0;\n");
    is_binlog_disabled= 1;
  }
  else if (flag && is_binlog_disabled)
  {
    fprintf(md_result_file,
            "SET @@SESSION.SQL_LOG_BIN = @MYSQLDUMP_TEMP_LOG_BIN;\n");
    is_binlog_disabled= 0;
  }
}


/**
  This function gets the GTID_EXECUTED sets from the
  server and assigns those sets to GTID_PURGED in the
  dump file.

  @param[in]  mysql_con     connection to the server

  @retval     FALSE         succesfully printed GTID_PURGED sets
                             in the dump file.
  @retval     TRUE          failed.

*/

static my_bool add_set_gtid_purged(MYSQL *mysql_con)
{
  MYSQL_RES  *gtid_purged_res;
  MYSQL_ROW  gtid_set;
  ulong     num_sets, idx;

  /* query to get the GTID_EXECUTED */
  if (mysql_query_with_error_report(mysql_con, &gtid_purged_res,
                  "SELECT @@GLOBAL.GTID_EXECUTED"))
    return TRUE;

  /* Proceed only if gtid_purged_res is non empty */
  if ((num_sets= mysql_num_rows(gtid_purged_res)) > 0)
  {
    if (opt_comments)
      fprintf(md_result_file,
          "\n--\n-- GTID state at the beginning of the backup \n--\n\n");

    fprintf(md_result_file,"SET @@GLOBAL.GTID_PURGED='");

    /* formatting is not required, even for multiple gtid sets */
    for (idx= 0; idx< num_sets-1; idx++)
    {
      gtid_set= mysql_fetch_row(gtid_purged_res);
      fprintf(md_result_file,"%s,", (char*)gtid_set[0]);
    }
    /* for the last set */
    gtid_set= mysql_fetch_row(gtid_purged_res);
    /* close the SET expression */
    fprintf(md_result_file,"%s';\n", (char*)gtid_set[0]);
  }

  return FALSE;  /*success */
}


/**
  This function processes the opt_set_gtid_purged option.
  This function also calls set_session_binlog() function before
  setting the SET @@GLOBAL.GTID_PURGED in the output.

  @param[in]          mysql_con     the connection to the server

  @retval             FALSE         successful according to the value
                                    of opt_set_gtid_purged.
  @retval             TRUE          fail.
*/

static my_bool process_set_gtid_purged(MYSQL* mysql_con)
{
  MYSQL_RES  *gtid_mode_res;
  MYSQL_ROW  gtid_mode_row;
  char       *gtid_mode_val= 0;
  char buf[32], query[64];

  if (opt_set_gtid_purged_mode == SET_GTID_PURGED_OFF)
    return FALSE;  /* nothing to be done */

  /*
    Check if the server has the knowledge of GTIDs(pre mysql-5.6)
    or if the gtid_mode is ON or OFF.
  */
  my_snprintf(query, sizeof(query), "SHOW VARIABLES LIKE %s",
              quote_for_like("gtid_mode", buf));

  if (mysql_query_with_error_report(mysql_con, &gtid_mode_res, query))
    return TRUE;

  gtid_mode_row = mysql_fetch_row(gtid_mode_res);

  /*
     gtid_mode_row is NULL for pre 5.6 versions. For versions >= 5.6,
     get the gtid_mode value from the second column.
  */
  gtid_mode_val = gtid_mode_row ? (char*)gtid_mode_row[1] : NULL;

  if (gtid_mode_val && strcmp(gtid_mode_val, "OFF"))
  {
    /*
       For any gtid_mode !=OFF and irrespective of --set-gtid-purged
       being AUTO or ON,  add GTID_PURGED in the output.
    */
    if (opt_databases || !opt_alldbs || !opt_dump_triggers
        || !opt_routines || !opt_events)
    {
      fprintf(stderr,"Warning: A partial dump from a server that has GTIDs will "
                     "by default include the GTIDs of all transactions, even "
                     "those that changed suppressed parts of the database. If "
                     "you don't want to restore GTIDs, pass "
                     "--set-gtid-purged=OFF. To make a complete dump, pass "
                     "--all-databases --triggers --routines --events. \n");
    }

    set_session_binlog(FALSE);
    if (add_set_gtid_purged(mysql_con))
      return TRUE;
  }
  else /* gtid_mode is off */
  {
    if (opt_set_gtid_purged_mode == SET_GTID_PURGED_ON)
    {
      fprintf(stderr, "Error: Server has GTIDs disabled.\n");
      return TRUE;
    }
  }

  return FALSE;
}


/*
  Getting VIEW structure

  SYNOPSIS
    get_view_structure()
    table   view name
    db      db name

  RETURN
    0 OK
    1 ERROR
*/

static my_bool get_view_structure(char *table, char* db)
{
  MYSQL_RES  *table_res;
  MYSQL_ROW  row;
  MYSQL_FIELD *field;
  char       *result_table, *opt_quoted_table;
  char       table_buff[NAME_LEN*2+3];
  char       table_buff2[NAME_LEN*2+3];
  char       query[QUERY_LENGTH];
  FILE       *sql_file= md_result_file;
  DBUG_ENTER("get_view_structure");

  if (opt_no_create_info) /* Don't write table creation info */
    DBUG_RETURN(0);

  verbose_msg("-- Retrieving view structure for table %s...\n", table);

#ifdef NOT_REALLY_USED_YET
  sprintf(insert_pat,"SET SQL_QUOTE_SHOW_CREATE=%d",
          (opt_quoted || opt_keywords));
#endif

  result_table=     quote_name(table, table_buff, 1);
  opt_quoted_table= quote_name(table, table_buff2, 0);

  if (switch_character_set_results(mysql, "binary"))
    DBUG_RETURN(1);

  my_snprintf(query, sizeof(query), "SHOW CREATE TABLE %s", result_table);

  if (mysql_query_with_error_report(mysql, &table_res, query))
  {
    switch_character_set_results(mysql, default_charset);
    DBUG_RETURN(0);
  }

  /* Check if this is a view */
  field= mysql_fetch_field_direct(table_res, 0);
  if (strcmp(field->name, "View") != 0)
  {
    switch_character_set_results(mysql, default_charset);
    verbose_msg("-- It's base table, skipped\n");
    DBUG_RETURN(0);
  }

  /* If requested, open separate .sql file for this view */
  if (path)
  {
    if (!(sql_file= open_sql_file_for_table(table, O_WRONLY)))
      DBUG_RETURN(1);

    write_header(sql_file, db);
  }

  print_comment(sql_file, 0,
                "\n--\n-- Final view structure for view %s\n--\n\n",
                result_table);

  verbose_msg("-- Dropping the temporary view structure created\n");
  fprintf(sql_file, "/*!50001 DROP VIEW IF EXISTS %s*/;\n", opt_quoted_table);

  my_snprintf(query, sizeof(query),
              "SELECT CHECK_OPTION, DEFINER, SECURITY_TYPE, "
              "       CHARACTER_SET_CLIENT, COLLATION_CONNECTION "
              "FROM information_schema.views "
              "WHERE table_name=\"%s\" AND table_schema=\"%s\"", table, db);

  if (mysql_query(mysql, query))
  {
    /*
      Use the raw output from SHOW CREATE TABLE if
       information_schema query fails.
     */
    row= mysql_fetch_row(table_res);
    fprintf(sql_file, "/*!50001 %s */;\n", row[1]);
    check_io(sql_file);
    mysql_free_result(table_res);
  }
  else
  {
    char *ptr;
    ulong *lengths;
    char search_buf[256], replace_buf[256];
    ulong search_len, replace_len;
    DYNAMIC_STRING ds_view;

    /* Save the result of SHOW CREATE TABLE in ds_view */
    row= mysql_fetch_row(table_res);
    lengths= mysql_fetch_lengths(table_res);
    init_dynamic_string_checked(&ds_view, row[1], lengths[1] + 1, 1024);
    mysql_free_result(table_res);

    /* Get the result from "select ... information_schema" */
    if (!(table_res= mysql_store_result(mysql)) ||
        !(row= mysql_fetch_row(table_res)))
    {
      if (table_res)
        mysql_free_result(table_res);
      dynstr_free(&ds_view);
      DB_error(mysql, "when trying to save the result of SHOW CREATE TABLE in ds_view.");
      DBUG_RETURN(1);
    }

    lengths= mysql_fetch_lengths(table_res);

    /*
      "WITH %s CHECK OPTION" is available from 5.0.2
      Surround it with !50002 comments
    */
    if (strcmp(row[0], "NONE"))
    {

      ptr= search_buf;
      search_len= (ulong)(strxmov(ptr, "WITH ", row[0],
                                  " CHECK OPTION", NullS) - ptr);
      ptr= replace_buf;
      replace_len=(ulong)(strxmov(ptr, "*/\n/*!50002 WITH ", row[0],
                                  " CHECK OPTION", NullS) - ptr);
      replace(&ds_view, search_buf, search_len, replace_buf, replace_len);
    }

    /*
      "DEFINER=%s SQL SECURITY %s" is available from 5.0.13
      Surround it with !50013 comments
    */
    {
      size_t     user_name_len;
      char       user_name_str[USERNAME_LENGTH + 1];
      char       quoted_user_name_str[USERNAME_LENGTH * 2 + 3];
      size_t     host_name_len;
      char       host_name_str[HOSTNAME_LENGTH + 1];
      char       quoted_host_name_str[HOSTNAME_LENGTH * 2 + 3];

      parse_user(row[1], lengths[1], user_name_str, &user_name_len,
                 host_name_str, &host_name_len);

      ptr= search_buf;
      search_len=
        (ulong)(strxmov(ptr, "DEFINER=",
                        quote_name(user_name_str, quoted_user_name_str, FALSE),
                        "@",
                        quote_name(host_name_str, quoted_host_name_str, FALSE),
                        " SQL SECURITY ", row[2], NullS) - ptr);
      ptr= replace_buf;
      replace_len=
        (ulong)(strxmov(ptr, "*/\n/*!50013 DEFINER=",
                        quote_name(user_name_str, quoted_user_name_str, FALSE),
                        "@",
                        quote_name(host_name_str, quoted_host_name_str, FALSE),
                        " SQL SECURITY ", row[2],
                        " */\n/*!50001", NullS) - ptr);
      replace(&ds_view, search_buf, search_len, replace_buf, replace_len);
    }

    /* Dump view structure to file */

    fprintf(sql_file,
            "/*!50001 SET @saved_cs_client          = @@character_set_client */;\n"
            "/*!50001 SET @saved_cs_results         = @@character_set_results */;\n"
            "/*!50001 SET @saved_col_connection     = @@collation_connection */;\n"
            "/*!50001 SET character_set_client      = %s */;\n"
            "/*!50001 SET character_set_results     = %s */;\n"
            "/*!50001 SET collation_connection      = %s */;\n"
            "/*!50001 %s */;\n"
            "/*!50001 SET character_set_client      = @saved_cs_client */;\n"
            "/*!50001 SET character_set_results     = @saved_cs_results */;\n"
            "/*!50001 SET collation_connection      = @saved_col_connection */;\n",
            (const char *) row[3],
            (const char *) row[3],
            (const char *) row[4],
            (const char *) ds_view.str);

    check_io(sql_file);
    mysql_free_result(table_res);
    dynstr_free(&ds_view);
  }

  if (switch_character_set_results(mysql, default_charset))
    DBUG_RETURN(1);

  /* If a separate .sql file was opened, close it now */
  if (sql_file != md_result_file)
  {
    fputs("\n", sql_file);
    write_footer(sql_file);
    my_fclose(sql_file, MYF(MY_WME));
  }
  DBUG_RETURN(0);
}

/*
  The following functions are wrappers for the dynamic string functions
  and if they fail, the wrappers will terminate the current process.
*/

#define DYNAMIC_STR_ERROR_MSG "Couldn't perform DYNAMIC_STRING operation"

static void init_dynamic_string_checked(DYNAMIC_STRING *str, const char *init_str,
			    uint init_alloc, uint alloc_increment)
{
  if (init_dynamic_string(str, init_str, init_alloc, alloc_increment))
    die(EX_MYSQLERR, DYNAMIC_STR_ERROR_MSG);
}

static void dynstr_append_checked(DYNAMIC_STRING* dest, const char* src)
{
  if (dynstr_append(dest, src))
    die(EX_MYSQLERR, DYNAMIC_STR_ERROR_MSG);
}

static void dynstr_set_checked(DYNAMIC_STRING *str, const char *init_str)
{
  if (dynstr_set(str, init_str))
    die(EX_MYSQLERR, DYNAMIC_STR_ERROR_MSG);
}

static void dynstr_append_mem_checked(DYNAMIC_STRING *str, const char *append,
			  uint length)
{
  if (dynstr_append_mem(str, append, length))
    die(EX_MYSQLERR, DYNAMIC_STR_ERROR_MSG);
}

static void dynstr_realloc_checked(DYNAMIC_STRING *str, ulong additional_size)
{
  if (dynstr_realloc(str, additional_size))
    die(EX_MYSQLERR, DYNAMIC_STR_ERROR_MSG);
}


int main(int argc, char **argv)
{
  char bin_log_name[FN_REFLEN];
  int exit_code, md_result_fd;
  MY_INIT("mysqldump");

  compatible_mode_normal_str[0]= 0;
  default_charset= (char *)mysql_universal_client_charset;
  memset(&ignore_table, 0, sizeof(ignore_table));

  exit_code= get_options(&argc, &argv);
  if (exit_code)
  {
    free_resources();
    exit(exit_code);
  }

  /*
    Disable comments in xml mode if 'comments' option is not explicitly used.
  */
  if (opt_xml && !opt_comments_used)
    opt_comments= 0;

  if (log_error_file)
  {
    if(!(stderror_file= freopen(log_error_file, "a+", stderr)))
    {
      free_resources();
      exit(EX_MYSQLERR);
    }
  }

  if (connect_to_db(current_host, current_user, opt_password))
  {
    free_resources();
    exit(EX_MYSQLERR);
  }
  if (!path)
    write_header(md_result_file, *argv);

  if (opt_slave_data && do_stop_slave_sql(mysql))
    goto err;

  if ((opt_lock_all_tables || opt_master_data ||
       (opt_single_transaction && flush_logs)) &&
      do_flush_tables_read_lock(mysql))
    goto err;

  /*
    Flush logs before starting transaction since
    this causes implicit commit starting mysql-5.5.
  */
  if (opt_lock_all_tables || opt_master_data ||
      (opt_single_transaction && flush_logs) ||
      opt_delete_master_logs)
  {
    if (flush_logs || opt_delete_master_logs)
    {
      if (mysql_refresh(mysql, REFRESH_LOG))
        goto err;
      verbose_msg("-- main : logs flushed successfully!\n");
    }

    /* Not anymore! That would not be sensible. */
    flush_logs= 0;
  }

  if (opt_delete_master_logs)
  {
    if (get_bin_log_name(mysql, bin_log_name, sizeof(bin_log_name)))
      goto err;
  }

  if (opt_single_transaction && start_transaction(mysql))
    goto err;

  /* Add 'STOP SLAVE to beginning of dump */
  if (opt_slave_apply && add_stop_slave())
    goto err;


  /* Process opt_set_gtid_purged and add SET @@GLOBAL.GTID_PURGED if required. */
  if (process_set_gtid_purged(mysql))
    goto err;


  if (opt_master_data && do_show_master_status(mysql))
    goto err;
  if (opt_slave_data && do_show_slave_status(mysql))
    goto err;
  if (opt_single_transaction && do_unlock_tables(mysql)) /* unlock but no commit! */
    goto err;

  if (opt_alltspcs)
    dump_all_tablespaces();

  if (opt_alldbs)
  {
    if (!opt_alltspcs && !opt_notspcs)
      dump_all_tablespaces();
    dump_all_databases();
  }
  else
  {
    // Check all arguments meet length condition. Currently database and table
    // names are limited to NAME_LEN bytes and stack-based buffers assumes
    // that escaped name will be not longer than NAME_LEN*2 + 2 bytes long.
    int argument;
    for (argument= 0; argument < argc; argument++)
    {
      size_t argument_length= strlen(argv[argument]);
      if (argument_length > NAME_LEN)
      {
        die(EX_CONSCHECK, "[ERROR] Argument '%s' is too long, it cannot be "
          "name for any table or database.\n", argv[argument]);
      }
    }

    if (argc > 1 && !opt_databases)
    {
      /* Only one database and selected table(s) */
      if (!opt_alltspcs && !opt_notspcs)
        dump_tablespaces_for_tables(*argv, (argv + 1), (argc - 1));
      dump_selected_tables(*argv, (argv + 1), (argc - 1));
    }
    else
    {
      /* One or more databases, all tables */
      if (!opt_alltspcs && !opt_notspcs)
        dump_tablespaces_for_databases(argv);
      dump_databases(argv);
    }
  }

  /* if --dump-slave , start the slave sql thread */
  if (opt_slave_data && do_start_slave_sql(mysql))
    goto err;

  /*
    if --set-gtid-purged, restore binlog at the end of the session
    if required.
  */
  set_session_binlog(TRUE);

  /* add 'START SLAVE' to end of dump */
  if (opt_slave_apply && add_slave_statements())
    goto err;

  if (md_result_file)
    md_result_fd= my_fileno(md_result_file);

  /* 
     Ensure dumped data flushed.
     First we will flush the file stream data to kernel buffers with fflush().
     Second we will flush the kernel buffers data to physical disk file with
     my_sync(), this will make sure the data succeessfully dumped to disk file.
     fsync() fails with EINVAL if stdout is not redirected to any file, hence
     MY_IGNORE_BADFD is passed to ingnore that error.
  */
  if (md_result_file &&
      (fflush(md_result_file) || my_sync(md_result_fd, MYF(MY_IGNORE_BADFD))))
  {
    if (!first_error)
      first_error= EX_MYSQLERR;
    goto err;
  }
  /* everything successful, purge the old logs files */
  if (opt_delete_master_logs && purge_bin_logs_to(mysql, bin_log_name))
    goto err;

#ifdef HAVE_SMEM
  my_free(shared_memory_base_name);
#endif
  /*
    No reason to explicitely COMMIT the transaction, neither to explicitely
    UNLOCK TABLES: these will be automatically be done by the server when we
    disconnect now. Saves some code here, some network trips, adds nothing to
    server.
  */
err:
  dbDisconnect(current_host);
  if (!path)
    write_footer(md_result_file);
  free_resources();

  if (stderror_file)
    fclose(stderror_file);

  return(first_error);
} /* main */<|MERGE_RESOLUTION|>--- conflicted
+++ resolved
@@ -922,9 +922,9 @@
         default_charset= (char*) MYSQL_DEFAULT_CHARSET_NAME;
       break;
     }
-   case (int) OPT_ENABLE_CLEARTEXT_PLUGIN:
-     using_opt_enable_cleartext_plugin= TRUE;
-     break;
+  case (int) OPT_ENABLE_CLEARTEXT_PLUGIN:
+    using_opt_enable_cleartext_plugin= TRUE;
+    break;
   case (int) OPT_MYSQL_PROTOCOL:
     opt_protocol= find_type_or_exit(argument, &sql_protocol_typelib,
                                     opt->name);
@@ -1546,16 +1546,13 @@
   if (opt_default_auth && *opt_default_auth)
     mysql_options(&mysql_connection, MYSQL_DEFAULT_AUTH, opt_default_auth);
 
-<<<<<<< HEAD
+  if (using_opt_enable_cleartext_plugin)
+    mysql_options(&mysql_connection, MYSQL_ENABLE_CLEARTEXT_PLUGIN,
+                  (char *) &opt_enable_cleartext_plugin);
+
   mysql_options(&mysql_connection, MYSQL_OPT_CONNECT_ATTR_RESET, 0);
   mysql_options4(&mysql_connection, MYSQL_OPT_CONNECT_ATTR_ADD,
                  "program_name", "mysqldump");
-=======
-  if (using_opt_enable_cleartext_plugin)
-    mysql_options(&mysql_connection, MYSQL_ENABLE_CLEARTEXT_PLUGIN,
-                  (char *) &opt_enable_cleartext_plugin);
-
->>>>>>> a86191c6
   if (!(mysql= mysql_real_connect(&mysql_connection,host,user,passwd,
                                   NULL,opt_mysql_port,opt_mysql_unix_port,
                                   0)))
