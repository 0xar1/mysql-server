--- conflicted
+++ resolved
@@ -156,21 +156,7 @@
   stack_machine *hash_table = NULL;
 
   /* if(cached_machine && synode_eq(synode, cached_machine->synode)) */
-<<<<<<< HEAD
   /* return cached_machine; */
-
-  FWD_ITER(&hash_stack, stack_machine,
-           {
-             if (link_iter->start_msgno < synode.msgno ||
-                 link_iter->start_msgno == 0) {
-               hash_table = link_iter;
-               break;
-             }
-           })
-
-  {
-=======
-  /*   return cached_machine; */
 
   FWD_ITER(&hash_stack, stack_machine, {
     if (link_iter->start_msgno < synode.msgno || link_iter->start_msgno == 0) {
@@ -180,7 +166,6 @@
   })
 
   if (hash_table != NULL) {
->>>>>>> 01f8f050
     linkage *bucket = &hash_table->pax_hash[synode_hash(synode)];
 
     FWD_ITER(bucket, pax_machine, {
@@ -189,21 +174,6 @@
         return link_iter;
       }
     });
-<<<<<<< HEAD
-=======
-  }
-  return NULL;
-}
-
-#if 0
-static int	is_noop(synode_no synode)
-{
-  if (is_cached(synode)) {
-    pax_machine * m = get_cache(synode);
-    return m->learner.msg && m->learner.msg->msg_type == no_op;
-  } else {
-    return 0;
->>>>>>> 01f8f050
   }
   return NULL;
 }
