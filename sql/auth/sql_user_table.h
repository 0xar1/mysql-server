/* Copyright (c) 2000, 2017, Oracle and/or its affiliates. All rights reserved.

   This program is free software; you can redistribute it and/or modify
   it under the terms of the GNU General Public License as published by
   the Free Software Foundation; version 2 of the License.

   This program is distributed in the hope that it will be useful,
   but WITHOUT ANY WARRANTY; without even the implied warranty of
   MERCHANTABILITY or FITNESS FOR A PARTICULAR PURPOSE.  See the
   GNU General Public License for more details.

   You should have received a copy of the GNU General Public License
   along with this program; if not, write to the Free Software Foundation,
   51 Franklin Street, Suite 500, Boston, MA 02110-1335 USA */
#ifndef SQL_USER_TABLE_INCLUDED
#define SQL_USER_TABLE_INCLUDED

#include <stdarg.h>
#include <sys/types.h>

#include "my_compiler.h"
#include "my_inttypes.h"
#include "my_loglevel.h"
#include "my_sys.h"
#include "mysqld_error.h"
#include "sql/derror.h"                 /* ER_DEFAULT */
#include "sql/log.h"                    /* error_log_printf */
#include "sql/table.h"

class THD;

/**  Enum for ACL tables */
typedef enum ACL_TABLES
{
  TABLE_USER= 0,
  TABLE_DB,
  TABLE_TABLES_PRIV,
  TABLE_COLUMNS_PRIV,
  TABLE_PROCS_PRIV,
  TABLE_PROXIES_PRIV,
  TABLE_ROLE_EDGES,
  TABLE_DEFAULT_ROLES,
  TABLE_DYNAMIC_PRIV,
  TABLE_PASSWORD_HISTORY,
  LAST_ENTRY  /* Must always be at the end */
} ACL_TABLES;


/**
  Class to validate the flawlessness of ACL table
  before performing ACL operations.
*/
class Acl_table_intact : public Table_check_intact
{
public:
  Acl_table_intact(THD *c_thd) : thd(c_thd) {}

  /**
    Checks whether an ACL table is intact.

    Works in conjunction with @ref mysql_acl_table_defs and
    Table_check_intact::check()

    @param table Table to check.
    @param acl_table ACL Table "id"

    @retval  false  OK
    @retval  true   There was an error.
  */
  bool check(TABLE *table, ACL_TABLES acl_table)
  {
    return Table_check_intact::check(thd, table,
                                     &(mysql_acl_table_defs[acl_table]));
  }

protected:
  void report_error(uint code, const char *fmt, ...)
    MY_ATTRIBUTE((format(printf, 3, 4)))
  {
    va_list args;
    va_start(args, fmt);

    if (code == 0)
      error_log_printf(WARNING_LEVEL, fmt, args);
    else if (code == ER_CANNOT_LOAD_FROM_TABLE_V2)
    {
      char *db_name, *table_name;
      db_name= va_arg(args, char *);
      table_name= va_arg(args, char *);
      my_error(code, MYF(ME_ERRORLOG), db_name, table_name);
    }
    else
      my_printv_error(code, ER_THD(thd, code), MYF(ME_ERRORLOG), args);

    va_end(args);
  }
<<<<<<< HEAD

private:
  THD *thd;
  static const TABLE_FIELD_DEF mysql_acl_table_defs[];
=======
public:
  Acl_table_intact() { has_keys= TRUE; }
>>>>>>> ebb57b55
};


int handle_grant_table(THD *thd, TABLE_LIST *tables, ACL_TABLES table_no, bool drop,
                       LEX_USER *user_from, LEX_USER *user_to);

#endif /* SQL_USER_TABLE_INCLUDED */<|MERGE_RESOLUTION|>--- conflicted
+++ resolved
@@ -53,7 +53,7 @@
 class Acl_table_intact : public Table_check_intact
 {
 public:
-  Acl_table_intact(THD *c_thd) : thd(c_thd) {}
+  Acl_table_intact(THD *c_thd) : thd(c_thd) { has_keys= TRUE; }
 
   /**
     Checks whether an ACL table is intact.
@@ -94,15 +94,10 @@
 
     va_end(args);
   }
-<<<<<<< HEAD
 
 private:
   THD *thd;
   static const TABLE_FIELD_DEF mysql_acl_table_defs[];
-=======
-public:
-  Acl_table_intact() { has_keys= TRUE; }
->>>>>>> ebb57b55
 };
 
 
