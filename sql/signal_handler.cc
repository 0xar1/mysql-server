--- conflicted
+++ resolved
@@ -173,13 +173,8 @@
       "Trying to get some variables.\n"
       "Some pointers may be invalid and cause the dump to abort.\n");
 
-<<<<<<< HEAD
-    my_safe_printf_stderr("Query (%p): ", thd->query());
-    my_safe_puts_stderr(thd->query(), MY_MIN(1024U, thd->query_length()));
-=======
     my_safe_printf_stderr("Query (%p): ", thd->query().str);
     my_safe_puts_stderr(thd->query().str, MY_MIN(1024U, thd->query().length));
->>>>>>> a9800d0d
     my_safe_printf_stderr("Connection ID (thread ID): %lu\n",
                           (ulong) thd->thread_id);
     my_safe_printf_stderr("Status: %s\n\n", kreason);
