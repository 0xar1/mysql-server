--- conflicted
+++ resolved
@@ -508,18 +508,9 @@
 
 /* Need storage between check and update (assume locked) */
 static char ndb_index_stat_option_tmp[ndb_index_stat_option_sz];
-<<<<<<< HEAD
- 
-int
-ndb_index_stat_option_check(MYSQL_THD,
-                            SYS_VAR *var,
-                            void *save,
-                            struct st_mysql_value *value)
-=======
-
-int ndb_index_stat_option_check(THD *, struct st_mysql_sys_var *, void *save,
+
+int ndb_index_stat_option_check(THD *, SYS_VAR*, void *save,
                                 struct st_mysql_value *value)
->>>>>>> a7c22a9d
 {
   DBUG_ENTER("ndb_index_stat_option_check");
   char buf[ndb_index_stat_option_sz];
@@ -542,16 +533,8 @@
   DBUG_RETURN(1);
 }
 
-<<<<<<< HEAD
-void
-ndb_index_stat_option_update(MYSQL_THD,
-                             SYS_VAR *var,
-                             void *var_ptr,
-                             const void *save)
-=======
-void ndb_index_stat_option_update(THD *, struct st_mysql_sys_var *,
+void ndb_index_stat_option_update(THD *, SYS_VAR*,
                                   void *var_ptr, const void *save)
->>>>>>> a7c22a9d
 {
   DBUG_ENTER("ndb_index_stat_option_update");
   const char *str= *(const char**)save;
