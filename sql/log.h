--- conflicted
+++ resolved
@@ -1,4 +1,4 @@
-/* Copyright (c) 2005, 2015, Oracle and/or its affiliates. All rights reserved.
+/* Copyright (c) 2005, 2016, Oracle and/or its affiliates. All rights reserved.
 
    This program is free software; you can redistribute it and/or modify
    it under the terms of the GNU General Public License as published by
@@ -578,8 +578,6 @@
 
 char *make_log_name(char *buff, const char *name, const char* log_ext);
 
-<<<<<<< HEAD
-=======
 /**
   Check given log name against certain blacklisted names/extensions.
 
@@ -590,8 +588,6 @@
 */
 bool is_valid_log_name(const char *name, size_t len);
 
-extern MYSQL_PLUGIN_IMPORT MYSQL_BIN_LOG mysql_bin_log;
->>>>>>> 8dc64211
 extern LOGGER logger;
 
 #endif /* LOG_H */