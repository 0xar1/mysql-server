--- conflicted
+++ resolved
@@ -408,18 +408,13 @@
   int unlog(ulong cookie, my_xid xid);
   int recover(IO_CACHE *log, Format_description_log_event *fdle);
 #if !defined(MYSQL_CLIENT)
-<<<<<<< HEAD
+#ifndef MCP_BUG54854
+  void update_thd_next_event_pos(THD *thd);
+#endif
 
   int flush_and_set_pending_rows_event(THD *thd, Rows_log_event* event,
                                        bool is_transactional);
   int remove_pending_rows_event(THD *thd, bool is_transactional);
-=======
-#ifndef MCP_BUG54854
-  void update_thd_next_event_pos(THD *thd);
-#endif
-  int flush_and_set_pending_rows_event(THD *thd, Rows_log_event* event);
-  int remove_pending_rows_event(THD *thd);
->>>>>>> 75389ff5
 
 #endif /* !defined(MYSQL_CLIENT) */
   void reset_bytes_written()
