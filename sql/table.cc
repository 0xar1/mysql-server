/*
   Copyright (c) 2000, 2016, Oracle and/or its affiliates. All rights reserved.

   This program is free software; you can redistribute it and/or modify
   it under the terms of the GNU General Public License as published by
   the Free Software Foundation; version 2 of the License.

   This program is distributed in the hope that it will be useful,
   but WITHOUT ANY WARRANTY; without even the implied warranty of
   MERCHANTABILITY or FITNESS FOR A PARTICULAR PURPOSE.  See the
   GNU General Public License for more details.

   You should have received a copy of the GNU General Public License
   along with this program; if not, write to the Free Software
   Foundation, Inc., 51 Franklin St, Fifth Floor, Boston, MA 02110-1301  USA */

#include "table.h"

#include "my_md5.h"                      // compute_md5_hash
#include "myisam.h"                      // MI_MAX_KEY_LENGTH
#include "mysql_version.h"               // MYSQL_VERSION_ID

#include "auth_common.h"                 // acl_getroot
#include "binlog.h"                      // mysql_bin_log
#include "debug_sync.h"                  // DEBUG_SYNC
#include "item_cmpfunc.h"                // and_conds
#include "key.h"                         // find_ref_key
#include "log.h"                         // sql_print_warning
#include "opt_trace.h"                   // opt_trace_disable_if_no_security_...
#include "parse_file.h"                  // sql_parse_prepare
#include "partition_info.h"              // partition_info
#include "sql_base.h"                    // OPEN_VIEW_ONLY
#include "sql_class.h"                   // THD
#include "sql_parse.h"                   // check_stack_overrun
#include "sql_partition.h"               // mysql_unpack_partition,
                                         // get_partition_tablespace_names
#include "sql_plugin.h"                  // plugin_unlock
#include "sql_select.h"                  // actual_key_parts
#include "sql_table.h"                   // build_table_filename
#include "sql_tablespace.h"              // check_tablespace_name())
#include "sql_view.h"                    // view_type
#include "strfunc.h"                     // unhex_type2
#include "table_cache.h"                 // table_cache_manager
#include "table_trigger_dispatcher.h"    // Table_trigger_dispatcher
#include "template_utils.h"              // down_cast

#include "pfs_file_provider.h"
#include "mysql/psi/mysql_file.h"

#include "pfs_table_provider.h"
#include "mysql/psi/mysql_table.h"


/* INFORMATION_SCHEMA name */
LEX_STRING INFORMATION_SCHEMA_NAME= {C_STRING_WITH_LEN("information_schema")};

/* PERFORMANCE_SCHEMA name */
LEX_STRING PERFORMANCE_SCHEMA_DB_NAME= {C_STRING_WITH_LEN("performance_schema")};

/* MYSQL_SCHEMA name */
LEX_STRING MYSQL_SCHEMA_NAME= {C_STRING_WITH_LEN("mysql")};

/* GENERAL_LOG name */
LEX_STRING GENERAL_LOG_NAME= {C_STRING_WITH_LEN("general_log")};

/* SLOW_LOG name */
LEX_STRING SLOW_LOG_NAME= {C_STRING_WITH_LEN("slow_log")};

/* RLI_INFO name */
LEX_STRING RLI_INFO_NAME= {C_STRING_WITH_LEN("slave_relay_log_info")};

/* MI_INFO name */
LEX_STRING MI_INFO_NAME= {C_STRING_WITH_LEN("slave_master_info")};

/* WORKER_INFO name */
LEX_STRING WORKER_INFO_NAME= {C_STRING_WITH_LEN("slave_worker_info")};

/* GTID_EXECUTED name */
LEX_STRING GTID_EXECUTED_NAME= {C_STRING_WITH_LEN("gtid_executed")};

/* Keyword for parsing generated column functions */
LEX_STRING PARSE_GCOL_KEYWORD= {C_STRING_WITH_LEN("parse_gcol_expr")};


	/* Functions defined in this file */

void open_table_error(TABLE_SHARE *share, int error, int db_errno,
                      myf errortype, int errarg);
static int open_binary_frm(THD *thd, TABLE_SHARE *share,
                           uchar *head, File file);
static void fix_type_pointers(const char ***array, TYPELIB *point_to_type,
			      uint types, char **names);
static uint find_field(Field **fields, uchar *record, uint start, uint length);

static Item *create_view_field(THD *thd, TABLE_LIST *view, Item **field_ref,
                               const char *name,
                               Name_resolution_context *context);

inline bool is_system_table_name(const char *name, size_t length);

static ulong get_form_pos(File file, uchar *head);

/**************************************************************************
  Object_creation_ctx implementation.
**************************************************************************/

Object_creation_ctx *Object_creation_ctx::set_n_backup(THD *thd)
{
  Object_creation_ctx *backup_ctx;
  DBUG_ENTER("Object_creation_ctx::set_n_backup");

  backup_ctx= create_backup_ctx(thd);
  change_env(thd);

  DBUG_RETURN(backup_ctx);
}

void Object_creation_ctx::restore_env(THD *thd, Object_creation_ctx *backup_ctx)
{
  if (!backup_ctx)
    return;

  backup_ctx->change_env(thd);

  delete backup_ctx;
}

/**************************************************************************
  Default_object_creation_ctx implementation.
**************************************************************************/

Default_object_creation_ctx::Default_object_creation_ctx(THD *thd)
  : m_client_cs(thd->variables.character_set_client),
    m_connection_cl(thd->variables.collation_connection)
{ }

Default_object_creation_ctx::Default_object_creation_ctx(
  const CHARSET_INFO *client_cs, const CHARSET_INFO *connection_cl)
  : m_client_cs(client_cs),
    m_connection_cl(connection_cl)
{ }

Object_creation_ctx *
Default_object_creation_ctx::create_backup_ctx(THD *thd) const
{
  return new Default_object_creation_ctx(thd);
}

void Default_object_creation_ctx::change_env(THD *thd) const
{
  thd->variables.character_set_client= m_client_cs;
  thd->variables.collation_connection= m_connection_cl;

  thd->update_charset();
}

/**************************************************************************
  View_creation_ctx implementation.
**************************************************************************/

View_creation_ctx *View_creation_ctx::create(THD *thd)
{
  View_creation_ctx *ctx= new (thd->mem_root) View_creation_ctx(thd);

  return ctx;
}

/*************************************************************************/

View_creation_ctx * View_creation_ctx::create(THD *thd,
                                              TABLE_LIST *view)
{
  View_creation_ctx *ctx= new (thd->mem_root) View_creation_ctx(thd);

  /* Throw a warning if there is NULL cs name. */

  if (!view->view_client_cs_name.str ||
      !view->view_connection_cl_name.str)
  {
    push_warning_printf(thd, Sql_condition::SL_NOTE,
                        ER_VIEW_NO_CREATION_CTX,
                        ER(ER_VIEW_NO_CREATION_CTX),
                        view->db,
                        view->table_name);

    ctx->m_client_cs= system_charset_info;
    ctx->m_connection_cl= system_charset_info;

    return ctx;
  }

  /* Resolve cs names. Throw a warning if there is unknown cs name. */

  bool invalid_creation_ctx;

  invalid_creation_ctx= resolve_charset(view->view_client_cs_name.str,
                                        system_charset_info,
                                        &ctx->m_client_cs);

  invalid_creation_ctx= resolve_collation(view->view_connection_cl_name.str,
                                          system_charset_info,
                                          &ctx->m_connection_cl) ||
                        invalid_creation_ctx;

  if (invalid_creation_ctx)
  {
    sql_print_warning("View '%s'.'%s': there is unknown charset/collation "
                      "names (client: '%s'; connection: '%s').",
                      view->db,
                      view->table_name,
                      view->view_client_cs_name.str,
                      view->view_connection_cl_name.str);

    push_warning_printf(thd, Sql_condition::SL_NOTE,
                        ER_VIEW_INVALID_CREATION_CTX,
                        ER(ER_VIEW_INVALID_CREATION_CTX),
                        view->db,
                        view->table_name);
  }

  return ctx;
}

/*************************************************************************/

GRANT_INFO::GRANT_INFO()
{
  grant_table= 0;
  version= 0;
  privilege= NO_ACCESS;
#ifndef DBUG_OFF
  want_privilege= 0;
#endif
}


/* Get column name from column hash */

static uchar *get_field_name(Field **buff, size_t *length,
                             my_bool not_used MY_ATTRIBUTE((unused)))
{
  *length= strlen((*buff)->field_name);
  return (uchar*) (*buff)->field_name;
}


/*
  Returns pointer to '.frm' extension of the file name.

  SYNOPSIS
    fn_rext()
    name       file name

  DESCRIPTION
    Checks file name part starting with the rightmost '.' character,
    and returns it if it is equal to '.frm'. 

  TODO
    It is a good idea to get rid of this function modifying the code
    to garantee that the functions presently calling fn_rext() always
    get arguments in the same format: either with '.frm' or without '.frm'.

  RETURN VALUES
    Pointer to the '.frm' extension. If there is no extension,
    or extension is not '.frm', pointer at the end of file name.
*/

char *fn_rext(char *name)
{
  char *res= strrchr(name, '.');
  if (res && !strcmp(res, reg_ext))
    return res;
  return name + strlen(name);
}


static TABLE_CATEGORY get_table_category(const LEX_STRING &db,
                                         const LEX_STRING &name)
{
  DBUG_ASSERT(db.str != NULL);
  DBUG_ASSERT(name.str != NULL);

  if (is_infoschema_db(db.str, db.length))
    return TABLE_CATEGORY_INFORMATION;

  if (is_perfschema_db(db.str, db.length))
    return TABLE_CATEGORY_PERFORMANCE;

  if ((db.length == MYSQL_SCHEMA_NAME.length) &&
      (my_strcasecmp(system_charset_info,
                     MYSQL_SCHEMA_NAME.str,
                     db.str) == 0))
  {
    if (is_system_table_name(name.str, name.length))
      return TABLE_CATEGORY_SYSTEM;

    if ((name.length == GENERAL_LOG_NAME.length) &&
        (my_strcasecmp(system_charset_info,
                       GENERAL_LOG_NAME.str,
                       name.str) == 0))
      return TABLE_CATEGORY_LOG;

    if ((name.length == SLOW_LOG_NAME.length) &&
        (my_strcasecmp(system_charset_info,
                       SLOW_LOG_NAME.str,
                       name.str) == 0))
      return TABLE_CATEGORY_LOG;

    if ((name.length == RLI_INFO_NAME.length) &&
        (my_strcasecmp(system_charset_info,
                      RLI_INFO_NAME.str,
                      name.str) == 0))
      return TABLE_CATEGORY_RPL_INFO;

    if ((name.length == MI_INFO_NAME.length) &&
        (my_strcasecmp(system_charset_info,
                      MI_INFO_NAME.str,
                      name.str) == 0))
      return TABLE_CATEGORY_RPL_INFO;

    if ((name.length == WORKER_INFO_NAME.length) &&
        (my_strcasecmp(system_charset_info,
                      WORKER_INFO_NAME.str,
                      name.str) == 0))
      return TABLE_CATEGORY_RPL_INFO;

    if ((name.length == GTID_EXECUTED_NAME.length) &&
        (my_strcasecmp(system_charset_info,
                       GTID_EXECUTED_NAME.str,
                       name.str) == 0))
      return TABLE_CATEGORY_GTID;

  }

  return TABLE_CATEGORY_USER;
}


/**
  Allocate and setup a TABLE_SHARE structure

  @param table_list  structure from which database and table 
                     name can be retrieved
  @param key         table cache key (db \0 table_name \0...)
  @param key_length  length of the key

  @return            pointer to allocated table share
    @retval NULL     error (out of memory, too long path name)
*/

TABLE_SHARE *alloc_table_share(TABLE_LIST *table_list, const char *key,
                               size_t key_length)
{
  MEM_ROOT mem_root;
  TABLE_SHARE *share= NULL;
  char *key_buff, *path_buff;
  char path[FN_REFLEN + 1];
  size_t path_length;
  Table_cache_element **cache_element_array;
  bool was_truncated= false;
  DBUG_ENTER("alloc_table_share");
  DBUG_PRINT("enter", ("table: '%s'.'%s'",
                       table_list->db, table_list->table_name));

  /*
    There are FN_REFLEN - reg_ext_length bytes available for the 
    file path and the trailing '\0', which may be padded to the right 
    of the length indicated by the length parameter. The returned 
    path length does not include the trailing '\0'.
  */
  path_length= build_table_filename(path, sizeof(path) - 1 - reg_ext_length,
                                    table_list->db,
                                    table_list->table_name, "", 0,
                                    &was_truncated);

  /*
    The path now misses extension, but includes '\0'. Unless it was
    truncated, everything should be ok. 
  */
  if (was_truncated)
  {
    my_error(ER_IDENT_CAUSES_TOO_LONG_PATH, MYF(0), sizeof(path) - 1, path);
    DBUG_RETURN(NULL);
  }

  init_sql_alloc(key_memory_table_share, &mem_root, TABLE_ALLOC_BLOCK_SIZE, 0);
  if (multi_alloc_root(&mem_root,
                       &share, sizeof(*share),
                       &key_buff, key_length,
                       &path_buff, path_length + 1,
                       &cache_element_array,
                       table_cache_instances * sizeof(*cache_element_array),
                       NULL))
  {
    memset(share, 0, sizeof(*share));

    share->set_table_cache_key(key_buff, key, key_length);

    share->path.str= path_buff;
    share->path.length= path_length;
    my_stpcpy(share->path.str, path);
    share->normalized_path.str=    share->path.str;
    share->normalized_path.length= path_length;

    share->version=       refresh_version;

    /*
      Since alloc_table_share() can be called without any locking (for
      example, ha_create_table... functions), we do not assign a table
      map id here.  Instead we assign a value that is not used
      elsewhere, and then assign a table map id inside open_table()
      under the protection of the LOCK_open mutex.
    */
    share->table_map_id= ~0ULL;
    share->cached_row_logging_check= -1;

    share->m_flush_tickets.empty();

    memset(cache_element_array, 0,
           table_cache_instances * sizeof(*cache_element_array));
    share->cache_element= cache_element_array;

    memcpy((char*) &share->mem_root, (char*) &mem_root, sizeof(mem_root));
    mysql_mutex_init(key_TABLE_SHARE_LOCK_ha_data,
                     &share->LOCK_ha_data, MY_MUTEX_INIT_FAST);
  }
  DBUG_RETURN(share);
}


/*
  Initialize share for temporary tables

  SYNOPSIS
    init_tmp_table_share()
    thd         thread handle
    share	Share to fill
    key		Table_cache_key, as generated from create_table_def_key.
		must start with db name.    
    key_length	Length of key
    table_name	Table name
    path	Path to file (possible in lower case) without .frm

  NOTES
    This is different from alloc_table_share() because temporary tables
    don't have to be shared between threads or put into the table def
    cache, so we can do some things notable simpler and faster

    If table is not put in thd->temporary_tables (happens only when
    one uses OPEN TEMPORARY) then one can specify 'db' as key and
    use key_length= 0 as neither table_cache_key or key_length will be used).
*/

void init_tmp_table_share(THD *thd, TABLE_SHARE *share, const char *key,
                          size_t key_length, const char *table_name,
                          const char *path)
{
  DBUG_ENTER("init_tmp_table_share");
  DBUG_PRINT("enter", ("table: '%s'.'%s'", key, table_name));

  memset(share, 0, sizeof(*share));
  init_sql_alloc(key_memory_table_share,
                 &share->mem_root, TABLE_ALLOC_BLOCK_SIZE, 0);
  share->table_category=         TABLE_CATEGORY_TEMPORARY;
  share->tmp_table=              INTERNAL_TMP_TABLE;
  share->db.str=                 (char*) key;
  share->db.length=		 strlen(key);
  share->table_cache_key.str=    (char*) key;
  share->table_cache_key.length= key_length;
  share->table_name.str=         (char*) table_name;
  share->table_name.length=      strlen(table_name);
  share->path.str=               (char*) path;
  share->normalized_path.str=    (char*) path;
  share->path.length= share->normalized_path.length= strlen(path);
  share->frm_version= 		 FRM_VER_TRUE_VARCHAR;

  share->cached_row_logging_check= -1;

  /*
    table_map_id is also used for MERGE tables to suppress repeated
    compatibility checks.
  */
  share->table_map_id= (ulonglong) thd->query_id;

  share->m_flush_tickets.empty();

  DBUG_VOID_RETURN;
}


/**
  Release resources (plugins) used by the share and free its memory.
  TABLE_SHARE is self-contained -- it's stored in its own MEM_ROOT.
  Free this MEM_ROOT.
*/

void TABLE_SHARE::destroy()
{
  uint idx;
  KEY *info_it;

  DBUG_ENTER("TABLE_SHARE::destroy");
  DBUG_PRINT("info", ("db: %s table: %s", db.str, table_name.str));
  if (ha_share)
  {
    delete ha_share;
    ha_share= NULL;
  }
  /* The mutex is initialized only for shares that are part of the TDC */
  if (tmp_table == NO_TMP_TABLE)
    mysql_mutex_destroy(&LOCK_ha_data);
  my_hash_free(&name_hash);

  plugin_unlock(NULL, db_plugin);
  db_plugin= NULL;

  /* Release fulltext parsers */
  info_it= key_info;
  for (idx= keys; idx; idx--, info_it++)
  {
    if (info_it->flags & HA_USES_PARSER)
    {
      plugin_unlock(NULL, info_it->parser);
      info_it->flags= 0;
    }
  }

#ifdef HAVE_PSI_TABLE_INTERFACE
  PSI_TABLE_CALL(release_table_share)(m_psi);
#endif

  /*
    Make a copy since the share is allocated in its own root,
    and free_root() updates its argument after freeing the memory.
  */
  MEM_ROOT own_root= mem_root;
  free_root(&own_root, MYF(0));
  DBUG_VOID_RETURN;
}

/*
  Free table share and memory used by it

  SYNOPSIS
    free_table_share()
    share		Table share
*/

void free_table_share(TABLE_SHARE *share)
{
  DBUG_ENTER("free_table_share");
  DBUG_PRINT("enter", ("table: %s.%s", share->db.str, share->table_name.str));
  DBUG_ASSERT(share->ref_count == 0);

  if (share->m_flush_tickets.is_empty())
  {
    /*
      No threads are waiting for this share to be flushed (the
      share is not old, is for a temporary table, or just nobody
      happens to be waiting for it). Destroy it.
    */
    share->destroy();
  }
  else
  {
    Wait_for_flush_list::Iterator it(share->m_flush_tickets);
    Wait_for_flush *ticket;
    /*
      We're about to iterate over a list that is used
      concurrently. Make sure this never happens without a lock.
    */
    mysql_mutex_assert_owner(&LOCK_open);

    while ((ticket= it++))
      (void) ticket->get_ctx()->m_wait.set_status(MDL_wait::GRANTED);
    /*
      If there are threads waiting for this share to be flushed,
      the last one to receive the notification will destroy the
      share. At this point the share is removed from the table
      definition cache, so is OK to proceed here without waiting
      for this thread to do the work.
    */
  }
  DBUG_VOID_RETURN;
}


/**
  Return TRUE if a table name matches one of the system table names.
  Currently these are:

  help_category, help_keyword, help_relation, help_topic,
  proc, event
  time_zone, time_zone_leap_second, time_zone_name, time_zone_transition,
  time_zone_transition_type

  This function trades accuracy for speed, so may return false
  positives. Presumably mysql.* database is for internal purposes only
  and should not contain user tables.
*/

inline bool is_system_table_name(const char *name, size_t length)
{
  CHARSET_INFO *ci= system_charset_info;

  return (
           /* mysql.proc table */
           (length == 4 &&
             my_tolower(ci, name[0]) == 'p' && 
             my_tolower(ci, name[1]) == 'r' &&
             my_tolower(ci, name[2]) == 'o' &&
             my_tolower(ci, name[3]) == 'c') ||

           (length > 4 &&
             (
               /* one of mysql.help* tables */
               (my_tolower(ci, name[0]) == 'h' &&
                 my_tolower(ci, name[1]) == 'e' &&
                 my_tolower(ci, name[2]) == 'l' &&
                 my_tolower(ci, name[3]) == 'p') ||

               /* one of mysql.time_zone* tables */
               (my_tolower(ci, name[0]) == 't' &&
                 my_tolower(ci, name[1]) == 'i' &&
                 my_tolower(ci, name[2]) == 'm' &&
                 my_tolower(ci, name[3]) == 'e') ||

               /* mysql.event table */
               (my_tolower(ci, name[0]) == 'e' &&
                 my_tolower(ci, name[1]) == 'v' &&
                 my_tolower(ci, name[2]) == 'e' &&
                 my_tolower(ci, name[3]) == 'n' &&
                 my_tolower(ci, name[4]) == 't')
             )
           )
         );
}


/**
  Check if a string contains path elements
*/  

static inline bool has_disabled_path_chars(const char *str)
{
  for (; *str; str++)
    switch (*str)
    {
      case FN_EXTCHAR:
      case '/':
      case '\\':
      case '~':
      case '@':
        return TRUE;
    }
  return FALSE;
}


/*
  Read table definition from a binary / text based .frm file
  
  SYNOPSIS
  open_table_def()
  thd		Thread handler
  share		Fill this with table definition
  db_flags	Bit mask of the following flags: OPEN_VIEW

  NOTES
    This function is called when the table definition is not cached in
    table_def_cache
    The data is returned in 'share', which is alloced by
    alloc_table_share().. The code assumes that share is initialized.

  RETURN VALUES
   0	ok
   1	Error (see open_table_error)
   2    Error (see open_table_error)
   3    Wrong data in .frm file
   4    Error (see open_table_error)
   5    Error (see open_table_error: charset unavailable)
   6    Unknown .frm version
   8    Error while reading view definition from .FRM file.
   9    Wrong type in view's .frm file.
*/

int open_table_def(THD *thd, TABLE_SHARE *share, uint db_flags)
{
  int error, table_type;
  bool error_given;
  File file;
  uchar head[64];
  char	path[FN_REFLEN + 1];
  MEM_ROOT **root_ptr, *old_root;
  DBUG_ENTER("open_table_def");
  DBUG_PRINT("enter", ("table: '%s'.'%s'  path: '%s'", share->db.str,
                       share->table_name.str, share->normalized_path.str));

  error= 1;
  error_given= 0;

  strxnmov(path, sizeof(path) - 1, share->normalized_path.str, reg_ext, NullS);
  if ((file= mysql_file_open(key_file_frm,
                             path, O_RDONLY | O_SHARE, MYF(0))) < 0)
  {
    /*
      We don't try to open 5.0 unencoded name, if
      - non-encoded name contains '@' signs, 
        because '@' can be misinterpreted.
        It is not clear if '@' is escape character in 5.1,
        or a normal character in 5.0.
        
      - non-encoded db or table name contain "#mysql50#" prefix.
        This kind of tables must have been opened only by the
        mysql_file_open() above.
    */
    if (has_disabled_path_chars(share->table_name.str) ||
        has_disabled_path_chars(share->db.str) ||
        !strncmp(share->db.str, MYSQL50_TABLE_NAME_PREFIX,
                 MYSQL50_TABLE_NAME_PREFIX_LENGTH) ||
        !strncmp(share->table_name.str, MYSQL50_TABLE_NAME_PREFIX,
                 MYSQL50_TABLE_NAME_PREFIX_LENGTH))
      goto err_not_open;

    /*
      Trying unencoded 5.0 name for temporary tables does not
      make sense since such tables are not persistent.
    */
    if (share->tmp_table)
      goto err_not_open;

    /* Try unencoded 5.0 name */
    size_t length;
    strxnmov(path, sizeof(path)-1,
             mysql_data_home, "/", share->db.str, "/",
             share->table_name.str, reg_ext, NullS);
    length= unpack_filename(path, path) - reg_ext_length;
    /*
      The following is a safety test and should never fail
      as the old file name should never be longer than the new one.
    */
    DBUG_ASSERT(length <= share->normalized_path.length);
    /*
      If the old and the new names have the same length,
      then table name does not have tricky characters,
      so no need to check the old file name.
    */
    if (length == share->normalized_path.length ||
        ((file= mysql_file_open(key_file_frm,
                                path, O_RDONLY | O_SHARE, MYF(0))) < 0))
      goto err_not_open;

    /* Unencoded 5.0 table name found */
    path[length]= '\0'; // Remove .frm extension
    my_stpcpy(share->normalized_path.str, path);
    share->normalized_path.length= length;
  }

  error= 4;
  if (mysql_file_read(file, head, 64, MYF(MY_NABP)))
    goto err;

  if (head[0] == (uchar) 254 && head[1] == 1)
  {
    if (head[2] == FRM_VER || head[2] == FRM_VER+1 ||
        (head[2] >= FRM_VER+3 && head[2] <= FRM_VER+4))
    {
      /* Open view only */
      if (db_flags & OPEN_VIEW_ONLY)
      {
        error_given= 1;
        goto err;
      }
      table_type= 1;
    }
    else
    {
      error= 6;                                 // Unkown .frm version
      goto err;
    }
  }
  else if (memcmp(head, STRING_WITH_LEN("TYPE=")) == 0)
  {
    error= 5;
    if (memcmp(head+5, "VIEW", 4) == 0)
    {
      share->is_view= 1;
      if (db_flags & OPEN_VIEW)
        table_type= 2;
      else
        goto err;
    }
    else
      goto err;
  }
  else
    goto err;

  if (table_type == 1)
  {
    root_ptr= my_thread_get_THR_MALLOC();
    old_root= *root_ptr;
    *root_ptr= &share->mem_root;
    error= open_binary_frm(thd, share, head, file);
    *root_ptr= old_root;
    error_given= 1;
  }
  else if (table_type == 2)
  {
    LEX_STRING pathstr= { path, strlen(path) };

    /*
      Create view file parser and hold it in TABLE_SHARE member
      view_def.
      */ 
    share->view_def= sql_parse_prepare(&pathstr, &share->mem_root, true);
    if (!share->view_def)
      error= 8;
    else if (!is_equal(&view_type, share->view_def->type()))
      error= 9;
    else
      error= 0;
  }

  share->table_category= get_table_category(share->db, share->table_name);

  if (!error)
    thd->status_var.opened_shares++;

err:
  mysql_file_close(file, MYF(MY_WME));

err_not_open:
  if (error && !error_given)
  {
    share->error= error;
    open_table_error(share, error, (share->open_errno= my_errno()), 0);
  }

  DBUG_RETURN(error);
}


/**
  Initialize key_part_flag from source field.
*/

void KEY_PART_INFO::init_flags()
{
  DBUG_ASSERT(field);
  if (field->type() == MYSQL_TYPE_BLOB ||
      field->type() == MYSQL_TYPE_GEOMETRY)
    key_part_flag|= HA_BLOB_PART;
  else if (field->real_type() == MYSQL_TYPE_VARCHAR)
    key_part_flag|= HA_VAR_LENGTH_PART;
  else if (field->type() == MYSQL_TYPE_BIT)
    key_part_flag|= HA_BIT_PART;
}


/**
  Initialize KEY_PART_INFO from the given field.

  @param fld The field to initialize keypart from
*/

void KEY_PART_INFO::init_from_field(Field *fld)
{
  field= fld;
  fieldnr= field->field_index + 1;
  null_bit= field->null_bit;
  null_offset= field->null_offset();
  offset= field->offset(field->table->record[0]);
  length= (uint16) field->key_length();
  store_length= length;
  key_part_flag= 0;

  if (field->real_maybe_null())
    store_length+= HA_KEY_NULL_LENGTH;
  if (field->type() == MYSQL_TYPE_BLOB ||
      field->real_type() == MYSQL_TYPE_VARCHAR ||
      field->type() == MYSQL_TYPE_GEOMETRY)
  {
    store_length+= HA_KEY_BLOB_LENGTH;
  }
  init_flags();

  type=  (uint8) field->key_type();
  key_type =
    ((ha_base_keytype) type == HA_KEYTYPE_TEXT ||
     (ha_base_keytype) type == HA_KEYTYPE_VARTEXT1 ||
     (ha_base_keytype) type == HA_KEYTYPE_VARTEXT2) ?
    0 : FIELDFLAG_BINARY;
}


/**
  Setup key-related fields of Field object for given key and key part.

  @param[in]     share                    Pointer to TABLE_SHARE
  @param[in]     handler_file             Pointer to handler
  @param[in]     primary_key_n            Primary key number
  @param[in]     keyinfo                  Pointer to processed key
  @param[in]     key_n                    Processed key number
  @param[in]     key_part_n               Processed key part number
  @param[in,out] usable_parts             Pointer to usable_parts variable
  @param[in]     part_of_key_not_extended Set when column is part of the Key
                                          and not appended by the storage
                                          engine from primary key columns.
*/

static void setup_key_part_field(TABLE_SHARE *share, handler *handler_file,
                                 uint primary_key_n, KEY *keyinfo, uint key_n,
                                 uint key_part_n, uint *usable_parts,
                                 bool part_of_key_not_extended)
{
  KEY_PART_INFO *key_part= &keyinfo->key_part[key_part_n];
  Field *field= key_part->field;

  /* Flag field as unique if it is the only keypart in a unique index */
  if (key_part_n == 0 && key_n != primary_key_n)
    field->flags |= (((keyinfo->flags & HA_NOSAME) &&
                      (keyinfo->user_defined_key_parts == 1)) ?
                     UNIQUE_KEY_FLAG : MULTIPLE_KEY_FLAG);
  if (key_part_n == 0)
    field->key_start.set_bit(key_n);
  field->m_indexed= true;
  if (field->key_length() == key_part->length &&
      !(field->flags & BLOB_FLAG))
  {
    if (handler_file->index_flags(key_n, key_part_n, 0) & HA_KEYREAD_ONLY)
    {
      share->keys_for_keyread.set_bit(key_n);
      field->part_of_key.set_bit(key_n);
      if (part_of_key_not_extended)
        field->part_of_key_not_extended.set_bit(key_n);
    }
    if (handler_file->index_flags(key_n, key_part_n, 1) & HA_READ_ORDER)
      field->part_of_sortkey.set_bit(key_n);
  }

  if (!(key_part->key_part_flag & HA_REVERSE_SORT) &&
      *usable_parts == key_part_n)
    (*usable_parts)++;			// For FILESORT
}


/**
  Generate extended secondary keys by adding primary key parts to the
  existing secondary key. A primary key part is added if such part doesn't
  present in the secondary key or the part in the secondary key is a
  prefix of the key field. Key parts are added till:
  .) all parts were added
  .) number of key parts became bigger that MAX_REF_PARTS
  .) total key length became longer than MAX_REF_LENGTH
  depending on what occurs first first.
  Unlike existing secondary key parts which are initialized at
  open_binary_frm(), newly added ones are initialized here by copying
  KEY_PART_INFO structure from primary key part and calling
  setup_key_part_field().

  Function updates sk->actual/unused_key_parts and sk->actual_flags.

  @param[in]     sk            Secondary key
  @param[in]     sk_n          Secondary key number
  @param[in]     pk            Primary key
  @param[in]     pk_n          Primary key number
  @param[in]     share         Pointer to TABLE_SHARE
  @param[in]     handler       Pointer to handler
  @param[in,out] usable_parts  Pointer to usable_parts variable

  @retval                      Number of added key parts
*/

static uint add_pk_parts_to_sk(KEY *sk, uint sk_n, KEY *pk, uint pk_n,
                               TABLE_SHARE *share, handler *handler_file,
                               uint *usable_parts)
{
  uint max_key_length= sk->key_length;
  bool is_unique_key= false;
  KEY_PART_INFO *current_key_part= &sk->key_part[sk->user_defined_key_parts];

  /* 
     For each keypart in the primary key: check if the keypart is
     already part of the secondary key and add it if not.
  */
  for (uint pk_part= 0; pk_part < pk->user_defined_key_parts; pk_part++)
  {
    KEY_PART_INFO *pk_key_part= &pk->key_part[pk_part];
    /* MySQL does not supports more key parts than MAX_REF_LENGTH */
    if (sk->actual_key_parts >= MAX_REF_PARTS)
      goto end;

    bool pk_field_is_in_sk= false;
    for (uint j= 0; j < sk->user_defined_key_parts; j++)
    {
      if (sk->key_part[j].fieldnr == pk_key_part->fieldnr &&
          share->field[pk_key_part->fieldnr - 1]->key_length() ==
          sk->key_part[j].length)
      {
        pk_field_is_in_sk= true;
        break;
      }
    }

    /* Add PK field to secondary key if it's not already  part of the key. */
    if (!pk_field_is_in_sk)
    {
      /* MySQL does not supports keys longer than MAX_KEY_LENGTH */
      if (max_key_length + pk_key_part->length > MAX_KEY_LENGTH)
        goto end;

      *current_key_part= *pk_key_part;
      setup_key_part_field(share, handler_file, pk_n, sk, sk_n,
<<<<<<< HEAD
                           sk->actual_key_parts, usable_parts);
=======
                           sk->actual_key_parts, usable_parts, false);
      *current_rec_per_key++= 0;
>>>>>>> edef151b
      sk->actual_key_parts++;
      sk->unused_key_parts--;
      sk->rec_per_key[sk->actual_key_parts - 1]= 0;
      sk->set_records_per_key(sk->actual_key_parts - 1, REC_PER_KEY_UNKNOWN);
      current_key_part++;
      max_key_length+= pk_key_part->length;
      /*
        Secondary key will be unique if the key  does not exceed
        key length limitation and key parts limitation.
      */
      is_unique_key= true;
    }
  }
  if (is_unique_key)
    sk->actual_flags|= HA_NOSAME;

end:
  return (sk->actual_key_parts - sk->user_defined_key_parts);
}


/**
  After retrieving the tablespace name, the tablespace name is validated.
  If the name is invalid, it is ignored. The function used to validate
  the name, 'check_tablespace_name()', emits errors. In the context of
  reading .FRM files, the errors must be ignored. This error handler makes
  sure this is done.
*/

class Tablespace_name_error_handler : public Internal_error_handler
{
public:
  bool handle_condition(THD *thd,
                        uint sql_errno,
                        const char* sqlstate,
                        Sql_condition::enum_severity_level *level,
                        const char* msg)
  {
    if (sql_errno == ER_WRONG_TABLESPACE_NAME ||
        sql_errno == ER_TOO_LONG_IDENT)
      return true;
    return false;
  }
};


bool get_table_and_parts_tablespace_names(
       THD *thd,
       TABLE_LIST *table,
       Tablespace_hash_set *tablespace_set)
{
  // Prepare the path to the .FRM file and open the file
  char path[FN_REFLEN + 1];           //< Path to .FRM file
  build_table_filename(path, sizeof(path) - 1,
                       table->db, table->table_name, reg_ext, 0);

  // First, we open the file, and return upon failure. No need to close
  // the file in this case.
  File file= mysql_file_open(key_file_frm, path, O_RDONLY | O_SHARE, MYF(0));
  if (file < 0)
    return false;

  // Next, we read the header and do some basic verification of the
  // header fields.
  uchar head[64];
  if (mysql_file_read(file, head, sizeof(head), MYF(MY_NABP)) ||
      head[0] != (uchar) 254 || head[1] != 1                  ||
      !(head[2] == FRM_VER || head[2] == FRM_VER + 1 ||
        (head[2] >= FRM_VER + 3 && head[2] <= FRM_VER + 4)))
  {
    // Upon failure, return NULL, but here, we have to close the file first.
    mysql_file_close(file, MYF(MY_WME));
    return false;
  }

  // For mysql versions before 50120, NDB stored the tablespace names only
  // in the NDB dictionary. Thus, we have to get the tablespace name from
  // the engine in this case.

  // Get the relevant db type value.
  enum legacy_db_type db_type= static_cast<enum legacy_db_type>(*(head + 3));

  // Tablespace name to be returned.
  const char *tablespace_name= NULL;

  if (db_type == DB_TYPE_NDBCLUSTER &&            // Cluster table.
      uint4korr(head + 51) < 50120)               // Version before 50120.
  {
    // Lock the plugin, and get the handlerton.
    plugin_ref se_plugin= ha_lock_engine(NULL,
                                         ha_checktype(thd,
                                                      db_type, false, false));
    handlerton *se_hton= plugin_data<handlerton*>(se_plugin);
    DBUG_ASSERT(se_hton);

    // Now, assemble the parameters:
    // 1. The tablespace name (to be retrieved).
    LEX_CSTRING ts_name= {NULL, 0};

    // 2. The schema name for the table.
    LEX_CSTRING schema_name= {table->db, table->db_length};

    // 3. The table name.
    LEX_CSTRING table_name= {table->table_name, table->table_name_length};

    // If the handlerton supports the required function, invoke it.
    if (se_hton->get_tablespace &&
        !se_hton->get_tablespace(thd, schema_name, table_name, &ts_name))
    {
      Tablespace_name_error_handler error_handler;
      thd->push_internal_handler(&error_handler);
      // If an empty or valid tablespace name, assign the name to the
      // output parameter. The string is allocated in THD::mem_root,
      // so it is safe to return it.
      if (ts_name.length == 0 ||
          check_tablespace_name(ts_name.str) == IDENT_NAME_OK)
        tablespace_name= ts_name.str;
      thd->pop_internal_handler();
    }
    plugin_unlock(NULL, se_plugin);

    if (tablespace_name &&
        strlen(tablespace_name) &&
        tablespace_set->insert(const_cast<char*>(tablespace_name)))
    {
      mysql_file_close(file, MYF(MY_WME));
      return true;
    }

    // Proceed to read tablespace names used by // partitions.
    // Reading them from partition_info_str string in .FRM
  }

  // For other engines, and for cluster tables with version >= 50120, we
  // continue by checking that we have an extra data segment and a proper
  // form position.
  const ulong pos= get_form_pos(file, head);   //< Position of form info
  const uint n_length= uint4korr(head + 55);   //< Length of extra segment
  if (n_length == 0 || pos == 0)
  {
    // We close the file and return success, as we no form info
    // or extra segment.
    mysql_file_close(file, MYF(MY_WME));
    return false;
  }

  // Now, we are done with the basic verification. The outline of the
  // processing below is as follows:
  //
  // 1. Scan the key information buffer to determine how many keys
  //    that will have an associated parser name represented in the
  //    extra segment (see below).
  // 2. Read the form information, allocate a buffer for the extra
  //    data segment and read it into the buffer.
  // 3. Get the length of various elements and advance the reading
  //    position accordingly.
  // 4. Loop over the full text key fields that have parser names
  //    stored in the extra segment.
  // 5. Finally, read the tablespace name from the format section.

  // Read the number of keys. Needed to advance read position correctly
  const uint key_info_length= uint2korr(head + 28);
  uint n_keys= 0;
  uchar *disk_buff= NULL;
  mysql_file_seek(file, uint2korr(head + 6), MY_SEEK_SET, MYF(0));
  if (!read_string(file, &disk_buff, key_info_length))
  {
    if (disk_buff[0] & 0x80)
      n_keys= (disk_buff[1] << 7) | (disk_buff[0] & 0x7f);
    else
      n_keys= disk_buff[0];
  }

  // Get the FRM version, needed to interpret key fields correctly
  const uint new_frm_ver= (head[2] - FRM_VER);

  // Number of key fields with parser name in the extra segment, this is
  // the relevant key information in this context (see below).
  uint n_keys_parser= 0;

  // Position to read from
  uchar *strpos= disk_buff + 6;

  // Find which keys have a parser name in the extra segment. Loop over
  // all keys, get the flags, and interpret them according to the .FRM
  // version present
  for (uint i= 0; i < n_keys; i++)
  {
    uint user_defined_key_parts= 0;
    // First, get the key information. Here, we only care about the
    // flags (needed to increment n_keys_parser) and the number of
    // user defined key parts (needed to advance read position).
    if (new_frm_ver >= 3)
    {
      if (HA_USES_PARSER & uint2korr(strpos))
        n_keys_parser++;
      user_defined_key_parts= strpos[4];
      strpos+= 8;
    }
    else
    {
      if (HA_USES_PARSER & strpos[0])
        n_keys_parser++;
      user_defined_key_parts= strpos[3];
      strpos+= 4;
    }

    // Advance read position correctly
    if (new_frm_ver >= 1)
      strpos+= 9 * user_defined_key_parts;
    else
      strpos+= 7 * user_defined_key_parts;
  }

  // Read the form information, allocate and read the extra segment.
  bool error= true;
  mysql_file_seek(file, pos, MY_SEEK_SET,MYF(0));
  uchar forminfo[288];
  uchar *extra_segment_buff= static_cast<uchar*>(
          my_malloc(key_memory_frm_extra_segment_buff,
                    n_length, MYF(MY_WME)));
  const uint reclength= uint2korr(head + 16);
  const uint record_offset= uint2korr(head + 6) +
          ((uint2korr(head + 14) == 0xffff ?
            uint4korr(head + 47) : uint2korr(head + 14)));
  if (!mysql_file_read(file, forminfo, sizeof(forminfo), MYF(MY_NABP)) &&
      extra_segment_buff &&
      !mysql_file_pread(file, extra_segment_buff, n_length,
                        record_offset + reclength, MYF(MY_NABP)))
  {
    uchar *next_chunk= extra_segment_buff;                //< Read pos
    const uchar *buff_end= extra_segment_buff + n_length; //< Buffer end

    next_chunk+= uint2korr(next_chunk) + 2;   // Connect string
    if (next_chunk + 2 < buff_end)
      next_chunk+= uint2korr(next_chunk) + 2; // DB type
    if (next_chunk + 5 < buff_end) // Partitioning
    {
      uint32 partition_info_str_len = uint4korr(next_chunk);
      const char *partition_info_str= NULL;

      if (partition_info_str_len)
      {
        if (!(partition_info_str= (const char*)
              memdup_root(thd->mem_root, next_chunk + 4,
                          partition_info_str_len + 1)))
        {
          goto err;
        }

        // Fill tablespace names used by partition into tablespace_set.
        if (get_partition_tablespace_names(
              thd, partition_info_str, partition_info_str_len, tablespace_set))
        {
          goto err;
        }
      }
      next_chunk+= 5 + partition_info_str_len;
    }
    if (uint4korr(head + 51) >= 50110 && next_chunk < buff_end)
      next_chunk++;                           // Auto_partitioned

    // Read parser names for full text keys (this is why we needed to
    // get the key information above)
    for (uint i= 0; i < n_keys_parser; i++)
      if (next_chunk < buff_end)
        next_chunk+= strlen(reinterpret_cast<char*>(next_chunk)) + 1;

    if (forminfo[46] == static_cast<uchar>(255) &&
        (next_chunk + 2 < buff_end))
      next_chunk+= 2 + uint2korr(next_chunk); // Long table comment

    // At last we got to the point where the tablespace name is located
    const uint format_section_header_size= 8;
    if (next_chunk + format_section_header_size < buff_end)
    {
      const uint format_section_length= uint2korr(next_chunk);
      if (next_chunk + format_section_length <= buff_end)
      {
        tablespace_name= thd->mem_strdup((char*)next_chunk +
                format_section_header_size);
        if (strlen(tablespace_name) > 0)
        {
          Tablespace_name_error_handler error_handler;
          thd->push_internal_handler(&error_handler);
          if (check_tablespace_name(tablespace_name) != IDENT_NAME_OK)
            tablespace_name= NULL; // Allocated memory is implicitly freed.
          thd->pop_internal_handler();
        }
      }
    }
  }

  // Fill tablespace name used by table, if present.
  if (tablespace_name &&
      strlen(tablespace_name) &&
      tablespace_set->insert(const_cast<char*>(tablespace_name)))
    error= true;
  else
    error= false;

err:
  // Free the dynamically allocated buffers and close the .FRM file
  my_free(extra_segment_buff);
  my_free(disk_buff);
  mysql_file_close(file, MYF(MY_WME));

  return error;
}


/**
  Auxiliary function which creates Field object from in-memory
  representation of .FRM file.

  @param         thd                   Connection context.
  @param         share                 TABLE_SHARE for which Field object
                                       needs to be constructed.
  @param         new_frm_ver           .FRM file version.
  @param         use_hash              Indicates whether we use hash or linear
                                       search to lookup fields by name.
  @param         field_idx             Field index in TABLE_SHARE::field array.
  @param         strpos                Pointer to part of .FRM's screens
                                       section describing the field to be
                                       created.
  @param         format_section_fields Array where each byte contains packed
                                       values of COLUMN_FORMAT/STORAGE options
                                       for corresponding column.
  @param[in/out] comment_pos           Pointer to part of column comments
                                       section of .FRM which corresponds
                                       to current field. Advanced to the
                                       position corresponding to comment
                                       for the next column.
  @param[in/out] gcol_screen_pos       Pointer to part of generated columns
                                       section of .FRM which corresponds
                                       to current generated field. If field
                                       to be created is generated advanced
                                       to the position for the next column
  @param[in/out] null_pos              Current byte in the record preamble
                                       to be used for field's null/leftover
                                       bits if necessary.
  @param[in/out] null_bit_pos          Current bit in the current preamble
                                       byte to be used for field's null/
                                       leftover bits if necessary.
  @param[out]    errarg                Additional argument for the error to
                                       be reported.

  @retval 0      Success.
  @retval non-0  Error number (@sa open_table_def() for details).
*/

static int make_field_from_frm(THD *thd,
                               TABLE_SHARE *share,
                               uint new_frm_ver,
                               bool use_hash,
                               uint field_idx,
                               uchar *strpos,
                               uchar *format_section_fields,
                               char **comment_pos,
                               char **gcol_screen_pos,
                               uchar **null_pos,
                               uint *null_bit_pos,
                               int *errarg)
{
  uint pack_flag, interval_nr, unireg_type, recpos, field_length;
  uint gcol_info_length=0;
  enum_field_types field_type;
  const CHARSET_INFO *charset=NULL;
  Field::geometry_type geom_type= Field::GEOM_GEOMETRY;
  LEX_STRING comment;
  Generated_column *gcol_info= 0;
  bool fld_stored_in_db= true;
  Field *reg_field;

  if (new_frm_ver >= 3)
  {
    /* new frm file in 4.1 */
    field_length= uint2korr(strpos+3);
    recpos=	  uint3korr(strpos+5);
    pack_flag=    uint2korr(strpos+8);
    unireg_type=  (uint) strpos[10];
    interval_nr=  (uint) strpos[12];
    uint comment_length=uint2korr(strpos+15);
    field_type=(enum_field_types) (uint) strpos[13];

    /* charset and geometry_type share the same byte in frm */
    if (field_type == MYSQL_TYPE_GEOMETRY)
    {
      geom_type= (Field::geometry_type) strpos[14];
      charset= &my_charset_bin;
    }
    else
    {
      uint csid= strpos[14] + (((uint) strpos[11]) << 8);
      if (!csid)
        charset= &my_charset_bin;
      else if (!(charset= get_charset(csid, MYF(0))))
      {
        // Unknown or unavailable charset
        *errarg= (int) csid;
        return 5;
      }
    }

    if (!comment_length)
    {
      comment.str= (char*) "";
      comment.length=0;
    }
    else
    {
      comment.str= *comment_pos;
      comment.length= comment_length;
      (*comment_pos)+= comment_length;
    }

    if (unireg_type & Field::GENERATED_FIELD)
    {
      /*
        Get generated column data stored in the .frm file as follows:
        byte 1      = 1 (always 1 to allow for future extensions)
        byte 2,3    = expression length
        byte 4      = flags, as of now:
                        0 - no flags
                        1 - field is physically stored
        byte 5-...  = generated column expression (text data)
      */
      gcol_info= new Generated_column();
      if ((uint)(*gcol_screen_pos)[0] != 1)
        return 4;

      gcol_info_length= uint2korr(*gcol_screen_pos + 1);
      DBUG_ASSERT(gcol_info_length); // Expect non-null expression

      fld_stored_in_db= (bool) (uint) (*gcol_screen_pos)[3];
      gcol_info->set_field_stored(fld_stored_in_db);
      gcol_info->dup_expr_str(&share->mem_root,
                              *gcol_screen_pos + (uint)FRM_GCOL_HEADER_SIZE,
                              gcol_info_length);
      (*gcol_screen_pos)+= gcol_info_length + FRM_GCOL_HEADER_SIZE;
      share->vfields++;
    }
  }
  else
  {
    field_length= (uint) strpos[3];
    recpos=	    uint2korr(strpos+4),
    pack_flag=    uint2korr(strpos+6);
    pack_flag&=   ~FIELDFLAG_NO_DEFAULT;     // Safety for old files
    unireg_type=  (uint) strpos[8];
    interval_nr=  (uint) strpos[10];

    /* old frm file */
    field_type= (enum_field_types) f_packtype(pack_flag);
    if (f_is_binary(pack_flag))
    {
      /*
        Try to choose the best 4.1 type:
        - for 4.0 "CHAR(N) BINARY" or "VARCHAR(N) BINARY"
          try to find a binary collation for character set.
        - for other types (e.g. BLOB) just use my_charset_bin.
      */
      if (!f_is_blob(pack_flag))
      {
        // 3.23 or 4.0 string
        if (!(charset= get_charset_by_csname(share->table_charset->csname,
                                             MY_CS_BINSORT, MYF(0))))
          charset= &my_charset_bin;
      }
      else
        charset= &my_charset_bin;
    }
    else
      charset= share->table_charset;
    memset(&comment, 0, sizeof(comment));
  }

  if (interval_nr && charset->mbminlen > 1)
  {
    /* Unescape UCS2 intervals from HEX notation */
    TYPELIB *interval= share->intervals + interval_nr - 1;
    unhex_type2(interval);
  }

  if (field_type == MYSQL_TYPE_NEWDECIMAL && !share->mysql_version)
  {
    /*
      Fix pack length of old decimal values from 5.0.3 -> 5.0.4
      The difference is that in the old version we stored precision
      in the .frm table while we now store the display_length
    */
    uint decimals= f_decimals(pack_flag);
    field_length= my_decimal_precision_to_length(field_length,
                                                 decimals,
                                                 f_is_dec(pack_flag) == 0);
    sql_print_error("Found incompatible DECIMAL field '%s' in %s; "
                    "Please do \"ALTER TABLE `%s` FORCE\" to fix it!",
                    share->fieldnames.type_names[field_idx],
                    share->table_name.str,
                    share->table_name.str);
    push_warning_printf(thd, Sql_condition::SL_WARNING,
                        ER_CRASHED_ON_USAGE,
                        "Found incompatible DECIMAL field '%s' in %s; "
                        "Please do \"ALTER TABLE `%s` FORCE\" to fix it!",
                        share->fieldnames.type_names[field_idx],
                        share->table_name.str,
                        share->table_name.str);
    share->crashed= 1;                        // Marker for CHECK TABLE
  }

  if (field_type == MYSQL_TYPE_YEAR && field_length != 4)
  {
    sql_print_error("Found incompatible YEAR(x) field '%s' in %s; "
                    "Please do \"ALTER TABLE `%s` FORCE\" to fix it!",
                    share->fieldnames.type_names[field_idx],
                    share->table_name.str,
                    share->table_name.str);
    push_warning_printf(thd, Sql_condition::SL_WARNING,
                        ER_CRASHED_ON_USAGE,
                        "Found incompatible YEAR(x) field '%s' in %s; "
                        "Please do \"ALTER TABLE `%s` FORCE\" to fix it!",
                        share->fieldnames.type_names[field_idx],
                        share->table_name.str,
                        share->table_name.str);
    share->crashed= 1;
  }

  share->field[field_idx]= reg_field=
    make_field(share,
               share->default_values - 1 + recpos, // recpos starts from 1.
               (uint32) field_length,
               *null_pos, *null_bit_pos,
               pack_flag,
               field_type,
               charset,
               geom_type,
               (Field::utype) MTYP_TYPENR(unireg_type),
               (interval_nr ?
                share->intervals+interval_nr-1 :
                (TYPELIB*) 0),
               share->fieldnames.type_names[field_idx]);
  if (!reg_field)
  {
    // Not supported field type
    return 4;
  }

  reg_field->field_index= field_idx;
  reg_field->comment=comment;
  reg_field->gcol_info= gcol_info;
  reg_field->stored_in_db= fld_stored_in_db;
  if (field_type == MYSQL_TYPE_BIT && !f_bit_as_char(pack_flag))
  {
    if (((*null_bit_pos)+= field_length & 7) > 7)
    {
      (*null_pos)++;
      (*null_bit_pos)-= 8;
    }
  }
  if (!(reg_field->flags & NOT_NULL_FLAG))
  {
    if (!(*null_bit_pos= (*null_bit_pos + 1) & 7))
      (*null_pos)++;
  }
  if (f_no_default(pack_flag))
    reg_field->flags|= NO_DEFAULT_VALUE_FLAG;

  if (reg_field->unireg_check == Field::NEXT_NUMBER)
    share->found_next_number_field= share->field + field_idx;

  if (use_hash)
    if (my_hash_insert(&share->name_hash, (uchar*)(share->field + field_idx)))
    {
      /*
        Set return code 8 here to indicate that an error has
        occurred but that the error message already has been
        sent (OOM).
      */
      return 8;
    }

  if (format_section_fields)
  {
    const uchar field_flags= format_section_fields[field_idx];
    const uchar field_storage= (field_flags & STORAGE_TYPE_MASK);
    const uchar field_column_format=
      ((field_flags >> COLUMN_FORMAT_SHIFT)& COLUMN_FORMAT_MASK);
    DBUG_PRINT("debug", ("field flags: %u, storage: %u, column_format: %u",
                         field_flags, field_storage, field_column_format));
    reg_field->set_storage_type((ha_storage_media)field_storage);
    reg_field->set_column_format((column_format_type)field_column_format);
  }

  if (!reg_field->stored_in_db)
  {
    share->stored_fields--;
    if (share->stored_rec_length>=recpos)
      share->stored_rec_length= recpos-1;
  }

  return 0;
}


/*
  Read data from a binary .frm file from MySQL 3.23 - 5.0 into TABLE_SHARE

  NOTE: Much of the logic here is duplicated in create_tmp_table()
  (see sql_select.cc). Hence, changes to this function may have to be
  repeated there.
*/

static int open_binary_frm(THD *thd, TABLE_SHARE *share, uchar *head,
                           File file)
{
  int error, errarg= 0;
  uint new_frm_ver, field_pack_length, new_field_pack_flag;
  uint interval_count, interval_parts, read_length, int_length;
  uint db_create_options, keys, key_parts, n_length;
  uint key_info_length, com_length, null_bit_pos, gcol_screen_length;
  uint extra_rec_buf_length;
  uint i,j;
  bool use_extended_sk;   // Supported extending of secondary keys with PK parts
  bool use_hash;
  char *keynames, *names, *comment_pos, *gcol_screen_pos;
  char *orig_comment_pos, *orig_gcol_screen_pos;
  uchar forminfo[288];
  uchar *record;
  uchar *disk_buff, *strpos, *null_flags, *null_pos;
  ulong pos, record_offset, *rec_per_key, rec_buff_length;
  rec_per_key_t *rec_per_key_float;
  handler *handler_file= 0;
  KEY	*keyinfo;
  KEY_PART_INFO *key_part;
  Field  **field_ptr;
  const char **interval_array;
  enum legacy_db_type legacy_db_type;
  my_bitmap_map *bitmaps;
  uchar *extra_segment_buff= 0;
  const uint format_section_header_size= 8;
  uchar *format_section_fields= 0;
  bool has_vgc= false;
  DBUG_ENTER("open_binary_frm");

  new_field_pack_flag= head[27];
  new_frm_ver= (head[2] - FRM_VER);
  field_pack_length= new_frm_ver < 2 ? 11 : 17;
  disk_buff= 0;

  error= 3;
  /* Position of the form in the form file. */
  if (!(pos= get_form_pos(file, head)))
    goto err;                                   /* purecov: inspected */

  mysql_file_seek(file,pos,MY_SEEK_SET,MYF(0));
  if (mysql_file_read(file, forminfo,288,MYF(MY_NABP)))
    goto err;
  share->frm_version= head[2];
  /*
    Check if .frm file created by MySQL 5.0. In this case we want to
    display CHAR fields as CHAR and not as VARCHAR.
    We do it this way as we want to keep the old frm version to enable
    MySQL 4.1 to read these files.
  */
  if (share->frm_version == FRM_VER_TRUE_VARCHAR -1 && head[33] == 5)
    share->frm_version= FRM_VER_TRUE_VARCHAR;

  if (*(head+61) &&
      !(share->default_part_db_type= 
        ha_checktype(thd, (enum legacy_db_type) (uint) *(head+61), 1, 0)))
    goto err;
  DBUG_PRINT("info", ("default_part_db_type = %u", head[61]));
  legacy_db_type= (enum legacy_db_type) (uint) *(head+3);
  DBUG_ASSERT(share->db_plugin == NULL);
  /*
    if the storage engine is dynamic, no point in resolving it by its
    dynamically allocated legacy_db_type. We will resolve it later by name.
  */
  if (legacy_db_type > DB_TYPE_UNKNOWN && 
      legacy_db_type < DB_TYPE_FIRST_DYNAMIC)
    share->db_plugin= ha_lock_engine(NULL, 
                                     ha_checktype(thd, legacy_db_type, 0, 0));
  share->db_create_options= db_create_options= uint2korr(head+30);
  share->db_options_in_use= share->db_create_options;
  share->mysql_version= uint4korr(head+51);
  share->null_field_first= 0;
  if (!head[32])				// New frm file in 3.23
  {
    share->avg_row_length= uint4korr(head+34);
    share->row_type= (row_type) head[40];
    share->table_charset= get_charset((((uint) head[41]) << 8) + 
                                        (uint) head[38],MYF(0));
    share->null_field_first= 1;
    share->stats_sample_pages= uint2korr(head+42);
    share->stats_auto_recalc= static_cast<enum_stats_auto_recalc>(head[44]);
  }
  if (!share->table_charset)
  {
    /* unknown charset in head[38] or pre-3.23 frm */
    if (use_mb(default_charset_info))
    {
      /* Warn that we may be changing the size of character columns */
      sql_print_warning("'%s' had no or invalid character set, "
                        "and default character set is multi-byte, "
                        "so character column sizes may have changed",
                        share->path.str);
    }
    share->table_charset= default_charset_info;
  }
  share->db_record_offset= 1;
  /* Set temporarily a good value for db_low_byte_first */
  share->db_low_byte_first= MY_TEST(legacy_db_type != DB_TYPE_ISAM);
  error=4;
  share->max_rows= uint4korr(head+18);
  share->min_rows= uint4korr(head+22);

  /* Read keyinformation */
  key_info_length= (uint) uint2korr(head+28);
  mysql_file_seek(file, (ulong) uint2korr(head+6), MY_SEEK_SET, MYF(0));
  if (read_string(file, &disk_buff,key_info_length))
    goto err;                                   /* purecov: inspected */
  if (disk_buff[0] & 0x80)
  {
    share->keys=      keys=      (disk_buff[1] << 7) | (disk_buff[0] & 0x7f);
    share->key_parts= key_parts= uint2korr(disk_buff+2);
  }
  else
  {
    share->keys=      keys=      disk_buff[0];
    share->key_parts= key_parts= disk_buff[1];
  }
  share->keys_for_keyread.init(0);
  share->keys_in_use.init(keys);

  strpos=disk_buff+6;  

  use_extended_sk=
    ha_check_storage_engine_flag(share->db_type(),
                                 HTON_SUPPORTS_EXTENDED_KEYS);

  uint total_key_parts;
  if (use_extended_sk)
  {
    uint primary_key_parts= keys ?
      (new_frm_ver >= 3) ? (uint) strpos[4] : (uint) strpos[3] : 0;
    total_key_parts= key_parts + primary_key_parts * (keys - 1);
  }
  else
    total_key_parts= key_parts;
  n_length= keys * sizeof(KEY) + total_key_parts * sizeof(KEY_PART_INFO);

  /*
    Allocate memory for the KEY object, the key part array, and the
    two rec_per_key arrays.
  */
  if (!multi_alloc_root(&share->mem_root, 
                        &keyinfo, n_length + uint2korr(disk_buff + 4),
                        &rec_per_key, sizeof(ulong) * total_key_parts,
                        &rec_per_key_float,
                        sizeof(rec_per_key_t) * total_key_parts,
                        NULL))
    goto err;                                   /* purecov: inspected */

  memset(keyinfo, 0, n_length);
  share->key_info= keyinfo;
  key_part= reinterpret_cast<KEY_PART_INFO*>(keyinfo+keys);

  for (i=0 ; i < keys ; i++, keyinfo++)
  {
    keyinfo->table= 0;                           // Updated in open_frm
    if (new_frm_ver >= 3)
    {
      keyinfo->flags=	   (uint) uint2korr(strpos) ^ HA_NOSAME;
      keyinfo->key_length= (uint) uint2korr(strpos+2);
      keyinfo->user_defined_key_parts= (uint) strpos[4];
      keyinfo->algorithm=  (enum ha_key_alg) strpos[5];
      keyinfo->block_size= uint2korr(strpos+6);
      strpos+=8;
    }
    else
    {
      keyinfo->flags=	 ((uint) strpos[0]) ^ HA_NOSAME;
      keyinfo->key_length= (uint) uint2korr(strpos+1);
      keyinfo->user_defined_key_parts= (uint) strpos[3];
      keyinfo->algorithm= HA_KEY_ALG_UNDEF;
      strpos+=4;
    }

    keyinfo->key_part= key_part;
    keyinfo->set_rec_per_key_array(rec_per_key, rec_per_key_float);
    keyinfo->set_in_memory_estimate(IN_MEMORY_ESTIMATE_UNKNOWN);

    for (j=keyinfo->user_defined_key_parts ; j-- ; key_part++)
    {
      *rec_per_key++ = 0;
      *rec_per_key_float++ = REC_PER_KEY_UNKNOWN;

      key_part->fieldnr=	(uint16) (uint2korr(strpos) & FIELD_NR_MASK);
      key_part->offset= (uint) uint2korr(strpos+2)-1;
      key_part->key_type=	(uint) uint2korr(strpos+5);
      // key_part->field=	(Field*) 0;	// Will be fixed later
      if (new_frm_ver >= 1)
      {
	key_part->key_part_flag= *(strpos+4);
	key_part->length=	(uint) uint2korr(strpos+7);
	strpos+=9;
      }
      else
      {
	key_part->length=	*(strpos+4);
	key_part->key_part_flag=0;
	if (key_part->length > 128)
	{
	  key_part->length&=127;		/* purecov: inspected */
	  key_part->key_part_flag=HA_REVERSE_SORT; /* purecov: inspected */
	}
	strpos+=7;
      }
      key_part->store_length=key_part->length;
    }
    /*
      Add primary key parts if engine supports primary key extension for
      secondary keys. Here we add unique first key parts to the end of
      secondary key parts array and increase actual number of key parts.
      Note that primary key is always first if exists. Later if there is no
      primary key in the table then number of actual keys parts is set to
      user defined key parts.
    */
    keyinfo->actual_key_parts= keyinfo->user_defined_key_parts;
    keyinfo->actual_flags= keyinfo->flags;
    if (use_extended_sk && i && !(keyinfo->flags & HA_NOSAME))
    {
      const uint primary_key_parts= share->key_info->user_defined_key_parts;
      keyinfo->unused_key_parts= primary_key_parts;
      key_part+= primary_key_parts;
      rec_per_key+= primary_key_parts;
      rec_per_key_float+= primary_key_parts;
      share->key_parts+= primary_key_parts;
    }
  }
  keynames=(char*) key_part;
  strpos+= (my_stpcpy(keynames, (char *) strpos) - keynames)+1;

  //reading index comments
  for (keyinfo= share->key_info, i=0; i < keys; i++, keyinfo++)
  {
    if (keyinfo->flags & HA_USES_COMMENT)
    {
      keyinfo->comment.length= uint2korr(strpos);
      keyinfo->comment.str= strmake_root(&share->mem_root, (char*) strpos+2,
                                         keyinfo->comment.length);
      strpos+= 2 + keyinfo->comment.length;
    } 
    DBUG_ASSERT(MY_TEST(keyinfo->flags & HA_USES_COMMENT) ==
               (keyinfo->comment.length > 0));
  }

  share->reclength = uint2korr((head+16));
  share->stored_rec_length= share->reclength;
  if (*(head+26) == 1)
    share->system= 1;				/* one-record-database */

  record_offset= (ulong) (uint2korr(head+6)+
                          ((uint2korr(head+14) == 0xffff ?
                            uint4korr(head+47) : uint2korr(head+14))));
 
  if ((n_length= uint4korr(head+55)))
  {
    /* Read extra data segment */
    uchar *next_chunk, *buff_end;
    DBUG_PRINT("info", ("extra segment size is %u bytes", n_length));
    if (!(extra_segment_buff= (uchar*) my_malloc(key_memory_frm_extra_segment_buff,
                                                 n_length, MYF(MY_WME))))
      goto err;
    next_chunk= extra_segment_buff;
    if (mysql_file_pread(file, extra_segment_buff,
                         n_length, record_offset + share->reclength,
                         MYF(MY_NABP)))
    {
      goto err;
    }
    share->connect_string.length= uint2korr(next_chunk);
    if (!(share->connect_string.str= strmake_root(&share->mem_root,
                                                  (char*) next_chunk + 2,
                                                  share->connect_string.
                                                  length)))
    {
      goto err;
    }
    next_chunk+= share->connect_string.length + 2;
    buff_end= extra_segment_buff + n_length;
    if (next_chunk + 2 < buff_end)
    {
      uint str_db_type_length= uint2korr(next_chunk);
      LEX_STRING name;
      name.str= (char*) next_chunk + 2;
      name.length= str_db_type_length;

      plugin_ref tmp_plugin= ha_resolve_by_name(thd, &name, FALSE);
      if (tmp_plugin != NULL && !plugin_equals(tmp_plugin, share->db_plugin))
      {
        if (legacy_db_type > DB_TYPE_UNKNOWN &&
            legacy_db_type < DB_TYPE_FIRST_DYNAMIC &&
            legacy_db_type !=
            ha_legacy_type(plugin_data<handlerton*>(tmp_plugin)))
        {
          /* bad file, legacy_db_type did not match the name */
          goto err;
        }
        /*
          tmp_plugin is locked with a local lock.
          we unlock the old value of share->db_plugin before
          replacing it with a globally locked version of tmp_plugin
        */
        plugin_unlock(NULL, share->db_plugin);
        share->db_plugin= my_plugin_lock(NULL, &tmp_plugin);
        DBUG_PRINT("info", ("setting dbtype to '%.*s' (%d)",
                            str_db_type_length, next_chunk + 2,
                            ha_legacy_type(share->db_type())));
      }
      else if (!tmp_plugin && str_db_type_length == 9 &&
               !strncmp((char *) next_chunk + 2, "partition", 9))
      {
        /*
          An I_S query during server restart will provoke deprecation warnings.
          Since there is no client connection for this query, make sure we
          write the deprecation warning in the error log. Otherwise, push
          warnings to the client.
        */
        if (mysqld_server_started)
          push_warning_printf(thd, Sql_condition::SL_WARNING,
                              ER_WARN_DEPRECATED_SYNTAX,
                              ER_THD(thd,
                                     ER_PARTITION_ENGINE_DEPRECATED_FOR_TABLE),
                              share->db.str, share->table_name.str);
        else
          /*
            Use the same string as above, not for localization, but for
            making sure the wording is equal.
          */
          sql_print_warning(
                  ER_DEFAULT(ER_PARTITION_ENGINE_DEPRECATED_FOR_TABLE),
                  share->db.str, share->table_name.str);

        /* Check if the partitioning engine is ready */
        if (!ha_checktype(thd, DB_TYPE_PARTITION_DB, true, false))
        {
          error= 8;
          my_error(ER_FEATURE_NOT_AVAILABLE, MYF(0), "partitioning",
                   "--skip-partition", "-DWITH_PARTITION_STORAGE_ENGINE=1");
          goto err;
        }
	/*
          Partition engine is ready, share->db_plugin must already contain a
          properly locked reference to it.
        */
	DBUG_ASSERT(is_ha_partition_handlerton(plugin_data<handlerton*>(
                                                 share->db_plugin)));
        DBUG_PRINT("info", ("setting dbtype to '%.*s' (%d)",
                            str_db_type_length, next_chunk + 2,
                            ha_legacy_type(share->db_type())));
      }
      else if (!tmp_plugin && name.length == 18 &&
               !strncmp(name.str, "PERFORMANCE_SCHEMA", name.length))
      {
        /*
          A FRM file is present on disk,
          for a PERFORMANCE_SCHEMA table,
          but this server binary is not compiled with the performance_schema,
          as ha_resolve_by_name() did not find the storage engine.
          This can happen:
          - (a) during tests with mysql-test-run,
            because the same database installed image is used
            for regular builds (with P_S) and embedded builds (without P_S)
          - (b) in production, when random binaries (without P_S) are thrown
            on top of random installed database instances on disk (with P_S).
          For the sake of robustness, pretend the table simply does not exist,
          so that in particular it does not pollute the information_schema
          with errors when scanning the disk for FRM files.
          Note that ER_NO_SUCH_TABLE has a special treatment
          in fill_schema_table_by_open()
        */
        error= 1;
        my_error(ER_NO_SUCH_TABLE, MYF(0), share->db.str, share->table_name.str);
        goto err;
      }
      else if (!tmp_plugin)
      {
        /* purecov: begin inspected */
        error= 8;
        name.str[name.length]=0;
        my_error(ER_UNKNOWN_STORAGE_ENGINE, MYF(0), name.str);
        goto err;
        /* purecov: end */
      }
      next_chunk+= str_db_type_length + 2;
    }
    if (next_chunk + 5 < buff_end)
    {
      uint32 partition_info_str_len = uint4korr(next_chunk);
      if ((share->partition_info_buffer_size=
             share->partition_info_str_len= partition_info_str_len))
      {
        if (!(share->partition_info_str= (char*)
              memdup_root(&share->mem_root, next_chunk + 4,
                          partition_info_str_len + 1)))
        {
          goto err;
        }
      }
      next_chunk+= 5 + partition_info_str_len;
    }
    if (share->mysql_version >= 50110 && next_chunk < buff_end)
    {
      /* New auto_partitioned indicator introduced in 5.1.11 */
      share->auto_partitioned= *next_chunk;
      next_chunk++;
    }
    keyinfo= share->key_info;
    for (i= 0; i < keys; i++, keyinfo++)
    {
      if (keyinfo->flags & HA_USES_PARSER)
      {
        if (next_chunk >= buff_end)
        {
          DBUG_PRINT("error",
                     ("fulltext key uses parser that is not defined in .frm"));
          goto err;
        }
        LEX_CSTRING parser_name= {reinterpret_cast<char*>(next_chunk),
                                  strlen(reinterpret_cast<char*>(next_chunk))};
        next_chunk+= parser_name.length + 1;
        keyinfo->parser= my_plugin_lock_by_name(NULL, parser_name,
                                                MYSQL_FTPARSER_PLUGIN);
        if (! keyinfo->parser)
        {
          my_error(ER_PLUGIN_IS_NOT_LOADED, MYF(0), parser_name.str);
          goto err;
        }
      }
    }
    if (forminfo[46] == (uchar)255)
    {
      //reading long table comment
      if (next_chunk + 2 > buff_end)
      {
          DBUG_PRINT("error",
                     ("long table comment is not defined in .frm"));
          goto err;
      }
      share->comment.length = uint2korr(next_chunk);
      if (! (share->comment.str= strmake_root(&share->mem_root,
             (char*)next_chunk + 2, share->comment.length)))
      {
          goto err;
      }
      next_chunk+= 2 + share->comment.length;
    }

    if (next_chunk + format_section_header_size < buff_end)
    {
      /*
        New extra data segment called "format section" with additional
        table and column properties introduced by MySQL Cluster
        based on 5.1.20

        Table properties:
        TABLESPACE <ts> and STORAGE [DISK|MEMORY]

        Column properties:
        COLUMN_FORMAT [DYNAMIC|FIXED] and STORAGE [DISK|MEMORY]
      */
      DBUG_PRINT("info", ("Found format section"));

      /* header */
      const uint format_section_length= uint2korr(next_chunk);
      const uint format_section_flags= uint4korr(next_chunk+2);
      /* 2 bytes unused */

      if (next_chunk + format_section_length > buff_end)
      {
        DBUG_PRINT("error", ("format section length too long: %u",
                             format_section_length));
        goto err;
      }
      DBUG_PRINT("info", ("format_section_length: %u, format_section_flags: %u",
                          format_section_length, format_section_flags));

      share->default_storage_media=
        (enum ha_storage_media) (format_section_flags & 0x7);

      /* tablespace */
      const char *tablespace=
        (const char*)next_chunk + format_section_header_size;
      const size_t tablespace_length= strlen(tablespace);
      share->tablespace= NULL;
      if (tablespace_length)
      {
        Tablespace_name_error_handler error_handler;
        thd->push_internal_handler(&error_handler);
        enum_ident_name_check name_check= check_tablespace_name(tablespace);
        thd->pop_internal_handler();
        if (name_check == IDENT_NAME_OK &&
          !(share->tablespace= strmake_root(&share->mem_root,
                                            tablespace, tablespace_length+1)))
        {
          goto err;
        }
      }
      DBUG_PRINT("info", ("tablespace: '%s'",
                          share->tablespace ? share->tablespace : "<null>"));

      /* pointer to format section for fields */
      format_section_fields=
        next_chunk + format_section_header_size + tablespace_length + 1;

      next_chunk+= format_section_length;
    }

    if (next_chunk + 2 <= buff_end)
    {
      share->compress.length = uint2korr(next_chunk);
      if (! (share->compress.str= strmake_root(&share->mem_root,
             (char*)next_chunk + 2, share->compress.length)))
      {
          goto err;
      }
      next_chunk+= 2 + share->compress.length;
    }

    if (next_chunk + 2 <= buff_end)
    {
      share->encrypt_type.length = uint2korr(next_chunk);
      if (! (share->encrypt_type.str= strmake_root(&share->mem_root,
             (char*)next_chunk + 2, share->encrypt_type.length)))
      {
          goto err;
      }
      next_chunk+= 2 + share->encrypt_type.length;
    }
  }
  share->key_block_size= uint2korr(head+62);

  error=4;
  extra_rec_buf_length= uint2korr(head+59);
  rec_buff_length= ALIGN_SIZE(share->reclength + 1 + extra_rec_buf_length);
  share->rec_buff_length= rec_buff_length;
  if (!(record= (uchar *) alloc_root(&share->mem_root,
                                     rec_buff_length)))
    goto err;                                   /* purecov: inspected */
  share->default_values= record;
  if (mysql_file_pread(file, record, (size_t) share->reclength,
                       record_offset, MYF(MY_NABP)))
    goto err;                                   /* purecov: inspected */

  mysql_file_seek(file, pos+288, MY_SEEK_SET, MYF(0));

  share->fields= uint2korr(forminfo+258);
  pos= uint2korr(forminfo+260);   /* Length of all screens */
  n_length= uint2korr(forminfo+268);
  interval_count= uint2korr(forminfo+270);
  interval_parts= uint2korr(forminfo+272);
  int_length= uint2korr(forminfo+274);
  share->null_fields= uint2korr(forminfo+282);
  com_length= uint2korr(forminfo+284);
  gcol_screen_length= uint2korr(forminfo+286);
  share->vfields= 0;
  share->stored_fields= share->fields;
  if (forminfo[46] != (uchar)255)
  {
    share->comment.length=  (int) (forminfo[46]);
    share->comment.str= strmake_root(&share->mem_root, (char*) forminfo+47,
                                     share->comment.length);
  }

  DBUG_PRINT("info",("i_count: %d  i_parts: %d  index: %d  n_length: %d  int_length: %d  com_length: %d  gcol_screen_length: %d", interval_count,interval_parts, share->keys,n_length,int_length, com_length, gcol_screen_length));
  if (!(field_ptr = (Field **)
	alloc_root(&share->mem_root,
		   (uint) ((share->fields+1)*sizeof(Field*)+
			   interval_count*sizeof(TYPELIB)+
			   (share->fields+interval_parts+
			    keys+3)*sizeof(char *)+
			   (n_length+int_length+com_length+
			       gcol_screen_length)))))
    goto err;                                   /* purecov: inspected */

  share->field= field_ptr;
  read_length=(uint) (share->fields * field_pack_length +
		      pos+ (uint) (n_length+int_length+com_length+
		                   gcol_screen_length));
  if (read_string(file, &disk_buff,read_length))
    goto err;                                   /* purecov: inspected */

  strpos= disk_buff+pos;

  share->intervals= (TYPELIB*) (field_ptr+share->fields+1);
  interval_array= (const char **) (share->intervals+interval_count);
  names= (char*) (interval_array+share->fields+interval_parts+keys+3);
  if (!interval_count)
    share->intervals= 0;			// For better debugging
  memcpy(names, strpos+(share->fields*field_pack_length),
	 (uint) (n_length+int_length));
  orig_comment_pos= comment_pos= names+(n_length+int_length);
  memcpy(comment_pos, disk_buff+read_length-com_length-gcol_screen_length, 
         com_length);
  orig_gcol_screen_pos= gcol_screen_pos= names+(n_length+int_length+com_length);
  memcpy(gcol_screen_pos, disk_buff+read_length-gcol_screen_length, 
         gcol_screen_length);

  fix_type_pointers(&interval_array, &share->fieldnames, 1, &names);
  if (share->fieldnames.count != share->fields)
    goto err;
  fix_type_pointers(&interval_array, share->intervals, interval_count,
		    &names);

  {
    /* Set ENUM and SET lengths */
    TYPELIB *interval;
    for (interval= share->intervals;
         interval < share->intervals + interval_count;
         interval++)
    {
      uint count= (uint) (interval->count + 1) * sizeof(uint);
      if (!(interval->type_lengths= (uint *) alloc_root(&share->mem_root,
                                                        count)))
        goto err;
      for (count= 0; count < interval->count; count++)
      {
        char *val= (char*) interval->type_names[count];
        interval->type_lengths[count]= strlen(val);
      }
      interval->type_lengths[count]= 0;
    }
  }

  if (keynames)
    fix_type_pointers(&interval_array, &share->keynames, 1, &keynames);

 /* Allocate handler */
  if (!(handler_file= get_new_handler(share, thd->mem_root,
                                      share->db_type())))
    goto err;

  if (handler_file->set_ha_share_ref(&share->ha_share))
    goto err;

  if (share->null_field_first)
  {
    null_flags= null_pos= share->default_values;
    null_bit_pos= (db_create_options & HA_OPTION_PACK_RECORD) ? 0 : 1;
    /*
      null_bytes below is only correct under the condition that
      there are no bit fields.  Correct values is set below after the
      table struct is initialized
    */
    share->null_bytes= (share->null_fields + null_bit_pos + 7) / 8;
  }
  else
  {
    share->null_bytes= (share->null_fields+7)/8;
    null_flags= null_pos= share->default_values + share->reclength -
                          share->null_bytes;
    null_bit_pos= 0;
  }

  use_hash= share->fields >= MAX_FIELDS_BEFORE_HASH;
  if (use_hash)
    use_hash= !my_hash_init(&share->name_hash,
                            system_charset_info,
                            share->fields,0,0,
                            (my_hash_get_key) get_field_name,0,0,
                            PSI_INSTRUMENT_ME);

  for (i=0 ; i < share->fields; i++, strpos+=field_pack_length)
  {
    if (new_frm_ver >= 3 &&
        (strpos[10] & Field::GENERATED_FIELD) && // Field::unireg_check
        ! (bool) (uint) (gcol_screen_pos[3]))    // Field::stored_in_db
    {
      /*
        Skip virtual generated columns as we will do separate pass for them.

        We still need to advance pointers to current comment and generated
        column info in for such fields.
      */
      comment_pos+= uint2korr(strpos+15);
      gcol_screen_pos+= uint2korr(gcol_screen_pos + 1) + FRM_GCOL_HEADER_SIZE;
      has_vgc= true;
    }
    else
    {
      if ((error= make_field_from_frm(thd, share,
                                      new_frm_ver, use_hash,
                                      i, strpos,
                                      format_section_fields,
                                      &comment_pos,
                                      &gcol_screen_pos,
                                      &null_pos,
                                      &null_bit_pos,
                                      &errarg)))
        goto err;
    }
  }

  if (has_vgc)
  {
    /*
      We need to do separate pass through field descriptions for virtual
      generated columns to ensure that they get allocated null/leftover
      bits at the tail of record preamble.
    */
    strpos= disk_buff+pos;
    comment_pos= orig_comment_pos;
    gcol_screen_pos= orig_gcol_screen_pos;
    // Generated columns can be present only in new .FRMs.
    DBUG_ASSERT(new_frm_ver >= 3);
    for (i=0 ; i < share->fields; i++, strpos+=field_pack_length)
    {
      if ((strpos[10] & Field::GENERATED_FIELD) && // Field::unireg_check
          !(bool) (uint) (gcol_screen_pos[3]))     // Field::stored_in_db
      {
        if ((error= make_field_from_frm(thd, share,
                                        new_frm_ver, use_hash,
                                        i, strpos,
                                        format_section_fields,
                                        &comment_pos,
                                        &gcol_screen_pos,
                                        &null_pos,
                                        &null_bit_pos,
                                        &errarg)))
          goto err;
      }
      else
      {
        /*
          Advance pointers to current comment and generated columns
          info for stored fields.
        */
        comment_pos+= uint2korr(strpos+15);
        if (strpos[10] & Field::GENERATED_FIELD) // Field::unireg_check
        {
          gcol_screen_pos+= uint2korr(gcol_screen_pos + 1) +
                            FRM_GCOL_HEADER_SIZE;
        }
      }
    }
  }
  error= 4;
  share->field[share->fields]= 0; // End marker
  /* Sanity checks: */
  DBUG_ASSERT(share->fields >= share->stored_fields);
  DBUG_ASSERT(share->reclength >= share->stored_rec_length);

  /* Fix key->name and key_part->field */
  if (key_parts)
  {
    const int pk_off= find_type(primary_key_name, &share->keynames,
                                  FIND_TYPE_NO_PREFIX);
    uint primary_key= (pk_off > 0 ? pk_off-1 : MAX_KEY);

    longlong ha_option= handler_file->ha_table_flags();
    keyinfo= share->key_info;
    key_part= keyinfo->key_part;

    for (uint key=0 ; key < share->keys ; key++,keyinfo++)
    {
      uint usable_parts= 0;
      keyinfo->name=(char*) share->keynames.type_names[key];
      /* Fix fulltext keys for old .frm files */
      if (share->key_info[key].flags & HA_FULLTEXT)
	share->key_info[key].algorithm= HA_KEY_ALG_FULLTEXT;

      if (primary_key >= MAX_KEY && (keyinfo->flags & HA_NOSAME))
      {
	/*
	  If the UNIQUE key doesn't have NULL columns and is not a part key
	  declare this as a primary key.
	*/
	primary_key=key;
	for (i=0 ; i < keyinfo->user_defined_key_parts ;i++)
	{
          DBUG_ASSERT(key_part[i].fieldnr > 0);
          // Table field corresponding to the i'th key part.
          Field *table_field= share->field[key_part[i].fieldnr - 1];

          // Index on virtual generated columns is not allowed to be PK
          // even when the conditions below are true, so this case must be
          // rejected here.
          if (table_field->is_virtual_gcol())
          {
            primary_key= MAX_KEY;		// Can't be used
            break;
          }

          /*
            If the key column is of NOT NULL BLOB type, then it
            will definitly have key prefix. And if key part prefix size
            is equal to the BLOB column max size, then we can promote
            it to primary key.
          */
          if (!table_field->real_maybe_null() &&
              table_field->type() == MYSQL_TYPE_BLOB &&
              table_field->field_length == key_part[i].length)
            continue;
          /*
            If the key column is of NOT NULL GEOMETRY type, specifically POINT
            type whose length is known internally (which is 25). And key part
            prefix size is equal to the POINT column max size, then we can
            promote it to primary key.
          */
          if (!table_field->real_maybe_null() &&
              table_field->type() == MYSQL_TYPE_GEOMETRY &&
              table_field->get_geometry_type() == Field::GEOM_POINT &&
              key_part[i].length == MAX_LEN_GEOM_POINT_FIELD)
            continue;

	  if (table_field->real_maybe_null() ||
	      table_field->key_length() != key_part[i].length)
 	  {
	    primary_key= MAX_KEY;		// Can't be used
	    break;
	  }
	}
      }

      for (i=0 ; i < keyinfo->user_defined_key_parts ; key_part++,i++)
      {
        Field *field;
	if (new_field_pack_flag <= 1)
	  key_part->fieldnr= (uint16) find_field(share->field,
                                                 share->default_values,
                                                 (uint) key_part->offset,
                                                 (uint) key_part->length);
	if (!key_part->fieldnr)
        {
          error= 4;                             // Wrong file
          goto err;
        }
        field= key_part->field= share->field[key_part->fieldnr-1];
        key_part->type= field->key_type();
        if (field->real_maybe_null())
        {
          key_part->null_offset=field->null_offset(share->default_values);
          key_part->null_bit= field->null_bit;
          key_part->store_length+=HA_KEY_NULL_LENGTH;
          keyinfo->flags|=HA_NULL_PART_KEY;
          keyinfo->key_length+= HA_KEY_NULL_LENGTH;
        }
        if (field->type() == MYSQL_TYPE_BLOB ||
            field->real_type() == MYSQL_TYPE_VARCHAR ||
            field->type() == MYSQL_TYPE_GEOMETRY)
        {
          key_part->store_length+=HA_KEY_BLOB_LENGTH;
          if (i + 1 <= keyinfo->user_defined_key_parts)
            keyinfo->key_length+= HA_KEY_BLOB_LENGTH;
        }
        key_part->init_flags();

        if (field->is_virtual_gcol())
          keyinfo->flags|= HA_VIRTUAL_GEN_KEY;

        setup_key_part_field(share, handler_file, primary_key,
                             keyinfo, key, i, &usable_parts, true);

        field->flags|= PART_KEY_FLAG;
        if (key == primary_key)
        {
          field->flags|= PRI_KEY_FLAG;
          /*
            If this field is part of the primary key and all keys contains
            the primary key, then we can use any key to find this column
          */
          if (ha_option & HA_PRIMARY_KEY_IN_READ_INDEX)
          {
            if (field->key_length() == key_part->length &&
                !(field->flags & BLOB_FLAG))
              field->part_of_key= share->keys_in_use;
            if (field->part_of_sortkey.is_set(key))
              field->part_of_sortkey= share->keys_in_use;
          }
        }
        if (field->key_length() != key_part->length)
        {
          if (field->type() == MYSQL_TYPE_NEWDECIMAL)
          {
            /*
              Fix a fatal error in decimal key handling that causes crashes
              on Innodb. We fix it by reducing the key length so that
              InnoDB never gets a too big key when searching.
              This allows the end user to do an ALTER TABLE to fix the
              error.
            */
            keyinfo->key_length-= (key_part->length - field->key_length());
            key_part->store_length-= (uint16)(key_part->length -
                                              field->key_length());
            key_part->length= (uint16)field->key_length();
            sql_print_error("Found wrong key definition in %s; "
                            "Please do \"ALTER TABLE `%s` FORCE \" to fix it!",
                            share->table_name.str,
                            share->table_name.str);
            push_warning_printf(thd, Sql_condition::SL_WARNING,
                                ER_CRASHED_ON_USAGE,
                                "Found wrong key definition in %s; "
                                "Please do \"ALTER TABLE `%s` FORCE\" to fix "
                                "it!",
                                share->table_name.str,
                                share->table_name.str);
            share->crashed= 1;                // Marker for CHECK TABLE
            continue;
          }
          key_part->key_part_flag|= HA_PART_KEY_SEG;
        }
      }


      if (use_extended_sk && primary_key < MAX_KEY &&
          key && !(keyinfo->flags & HA_NOSAME))
        key_part+= add_pk_parts_to_sk(keyinfo, key, share->key_info, primary_key,
                                      share,  handler_file, &usable_parts);

      /* Skip unused key parts if they exist */
      key_part+= keyinfo->unused_key_parts;

      keyinfo->usable_key_parts= usable_parts; // Filesort

      set_if_bigger(share->max_key_length,keyinfo->key_length+
                    keyinfo->user_defined_key_parts);
      share->total_key_length+= keyinfo->key_length;
      /*
        MERGE tables do not have unique indexes. But every key could be
        an unique index on the underlying MyISAM table. (Bug #10400)
      */
      if ((keyinfo->flags & HA_NOSAME) ||
          (ha_option & HA_ANY_INDEX_MAY_BE_UNIQUE))
        set_if_bigger(share->max_unique_length,keyinfo->key_length);
    }
    if (primary_key < MAX_KEY &&
	(share->keys_in_use.is_set(primary_key)))
    {
      share->primary_key= primary_key;
      /*
	If we are using an integer as the primary key then allow the user to
	refer to it as '_rowid'
      */
      if (share->key_info[primary_key].user_defined_key_parts == 1)
      {
	Field *field= share->key_info[primary_key].key_part[0].field;
	if (field && field->result_type() == INT_RESULT)
        {
          /* note that fieldnr here (and rowid_field_offset) starts from 1 */
	  share->rowid_field_offset= (share->key_info[primary_key].key_part[0].
                                      fieldnr);
        }
      }
    }
    else
      share->primary_key = MAX_KEY; // we do not have a primary key
  }
  else
    share->primary_key= MAX_KEY;
  my_free(disk_buff);
  disk_buff=0;
  if (new_field_pack_flag <= 1)
  {
    /* Old file format with default as not null */
    uint null_length= (share->null_fields+7)/8;
    memset(share->default_values + (null_flags - record), 255,
           null_length);
  }

  if (share->found_next_number_field)
  {
    Field *reg_field= *share->found_next_number_field;
    if ((int) (share->next_number_index= (uint)
	       find_ref_key(share->key_info, share->keys,
                            share->default_values, reg_field,
			    &share->next_number_key_offset,
                            &share->next_number_keypart)) < 0)
    {
      /* Wrong field definition */
      error= 4;
      goto err;
    }
    else
      reg_field->flags |= AUTO_INCREMENT_FLAG;
  }

  if (share->blob_fields)
  {
    Field **ptr;
    uint k, *save;

    /* Store offsets to blob fields to find them fast */
    if (!(share->blob_field= save=
	  (uint*) alloc_root(&share->mem_root,
                             (uint) (share->blob_fields* sizeof(uint)))))
      goto err;
    for (k=0, ptr= share->field ; *ptr ; ptr++, k++)
    {
      if ((*ptr)->flags & BLOB_FLAG)
	(*save++)= k;
    }
  }

  /*
    the correct null_bytes can now be set, since bitfields have been taken
    into account
  */
  share->null_bytes= (null_pos - null_flags +
                      (null_bit_pos + 7) / 8);
  share->last_null_bit_pos= null_bit_pos;

  share->db_low_byte_first= handler_file->low_byte_first();
  share->column_bitmap_size= bitmap_buffer_size(share->fields);

  if (!(bitmaps= (my_bitmap_map*) alloc_root(&share->mem_root,
                                             share->column_bitmap_size)))
    goto err;
  bitmap_init(&share->all_set, bitmaps, share->fields, FALSE);
  bitmap_set_all(&share->all_set);

  delete handler_file;
#ifndef DBUG_OFF
  if (use_hash)
    (void) my_hash_check(&share->name_hash);
#endif
  my_free(extra_segment_buff);
  DBUG_RETURN (0);

 err:
  share->error= error;
  share->open_errno= my_errno();
  share->errarg= errarg;
  my_free(disk_buff);
  my_free(extra_segment_buff);
  delete handler_file;
  my_hash_free(&share->name_hash);

  open_table_error(share, error, share->open_errno, errarg);
  DBUG_RETURN(error);
} /* open_binary_frm */

/**
  @brief validate_generated_expr
    Validate the generated expression to see whether there are invalid
    Item objects.
  @note
    Needs to be done after fix_fields to allow checking references
    to other generated columns.

  @param field  Pointer of generated column

  @return  TRUE  The generated expression has some invalid objects
  @return  FALSE No illegal objects in the generated expression
 */
static bool validate_generated_expr(Field *field)
{
  DBUG_ENTER("validate_generate_expr");
  Item* expr= field->gcol_info->expr_item;
  const char *field_name= field->field_name;
  DBUG_ASSERT(expr);

  /**
    These are not allowed:
    1) SP/UDF
    2) System variables and parameters
    3) ROW values
    4) Subquery (already checked by parser, assert the condition)
   */
  if (expr->has_stored_program() ||             // 1)
      (expr->used_tables() &
       (RAND_TABLE_BIT | PARAM_TABLE_BIT)) ||   // 2)
      (expr->cols() != 1))                      // 3)
  {
    my_error(ER_GENERATED_COLUMN_FUNCTION_IS_NOT_ALLOWED, MYF(0), field_name);
    DBUG_RETURN(TRUE);
  }
  DBUG_ASSERT(!expr->has_subquery());           // 4)
  /*
    Walk through the Item tree, checking the validity of items
    belonging to the generated column.
  */
  int args[2];
  args[0]= field->field_index;
  args[1]= ER_GENERATED_COLUMN_FUNCTION_IS_NOT_ALLOWED; // default error code.
  if (expr->walk(&Item::check_gcol_func_processor, Item::WALK_POSTFIX,
                 pointer_cast<uchar*>(&args)))
  {
    my_error(args[1], MYF(0), field_name);
    DBUG_RETURN(TRUE);
  }

  DBUG_RETURN(FALSE);
}

/**
  @brief  fix_fields_gcol_func
    Process generated expression of the field.

  @param thd                The thread object
  @param field              The processed field

  @return
    TRUE                 An error occurred, something was wrong with the
                         function.
  @return
    FALSE                Ok, generated expression is fixed sucessfully 
 */
static bool fix_fields_gcol_func(THD *thd, Field *field)
{
  uint dir_length, home_dir_length;
  bool result= TRUE;
  Item* func_expr= field->gcol_info->expr_item;
  TABLE *table= field->table;
  TABLE_LIST tables;
  TABLE_LIST *save_table_list, *save_first_table, *save_last_table;
  int error;
  Name_resolution_context *context;
  const char *save_where;
  char* db_name;
  char db_name_string[FN_REFLEN];
  bool save_use_only_table_context;
  enum_mark_columns save_mark_used_columns= thd->mark_used_columns;
  DBUG_ASSERT(func_expr);
  DBUG_ENTER("fix_fields_gcol_func");

  /*
    Set-up the TABLE_LIST object to be a list with a single table
    Set the object to zero to create NULL pointers and set alias
    and real name to table name and get database name from file name.
  */

  memset((void*)&tables, 0, sizeof(TABLE_LIST));
  tables.alias= tables.table_name= table->s->table_name.str;
  tables.table= table;
  tables.next_local= 0;
  tables.next_name_resolution_table= 0;
  my_stpmov(db_name_string, table->s->normalized_path.str);
  dir_length= dirname_length(db_name_string);
  db_name_string[dir_length - 1]= 0;
  home_dir_length= dirname_length(db_name_string);
  db_name= &db_name_string[home_dir_length];
  tables.db= db_name;

  thd->mark_used_columns= MARK_COLUMNS_NONE;

  context= thd->lex->current_context();
  table->get_fields_in_item_tree= TRUE;
  save_table_list= context->table_list;
  save_first_table= context->first_name_resolution_table;
  save_last_table= context->last_name_resolution_table;
  context->table_list= &tables;
  context->first_name_resolution_table= &tables;
  context->last_name_resolution_table= NULL;
  func_expr->walk(&Item::change_context_processor, Item::WALK_POSTFIX,
                  (uchar*) context);
  save_where= thd->where;
  thd->where= "generated column function";

  /* Save the context before fixing the fields*/
  save_use_only_table_context= thd->lex->use_only_table_context;
  thd->lex->use_only_table_context= TRUE;

  /* Fix fields referenced to by the generated column function */
  Item *new_func= func_expr;
  error= func_expr->fix_fields(thd, &new_func);
  /* Restore the original context*/
  thd->lex->use_only_table_context= save_use_only_table_context;
  context->table_list= save_table_list;
  context->first_name_resolution_table= save_first_table;
  context->last_name_resolution_table= save_last_table;

  if (unlikely(error))
  {
    DBUG_PRINT("info", ("Field in generated column function not part of table"));
    goto end;
  }
  thd->where= save_where;
  /*
    Checking if all items are valid to be part of the generated column.
  */
  if (validate_generated_expr(field))
    goto end;

  // Virtual columns expressions that substitute themselves are invalid
  DBUG_ASSERT(new_func == func_expr);
  result= FALSE;

end:
  table->get_fields_in_item_tree= FALSE;
  thd->mark_used_columns= save_mark_used_columns;
  DBUG_RETURN(result);
}

/**
  Calculate the base_columns_map and num_non_virtual_base_cols members of
  this generated column

  @param table    Table with the checked field

  @return true if error
 */

bool Generated_column::register_base_columns(TABLE *table)
{
  DBUG_ENTER("register_base_columns");
  my_bitmap_map *bitbuf=
    static_cast<my_bitmap_map *>(alloc_root(&table->mem_root,
                                bitmap_buffer_size(table->s->fields)));
  DBUG_ASSERT(num_non_virtual_base_cols == 0);
  bitmap_init(&base_columns_map, bitbuf, table->s->fields, 0);

  MY_BITMAP *save_old_read_set= table->read_set;
  table->read_set= &base_columns_map;
  Mark_field mark_fld(MARK_COLUMNS_TEMP);
  expr_item->walk(&Item::mark_field_in_map,
                  Item::WALK_PREFIX, (uchar *) &mark_fld);
  table->read_set= save_old_read_set;

  /* Calculate the number of non-virtual base columns */
  for (uint i= 0; i < table->s->fields; i++)
  {
    Field *field= table->field[i];
    if (bitmap_is_set(&base_columns_map, field->field_index) &&
        field->stored_in_db)
      num_non_virtual_base_cols++;
  }
  DBUG_RETURN(false);
}


void Generated_column::dup_expr_str(MEM_ROOT *root, const char *src,
                                    size_t len)
{
  if (!root)
    root= m_expr_str_mem_root;
  else
    m_expr_str_mem_root= root;
  expr_str.str= pointer_cast<char*>(memdup_root(root, src, len));
  expr_str.length= len;
}


/**
  @brief  unpack_gcol_info_from_frm
    Unpack the definition of a virtual column

  @param thd                  Thread handler
  @param table                Table with the checked field
  @param field                Pointer to Field object
  @param is_create_table      Indicates that table is opened as part
                              of CREATE or ALTER and does not yet exist in SE
  @param error_reported       updated flag for the caller that no other error
                              messages are to be generated.

  @return
    TRUE            Failure
  @return
    FALSE           Success
 */

static bool unpack_gcol_info_from_frm(THD *thd,
                                      TABLE *table,
                                      Field *field,
                                      bool is_create_table,
                                      bool *error_reported)
{
  DBUG_ENTER("unpack_gcol_info_from_frm");
  DBUG_ASSERT(field->table == table);
  LEX_STRING *gcol_expr= &field->gcol_info->expr_str;
  DBUG_ASSERT(gcol_expr);
  /*
    Step 1: Construct a statement for the parser.
    The parsed string needs to take the following format:
    "PARSE_GCOL_EXPR (<expr_string_from_frm>)"
  */
  char *gcol_expr_str;
  int str_len= 0;
  const CHARSET_INFO *old_character_set_client;
  bool disable_strict_mode= false;
  bool status;

  Strict_error_handler strict_handler;

  if (!(gcol_expr_str= (char*) alloc_root(&table->mem_root,
                                          gcol_expr->length +
                                            PARSE_GCOL_KEYWORD.length + 3)))
  {
    DBUG_RETURN(TRUE);
  }
  memcpy(gcol_expr_str,
         PARSE_GCOL_KEYWORD.str,
         PARSE_GCOL_KEYWORD.length);
  str_len= PARSE_GCOL_KEYWORD.length;
  memcpy(gcol_expr_str + str_len, "(", 1);
  str_len++;
  memcpy(gcol_expr_str + str_len,
         gcol_expr->str,
         gcol_expr->length);
  str_len+= gcol_expr->length;
  memcpy(gcol_expr_str + str_len, ")", 1);
  str_len++;
  memcpy(gcol_expr_str + str_len, "\0", 1);
  str_len++;
  Parser_state parser_state;
  parser_state.init(thd, gcol_expr_str, str_len);

  /*
    Step 2: Setup thd for parsing.
  */
  Query_arena *backup_stmt_arena_ptr= thd->stmt_arena;
  Query_arena backup_arena;
  Query_arena gcol_arena(&table->mem_root,
                         Query_arena::STMT_CONVENTIONAL_EXECUTION);
  thd->set_n_backup_active_arena(&gcol_arena, &backup_arena);
  thd->stmt_arena= &gcol_arena;
  ulong save_old_privilege= thd->want_privilege;
  thd->want_privilege= 0;

  thd->lex->parse_gcol_expr= TRUE;
  old_character_set_client= thd->variables.character_set_client;
  // Subquery is not allowed in generated expression
  const bool save_allow_subselects= thd->lex->expr_allows_subselect;
  thd->lex->expr_allows_subselect= false;

  /*
    Step 3: Use the parser to build an Item object from.
  */
  if (parse_sql(thd, &parser_state, NULL))
  {
    goto parse_err;
  }
  thd->lex->expr_allows_subselect= save_allow_subselects;

  /* Keep attribute of generated column */
  thd->lex->gcol_info->set_field_stored(field->stored_in_db);
  /* From now on use gcol_info generated by the parser. */
  field->gcol_info= thd->lex->gcol_info;

  /* Use strict mode regardless of strict mode setting when validating */
  if (!thd->is_strict_mode())
  {
    thd->variables.sql_mode|= MODE_STRICT_ALL_TABLES;
    thd->push_internal_handler(&strict_handler);
    disable_strict_mode= true;
  }

  /* Validate the Item tree. */
  status= fix_fields_gcol_func(thd, field);

  // Permanent changes to the item_tree are completed.
  if (!thd->lex->is_ps_or_view_context_analysis())
    field->gcol_info->permanent_changes_completed= true;

  if (disable_strict_mode)
  {
    thd->pop_internal_handler();
    thd->variables.sql_mode&= ~MODE_STRICT_ALL_TABLES;
  }
  if (status)
  {
    if (is_create_table)
    {
      /*
        During CREATE/ALTER TABLE it is ok to receive errors here.
        It is not ok if it happens during the opening of an frm
        file as part of a normal query.
      */
      *error_reported= TRUE;
    }
    // Any memory allocated in this function is freed in parse_err
    field->gcol_info= 0;
    goto parse_err;
  }
  if (field->gcol_info->register_base_columns(table))
    goto parse_err;
  thd->stmt_arena= backup_stmt_arena_ptr;
  thd->restore_active_arena(&gcol_arena, &backup_arena);
  field->gcol_info->item_free_list= gcol_arena.free_list;
  thd->want_privilege= save_old_privilege;
  thd->lex->expr_allows_subselect= save_allow_subselects;

  DBUG_RETURN(FALSE);

parse_err:
  thd->lex->parse_gcol_expr= FALSE;
  thd->free_items();
  thd->stmt_arena= backup_stmt_arena_ptr;
  thd->restore_active_arena(&gcol_arena, &backup_arena);
  thd->variables.character_set_client= old_character_set_client;
  thd->want_privilege= save_old_privilege;
  thd->lex->expr_allows_subselect= save_allow_subselects;
  DBUG_RETURN(TRUE);
}

/*
  Read data from a binary .frm file from MySQL 3.23 - 5.0 into TABLE_SHARE
*/

/*
  Open a table based on a TABLE_SHARE

  SYNOPSIS
    open_table_from_share()
    thd			Thread handler
    share		Table definition
    alias       	Alias for table
    db_stat		open flags (for example HA_OPEN_KEYFILE|
    			HA_OPEN_RNDFILE..) can be 0 (example in
                        ha_example_table)
    prgflag   		READ_ALL etc..
    ha_open_flags	HA_OPEN_ABORT_IF_LOCKED etc..
    outparam       	result table
    is_create_table     Indicates that table is opened as part
                        of CREATE or ALTER and does not yet exist in SE

  RETURN VALUES
   0	ok
   1	Error (see open_table_error)
   2    Error (see open_table_error)
   3    Wrong data in .frm file
   4    Error (see open_table_error)
   5    Error (see open_table_error: charset unavailable)
   7    Table definition has changed in engine
*/

int open_table_from_share(THD *thd, TABLE_SHARE *share, const char *alias,
                          uint db_stat, uint prgflag, uint ha_open_flags,
                          TABLE *outparam, bool is_create_table)
{
  int error;
  uint records, i, bitmap_size;
  bool error_reported= FALSE;
  uchar *record, *bitmaps;
  Field **field_ptr, **vfield_ptr= NULL;
  Field *fts_doc_id_field = NULL;
  DBUG_ENTER("open_table_from_share");
  DBUG_PRINT("enter",("name: '%s.%s'  form: 0x%lx", share->db.str,
                      share->table_name.str, (long) outparam));

  error= 1;
  memset(outparam, 0, sizeof(*outparam));
  outparam->in_use= thd;
  outparam->s= share;
  outparam->db_stat= db_stat;
  outparam->write_row_record= NULL;

  init_sql_alloc(key_memory_TABLE,
                 &outparam->mem_root, TABLE_ALLOC_BLOCK_SIZE, 0);

  if (!(outparam->alias= my_strdup(key_memory_TABLE,
                                   alias, MYF(MY_WME))))
    goto err;
  outparam->quick_keys.init();
  outparam->possible_quick_keys.init();
  outparam->covering_keys.init();
  outparam->merge_keys.init();
  outparam->keys_in_use_for_query.init();

  /* Allocate handler */
  outparam->file= 0;
  if (!(prgflag & OPEN_FRM_FILE_ONLY))
  {
    if (!(outparam->file= get_new_handler(share, &outparam->mem_root,
                                          share->db_type())))
      goto err;
    if (outparam->file->set_ha_share_ref(&share->ha_share))
      goto err;
  }
  else
  {
    DBUG_ASSERT(!db_stat);
  }

  error= 4;
  outparam->reginfo.lock_type= TL_UNLOCK;
  outparam->current_lock= F_UNLCK;
  records=0;
  if ((db_stat & HA_OPEN_KEYFILE) || (prgflag & DELAYED_OPEN))
    records=1;
  if (prgflag & (READ_ALL+EXTRA_RECORD))
    records++;

  if (!(record= (uchar*) alloc_root(&outparam->mem_root,
                                   share->rec_buff_length * records)))
    goto err;                                   /* purecov: inspected */

  if (records == 0)
  {
    /* We are probably in hard repair, and the buffers should not be used */
    outparam->record[0]= outparam->record[1]= share->default_values;
  }
  else
  {
    outparam->record[0]= record;
    if (records > 1)
      outparam->record[1]= record+ share->rec_buff_length;
    else
      outparam->record[1]= outparam->record[0];   // Safety
  }

  if (!(field_ptr = (Field **) alloc_root(&outparam->mem_root,
                                          (uint) ((share->fields+1)*
                                                  sizeof(Field*)))))
    goto err;                                   /* purecov: inspected */

  outparam->field= field_ptr;

  record= outparam->record[0]-1;	/* Fieldstart = 1 */
  if (share->null_field_first)
    outparam->null_flags= record+1;
  else
    outparam->null_flags= (record+ 1+ share->reclength -
                           share->null_bytes);

  /* Setup copy of fields from share, but use the right alias and record */
  for (i=0 ; i < share->fields; i++, field_ptr++)
  {
    Field *new_field= share->field[i]->clone(&outparam->mem_root);
    *field_ptr= new_field;
    if (new_field == NULL)
      goto err;
    new_field->init(outparam);
    new_field->move_field_offset((my_ptrdiff_t) (outparam->record[0] -
                                                 outparam->s->default_values));
    /* Check if FTS_DOC_ID column is present in the table */
    if (outparam->file &&
        (outparam->file->ha_table_flags() & HA_CAN_FULLTEXT_EXT) &&
        !strcmp(outparam->field[i]->field_name, FTS_DOC_ID_COL_NAME))
      fts_doc_id_field= new_field;
  }
  (*field_ptr)= 0;                              // End marker

  if (share->found_next_number_field)
    outparam->found_next_number_field=
      outparam->field[(uint) (share->found_next_number_field - share->field)];

  /* Fix key->name and key_part->field */
  if (share->key_parts)
  {
    KEY	*key_info, *key_info_end;
    KEY_PART_INFO *key_part;
    uint n_length;
    n_length= share->keys * sizeof(KEY) +
      share->key_parts * sizeof(KEY_PART_INFO);

    if (!(key_info= (KEY*) alloc_root(&outparam->mem_root, n_length)))
      goto err;
    outparam->key_info= key_info;
    key_part= (reinterpret_cast<KEY_PART_INFO*>(key_info+share->keys));

    memcpy(key_info, share->key_info, sizeof(*key_info)*share->keys);
    memcpy(key_part, share->key_info[0].key_part, (sizeof(*key_part) *
                                                   share->key_parts));

    for (key_info_end= key_info + share->keys ;
         key_info < key_info_end ;
         key_info++)
    {
      KEY_PART_INFO *key_part_end;

      key_info->table= outparam;
      key_info->key_part= key_part;

      for (key_part_end= key_part + key_info->actual_key_parts ;
           key_part < key_part_end ;
           key_part++)
      {
        Field *field= key_part->field= outparam->field[key_part->fieldnr-1];

        if (field->key_length() != key_part->length &&
            !(field->flags & BLOB_FLAG))
        {
          /*
            We are using only a prefix of the column as a key:
            Create a new field for the key part that matches the index
          */
          field= key_part->field=field->new_field(&outparam->mem_root,
                                                  outparam, 0);
          field->field_length= key_part->length;
        }
      }
      /* Skip unused key parts if they exist */
      key_part+= key_info->unused_key_parts;
      
      /* Set TABLE::fts_doc_id_field for tables with FT KEY */
      if ((key_info->flags & HA_FULLTEXT))
        outparam->fts_doc_id_field= fts_doc_id_field;
    }
  }

  if (share->partition_info_str_len && outparam->file)
  {
  /*
    In this execution we must avoid calling thd->change_item_tree since
    we might release memory before statement is completed. We do this
    by changing to a new statement arena. As part of this arena we also
    set the memory root to be the memory root of the table since we
    call the parser and fix_fields which both can allocate memory for
    item objects. We keep the arena to ensure that we can release the
    free_list when closing the table object.
    SEE Bug #21658
  */

    Query_arena *backup_stmt_arena_ptr= thd->stmt_arena;
    Query_arena backup_arena;
    Query_arena part_func_arena(&outparam->mem_root,
                                Query_arena::STMT_INITIALIZED);
    thd->set_n_backup_active_arena(&part_func_arena, &backup_arena);
    thd->stmt_arena= &part_func_arena;
    bool tmp;
    bool work_part_info_used;

    tmp= mysql_unpack_partition(thd, share->partition_info_str,
                                share->partition_info_str_len,
                                outparam, is_create_table,
                                share->default_part_db_type,
                                &work_part_info_used);
    if (tmp)
    {
      thd->stmt_arena= backup_stmt_arena_ptr;
      thd->restore_active_arena(&part_func_arena, &backup_arena);
      goto partititon_err;
    }
    outparam->part_info->is_auto_partitioned= share->auto_partitioned;
    DBUG_PRINT("info", ("autopartitioned: %u", share->auto_partitioned));
    /*
      We should perform the fix_partition_func in either local or
      caller's arena depending on work_part_info_used value.
    */
    if (!work_part_info_used)
      tmp= fix_partition_func(thd, outparam, is_create_table);
    thd->stmt_arena= backup_stmt_arena_ptr;
    thd->restore_active_arena(&part_func_arena, &backup_arena);
    if (!tmp)
    {
      if (work_part_info_used)
        tmp= fix_partition_func(thd, outparam, is_create_table);
    }
    outparam->part_info->item_free_list= part_func_arena.free_list;
partititon_err:
    if (tmp)
    {
      if (is_create_table)
      {
        /*
          During CREATE/ALTER TABLE it is ok to receive errors here.
          It is not ok if it happens during the opening of an frm
          file as part of a normal query.
        */
        error_reported= TRUE;
      }
      goto err;
    }
  }
  /* Check generated columns against table's storage engine. */
  if (share->vfields && outparam->file &&
      !(outparam->file->ha_table_flags() & HA_GENERATED_COLUMNS))
  {
    my_error(ER_UNSUPPORTED_ACTION_ON_GENERATED_COLUMN,
             MYF(0),
             "Specified storage engine");
    error_reported= TRUE;
    goto err;
  }

  /*
    Allocate bitmaps
    This needs to be done prior to generated columns as they'll call
    fix_fields and functions might want to access bitmaps.
  */

  bitmap_size= share->column_bitmap_size;
  if (!(bitmaps= (uchar*) alloc_root(&outparam->mem_root, bitmap_size * 5)))
    goto err;
  bitmap_init(&outparam->def_read_set,
              (my_bitmap_map*) bitmaps, share->fields, FALSE);
  bitmap_init(&outparam->def_write_set,
              (my_bitmap_map*) (bitmaps+bitmap_size), share->fields, FALSE);
  bitmap_init(&outparam->tmp_set,
              (my_bitmap_map*) (bitmaps+bitmap_size*2), share->fields, FALSE);
  bitmap_init(&outparam->cond_set,
              (my_bitmap_map*) (bitmaps+bitmap_size*3), share->fields, FALSE);
  bitmap_init(&outparam->def_fields_set_during_insert,
              (my_bitmap_map*) (bitmaps + bitmap_size * 4), share->fields,
              FALSE);
  outparam->default_column_bitmaps();

  /*
    Process generated columns, if any.
  */
  outparam->vfield= vfield_ptr;
  if (share->vfields)
  {
    if (!(vfield_ptr = (Field **) alloc_root(&outparam->mem_root,
                                             (uint) ((share->vfields+1)*
                                                     sizeof(Field*)))))
      goto err;

    outparam->vfield= vfield_ptr;

    for (field_ptr= outparam->field; *field_ptr; field_ptr++)
    {
      if ((*field_ptr)->gcol_info)
      {
        if (unpack_gcol_info_from_frm(thd,
                                      outparam,
                                      *field_ptr,
                                      is_create_table,
                                      &error_reported))
        {
          *vfield_ptr= NULL;
          error= 4; // in case no error is reported
          goto err;
        }
        *(vfield_ptr++)= *field_ptr;
      }
    }
    *vfield_ptr= 0;                              // End marker
  }
  /* The table struct is now initialized;  Open the table */
  error= 2;
  if (db_stat)
  {
    int ha_err;
    if ((ha_err= (outparam->file->
                  ha_open(outparam, share->normalized_path.str,
                          (db_stat & HA_READ_ONLY ? O_RDONLY : O_RDWR),
                          (db_stat & HA_OPEN_TEMPORARY ? HA_OPEN_TMP_TABLE :
                           (db_stat & HA_WAIT_IF_LOCKED) ?
                           HA_OPEN_WAIT_IF_LOCKED :
                           (db_stat & (HA_ABORT_IF_LOCKED | HA_GET_INFO)) ?
                          HA_OPEN_ABORT_IF_LOCKED :
                           HA_OPEN_IGNORE_IF_LOCKED) | ha_open_flags))))
    {
      /* Set a flag if the table is crashed and it can be auto. repaired */
      share->crashed= ((ha_err == HA_ERR_CRASHED_ON_USAGE) &&
                       outparam->file->auto_repair() &&
                       !(ha_open_flags & HA_OPEN_FOR_REPAIR));

      switch (ha_err)
      {
	case HA_ERR_TABLESPACE_MISSING:
          /*
            In case of Innodb table space header may be corrupted or
	    ibd file might be missing
          */
          error= 1;
          DBUG_ASSERT(my_errno() == HA_ERR_TABLESPACE_MISSING);
          break;
        case HA_ERR_NO_SUCH_TABLE:
	  /*
            The table did not exists in storage engine, use same error message
            as if the .frm file didn't exist
          */
	  error= 1;
	  set_my_errno(ENOENT);
          break;
        case EMFILE:
	  /*
            Too many files opened, use same error message as if the .frm
            file can't open
           */
          DBUG_PRINT("error", ("open file: %s failed, too many files opened (errno: %d)", 
		  share->normalized_path.str, ha_err));
	  error= 1;
	  set_my_errno(EMFILE);
          break;
        default:
          outparam->file->print_error(ha_err, MYF(0));
          error_reported= TRUE;
          if (ha_err == HA_ERR_TABLE_DEF_CHANGED)
            error= 7;
          break;
      }
      goto err;                                 /* purecov: inspected */
    }
  }

  if ((share->table_category == TABLE_CATEGORY_LOG) ||
      (share->table_category == TABLE_CATEGORY_RPL_INFO) ||
      (share->table_category == TABLE_CATEGORY_GTID))
  {
    outparam->no_replicate= TRUE;
  }
  else if (outparam->file)
  {
    handler::Table_flags flags= outparam->file->ha_table_flags();
    outparam->no_replicate= ! MY_TEST(flags & (HA_BINLOG_STMT_CAPABLE
                                               | HA_BINLOG_ROW_CAPABLE))
                            || MY_TEST(flags & HA_HAS_OWN_BINLOGGING);
  }
  else
  {
    outparam->no_replicate= FALSE;
  }

  /* Increment the opened_tables counter, only when open flags set. */
  if (db_stat)
    thd->status_var.opened_tables++;

  DBUG_RETURN (0);

 err:
  if (! error_reported)
    open_table_error(share, error, my_errno(), 0);
  delete outparam->file;
  if (outparam->part_info)
    free_items(outparam->part_info->item_free_list);
  if (outparam->vfield)
  {
    for (Field **vfield= outparam->vfield; *vfield; vfield++)
      free_items((*vfield)->gcol_info->item_free_list);
  }
  outparam->file= 0;				// For easier error checking
  outparam->db_stat=0;
  free_root(&outparam->mem_root, MYF(0));
  my_free((void *) outparam->alias);
  DBUG_RETURN (error);
}


/*
  Free information allocated by openfrm

  SYNOPSIS
    closefrm()
    table		TABLE object to free
    free_share		Is 1 if we also want to free table_share
*/

int closefrm(TABLE *table, bool free_share)
{
  int error=0;
  DBUG_ENTER("closefrm");
  DBUG_PRINT("enter", ("table: 0x%lx", (long) table));

  if (table->db_stat)
    error=table->file->ha_close();
  my_free((void *) table->alias);
  table->alias= 0;
  if (table->field)
  {
    for (Field **ptr=table->field ; *ptr ; ptr++)
    {
      if ((*ptr)->gcol_info)
        free_items((*ptr)->gcol_info->item_free_list);
      delete *ptr;
    }
    table->field= 0;
  }
  delete table->file;
  table->file= 0;				/* For easier errorchecking */
  if (table->part_info)
  {
    /* Allocated through table->mem_root, freed below */
    free_items(table->part_info->item_free_list);
    table->part_info->item_free_list= 0;
    table->part_info= 0;
  }
  if (free_share)
  {
    if (table->s->tmp_table == NO_TMP_TABLE)
      release_table_share(table->s);
    else
      free_table_share(table->s);
  }
  free_root(&table->mem_root, MYF(0));
  DBUG_RETURN(error);
}


/* Deallocate temporary blob storage */

void free_blobs(TABLE *table)
{
  uint *ptr, *end;
  for (ptr= table->s->blob_field, end=ptr + table->s->blob_fields ;
       ptr != end ;
       ptr++)
  {
    /*
      Reduced TABLE objects which are used by row-based replication for
      type conversion might have some fields missing. Skip freeing BLOB
      buffers for such missing fields.
    */
    if (table->field[*ptr])
      ((Field_blob*) table->field[*ptr])->mem_free();
  }
}


/**
  Reclaims temporary blob storage which is bigger than a threshold.
  Resets blob pointer.

  @param table A handle to the TABLE object containing blob fields
  @param size The threshold value.
*/

void free_blob_buffers_and_reset(TABLE *table, uint32 size)
{
  uint *ptr, *end;
  for (ptr= table->s->blob_field, end= ptr + table->s->blob_fields ;
       ptr != end ;
       ptr++)
  {
    Field_blob *blob= down_cast<Field_blob*>(table->field[*ptr]);
    if (blob->get_field_buffer_size() > size)
      blob->mem_free();
    blob->reset();
  }
}

/**
  Find where a form starts.

  @param head The start of the form file.

  @remark If formname is NULL then only formnames is read.

  @retval The form position.
*/

static ulong get_form_pos(File file, uchar *head)
{
  uchar *pos, *buf;
  uint names, length;
  ulong ret_value=0;
  DBUG_ENTER("get_form_pos");

  names= uint2korr(head+8);

  if (!(names= uint2korr(head+8)))
    DBUG_RETURN(0);

  length= uint2korr(head+4);

  mysql_file_seek(file, 64L, MY_SEEK_SET, MYF(0));

  if (!(buf= (uchar*) my_malloc(key_memory_frm_form_pos,
                                length+names*4, MYF(MY_WME))))
    DBUG_RETURN(0);

  if (mysql_file_read(file, buf, length+names*4, MYF(MY_NABP)))
  {
    my_free(buf);
    DBUG_RETURN(0);
  }

  pos= buf+length;
  ret_value= uint4korr(pos);

  my_free(buf);

  DBUG_RETURN(ret_value);
}


/*
  Read string from a file with malloc

  NOTES:
    We add an \0 at end of the read string to make reading of C strings easier
*/

int read_string(File file, uchar**to, size_t length)
{
  DBUG_ENTER("read_string");

  my_free(*to);
  if (!(*to= (uchar*) my_malloc(key_memory_frm_string,
                                length+1,MYF(MY_WME))) ||
      mysql_file_read(file, *to, length, MYF(MY_NABP)))
  {
     my_free(*to);                            /* purecov: inspected */
    *to= 0;                                   /* purecov: inspected */
    DBUG_RETURN(1);                           /* purecov: inspected */
  }
  *((char*) *to+length)= '\0';
  DBUG_RETURN (0);
} /* read_string */


	/* Add a new form to a form file */

ulong make_new_entry(File file, uchar *fileinfo, TYPELIB *formnames,
		     const char *newname)
{
  uint i,bufflength,maxlength,n_length,length,names;
  ulong endpos,newpos;
  uchar buff[IO_SIZE];
  uchar *pos;
  DBUG_ENTER("make_new_entry");

  length=(uint) strlen(newname)+1;
  n_length=uint2korr(fileinfo+4);
  maxlength=uint2korr(fileinfo+6);
  names=uint2korr(fileinfo+8);
  newpos=uint4korr(fileinfo+10);

  if (64+length+n_length+(names+1)*4 > maxlength)
  {						/* Expand file */
    newpos+=IO_SIZE;
    int4store(fileinfo+10,newpos);
    /* Copy from file-end */
    endpos= (ulong) mysql_file_seek(file, 0L, MY_SEEK_END, MYF(0));
    bufflength= (uint) (endpos & (IO_SIZE-1));	/* IO_SIZE is a power of 2 */

    while (endpos > maxlength)
    {
      mysql_file_seek(file, (ulong) (endpos-bufflength), MY_SEEK_SET, MYF(0));
      if (mysql_file_read(file, buff, bufflength, MYF(MY_NABP+MY_WME)))
	DBUG_RETURN(0L);
      mysql_file_seek(file, (ulong) (endpos-bufflength+IO_SIZE), MY_SEEK_SET,
                      MYF(0));
      if ((mysql_file_write(file, buff, bufflength, MYF(MY_NABP+MY_WME))))
	DBUG_RETURN(0);
      endpos-=bufflength; bufflength=IO_SIZE;
    }
    memset(buff, 0, IO_SIZE);			/* Null new block */
    mysql_file_seek(file, (ulong) maxlength, MY_SEEK_SET, MYF(0));
    if (mysql_file_write(file, buff, bufflength, MYF(MY_NABP+MY_WME)))
	DBUG_RETURN(0L);
    maxlength+=IO_SIZE;				/* Fix old ref */
    int2store(fileinfo+6,maxlength);
    for (i=names, pos= (uchar*) *formnames->type_names+n_length-1; i-- ;
	 pos+=4)
    {
      endpos=uint4korr(pos)+IO_SIZE;
      int4store(pos,endpos);
    }
  }

  if (n_length == 1 )
  {						/* First name */
    length++;
    (void) strxmov((char*) buff,"/",newname,"/",NullS);
  }
  else
    (void) strxmov((char*) buff,newname,"/",NullS); /* purecov: inspected */
  mysql_file_seek(file, 63L+(ulong) n_length, MY_SEEK_SET, MYF(0));
  if (mysql_file_write(file, buff, (size_t) length+1, MYF(MY_NABP+MY_WME)) ||
      (names && mysql_file_write(file,
                                 (uchar*) (*formnames->type_names+n_length-1),
                                 names*4, MYF(MY_NABP+MY_WME))) ||
      mysql_file_write(file, fileinfo+10, 4, MYF(MY_NABP+MY_WME)))
    DBUG_RETURN(0L); /* purecov: inspected */

  int2store(fileinfo+8,names+1);
  int2store(fileinfo+4,n_length+length);
  (void) mysql_file_chsize(file, newpos, 0, MYF(MY_WME));/* Append file with '\0' */
  DBUG_RETURN(newpos);
} /* make_new_entry */


	/* error message when opening a form file */

void open_table_error(TABLE_SHARE *share, int error, int db_errno, int errarg)
{
  int err_no;
  char buff[FN_REFLEN];
  char errbuf[MYSYS_STRERROR_SIZE];
  myf errortype= ME_ERRORLOG;
  DBUG_ENTER("open_table_error");

  switch (error) {
  case 7:
  case 1:
    switch (db_errno) {
    case ENOENT:
      my_error(ER_NO_SUCH_TABLE, MYF(0), share->db.str, share->table_name.str);
      break;
    case HA_ERR_TABLESPACE_MISSING:
      my_snprintf(errbuf, MYSYS_STRERROR_SIZE, "`%s`.`%s`", share->db.str,
                  share->table_name.str);
      my_error(ER_TABLESPACE_MISSING, MYF(0), errbuf);
      break;
    default:
      strxmov(buff, share->normalized_path.str, reg_ext, NullS);
      my_error((db_errno == EMFILE) ? ER_CANT_OPEN_FILE : ER_FILE_NOT_FOUND,
               errortype, buff,
               db_errno, my_strerror(errbuf, sizeof(errbuf), db_errno));
    }
    break;
  case 2:
  {
    handler *file= 0;
    const char *datext= "";

    if (share->db_type() != NULL)
    {
      if ((file= get_new_handler(share, current_thd->mem_root,
                                 share->db_type())))
      {
        if (!(datext= *file->bas_ext()))
          datext= "";
      }
    }
    err_no= (db_errno == ENOENT) ? ER_FILE_NOT_FOUND : (db_errno == EAGAIN) ?
      ER_FILE_USED : ER_CANT_OPEN_FILE;
    strxmov(buff, share->normalized_path.str, datext, NullS);
    my_error(err_no,errortype, buff,
             db_errno, my_strerror(errbuf, sizeof(errbuf), db_errno));
    delete file;
    break;
  }
  case 5:
  {
    const char *csname= get_charset_name((uint) errarg);
    char tmp[10];
    if (!csname || csname[0] =='?')
    {
      my_snprintf(tmp, sizeof(tmp), "#%d", errarg);
      csname= tmp;
    }
    my_printf_error(ER_UNKNOWN_COLLATION,
                    "Unknown collation '%s' in table '%-.64s' definition", 
                    MYF(0), csname, share->table_name.str);
    break;
  }
  case 6:
    strxmov(buff, share->normalized_path.str, reg_ext, NullS);
    my_printf_error(ER_NOT_FORM_FILE,
                    "Table '%-.64s' was created with a different version "
                    "of MySQL and cannot be read", 
                    MYF(0), buff);
    break;
  case 8:
    break;
  case 9:
    /* Unknown FRM type read while preparing File_parser object for view*/
    my_error(ER_FRM_UNKNOWN_TYPE, MYF(0), share->path.str,
             share->view_def->type()->str);
    break;
  default:				/* Better wrong error than none */
  case 4:
    strxmov(buff, share->normalized_path.str, reg_ext, NullS);
    my_error(ER_NOT_FORM_FILE, errortype, buff);
    break;
  }
  DBUG_VOID_RETURN;
} /* open_table_error */


	/*
	** fix a str_type to a array type
	** typeparts separated with some char. differents types are separated
	** with a '\0'
	*/

static void
fix_type_pointers(const char ***array, TYPELIB *point_to_type, uint types,
		  char **names)
{
  char *type_name, *ptr;
  char chr;

  ptr= *names;
  while (types--)
  {
    point_to_type->name=0;
    point_to_type->type_names= *array;

    if ((chr= *ptr))			/* Test if empty type */
    {
      while ((type_name=strchr(ptr+1,chr)) != NullS)
      {
	*((*array)++) = ptr+1;
	*type_name= '\0';		/* End string */
	ptr=type_name;
      }
      ptr+=2;				/* Skip end mark and last 0 */
    }
    else
      ptr++;
    point_to_type->count= (uint) (*array - point_to_type->type_names);
    point_to_type++;
    *((*array)++)= NullS;		/* End of type */
  }
  *names=ptr;				/* Update end */
  return;
} /* fix_type_pointers */


TYPELIB *typelib(MEM_ROOT *mem_root, List<String> &strings)
{
  TYPELIB *result= (TYPELIB*) alloc_root(mem_root, sizeof(TYPELIB));
  if (!result)
    return 0;
  result->count=strings.elements;
  result->name="";
  uint nbytes= (sizeof(char*) + sizeof(uint)) * (result->count + 1);
  if (!(result->type_names= (const char**) alloc_root(mem_root, nbytes)))
    return 0;
  result->type_lengths= (uint*) (result->type_names + result->count + 1);
  List_iterator<String> it(strings);
  String *tmp;
  for (uint i=0; (tmp=it++) ; i++)
  {
    result->type_names[i]= tmp->ptr();
    result->type_lengths[i]= tmp->length();
  }
  result->type_names[result->count]= 0;		// End marker
  result->type_lengths[result->count]= 0;
  return result;
}


/*
 Search after a field with given start & length
 If an exact field isn't found, return longest field with starts
 at right position.
 
 NOTES
   This is needed because in some .frm fields 'fieldnr' was saved wrong

 RETURN
   0  error
   #  field number +1
*/

static uint find_field(Field **fields, uchar *record, uint start, uint length)
{
  Field **field;
  uint i, pos;

  pos= 0;
  for (field= fields, i=1 ; *field ; i++,field++)
  {
    if ((*field)->offset(record) == start)
    {
      if ((*field)->key_length() == length)
	return (i);
      if (!pos || fields[pos-1]->pack_length() <
	  (*field)->pack_length())
	pos= i;
    }
  }
  return (pos);
}


	/* Check that the integer is in the internal */

int set_zone(int nr, int min_zone, int max_zone)
{
  if (nr<=min_zone)
    return (min_zone);
  if (nr>=max_zone)
    return (max_zone);
  return (nr);
} /* set_zone */

	/* Adjust number to next larger disk buffer */

ulong next_io_size(ulong pos)
{
  ulong offset;
  if ((offset= pos & (IO_SIZE-1)))
    return pos-offset+IO_SIZE;
  return pos;
} /* next_io_size */


/*
  Store an SQL quoted string.

  SYNOPSIS  
    append_unescaped()
    res		result String
    pos		string to be quoted
    length	it's length

  NOTE
    This function works correctly with utf8 or single-byte charset strings.
    May fail with some multibyte charsets though.
*/

void append_unescaped(String *res, const char *pos, size_t length)
{
  const char *end= pos+length;
  res->append('\'');

  for (; pos != end ; pos++)
  {
    switch (*pos) {
    case 0:				/* Must be escaped for 'mysql' */
      res->append('\\');
      res->append('0');
      break;
    case '\n':				/* Must be escaped for logs */
      res->append('\\');
      res->append('n');
      break;
    case '\r':
      res->append('\\');		/* This gives better readability */
      res->append('r');
      break;
    case '\\':
      res->append('\\');		/* Because of the sql syntax */
      res->append('\\');
      break;
    case '\'':
      res->append('\'');		/* Because of the sql syntax */
      res->append('\'');
      break;
    default:
      res->append(*pos);
      break;
    }
  }
  res->append('\'');
}


	/* Create a .frm file */

File create_frm(THD *thd, const char *name, const char *db,
                const char *table, uint reclength, uchar *fileinfo,
  		HA_CREATE_INFO *create_info, uint keys, KEY *key_info)
{
  File file;
  ulong length;
  uchar fill[IO_SIZE];
  int create_flags= O_RDWR | O_TRUNC;
  size_t key_comment_total_bytes= 0;
  uint i;

  if (create_info->options & HA_LEX_CREATE_TMP_TABLE)
    create_flags|= O_EXCL | O_NOFOLLOW;

  /* Fix this when we have new .frm files;  Current limit is 4G rows (QQ) */
  if (create_info->max_rows > UINT_MAX32)
    create_info->max_rows= UINT_MAX32;
  if (create_info->min_rows > UINT_MAX32)
    create_info->min_rows= UINT_MAX32;

  if ((file= mysql_file_create(key_file_frm,
                               name, CREATE_MODE, create_flags, MYF(0))) >= 0)
  {
    size_t key_length, tmp_key_length;
    uint tmp, csid;
    memset(fileinfo, 0, 64);
    /* header */
    fileinfo[0]=(uchar) 254;
    fileinfo[1]= 1;
    fileinfo[2]= FRM_VER+3+ MY_TEST(create_info->varchar);

    fileinfo[3]= (uchar) ha_legacy_type(
          ha_checktype(thd,ha_legacy_type(create_info->db_type),0,0));
    fileinfo[4]=1;
    int2store(fileinfo+6,IO_SIZE);		/* Next block starts here */
    /*
      Keep in sync with pack_keys() in unireg.cc
      For each key:
      8 bytes for the key header
      9 bytes for each key-part (MAX_REF_PARTS)
      NAME_LEN bytes for the name
      1 byte for the NAMES_SEP_CHAR (before the name)
      For all keys:
      6 bytes for the header
      1 byte for the NAMES_SEP_CHAR (after the last name)
      9 extra bytes (padding for safety? alignment?)
    */
    for (i= 0; i < keys; i++)
    {
      DBUG_ASSERT(MY_TEST(key_info[i].flags & HA_USES_COMMENT) ==
                 (key_info[i].comment.length > 0));
      if (key_info[i].flags & HA_USES_COMMENT)
        key_comment_total_bytes += 2 + key_info[i].comment.length;
    }

    key_length= keys * (8 + MAX_REF_PARTS * 9 + NAME_LEN + 1) + 16
                + key_comment_total_bytes;

    length= next_io_size((ulong) (IO_SIZE+key_length+reclength+
                                  create_info->extra_size));
    int4store(fileinfo+10,length);
    tmp_key_length= (key_length < 0xffff) ? key_length : 0xffff;
    int2store(fileinfo+14, static_cast<uint16>(tmp_key_length));
    int2store(fileinfo+16,reclength);
    int4store(fileinfo+18, static_cast<uint32>(create_info->max_rows));
    int4store(fileinfo+22, static_cast<uint32>(create_info->min_rows));
    /* fileinfo[26] is set in mysql_create_frm() */
    fileinfo[27]=2;				// Use long pack-fields
    /* fileinfo[28 & 29] is set to key_info_length in mysql_create_frm() */
    create_info->table_options|=HA_OPTION_LONG_BLOB_PTR; // Use portable blob pointers
    int2store(fileinfo+30, static_cast<uint16>(create_info->table_options));
    fileinfo[32]=0;				// No filename anymore
    fileinfo[33]=5;                             // Mark for 5.0 frm file
    int4store(fileinfo+34,create_info->avg_row_length);
    csid= (create_info->default_table_charset ?
           create_info->default_table_charset->number : 0);
    fileinfo[38]= (uchar) csid;
    /*
      In future versions, we will store in fileinfo[39] the values of the
      TRANSACTIONAL and PAGE_CHECKSUM clauses of CREATE TABLE.
    */
    fileinfo[39]= 0;
    fileinfo[40]= (uchar) create_info->row_type;
    /* Bytes 41-46 were for RAID support; now reused for other purposes */
    fileinfo[41]= (uchar) (csid >> 8);
    int2store(fileinfo+42, create_info->stats_sample_pages & 0xffff);
    fileinfo[44]= (uchar) create_info->stats_auto_recalc;
    fileinfo[45]= 0;
    fileinfo[46]= 0;
    int4store(fileinfo+47, static_cast<uint32>(key_length));
    tmp= MYSQL_VERSION_ID;          // Store to avoid warning from int4store
    int4store(fileinfo+51, tmp);
    int4store(fileinfo+55, create_info->extra_size);
    /*
      59-60 is reserved for extra_rec_buf_length,
      61 for default_part_db_type
    */
    int2store(fileinfo+62, static_cast<uint16>(create_info->key_block_size));
    memset(fill, 0, IO_SIZE);
    for (; length > IO_SIZE ; length-= IO_SIZE)
    {
      if (mysql_file_write(file, fill, IO_SIZE, MYF(MY_WME | MY_NABP)))
      {
        (void) mysql_file_close(file, MYF(0));
        (void) mysql_file_delete(key_file_frm, name, MYF(0));
	return(-1);
      }
    }
  }
  else
  {
    if (my_errno() == ENOENT)
      my_error(ER_BAD_DB_ERROR,MYF(0),db);
    else
      my_error(ER_CANT_CREATE_TABLE,MYF(0),table,my_errno());
  }
  return (file);
} /* create_frm */


void update_create_info_from_table(HA_CREATE_INFO *create_info, TABLE *table)
{
  TABLE_SHARE *share= table->s;
  DBUG_ENTER("update_create_info_from_table");

  create_info->max_rows= share->max_rows;
  create_info->min_rows= share->min_rows;
  create_info->table_options= share->db_create_options;
  create_info->avg_row_length= share->avg_row_length;
  create_info->row_type= share->row_type;
  create_info->default_table_charset= share->table_charset;
  create_info->table_charset= 0;
  create_info->comment= share->comment;
  create_info->storage_media= share->default_storage_media;
  create_info->tablespace= share->tablespace;

  DBUG_VOID_RETURN;
}

int
rename_file_ext(const char * from,const char * to,const char * ext)
{
  char from_b[FN_REFLEN],to_b[FN_REFLEN];
  (void) strxmov(from_b,from,ext,NullS);
  (void) strxmov(to_b,to,ext,NullS);
  return (mysql_file_rename(key_file_frm, from_b, to_b, MYF(MY_WME)));
}


/*
  Allocate string field in MEM_ROOT and return it as String

  SYNOPSIS
    get_field()
    mem   	MEM_ROOT for allocating
    field 	Field for retrieving of string
    res         result String

  RETURN VALUES
    1   string is empty
    0	all ok
*/

bool get_field(MEM_ROOT *mem, Field *field, String *res)
{
  char buff[MAX_FIELD_WIDTH], *to;
  String str(buff,sizeof(buff),&my_charset_bin);
  size_t length;

  field->val_str(&str);
  if (!(length= str.length()))
  {
    res->length(0);
    return 1;
  }
  if (!(to= strmake_root(mem, str.ptr(), length)))
    length= 0;                                  // Safety fix
  res->set(to, length, field->charset());
  return 0;
}


/*
  Allocate string field in MEM_ROOT and return it as NULL-terminated string

  SYNOPSIS
    get_field()
    mem   	MEM_ROOT for allocating
    field 	Field for retrieving of string

  RETURN VALUES
    NullS  string is empty
    #      pointer to NULL-terminated string value of field
*/

char *get_field(MEM_ROOT *mem, Field *field)
{
  char buff[MAX_FIELD_WIDTH], *to;
  String str(buff,sizeof(buff),&my_charset_bin);
  size_t length;

  field->val_str(&str);
  length= str.length();
  if (!length || !(to= (char*) alloc_root(mem,length+1)))
    return NullS;
  memcpy(to,str.ptr(), length);
  to[length]=0;
  return to;
}


/**
  Check if database name is valid

  @param org_name             Name of database and length
  @param preserve_lettercase  Preserve lettercase if true

  @note If lower_case_table_names is true and preserve_lettercase
  is false then database is converted to lower case

  @retval  IDENT_NAME_OK        Identifier name is Ok (Success)
  @retval  IDENT_NAME_WRONG     Identifier name is Wrong (ER_WRONG_TABLE_NAME)
  @retval  IDENT_NAME_TOO_LONG  Identifier name is too long if it is greater
                                than 64 characters (ER_TOO_LONG_IDENT)

  @note In case of IDENT_NAME_WRONG and IDENT_NAME_TOO_LONG, this
  function reports an error (my_error)
*/

enum_ident_name_check check_and_convert_db_name(LEX_STRING *org_name,
                                                bool preserve_lettercase)
{
  char *name= org_name->str;
  size_t name_length= org_name->length;
  bool check_for_path_chars;
  enum_ident_name_check ident_check_status;

  if (!name_length || name_length > NAME_LEN)
  {
    my_error(ER_WRONG_DB_NAME, MYF(0), org_name->str);
    return IDENT_NAME_WRONG;
  }

  if ((check_for_path_chars= check_mysql50_prefix(name)))
  {
    name+= MYSQL50_TABLE_NAME_PREFIX_LENGTH;
    name_length-= MYSQL50_TABLE_NAME_PREFIX_LENGTH;
  }

  if (!preserve_lettercase && lower_case_table_names && name != any_db)
    my_casedn_str(files_charset_info, name);

  ident_check_status= check_table_name(name, name_length, check_for_path_chars);
  if (ident_check_status == IDENT_NAME_WRONG)
    my_error(ER_WRONG_DB_NAME, MYF(0), org_name->str);
  else if (ident_check_status == IDENT_NAME_TOO_LONG)
    my_error(ER_TOO_LONG_IDENT, MYF(0), org_name->str);
  return ident_check_status;
}


/**
  Function to check if table name is valid or not. If it is invalid,
  return appropriate error in each case to the caller.

  @param name                  Table name
  @param length                Length of table name
  @param check_for_path_chars  Check if the table name contains path chars

  @retval  IDENT_NAME_OK        Identifier name is Ok (Success)
  @retval  IDENT_NAME_WRONG     Identifier name is Wrong (ER_WRONG_TABLE_NAME)
  @retval  IDENT_NAME_TOO_LONG  Identifier name is too long if it is greater
                                than 64 characters (ER_TOO_LONG_IDENT)

  @note Reporting error to the user is the responsiblity of the caller.
*/

enum_ident_name_check check_table_name(const char *name, size_t length,
                                       bool check_for_path_chars)
{
  // name length in symbols
  size_t name_length= 0;
  const char *end= name+length;
  if (!length || length > NAME_LEN)
    return IDENT_NAME_WRONG;
  bool last_char_is_space= FALSE;

  while (name != end)
  {
    last_char_is_space= my_isspace(system_charset_info, *name);
    if (use_mb(system_charset_info))
    {
      int len=my_ismbchar(system_charset_info, name, end);
      if (len)
      {
        name += len;
        name_length++;
        continue;
      }
    }
    if (check_for_path_chars &&
        (*name == '/' || *name == '\\' || *name == '~' || *name == FN_EXTCHAR))
      return IDENT_NAME_WRONG;
    name++;
    name_length++;
  }
  if (last_char_is_space)
   return IDENT_NAME_WRONG;
  else if (name_length > NAME_CHAR_LEN)
   return IDENT_NAME_TOO_LONG;
  return IDENT_NAME_OK;
}


bool check_column_name(const char *name)
{
  // name length in symbols
  size_t name_length= 0;
  bool last_char_is_space= TRUE;

  while (*name)
  {
    last_char_is_space= my_isspace(system_charset_info, *name);
    if (use_mb(system_charset_info))
    {
      int len=my_ismbchar(system_charset_info, name, 
                          name+system_charset_info->mbmaxlen);
      if (len)
      {
        name += len;
        name_length++;
        continue;
      }
    }
    if (*name == NAMES_SEP_CHAR)
      return 1;
    name++;
    name_length++;
  }
  /* Error if empty or too long column name */
  return last_char_is_space || (name_length > NAME_CHAR_LEN);
}


/**
  Checks whether a table is intact. Should be done *just* after the table has
  been opened.

  @param[in] table             The table to check
  @param[in] table_def         Expected structure of the table (column name
                               and type)

  @retval  FALSE  OK
  @retval  TRUE   There was an error. An error message is output
                  to the error log.  We do not push an error
                  message into the error stack because this
                  function is currently only called at start up,
                  and such errors never reach the user.
*/

bool
Table_check_intact::check(TABLE *table, const TABLE_FIELD_DEF *table_def)
{
  uint i;
  my_bool error= FALSE;
  const TABLE_FIELD_TYPE *field_def= table_def->field;
  DBUG_ENTER("table_check_intact");
  DBUG_PRINT("info",("table: %s  expected_count: %d",
                     table->alias, table_def->count));

  /* Whether the table definition has already been validated. */
  if (table->s->table_field_def_cache == table_def)
    DBUG_RETURN(FALSE);

  if (table->s->fields != table_def->count)
  {
    DBUG_PRINT("info", ("Column count has changed, checking the definition"));

    /* previous MySQL version */
    if (MYSQL_VERSION_ID > table->s->mysql_version)
    {
      report_error(ER_COL_COUNT_DOESNT_MATCH_PLEASE_UPDATE_V2,
                   ER(ER_COL_COUNT_DOESNT_MATCH_PLEASE_UPDATE_V2),
                   table->s->db.str, table->alias,
                   table_def->count, table->s->fields,
                   static_cast<int>(table->s->mysql_version),
                   MYSQL_VERSION_ID);
      DBUG_RETURN(TRUE);
    }
    else if (MYSQL_VERSION_ID == table->s->mysql_version)
    {
      report_error(ER_COL_COUNT_DOESNT_MATCH_CORRUPTED_V2,
                   ER(ER_COL_COUNT_DOESNT_MATCH_CORRUPTED_V2),
                   table->s->db.str, table->s->table_name.str,
                   table_def->count, table->s->fields);
      DBUG_RETURN(TRUE);
    }
    /*
      Something has definitely changed, but we're running an older
      version of MySQL with new system tables.
      Let's check column definitions. If a column was added at
      the end of the table, then we don't care much since such change
      is backward compatible.
    */
  }
  char buffer[STRING_BUFFER_USUAL_SIZE];
  for (i=0 ; i < table_def->count; i++, field_def++)
  {
    String sql_type(buffer, sizeof(buffer), system_charset_info);
    sql_type.length(0);
    if (i < table->s->fields)
    {
      Field *field= table->field[i];

      if (strncmp(field->field_name, field_def->name.str,
                  field_def->name.length))
      {
        /*
          Name changes are not fatal, we use ordinal numbers to access columns.
          Still this can be a sign of a tampered table, output an error
          to the error log.
        */
        report_error(0, "Incorrect definition of table %s.%s: "
                     "expected column '%s' at position %d, found '%s'.",
                     table->s->db.str, table->alias, field_def->name.str, i,
                     field->field_name);
      }
      field->sql_type(sql_type);
      /*
        Generally, if column types don't match, then something is
        wrong.

        However, we only compare column definitions up to the
        length of the original definition, since we consider the
        following definitions compatible:

        1. DATETIME and DATETIM
        2. INT(11) and INT(11
        3. SET('one', 'two') and SET('one', 'two', 'more')

        For SETs or ENUMs, if the same prefix is there it's OK to
        add more elements - they will get higher ordinal numbers and
        the new table definition is backward compatible with the
        original one.
       */
      if (strncmp(sql_type.c_ptr_safe(), field_def->type.str,
                  field_def->type.length - 1))
      {
        report_error(0, "Incorrect definition of table %s.%s: "
                     "expected column '%s' at position %d to have type "
                     "%s, found type %s.", table->s->db.str, table->alias,
                     field_def->name.str, i, field_def->type.str,
                     sql_type.c_ptr_safe());
        error= TRUE;
      }
      else if (field_def->cset.str && !field->has_charset())
      {
        report_error(0, "Incorrect definition of table %s.%s: "
                     "expected the type of column '%s' at position %d "
                     "to have character set '%s' but the type has no "
                     "character set.", table->s->db.str, table->alias,
                     field_def->name.str, i, field_def->cset.str);
        error= TRUE;
      }
      else if (field_def->cset.str &&
               strcmp(field->charset()->csname, field_def->cset.str))
      {
        report_error(0, "Incorrect definition of table %s.%s: "
                     "expected the type of column '%s' at position %d "
                     "to have character set '%s' but found "
                     "character set '%s'.", table->s->db.str, table->alias,
                     field_def->name.str, i, field_def->cset.str,
                     field->charset()->csname);
        error= TRUE;
      }
    }
    else
    {
      report_error(0, "Incorrect definition of table %s.%s: "
                   "expected column '%s' at position %d to have type %s "
                   " but the column is not found.",
                   table->s->db.str, table->alias,
                   field_def->name.str, i, field_def->type.str);
      error= TRUE;
    }
  }

  if (! error)
    table->s->table_field_def_cache= table_def;

  DBUG_RETURN(error);
}


/**
  Traverse portion of wait-for graph which is reachable through edge
  represented by this flush ticket in search for deadlocks.

  @retval TRUE  A deadlock is found. A victim is remembered
                by the visitor.
  @retval FALSE Success, no deadlocks.
*/

bool Wait_for_flush::accept_visitor(MDL_wait_for_graph_visitor *gvisitor)
{
  return m_share->visit_subgraph(this, gvisitor);
}


uint Wait_for_flush::get_deadlock_weight() const
{
  return m_deadlock_weight;
}


/**
  Traverse portion of wait-for graph which is reachable through this
  table share in search for deadlocks.

  @param waiting_ticket  Ticket representing wait for this share.
  @param dvisitor        Deadlock detection visitor.

  @retval TRUE  A deadlock is found. A victim is remembered
                by the visitor.
  @retval FALSE No deadlocks, it's OK to begin wait.
*/

bool TABLE_SHARE::visit_subgraph(Wait_for_flush *wait_for_flush,
                                 MDL_wait_for_graph_visitor *gvisitor)
{
  TABLE *table;
  MDL_context *src_ctx= wait_for_flush->get_ctx();
  bool result= TRUE;
  bool locked= FALSE;

  /*
    To protect used_tables list from being concurrently modified
    while we are iterating through it we acquire LOCK_open.
    This does not introduce deadlocks in the deadlock detector
    because we won't try to acquire LOCK_open while
    holding a write-lock on MDL_lock::m_rwlock.
  */
  if (gvisitor->m_lock_open_count++ == 0)
  {
    locked= TRUE;
    table_cache_manager.lock_all_and_tdc();
  }

  Table_cache_iterator tables_it(this);

  /*
    In case of multiple searches running in parallel, avoid going
    over the same loop twice and shortcut the search.
    Do it after taking the lock to weed out unnecessary races.
  */
  if (src_ctx->m_wait.get_status() != MDL_wait::EMPTY)
  {
    result= FALSE;
    goto end;
  }

  if (gvisitor->enter_node(src_ctx))
    goto end;

  while ((table= tables_it++))
  {
    if (gvisitor->inspect_edge(&table->in_use->mdl_context))
    {
      goto end_leave_node;
    }
  }

  tables_it.rewind();
  while ((table= tables_it++))
  {
    if (table->in_use->mdl_context.visit_subgraph(gvisitor))
    {
      goto end_leave_node;
    }
  }

  result= FALSE;

end_leave_node:
  gvisitor->leave_node(src_ctx);

end:
  gvisitor->m_lock_open_count--;
  if (locked)
  {
    DBUG_ASSERT(gvisitor->m_lock_open_count == 0);
    table_cache_manager.unlock_all_and_tdc();
  }

  return result;
}


/**
  Wait until the subject share is removed from the table
  definition cache and make sure it's destroyed.

  @note This method may access the share concurrently with another
  thread if the share is in the process of being opened, i.e., that
  m_open_in_progress is true. In this case, close_cached_tables() may
  iterate over elements in the table definition cache, and call this
  method regardless of the share being opened or not. This works anyway
  since a new flush ticket is added below, and LOCK_open ensures
  that the share may not be destroyed by another thread in the time
  between finding this share (having an old version) and adding the flush
  ticket. Thus, after this thread has added the flush ticket, the thread
  opening the table will eventually call free_table_share (as a result of
  releasing the share after using it, or as a result of a failing
  open_table_def()), which will notify the owners of the flush tickets,
  and the last one being notified will actually destroy the share.

  @param mdl_context     MDL context for thread which is going to wait.
  @param abstime         Timeout for waiting as absolute time value.
  @param deadlock_weight Weight of this wait for deadlock detector.

  @pre LOCK_open is write locked, the share is used (has
       non-zero reference count), is marked for flush and
       this connection does not reference the share.
       LOCK_open will be unlocked temporarily during execution.

  @retval FALSE - Success.
  @retval TRUE  - Error (OOM, deadlock, timeout, etc...).
*/

bool TABLE_SHARE::wait_for_old_version(THD *thd, struct timespec *abstime,
                                       uint deadlock_weight)
{
  MDL_context *mdl_context= &thd->mdl_context;
  Wait_for_flush ticket(mdl_context, this, deadlock_weight);
  MDL_wait::enum_wait_status wait_status;

  mysql_mutex_assert_owner(&LOCK_open);
  /*
    We should enter this method only when share's version is not
    up to date and the share is referenced. Otherwise our
    thread will never be woken up from wait.
  */
  DBUG_ASSERT(version != refresh_version && ref_count != 0);

  m_flush_tickets.push_front(&ticket);

  mdl_context->m_wait.reset_status();

  mysql_mutex_unlock(&LOCK_open);

  mdl_context->will_wait_for(&ticket);

  mdl_context->find_deadlock();

  DEBUG_SYNC(thd, "flush_complete");

  wait_status= mdl_context->m_wait.timed_wait(thd, abstime, TRUE,
                                              &stage_waiting_for_table_flush);

  mdl_context->done_waiting_for();

  mysql_mutex_lock(&LOCK_open);

  m_flush_tickets.remove(&ticket);

  if (m_flush_tickets.is_empty() && ref_count == 0)
  {
    /*
      If our thread was the last one using the share,
      we must destroy it here.
    */
    destroy();
  }

  DEBUG_SYNC(thd, "share_destroyed");

  /*
    In cases when our wait was aborted by KILL statement,
    a deadlock or a timeout, the share might still be referenced,
    so we don't delete it. Note, that we can't determine this
    condition by checking wait_status alone, since, for example,
    a timeout can happen after all references to the table share
    were released, but before the share is removed from the
    cache and we receive the notification. This is why
    we first destroy the share, and then look at
    wait_status.
  */
  switch (wait_status)
  {
  case MDL_wait::GRANTED:
    return FALSE;
  case MDL_wait::VICTIM:
    my_error(ER_LOCK_DEADLOCK, MYF(0));
    return TRUE;
  case MDL_wait::TIMEOUT:
    my_error(ER_LOCK_WAIT_TIMEOUT, MYF(0));
    return TRUE;
  case MDL_wait::KILLED:
    return TRUE;
  default:
    DBUG_ASSERT(0);
    return TRUE;
  }
}


/**
  Initialize TABLE instance (newly created, or coming either from table
  cache or THD::temporary_tables list) and prepare it for further use
  during statement execution. Set the 'alias' attribute from the specified
  TABLE_LIST element. Remember the TABLE_LIST element in the
  TABLE::pos_in_table_list member.

  @param thd  Thread context.
  @param tl   TABLE_LIST element.
*/

void TABLE::init(THD *thd, TABLE_LIST *tl)
{
  DBUG_ASSERT(s->ref_count > 0 || s->tmp_table != NO_TMP_TABLE);

  if (thd->lex->need_correct_ident())
    alias_name_used= my_strcasecmp(table_alias_charset,
                                   s->table_name.str,
                                   tl->alias);
  /* Fix alias if table name changes. */
  if (strcmp(alias, tl->alias))
  {
    size_t length= strlen(tl->alias)+1;
    alias= (char*) my_realloc(key_memory_TABLE,
                              (char*) alias, length, MYF(MY_WME));
    memcpy((char*) alias, tl->alias, length);
  }

  const_table= 0;
  null_row= 0;
  nullable= 0;
  force_index= 0;
  force_index_order= 0;
  force_index_group= 0;
  status= STATUS_GARBAGE | STATUS_NOT_FOUND;
  insert_values= 0;
  fulltext_searched= 0;
  file->ft_handler= 0;
  reginfo.impossible_range= 0;

  /* Catch wrong handling of the auto_increment_field_not_null. */
  DBUG_ASSERT(!auto_increment_field_not_null);
  auto_increment_field_not_null= FALSE;

  pos_in_table_list= tl;

  clear_column_bitmaps();

  DBUG_ASSERT(key_read == 0);
  no_keyread= false;

  /* Tables may be reused in a sub statement. */
  DBUG_ASSERT(!file->extra(HA_EXTRA_IS_ATTACHED_CHILDREN));
  
  bool error MY_ATTRIBUTE((unused))= refix_gc_items(thd);
  DBUG_ASSERT(!error);
}


bool TABLE::refix_gc_items(THD *thd)
{
  if (vfield)
  {
    for (Field **vfield_ptr= vfield; *vfield_ptr; vfield_ptr++)
    {
      Field *vfield= *vfield_ptr;
      DBUG_ASSERT(vfield->gcol_info && vfield->gcol_info->expr_item);
      if (!vfield->gcol_info->expr_item->fixed)
      {
        bool res= false;
        /*
          The call to fix_fields_gcol_func() may create new item objects in the
          item tree for the generated column expression. If these are permanent
          changes to the item tree, the new items must have the same life-span
          as the ones created during parsing of the generated expression
          string. We achieve this by temporarily switching to use the TABLE's
          mem_root if the permanent changes to the item tree haven't been
          completed (by checking the status of
          gcol_info->permanent_changes_completed) and this call is not part of
          context analysis (like prepare or show create table).
        */
        Query_arena *backup_stmt_arena_ptr= thd->stmt_arena;
        Query_arena backup_arena;
        Query_arena gcol_arena(&vfield->table->mem_root,
                               Query_arena::STMT_CONVENTIONAL_EXECUTION);
        if (!vfield->gcol_info->permanent_changes_completed &&
            !thd->lex->is_ps_or_view_context_analysis())
        {
          thd->set_n_backup_active_arena(&gcol_arena, &backup_arena);
          thd->stmt_arena= &gcol_arena;
        }

        /* 
          Temporarily disable privileges check; already done when first fixed,
          and then based on definer's (owner's) rights: this thread has
          invoker's rights
        */
        ulong sav_want_priv= thd->want_privilege;
        thd->want_privilege= 0;

        if (fix_fields_gcol_func(thd, vfield))
          res= true;

        if (!vfield->gcol_info->permanent_changes_completed &&
            !thd->lex->is_ps_or_view_context_analysis())
        {
          // Switch back to the original stmt_arena.
          thd->stmt_arena= backup_stmt_arena_ptr;
          thd->restore_active_arena(&gcol_arena, &backup_arena);

          // Append the new items to the original item_free_list.
          Item *item= vfield->gcol_info->item_free_list;
          while (item->next)
            item= item->next;
          item->next= gcol_arena.free_list;

          // Permanent changes to the item_tree are completed.
          vfield->gcol_info->permanent_changes_completed= true;
        }

        // Restore any privileges check
        thd->want_privilege= sav_want_priv;
        get_fields_in_item_tree= FALSE;

        /* error occurs */
        if (res)
          return res;
      }
    }
  }
  return false;
}
  

void TABLE::cleanup_gc_items()
{
  if (!has_gcol())
    return;

  for (Field **vfield_ptr= vfield; *vfield_ptr; vfield_ptr++)
    cleanup_items((*vfield_ptr)->gcol_info->item_free_list);
}

/*
  Create Item_field for each column in the table.

  SYNPOSIS
    TABLE::fill_item_list()
      item_list          a pointer to an empty list used to store items

  DESCRIPTION
    Create Item_field object for each column in the table and
    initialize it with the corresponding Field. New items are
    created in the current THD memory root.

  RETURN VALUE
    0                    success
    1                    out of memory
*/

bool TABLE::fill_item_list(List<Item> *item_list) const
{
  /*
    All Item_field's created using a direct pointer to a field
    are fixed in Item_field constructor.
  */
  uint i= 0;
  for (Field **ptr= visible_field_ptr(); *ptr; ptr++, i++)
  {
    Item_field *item= new Item_field(*ptr);
    if (!item || item_list->push_back(item))
      return TRUE;
  }
  return FALSE;
}

/*
  Reset an existing list of Item_field items to point to the
  Fields of this table.

  SYNPOSIS
    TABLE::reset_item_list()
      item_list          a non-empty list with Item_fields

  DESCRIPTION
    This is a counterpart of fill_item_list used to redirect
    Item_fields to the fields of a newly created table.
*/

void TABLE::reset_item_list(List<Item> *item_list) const
{
  List_iterator_fast<Item> it(*item_list);
  uint i= 0;
  for (Field **ptr= visible_field_ptr(); *ptr; ptr++, i++)
  {
    Item_field *item_field= (Item_field*) it++;
    DBUG_ASSERT(item_field != 0);
    item_field->reset_field(*ptr);
  }
}

/**
  Create a TABLE_LIST object representing a nested join

  @param allocator  Mem root allocator that object is created from.
  @param alias      Name of nested join object
  @param embedding  Pointer to embedding join nest (or NULL if top-most)
  @param belongs_to List of tables this nest belongs to (never NULL).
  @param select     The query block that this join nest belongs within.

  @returns Pointer to created join nest object, or NULL if error.
*/

TABLE_LIST *TABLE_LIST::new_nested_join(MEM_ROOT *allocator,
                            const char *alias,
                            TABLE_LIST *embedding,
                            List<TABLE_LIST> *belongs_to,
                            class st_select_lex *select)
{
  DBUG_ASSERT(belongs_to && select);

  TABLE_LIST *const join_nest=
    (TABLE_LIST *) alloc_root(allocator, ALIGN_SIZE(sizeof(TABLE_LIST))+
                                                    sizeof(NESTED_JOIN));
  if (join_nest == NULL)
    return NULL;

  memset(join_nest, 0, ALIGN_SIZE(sizeof(TABLE_LIST)) + sizeof(NESTED_JOIN));
  join_nest->nested_join=
    (NESTED_JOIN *) ((uchar *)join_nest + ALIGN_SIZE(sizeof(TABLE_LIST)));

  join_nest->db= (char *)"";
  join_nest->db_length= 0;
  join_nest->table_name= (char *)"";
  join_nest->table_name_length= 0;
  join_nest->alias= (char *)alias;
  
  join_nest->embedding= embedding;
  join_nest->join_list= belongs_to;
  join_nest->select_lex= select;

  join_nest->nested_join->join_list.empty();

  return join_nest;
}

/**
  Merge tables from a query block into a nested join structure.

  @param select Query block containing tables to be merged into nested join

  @return false if success, true if error
*/

bool TABLE_LIST::merge_underlying_tables(class st_select_lex *select)
{
  DBUG_ASSERT(nested_join->join_list.is_empty());

  List_iterator_fast<TABLE_LIST> li(select->top_join_list);
  TABLE_LIST *tl;
  while ((tl= li++))
  {
    tl->embedding= this;
    tl->join_list= &nested_join->join_list;
    if (nested_join->join_list.push_back(tl))
      return true;                  /* purecov: inspected */
  }

  return false;
}



/*
  calculate md5 of query

  SYNOPSIS
    TABLE_LIST::calc_md5()
    buffer	buffer for md5 writing
*/

void  TABLE_LIST::calc_md5(char *buffer)
{
  uchar digest[MD5_HASH_SIZE];
  compute_md5_hash((char *) digest, (const char *) select_stmt.str,
                   select_stmt.length);
  array_to_hex(buffer, digest, MD5_HASH_SIZE);
}


/**
   Reset a table before starting optimization
*/
void TABLE_LIST::reset()
{
  // @todo If TABLE::init() was always called, this would not be necessary:
  table->const_table= 0;
  table->null_row= 0;
  table->status= STATUS_GARBAGE | STATUS_NOT_FOUND;

  table->force_index= force_index;
  table->force_index_order= table->force_index_group= 0;
  table->covering_keys= table->s->keys_for_keyread;
  table->merge_keys.clear_all();
}


/**
  Merge WHERE condition of view or derived table into outer query.

  If the derived table is on the inner side of an outer join, its WHERE
  condition is merged into the respective join operation's join condition,
  otherwise the WHERE condition is merged with the derived table's
  join condition.

  @param thd    thread handler

  @return false if success, true if error
*/

bool TABLE_LIST::merge_where(THD *thd)
{
  DBUG_ENTER("TABLE_LIST::merge_where");

  DBUG_ASSERT(is_merged());

  Item *const condition= derived_unit()->first_select()->where_cond();

  if (!condition)
    DBUG_RETURN(false);

  /*
    Save the WHERE condition separately. This is needed because it is already
    resolved, so we need to explicitly update used tables information after
    merging this derived table into the outer query.
  */
  derived_where_cond= condition;

  Prepared_stmt_arena_holder ps_arena_holder(thd);

  /*
    Merge WHERE condition with the join condition of the outer join nest
    and attach it to join nest representing this derived table.
  */
  set_join_cond(and_conds(join_cond(), condition));
  if (!join_cond())
    DBUG_RETURN(true);        /* purecov: inspected */

  DBUG_RETURN(false);
}


/**
  Create field translation for merged derived table/view.

  @param thd  Thread handle

  @return false if success, true if error.
*/

bool TABLE_LIST::create_field_translation(THD *thd)
{
  Item *item;
  SELECT_LEX *select= derived->first_select();
  List_iterator_fast<Item> it(select->item_list);
  uint field_count= 0;

  DBUG_ASSERT(derived->is_prepared());

  DBUG_ASSERT(!field_translation);

  Prepared_stmt_arena_holder ps_arena_holder(thd);

  // Create view fields translation table
  Field_translator *transl=
    (Field_translator *)thd->stmt_arena->alloc(select->item_list.elements *
                                               sizeof(Field_translator));
  if (!transl)
    return true;                        /* purecov: inspected */

  while ((item= it++))
  {
    /*
      Notice that all items keep their nullability here.
      All items are later wrapped within Item_direct_view objects.
      If the view is used on the inner side of an outer join, these
      objects will reflect the correct nullability of the selected expressions.
    */
    transl[field_count].name= item->item_name.ptr();
    transl[field_count++].item= item;
  }
  field_translation= transl;
  field_translation_end= transl + field_count;

  return false;
}


/**
  Return merged WHERE clause and join conditions for a view

  @param thd          thread handle
  @param table        table for the VIEW
  @param[out] pcond   Pointer to the built condition (NULL if none)

  This function returns the result of ANDing the WHERE clause and the
  join conditions of the given view.

  @returns  false for success, true for error
*/

static bool merge_join_conditions(THD *thd, TABLE_LIST *table, Item **pcond)
{
  DBUG_ENTER("merge_join_conditions");

  *pcond= NULL;
  DBUG_PRINT("info", ("alias: %s", table->alias));
  if (table->join_cond())
  {
    if (!(*pcond= table->join_cond()->copy_andor_structure(thd)))
      DBUG_RETURN(true);                   /* purecov: inspected */
  }
  if (!table->nested_join)
    DBUG_RETURN(false);
  List_iterator<TABLE_LIST> li(table->nested_join->join_list);
  while (TABLE_LIST *tbl= li++)
  {
    if (tbl->is_view())
      continue;
    Item *cond;
    if (merge_join_conditions(thd, tbl, &cond))
      DBUG_RETURN(true);                   /* purecov: inspected */
    if (cond && !(*pcond= and_conds(*pcond, cond)))
      DBUG_RETURN(true);                   /* purecov: inspected */
  }
  DBUG_RETURN(false);
}


/**
  Prepare check option expression of table

  @param thd            thread handler
  @param is_cascaded     True if parent view requests that this view's
  filtering condition be treated as WITH CASCADED CHECK OPTION; this is for
  recursive calls; user code should omit this argument.

  @details

  This function builds check option condition for use in regular execution or
  subsequent SP/PS executions.

  This function must be called after the WHERE clause and join condition
  of this and all underlying derived tables/views have been resolved.

  The function will always call itself recursively for all underlying views
  and base tables.

  On first invocation, the check option condition is built bottom-up in
  statement mem_root, and check_option_processed is set true.

  On subsequent executions, check_option_processed is true and no
  expression building is necessary. However, the function needs to assure that
  the expression is resolved by calling fix_fields() on it.

  @returns false if success, true if error
*/

bool TABLE_LIST::prepare_check_option(THD *thd, bool is_cascaded)
{
  DBUG_ENTER("TABLE_LIST::prepare_check_option");
  DBUG_ASSERT(is_view());

  /*
    True if conditions of underlying views should be treated as WITH CASCADED
    CHECK OPTION
  */
  is_cascaded|= (with_check == VIEW_CHECK_CASCADED);

  for (TABLE_LIST *tbl= merge_underlying_list; tbl; tbl= tbl->next_local)
  {
    if (tbl->is_view() && tbl->prepare_check_option(thd, is_cascaded))
      DBUG_RETURN(true);                  /* purecov: inspected */
  }

  if (!check_option_processed)
  {
    Prepared_stmt_arena_holder ps_arena_holder(thd);
    if ((with_check || is_cascaded) &&
        merge_join_conditions(thd, this, &check_option))
      DBUG_RETURN(true);                  /* purecov: inspected */

    for (TABLE_LIST *tbl= merge_underlying_list; tbl; tbl= tbl->next_local)
    {
      if (tbl->check_option &&
          !(check_option= and_conds(check_option, tbl->check_option)))
          DBUG_RETURN(true);            /* purecov: inspected */
    }

    check_option_processed= true;
  }

  if (check_option && !check_option->fixed)
  {
    const char *save_where= thd->where;
    thd->where= "check option";
    if (check_option->fix_fields(thd, &check_option) ||
        check_option->check_cols(1))
      DBUG_RETURN(true);                  /* purecov: inspected */
    thd->where= save_where;
  }

  DBUG_RETURN(false);
}


/**
  Prepare replace filter for a table that is inserted into via a view.

  Used with REPLACE command to filter out rows that should not be deleted.
  Concatenate WHERE clauses from multiple views into one permanent field:
  TABLE::replace_filter.

  Since REPLACE is not possible against a join view, there is no need to
  process join conditions, only WHERE clause is needed. But we still call
  merge_join_conditions() since this is a general function that handles both
  join conditions (if any) and the original WHERE clause.

  @param thd            thread handler

  @returns false if success, true if error
*/

bool TABLE_LIST::prepare_replace_filter(THD *thd)
{
  DBUG_ENTER("TABLE_LIST::prepare_replace_filter");

  for (TABLE_LIST *tbl= merge_underlying_list; tbl; tbl= tbl->next_local)
  {
    if (tbl->is_view() && tbl->prepare_replace_filter(thd))
      DBUG_RETURN(true);
  }

  if (!replace_filter_processed)
  {
    Prepared_stmt_arena_holder ps_arena_holder(thd);

    if (merge_join_conditions(thd, this, &replace_filter))
      DBUG_RETURN(true);                 /* purecov: inspected */
    for (TABLE_LIST *tbl= merge_underlying_list; tbl; tbl= tbl->next_local)
    {
      if (tbl->replace_filter)
      {
        if (!(replace_filter= and_conds(replace_filter, tbl->replace_filter)))
          DBUG_RETURN(true);
      }
    }
    replace_filter_processed= true;
  }

  if (replace_filter && !replace_filter->fixed)
  {
    const char *save_where= thd->where;
    thd->where= "replace filter";
    if (replace_filter->fix_fields(thd, &replace_filter) ||
        replace_filter->check_cols(1))
      DBUG_RETURN(true);
    thd->where= save_where;
  }

  DBUG_RETURN(false);
}


/**
  Cleanup items belonged to view fields translation table
*/

void TABLE_LIST::cleanup_items()
{
  if (!field_translation)
    return;

  for (Field_translator *transl= field_translation;
       transl < field_translation_end;
       transl++)
    transl->item->walk(&Item::cleanup_processor, Item::WALK_POSTFIX, NULL);
}


/**
  Check CHECK OPTION condition

  @param thd       thread handler

  @retval VIEW_CHECK_OK     OK
  @retval VIEW_CHECK_ERROR  FAILED
  @retval VIEW_CHECK_SKIP   FAILED, but continue
*/

int TABLE_LIST::view_check_option(THD *thd) const
{
  if (check_option && check_option->val_int() == 0)
  {
    const TABLE_LIST *main_view= top_table();
    my_error(ER_VIEW_CHECK_FAILED, MYF(0), main_view->view_db.str,
             main_view->view_name.str);
    if (thd->lex->is_ignore())
      return(VIEW_CHECK_SKIP);
    return(VIEW_CHECK_ERROR);
  }
  return(VIEW_CHECK_OK);
}


/**
  Find table in underlying tables by map and check that only this
  table belong to given map.

  @param[out] table_ref reference to found table
		        (must be set to NULL by caller)
  @param      map       bit mask of tables

  @retval false table not found or found only one (table_ref is non-NULL)
  @retval true  found several tables
*/

bool TABLE_LIST::check_single_table(TABLE_LIST **table_ref, table_map map)
{
  for (TABLE_LIST *tbl= merge_underlying_list; tbl; tbl= tbl->next_local)
  {
    if (tbl->is_view_or_derived() && tbl->is_merged())
    {
      if (tbl->check_single_table(table_ref, map))
        return true;
    }
    else if (tbl->map() & map)
    {
      if (*table_ref)
        return true;

      *table_ref= tbl;
    }
  }
  return false;
}


/**
  Set insert_values buffer

  @param mem_root   memory pool for allocating

  @returns false if success, true if error (out of memory)
*/

bool TABLE_LIST::set_insert_values(MEM_ROOT *mem_root)
{
  if (table)
  {
    if (!table->insert_values &&
        !(table->insert_values= (uchar *)alloc_root(mem_root,
                                                    table->s->rec_buff_length)))
      return true;                       /* purecov: inspected */
  }
  else
  {
    DBUG_ASSERT(view && merge_underlying_list);
    for (TABLE_LIST *tbl= merge_underlying_list; tbl; tbl= tbl->next_local)
      if (tbl->set_insert_values(mem_root))
        return true;                     /* purecov: inspected */
  }
  return false;
}


/*
  Test if this is a leaf with respect to name resolution.

  SYNOPSIS
    TABLE_LIST::is_leaf_for_name_resolution()

  DESCRIPTION
    A table reference is a leaf with respect to name resolution if
    it is either a leaf node in a nested join tree (table, view,
    schema table, subquery), or an inner node that represents a
    NATURAL/USING join, or a nested join with materialized join
    columns.

  RETURN
    TRUE if a leaf, FALSE otherwise.
*/
bool TABLE_LIST::is_leaf_for_name_resolution() const
{
  return (is_view_or_derived() || is_natural_join || is_join_columns_complete ||
          !nested_join);
}


/*
  Retrieve the first (left-most) leaf in a nested join tree with
  respect to name resolution.

  SYNOPSIS
    TABLE_LIST::first_leaf_for_name_resolution()

  DESCRIPTION
    Given that 'this' is a nested table reference, recursively walk
    down the left-most children of 'this' until we reach a leaf
    table reference with respect to name resolution.

  IMPLEMENTATION
    The left-most child of a nested table reference is the last element
    in the list of children because the children are inserted in
    reverse order.

  RETURN
    If 'this' is a nested table reference - the left-most child of
      the tree rooted in 'this',
    else return 'this'
*/

TABLE_LIST *TABLE_LIST::first_leaf_for_name_resolution()
{
  TABLE_LIST *cur_table_ref= NULL;
  NESTED_JOIN *cur_nested_join;

  if (is_leaf_for_name_resolution())
    return this;
  DBUG_ASSERT(nested_join);

  for (cur_nested_join= nested_join;
       cur_nested_join;
       cur_nested_join= cur_table_ref->nested_join)
  {
    List_iterator_fast<TABLE_LIST> it(cur_nested_join->join_list);
    cur_table_ref= it++;
    /*
      If the current nested join is a RIGHT JOIN, the operands in
      'join_list' are in reverse order, thus the first operand is
      already at the front of the list. Otherwise the first operand
      is in the end of the list of join operands.
    */
    if (!(cur_table_ref->outer_join & JOIN_TYPE_RIGHT))
    {
      TABLE_LIST *next;
      while ((next= it++))
        cur_table_ref= next;
    }
    if (cur_table_ref->is_leaf_for_name_resolution())
      break;
  }
  return cur_table_ref;
}


/*
  Retrieve the last (right-most) leaf in a nested join tree with
  respect to name resolution.

  SYNOPSIS
    TABLE_LIST::last_leaf_for_name_resolution()

  DESCRIPTION
    Given that 'this' is a nested table reference, recursively walk
    down the right-most children of 'this' until we reach a leaf
    table reference with respect to name resolution.

  IMPLEMENTATION
    The right-most child of a nested table reference is the first
    element in the list of children because the children are inserted
    in reverse order.

  RETURN
    - If 'this' is a nested table reference - the right-most child of
      the tree rooted in 'this',
    - else - 'this'
*/

TABLE_LIST *TABLE_LIST::last_leaf_for_name_resolution()
{
  TABLE_LIST *cur_table_ref= this;
  NESTED_JOIN *cur_nested_join;

  if (is_leaf_for_name_resolution())
    return this;
  DBUG_ASSERT(nested_join);

  for (cur_nested_join= nested_join;
       cur_nested_join;
       cur_nested_join= cur_table_ref->nested_join)
  {
    cur_table_ref= cur_nested_join->join_list.head();
    /*
      If the current nested is a RIGHT JOIN, the operands in
      'join_list' are in reverse order, thus the last operand is in the
      end of the list.
    */
    if ((cur_table_ref->outer_join & JOIN_TYPE_RIGHT))
    {
      List_iterator_fast<TABLE_LIST> it(cur_nested_join->join_list);
      TABLE_LIST *next;
      cur_table_ref= it++;
      while ((next= it++))
        cur_table_ref= next;
    }
    if (cur_table_ref->is_leaf_for_name_resolution())
      break;
  }
  return cur_table_ref;
}


/**
  Set privileges needed for columns of underlying tables

  @param want_privilege  Required privileges
*/

void TABLE_LIST::set_want_privilege(ulong want_privilege)
{
#ifndef DBUG_OFF
  // Remove SHOW_VIEW_ACL, because it will be checked during making view
  want_privilege&= ~SHOW_VIEW_ACL;

  grant.want_privilege= want_privilege & ~grant.privilege;
  if (table)
    table->grant.want_privilege= want_privilege & ~table->grant.privilege;
  for (TABLE_LIST *tbl= merge_underlying_list; tbl; tbl= tbl->next_local)
    tbl->set_want_privilege(want_privilege);
#endif
}


/*
  Load security context information for this view

  SYNOPSIS
    TABLE_LIST::prepare_view_securety_context()
    thd                  [in] thread handler

  RETURN
    FALSE  OK
    TRUE   Error
*/

#ifndef NO_EMBEDDED_ACCESS_CHECKS
bool TABLE_LIST::prepare_view_securety_context(THD *thd)
{
  DBUG_ENTER("TABLE_LIST::prepare_view_securety_context");
  DBUG_PRINT("enter", ("table: %s", alias));

  DBUG_ASSERT(!prelocking_placeholder && view);
  if (view_suid)
  {
    DBUG_PRINT("info", ("This table is suid view => load contest"));
    DBUG_ASSERT(view && view_sctx);
    if (acl_getroot(view_sctx,
                    const_cast<char*>(definer.user.str),
                    const_cast<char*>(definer.host.str),
                    const_cast<char*>(definer.host.str),
                    thd->db().str))
    {
      if ((thd->lex->sql_command == SQLCOM_SHOW_CREATE) ||
          (thd->lex->sql_command == SQLCOM_SHOW_FIELDS))
      {
        push_warning_printf(thd, Sql_condition::SL_NOTE,
                            ER_NO_SUCH_USER, 
                            ER(ER_NO_SUCH_USER),
                            definer.user.str, definer.host.str);
      }
      else
      {
        if (thd->security_context()->check_access(SUPER_ACL))
        {
          my_error(ER_NO_SUCH_USER, MYF(0), definer.user.str, definer.host.str);

        }
        else
        {
          if (thd->password == 2)
            my_error(ER_ACCESS_DENIED_NO_PASSWORD_ERROR, MYF(0),
                     thd->security_context()->priv_user().str,
                     thd->security_context()->priv_host().str);
          else
            my_error(ER_ACCESS_DENIED_ERROR, MYF(0),
                     thd->security_context()->priv_user().str,
                     thd->security_context()->priv_host().str,
                     (thd->password ?  ER(ER_YES) : ER(ER_NO)));
        }
        DBUG_RETURN(TRUE);
      }
    }
  }
  DBUG_RETURN(FALSE);
}
#endif


/*
  Find security context of current view

  SYNOPSIS
    TABLE_LIST::find_view_security_context()
    thd                  [in] thread handler

*/

#ifndef NO_EMBEDDED_ACCESS_CHECKS
Security_context *TABLE_LIST::find_view_security_context(THD *thd)
{
  Security_context *sctx;
  TABLE_LIST *upper_view= this;
  DBUG_ENTER("TABLE_LIST::find_view_security_context");

  DBUG_ASSERT(view);
  while (upper_view && !upper_view->view_suid)
  {
    DBUG_ASSERT(!upper_view->prelocking_placeholder);
    upper_view= upper_view->referencing_view;
  }
  if (upper_view)
  {
    DBUG_PRINT("info", ("Securety context of view %s will be used",
                        upper_view->alias));
    sctx= upper_view->view_sctx;
    DBUG_ASSERT(sctx);
  }
  else
  {
    DBUG_PRINT("info", ("Current global context will be used"));
    sctx= thd->security_context();
  }
  DBUG_RETURN(sctx);
}
#endif


/*
  Prepare security context and load underlying tables priveleges for view

  SYNOPSIS
    TABLE_LIST::prepare_security()
    thd                  [in] thread handler

  RETURN
    FALSE  OK
    TRUE   Error
*/

bool TABLE_LIST::prepare_security(THD *thd)
{
  List_iterator_fast<TABLE_LIST> tb(*view_tables);
  TABLE_LIST *tbl;
  DBUG_ENTER("TABLE_LIST::prepare_security");
#ifndef NO_EMBEDDED_ACCESS_CHECKS
  Security_context *save_security_ctx= thd->security_context();

  DBUG_ASSERT(!prelocking_placeholder);
  if (prepare_view_securety_context(thd))
    DBUG_RETURN(TRUE);
  thd->set_security_context(find_view_security_context(thd));
  opt_trace_disable_if_no_security_context_access(thd);
  while ((tbl= tb++))
  {
    DBUG_ASSERT(tbl->referencing_view);
    const char *local_db, *local_table_name;
    if (tbl->is_view())
    {
      local_db= tbl->view_db.str;
      local_table_name= tbl->view_name.str;
    }
    else if (tbl->is_derived())
    {
      /* Initialize privileges for derived tables */
      tbl->grant.privilege= SELECT_ACL;
      continue;
    }
    else
    {
      local_db= tbl->db;
      local_table_name= tbl->table_name;
    }
    fill_effective_table_privileges(thd, &tbl->grant, local_db,
                                    local_table_name);
    if (tbl->table)
      tbl->table->grant= grant;
  }
  thd->set_security_context(save_security_ctx);
#else
  while ((tbl= tb++))
    tbl->grant.privilege= ~NO_ACCESS;
#endif
  DBUG_RETURN(FALSE);
}


Natural_join_column::Natural_join_column(Field_translator *field_param,
                                         TABLE_LIST *tab)
{
  DBUG_ASSERT(tab->field_translation);
  view_field= field_param;
  table_field= NULL;
  table_ref= tab;
  is_common= FALSE;
}


Natural_join_column::Natural_join_column(Item_field *field_param,
                                         TABLE_LIST *tab)
{
  DBUG_ASSERT(tab->table == field_param->field->table);
  table_field= field_param;
  /*
    Cache table, to have no resolution problem after natural join nests have
    been changed to ordinary join nests.
  */
  if (tab->cacheable_table)
    field_param->cached_table= tab;
  view_field= NULL;
  table_ref= tab;
  is_common= FALSE;
}


const char *Natural_join_column::name()
{
  if (view_field)
  {
    DBUG_ASSERT(table_field == NULL);
    return view_field->name;
  }

  return table_field->field_name;
}


Item *Natural_join_column::create_item(THD *thd)
{
  if (view_field)
  {
    DBUG_ASSERT(table_field == NULL);
    SELECT_LEX *select= thd->lex->current_select();
    return create_view_field(thd, table_ref, &view_field->item,
                             view_field->name, &select->context);
  }
  return table_field;
}


Field *Natural_join_column::field()
{
  if (view_field)
  {
    DBUG_ASSERT(table_field == NULL);
    return NULL;
  }
  return table_field->field;
}


const char *Natural_join_column::table_name()
{
  DBUG_ASSERT(table_ref);
  return table_ref->alias;
}


const char *Natural_join_column::db_name()
{
  if (view_field)
    return table_ref->view_db.str;

  /*
    Test that TABLE_LIST::db is the same as TABLE_SHARE::db to
    ensure consistency. An exception are I_S schema tables, which
    are inconsistent in this respect.
  */
  DBUG_ASSERT(!strcmp(table_ref->db,
                      table_ref->table->s->db.str) ||
              (table_ref->schema_table &&
               is_infoschema_db(table_ref->table->s->db.str,
                                table_ref->table->s->db.length)));
  return table_ref->db;
}


GRANT_INFO *Natural_join_column::grant()
{
  if (view_field)
    return &(table_ref->grant);
  return &(table_ref->table->grant);
}


void Field_iterator_view::set(TABLE_LIST *table)
{
  DBUG_ASSERT(table->field_translation);
  view= table;
  ptr= table->field_translation;
  array_end= table->field_translation_end;
}


const char *Field_iterator_table::name()
{
  return (*ptr)->field_name;
}

Item *Field_iterator_table::create_item(THD *thd)
{
  SELECT_LEX *select= thd->lex->current_select();

  Item_field *item= new Item_field(thd, &select->context, *ptr);
  /*
    This function creates Item-s which don't go through fix_fields(); see same
    code in Item_field::fix_fields().
    */
  if (item && !thd->lex->in_sum_func &&
      select->resolve_place == st_select_lex::RESOLVE_SELECT_LIST)
  {
    if (select->with_sum_func && !select->group_list.elements)
      item->maybe_null= true;
  }
  return item;
}


const char *Field_iterator_view::name()
{
  return ptr->name;
}


Item *Field_iterator_view::create_item(THD *thd)
{
  SELECT_LEX *select= thd->lex->current_select();
  return create_view_field(thd, view, &ptr->item, ptr->name,
                           &select->context);
}

static Item *create_view_field(THD *thd, TABLE_LIST *view, Item **field_ref,
                               const char *name,
                               Name_resolution_context *context)
{
  Item *field= *field_ref;
  const char *table_name;
  DBUG_ENTER("create_view_field");

  if (view->schema_table_reformed)
  {
    /*
      Translation table items are always Item_fields and already fixed
      ('mysql_schema_table' function). So we can return directly the
      field. This case happens only for 'show & where' commands.
    */
    DBUG_ASSERT(field && field->fixed);
    DBUG_RETURN(field);
  }

  DBUG_ASSERT(field);
  if (!field->fixed)
  {
    if (field->fix_fields(thd, field_ref))
      DBUG_RETURN(NULL);               /* purecov: inspected */
    field= *field_ref;
  }

  /*
    Original table name of a field is calculated as follows:
    - For a view or base table, the view or base table name.
    - For a derived table, the base table name.
    - For an expression that is not a simple column reference, an empty string.
  */
  if (view->is_derived())
  {
    while (field->type() == Item::REF_ITEM)
    {
      field= down_cast<Item_ref *>(field)->ref[0];
    }
    if (field->type() == Item::FIELD_ITEM)
      table_name= down_cast<Item_field *>(field)->table_name;
    else
      table_name= "";
  }
  else
  {
    table_name= view->table_name;
  }
  /*
    @note Creating an Item_direct_view_ref object on top of an Item_field
          means that the underlying Item_field object may be shared by
          multiple occurrences of superior fields. This is a vulnerable
          practice, so special precaution must be taken to avoid programming
          mistakes, such as forgetting to mark the use of a field in both
          read_set and write_set (may happen e.g in an UPDATE statement).
  */
  Item *item= new Item_direct_view_ref(context, field_ref,
                                       view->alias, table_name,
                                       name, view);
  DBUG_RETURN(item);
}


void Field_iterator_natural_join::set(TABLE_LIST *table_ref)
{
  DBUG_ASSERT(table_ref->join_columns);
  column_ref_it.init(*(table_ref->join_columns));
  cur_column_ref= column_ref_it++;
}


void Field_iterator_natural_join::next()
{
  cur_column_ref= column_ref_it++;
  DBUG_ASSERT(!cur_column_ref || ! cur_column_ref->table_field ||
              cur_column_ref->table_ref->table ==
              cur_column_ref->table_field->field->table);
}


void Field_iterator_table_ref::set_field_iterator()
{
  DBUG_ENTER("Field_iterator_table_ref::set_field_iterator");
  /*
    If the table reference we are iterating over is a natural join, or it is
    an operand of a natural join, and TABLE_LIST::join_columns contains all
    the columns of the join operand, then we pick the columns from
    TABLE_LIST::join_columns, instead of the  orginial container of the
    columns of the join operator.
  */
  if (table_ref->is_join_columns_complete)
  {
    /* Necesary, but insufficient conditions. */
    DBUG_ASSERT(table_ref->is_natural_join ||
                table_ref->nested_join ||
                (table_ref->join_columns &&
                /* This is a merge view. */
                ((table_ref->field_translation &&
                  table_ref->join_columns->elements ==
                  (ulong)(table_ref->field_translation_end -
                          table_ref->field_translation)) ||
                 /* This is stored table or a tmptable view. */
                 (!table_ref->field_translation &&
                  table_ref->join_columns->elements ==
                  table_ref->table->s->fields))));
    field_it= &natural_join_it;
    DBUG_PRINT("info",("field_it for '%s' is Field_iterator_natural_join",
                       table_ref->alias));
  }
  /* This is a merge view, so use field_translation. */
  else if (table_ref->field_translation)
  {
    DBUG_ASSERT(table_ref->is_merged());
    field_it= &view_field_it;
    DBUG_PRINT("info", ("field_it for '%s' is Field_iterator_view",
                        table_ref->alias));
  }
  /* This is a base table or stored view. */
  else
  {
    DBUG_ASSERT(table_ref->table || table_ref->is_view());
    field_it= &table_field_it;
    DBUG_PRINT("info", ("field_it for '%s' is Field_iterator_table",
                        table_ref->alias));
  }
  field_it->set(table_ref);
  DBUG_VOID_RETURN;
}


void Field_iterator_table_ref::set(TABLE_LIST *table)
{
  DBUG_ASSERT(table);
  first_leaf= table->first_leaf_for_name_resolution();
  last_leaf=  table->last_leaf_for_name_resolution();
  DBUG_ASSERT(first_leaf && last_leaf);
  table_ref= first_leaf;
  set_field_iterator();
}


void Field_iterator_table_ref::next()
{
  /* Move to the next field in the current table reference. */
  field_it->next();
  /*
    If all fields of the current table reference are exhausted, move to
    the next leaf table reference.
  */
  if (field_it->end_of_fields() && table_ref != last_leaf)
  {
    table_ref= table_ref->next_name_resolution_table;
    DBUG_ASSERT(table_ref);
    set_field_iterator();
  }
}


const char *Field_iterator_table_ref::get_table_name()
{
  if (table_ref->is_view())
    return table_ref->view_name.str;
  else if (table_ref->is_natural_join)
    return natural_join_it.column_ref()->table_name();

  DBUG_ASSERT(!strcmp(table_ref->table_name,
                      table_ref->table->s->table_name.str));
  return table_ref->table_name;
}


const char *Field_iterator_table_ref::get_db_name()
{
  if (table_ref->is_view())
    return table_ref->view_db.str;
  else if (table_ref->is_natural_join)
    return natural_join_it.column_ref()->db_name();

  /*
    Test that TABLE_LIST::db is the same as TABLE_SHARE::db to
    ensure consistency. An exception are I_S schema tables, which
    are inconsistent in this respect.
  */
  DBUG_ASSERT(!strcmp(table_ref->db, table_ref->table->s->db.str) ||
              (table_ref->schema_table &&
               is_infoschema_db(table_ref->table->s->db.str,
                                table_ref->table->s->db.length)));

  return table_ref->db;
}


GRANT_INFO *Field_iterator_table_ref::grant()
{
  if (table_ref->is_view())
    return &(table_ref->grant);
  else if (table_ref->is_natural_join)
    return natural_join_it.column_ref()->grant();
  return &(table_ref->table->grant);
}


/*
  Create new or return existing column reference to a column of a
  natural/using join.

  SYNOPSIS
    Field_iterator_table_ref::get_or_create_column_ref()
    parent_table_ref  the parent table reference over which the
                      iterator is iterating

  DESCRIPTION
    Create a new natural join column for the current field of the
    iterator if no such column was created, or return an already
    created natural join column. The former happens for base tables or
    views, and the latter for natural/using joins. If a new field is
    created, then the field is added to 'parent_table_ref' if it is
    given, or to the original table referene of the field if
    parent_table_ref == NULL.

  NOTES
    This method is designed so that when a Field_iterator_table_ref
    walks through the fields of a table reference, all its fields
    are created and stored as follows:
    - If the table reference being iterated is a stored table, view or
      natural/using join, store all natural join columns in a list
      attached to that table reference.
    - If the table reference being iterated is a nested join that is
      not natural/using join, then do not materialize its result
      fields. This is OK because for such table references
      Field_iterator_table_ref iterates over the fields of the nested
      table references (recursively). In this way we avoid the storage
      of unnecessay copies of result columns of nested joins.

  RETURN
    #     Pointer to a column of a natural join (or its operand)
    NULL  No memory to allocate the column
*/

Natural_join_column *
Field_iterator_table_ref::get_or_create_column_ref(THD *thd, TABLE_LIST *parent_table_ref)
{
  Natural_join_column *nj_col;
  bool is_created= TRUE;
  uint field_count= 0;
  TABLE_LIST *add_table_ref= parent_table_ref ?
                             parent_table_ref : table_ref;

  if (field_it == &table_field_it)
  {
    /* The field belongs to a stored table. */
    Field *tmp_field= table_field_it.field();
    Item_field *tmp_item=
      new Item_field(thd, &thd->lex->current_select()->context, tmp_field);
    if (!tmp_item)
      return NULL;
    nj_col= new Natural_join_column(tmp_item, table_ref);
    field_count= table_ref->table->s->fields;
  }
  else if (field_it == &view_field_it)
  {
    /* The field belongs to a merge view or information schema table. */
    Field_translator *translated_field= view_field_it.field_translator();
    nj_col= new Natural_join_column(translated_field, table_ref);
    field_count= table_ref->field_translation_end -
                 table_ref->field_translation;
  }
  else
  {
    /*
      The field belongs to a NATURAL join, therefore the column reference was
      already created via one of the two constructor calls above. In this case
      we just return the already created column reference.
    */
    DBUG_ASSERT(table_ref->is_join_columns_complete);
    is_created= FALSE;
    nj_col= natural_join_it.column_ref();
    DBUG_ASSERT(nj_col);
  }
  DBUG_ASSERT(!nj_col->table_field ||
              nj_col->table_ref->table == nj_col->table_field->field->table);

  /*
    If the natural join column was just created add it to the list of
    natural join columns of either 'parent_table_ref' or to the table
    reference that directly contains the original field.
  */
  if (is_created)
  {
    /* Make sure not all columns were materialized. */
    DBUG_ASSERT(!add_table_ref->is_join_columns_complete);
    if (!add_table_ref->join_columns)
    {
      /* Create a list of natural join columns on demand. */
      if (!(add_table_ref->join_columns= new List<Natural_join_column>))
        return NULL;
      add_table_ref->is_join_columns_complete= FALSE;
    }
    add_table_ref->join_columns->push_back(nj_col);
    /*
      If new fields are added to their original table reference, mark if
      all fields were added. We do it here as the caller has no easy way
      of knowing when to do it.
      If the fields are being added to parent_table_ref, then the caller
      must take care to mark when all fields are created/added.
    */
    if (!parent_table_ref &&
        add_table_ref->join_columns->elements == field_count)
      add_table_ref->is_join_columns_complete= TRUE;
  }

  return nj_col;
}


/*
  Return an existing reference to a column of a natural/using join.

  SYNOPSIS
    Field_iterator_table_ref::get_natural_column_ref()

  DESCRIPTION
    The method should be called in contexts where it is expected that
    all natural join columns are already created, and that the column
    being retrieved is a Natural_join_column.

  RETURN
    #     Pointer to a column of a natural join (or its operand)
    NULL  No memory to allocate the column
*/

Natural_join_column *
Field_iterator_table_ref::get_natural_column_ref()
{
  Natural_join_column *nj_col;

  DBUG_ASSERT(field_it == &natural_join_it);
  /*
    The field belongs to a NATURAL join, therefore the column reference was
    already created via one of the two constructor calls above. In this case
    we just return the already created column reference.
  */
  nj_col= natural_join_it.column_ref();
  DBUG_ASSERT(nj_col &&
              (!nj_col->table_field ||
               nj_col->table_ref->table == nj_col->table_field->field->table));
  return nj_col;
}

/*****************************************************************************
  Functions to handle column usage bitmaps (read_set, write_set etc...)
*****************************************************************************/

/* Reset all columns bitmaps */

void TABLE::clear_column_bitmaps()
{
  /*
    Reset column read/write usage. It's identical to:
    bitmap_clear_all(&table->def_read_set);
    bitmap_clear_all(&table->def_write_set);
  */
  memset(def_read_set.bitmap, 0, s->column_bitmap_size*2);
  column_bitmaps_set(&def_read_set, &def_write_set);

  bitmap_clear_all(&def_fields_set_during_insert);
  fields_set_during_insert= &def_fields_set_during_insert;

  bitmap_clear_all(&tmp_set);
}


/**
  Tell handler we are going to call position() and rnd_pos() later.
  
  This is needed for handlers that uses the primary key to find the
  row. In this case we have to extend the read bitmap with the primary
  key fields.

  @note: Calling this function does not initialize the table for
  reading using rnd_pos(). rnd_init() still has to be called before
  rnd_pos().
*/

void TABLE::prepare_for_position()
{
  DBUG_ENTER("TABLE::prepare_for_position");

  if ((file->ha_table_flags() & HA_PRIMARY_KEY_REQUIRED_FOR_POSITION) &&
      s->primary_key < MAX_KEY)
  {
    mark_columns_used_by_index_no_reset(s->primary_key, read_set);
    /* signal change */
    file->column_bitmaps_signal();
  }
  DBUG_VOID_RETURN;
}


/**
  Mark column as either read or written (or none) according to mark_used.

  @note If marking a written field, set thd->dup_field if the column is
        already marked.

  @note If TABLE::get_fields_in_item_tree is set, set the flag bit
        GET_FIXED_FIELDS_FLAG for the field.

  @param thd      Thread handler (only used for duplicate handling)
  @param field    The column to be marked as used
  @param mark_used =MARK_COLUMNS_NONE: Only update flag field, if applicable
                   =MARK_COLUMNS_READ: Mark column as read
                   =MARK_COLUMNS_WRITE: Mark column as written
                   =MARK_COLUMNS_TEMP: Mark column as read, used by filesort()
                                       and processing of generated columns
*/

void TABLE::mark_column_used(THD *thd, Field *field,
                             enum enum_mark_columns mark)
{
  DBUG_ENTER("TABLE::mark_column_used");

  switch (mark)
  {
  case MARK_COLUMNS_NONE:
    if (get_fields_in_item_tree)
      field->flags|= GET_FIXED_FIELDS_FLAG;
    break;

  case MARK_COLUMNS_READ:
    bitmap_set_bit(read_set, field->field_index);

    // Update covering_keys and merge_keys based on all fields that are read:
    covering_keys.intersect(field->part_of_key);
    merge_keys.merge(field->part_of_key);
    if (get_fields_in_item_tree)
      field->flags|= GET_FIXED_FIELDS_FLAG;
    if (field->is_virtual_gcol())
      mark_gcol_in_maps(field);
    break;

  case MARK_COLUMNS_WRITE:
    if (bitmap_fast_test_and_set(write_set, field->field_index))
    {
      /*
        This is relevant for INSERT only, but duplicate indication is set
        for all fields that are updated.
      */
      DBUG_PRINT("warning", ("Found duplicated field"));
      thd->dup_field= field;
    }
    DBUG_ASSERT(!get_fields_in_item_tree);

    if (field->is_gcol())
      mark_gcol_in_maps(field);
    break;

  case MARK_COLUMNS_TEMP:
    bitmap_set_bit(read_set, field->field_index);
    if (field->is_virtual_gcol())
      mark_gcol_in_maps(field);
    break;
  }
  DBUG_VOID_RETURN;
}


/*
  Mark that only fields from one key is used

  NOTE:
    This changes the bitmap to use the tmp bitmap
    After this, you can't access any other columns in the table until
    bitmaps are reset, for example with TABLE::clear_column_bitmaps().
*/

void TABLE::mark_columns_used_by_index(uint index)
{
  MY_BITMAP *bitmap= &tmp_set;
  DBUG_ENTER("TABLE::mark_columns_used_by_index");

  set_keyread(TRUE);
  bitmap_clear_all(bitmap);
  mark_columns_used_by_index_no_reset(index, bitmap);
  column_bitmaps_set(bitmap, bitmap);
  DBUG_VOID_RETURN;
}


/*
  mark columns used by key, but don't reset other fields

  The parameter key_parts is used for controlling how many of the
  key_parts that will be marked in the bitmap. It has the following
  interpretation:

  = 0:                 Use all regular key parts from the key 
                       (user_defined_key_parts)
  >= actual_key_parts: Use all regular and extended columns
  < actual_key_parts:  Use this exact number of key parts
 
  To use all regular key parts, the caller can use the default value (0).
  To use all regular and extended key parts, use UINT_MAX. 

  @note The bit map is not cleared by this function. Only bits
  corresponding to a column used by the index will be set. Bits
  representing columns not used by the index will not be changed.

  @param index     index number
  @param bitmap    bitmap to mark
  @param key_parts number of leading key parts to mark. Default is 0.

  @todo consider using actual_key_parts(key_info[index]) instead of
  key_info[index].user_defined_key_parts: if the PK suffix of a secondary
  index is usable it should be marked.
*/

void TABLE::mark_columns_used_by_index_no_reset(uint index,
                                                MY_BITMAP *bitmap,
                                                uint key_parts)
{
  // If key_parts has the default value, then include user defined key parts
  if (key_parts == 0)
    key_parts= key_info[index].user_defined_key_parts;
  else if (key_parts > key_info[index].actual_key_parts)
    key_parts= key_info[index].actual_key_parts;

  KEY_PART_INFO *key_part= key_info[index].key_part;
  KEY_PART_INFO *key_part_end= key_part + key_parts;
  for (;key_part != key_part_end; key_part++)
    bitmap_set_bit(bitmap, key_part->fieldnr-1);
}


/*
  Mark auto-increment fields as used fields in both read and write maps

  NOTES
    This is needed in insert & update as the auto-increment field is
    always set and sometimes read.
*/

void TABLE::mark_auto_increment_column()
{
  DBUG_ASSERT(found_next_number_field);
  /*
    We must set bit in read set as update_auto_increment() is using the
    store() to check overflow of auto_increment values
  */
  bitmap_set_bit(read_set, found_next_number_field->field_index);
  bitmap_set_bit(write_set, found_next_number_field->field_index);
  if (s->next_number_keypart)
    mark_columns_used_by_index_no_reset(s->next_number_index, read_set);
  file->column_bitmaps_signal();
}


/*
  Mark columns needed for doing an delete of a row

  DESCRIPTON
    Some table engines don't have a cursor on the retrieve rows
    so they need either to use the primary key or all columns to
    be able to delete a row.

    If the engine needs this, the function works as follows:
    - If primary key exits, mark the primary key columns to be read.
    - If not, mark all columns to be read

    If the engine has HA_REQUIRES_KEY_COLUMNS_FOR_DELETE, we will
    mark all key columns as 'to-be-read'. This allows the engine to
    loop over the given record to find all keys and doesn't have to
    retrieve the row again.
*/

void TABLE::mark_columns_needed_for_delete()
{
  mark_columns_per_binlog_row_image();

  if (triggers && triggers->mark_fields(TRG_EVENT_DELETE))
    return;

  if (file->ha_table_flags() & HA_REQUIRES_KEY_COLUMNS_FOR_DELETE)
  {
    Field **reg_field;
    for (reg_field= field ; *reg_field ; reg_field++)
    {
      if ((*reg_field)->flags & PART_KEY_FLAG)
        bitmap_set_bit(read_set, (*reg_field)->field_index);
    }
    file->column_bitmaps_signal();
  }
  if (file->ha_table_flags() & HA_PRIMARY_KEY_REQUIRED_FOR_DELETE)
  {

    /*
      If the handler has no cursor capabilites we have to read
      either the primary key, the hidden primary key or all columns to
      be able to do an delete
    */
    if (s->primary_key == MAX_KEY)
    {
      /*
        If in RBR, we have alreay marked the full before image
        in mark_columns_per_binlog_row_image, if not, then use
        the hidden primary key
      */
      if (!(mysql_bin_log.is_open() && in_use &&
          in_use->is_current_stmt_binlog_format_row()))
        file->use_hidden_primary_key();
    }
    else
      mark_columns_used_by_index_no_reset(s->primary_key, read_set);

    file->column_bitmaps_signal();
  }
  if (vfield)
  {
    /*
      InnoDB's delete_row may need to log pre-image of the index entries to
      its UNDO log. Thus, indexed virtual generated column must be made ready
      for evaluation.
    */
    mark_generated_columns(true);
  }
}


/**
  @brief
  Mark columns needed for doing an update of a row

  @details
    Some engines needs to have all columns in an update (to be able to
    build a complete row). If this is the case, we mark all not
    updated columns to be read.

    If this is not the case, we do like in the delete case and mark
    if neeed, either the primary key column or all columns to be read.
    (see mark_columns_needed_for_delete() for details)

    If the engine has HA_REQUIRES_KEY_COLUMNS_FOR_DELETE, we will
    mark all USED key columns as 'to-be-read'. This allows the engine to
    loop over the given record to find all changed keys and doesn't have to
    retrieve the row again.

    Unlike other similar methods, it doesn't mark fields used by triggers,
    that is the responsibility of the caller to do, by using
    Table_trigger_dispatcher::mark_used_fields(TRG_EVENT_UPDATE)!

    Note: Marking additional columns as per binlog_row_image requirements will
    influence query execution plan. For example in the case of
    binlog_row_image=FULL the entire read_set and write_set needs to be flagged.
    This will influence update query to think that 'used key is being modified'
    and query will create a temporary table to process the update operation.
    Which will result in performance degradation. Hence callers who don't want
    their query execution to be influenced as per binlog_row_image requirements
    can skip marking binlog specific columns here and they should make an
    explicit call to 'mark_columns_per_binlog_row_image()' function to mark
    binlog_row_image specific columns.
*/

void TABLE::mark_columns_needed_for_update(bool mark_binlog_columns)
{

  DBUG_ENTER("mark_columns_needed_for_update");
  if (mark_binlog_columns)
    mark_columns_per_binlog_row_image();
  if (file->ha_table_flags() & HA_REQUIRES_KEY_COLUMNS_FOR_DELETE)
  {
    /* Mark all used key columns for read */
    Field **reg_field;
    for (reg_field= field ; *reg_field ; reg_field++)
    {
      /* Merge keys is all keys that had a column refered to in the query */
      if (merge_keys.is_overlapping((*reg_field)->part_of_key))
        bitmap_set_bit(read_set, (*reg_field)->field_index);
    }
    file->column_bitmaps_signal();
  }

  if (file->ha_table_flags() & HA_PRIMARY_KEY_REQUIRED_FOR_DELETE)
  {
    /*
      If the handler has no cursor capabilites we have to read either
      the primary key, the hidden primary key or all columns to be
      able to do an update
    */
    if (s->primary_key == MAX_KEY)
    {
      /*
        If in RBR, we have alreay marked the full before image
        in mark_columns_per_binlog_row_image, if not, then use
        the hidden primary key
      */
      if (!(mysql_bin_log.is_open() && in_use &&
          in_use->is_current_stmt_binlog_format_row()))
        file->use_hidden_primary_key();
    }
    else
      mark_columns_used_by_index_no_reset(s->primary_key, read_set);

    file->column_bitmaps_signal();
  }
  /* Mark dependent generated columns as writable */
  if (vfield)
    mark_generated_columns(true);
  DBUG_VOID_RETURN;
}

/*
  Mark columns according the binlog row image option.

  When logging in RBR, the user can select whether to
  log partial or full rows, depending on the table
  definition, and the value of binlog_row_image.

  Semantics of the binlog_row_image are the following 
  (PKE - primary key equivalent, ie, PK fields if PK 
  exists, all fields otherwise):

  binlog_row_image= MINIMAL
    - This marks the PKE fields in the read_set
    - This marks all fields where a value was specified
      in the write_set

  binlog_row_image= NOBLOB
    - This marks PKE + all non-blob fields in the read_set
    - This marks all fields where a value was specified
      and all non-blob fields in the write_set

  binlog_row_image= FULL
    - all columns in the read_set
    - all columns in the write_set
    
  This marking is done without resetting the original 
  bitmaps. This means that we will strip extra fields in
  the read_set at binlogging time (for those cases that 
  we only want to log a PK and we needed other fields for
  execution).
 */
void TABLE::mark_columns_per_binlog_row_image()
{
  DBUG_ENTER("mark_columns_per_binlog_row_image");
  DBUG_ASSERT(read_set->bitmap);
  DBUG_ASSERT(write_set->bitmap);

  /**
    If in RBR we may need to mark some extra columns,
    depending on the binlog-row-image command line argument.
   */
  if ((mysql_bin_log.is_open() && in_use &&
       in_use->is_current_stmt_binlog_format_row() &&
       !ha_check_storage_engine_flag(s->db_type(), HTON_NO_BINLOG_ROW_OPT)))
  {

    THD *thd= current_thd;

    /* if there is no PK, then mark all columns for the BI. */
    if (s->primary_key >= MAX_KEY)
      bitmap_set_all(read_set);

    switch (thd->variables.binlog_row_image)
    {
      case BINLOG_ROW_IMAGE_FULL:
        if (s->primary_key < MAX_KEY)
          bitmap_set_all(read_set);
        bitmap_set_all(write_set);
        break;
      case BINLOG_ROW_IMAGE_NOBLOB:
        /* for every field that is not set, mark it unless it is a blob */
        for (Field **ptr=field ; *ptr ; ptr++)
        {
          Field *my_field= *ptr;
          /* 
            bypass blob fields. These can be set or not set, we don't care.
            Later, at binlogging time, if we don't need them in the before 
            image, we will discard them.

            If set in the AI, then the blob is really needed, there is 
            nothing we can do about it.
           */
          if ((s->primary_key < MAX_KEY) && 
              ((my_field->flags & PRI_KEY_FLAG) || 
              (my_field->type() != MYSQL_TYPE_BLOB)))
            bitmap_set_bit(read_set, my_field->field_index);

          if (my_field->type() != MYSQL_TYPE_BLOB)
            bitmap_set_bit(write_set, my_field->field_index);
        }
        break;
      case BINLOG_ROW_IMAGE_MINIMAL:
        /* mark the primary key if available in the read_set */
        if (s->primary_key < MAX_KEY)
          mark_columns_used_by_index_no_reset(s->primary_key, read_set);
        break;

      default: 
        DBUG_ASSERT(FALSE);
    }
    file->column_bitmaps_signal();
  }

  DBUG_VOID_RETURN;
}



/**
  @brief
  Allocate space for keys

  @param key_count  number of keys to allocate.

  @details
  Allocate space enough to fit 'key_count' keys for this table.

  @return FALSE space was successfully allocated.
  @return TRUE OOM error occur.
*/

bool TABLE::alloc_keys(uint key_count)
{
  DBUG_ASSERT(!s->keys);
  max_keys= key_count;
  if (!(key_info= s->key_info=
        (KEY*) alloc_root(&mem_root, sizeof(KEY)*max_keys)))
    return TRUE;

  memset(key_info, 0, sizeof(KEY)*max_keys);
  return FALSE;
}


/**
  @brief Add one key to a temporary table.

  @param key_parts      bitmap of fields that take a part in the key.
  @param key_name       name of the key

  @details
  Creates a key for this table from fields which corresponds the bits set to 1
  in the 'key_parts' bitmap. The 'key_name' name is given to the newly created
  key.
  @see add_derived_key

  @TODO somehow manage to create keys in tmp_table_param for unification
        purposes

  @return TRUE OOM error.
  @return FALSE the key was created or ignored (too long key).
*/

bool TABLE::add_tmp_key(Field_map *key_parts, char *key_name)
{
  DBUG_ASSERT(!created && s->keys < max_keys && key_parts);

  KEY* cur_key= key_info + s->keys;
  Field **reg_field;
  uint i;
  bool key_start= TRUE;
  uint field_count= 0;
  uchar *key_buf;
  KEY_PART_INFO* key_part_info;
  uint key_len= 0;

  for (i= 0, reg_field=field ; *reg_field; i++, reg_field++)
  {
    if (key_parts->is_set(i))
    {
      KEY_PART_INFO tkp;
      // Ensure that we're not creating a key over a blob field.
      DBUG_ASSERT(!((*reg_field)->flags & BLOB_FLAG));
      /*
        Check if possible key is too long, ignore it if so.
        The reason to use MI_MAX_KEY_LENGTH (myisam's default) is that it is
        smaller than MAX_KEY_LENGTH (heap's default) and it's unknown whether
        myisam or heap will be used for tmp table.
      */
      tkp.init_from_field(*reg_field);
      key_len+= tkp.store_length;
      if (key_len > MI_MAX_KEY_LENGTH)
      {
        max_keys--;
        return FALSE;
      }
    }
    field_count++;
  }
  const uint key_part_count= key_parts->bits_set();

  /*
    Allocate storage for the key part array and the two rec_per_key arrays in
    the tables' mem_root.
  */
  const size_t key_buf_size= sizeof(KEY_PART_INFO) * key_part_count;
  ulong *rec_per_key;
  rec_per_key_t *rec_per_key_float;

  if(!multi_alloc_root(&mem_root,
                       &key_buf, key_buf_size,
                       &rec_per_key, sizeof(ulong) * key_part_count,
                       &rec_per_key_float,
                       sizeof(rec_per_key_t) * key_part_count,
                       NULL))
    return true;                                /* purecov: inspected */

  memset(key_buf, 0, key_buf_size);
  cur_key->key_part= key_part_info= (KEY_PART_INFO*) key_buf;
  cur_key->usable_key_parts= cur_key->user_defined_key_parts= key_part_count;
  cur_key->actual_key_parts= cur_key->user_defined_key_parts;
  s->key_parts+= key_part_count;
  cur_key->key_length= key_len;
  cur_key->algorithm= HA_KEY_ALG_BTREE;
  cur_key->name= key_name;
  cur_key->actual_flags= cur_key->flags= HA_GENERATED_KEY;
  cur_key->set_rec_per_key_array(rec_per_key, rec_per_key_float);
  cur_key->set_in_memory_estimate(IN_MEMORY_ESTIMATE_UNKNOWN);
  cur_key->table= this;

  /* Initialize rec_per_key and rec_per_key_float */
  for (uint kp= 0; kp < key_part_count; ++kp)
  {
    cur_key->rec_per_key[kp]= 0;
    cur_key->set_records_per_key(kp, REC_PER_KEY_UNKNOWN);
  }

  if (field_count == key_part_count)
    covering_keys.set_bit(s->keys);

  keys_in_use_for_group_by.set_bit(s->keys);
  keys_in_use_for_order_by.set_bit(s->keys);
  for (i= 0, reg_field=field ; *reg_field; i++, reg_field++)
  {
    if (!(key_parts->is_set(i)))
      continue;

    if (key_start)
      (*reg_field)->key_start.set_bit(s->keys);
    key_start= FALSE;
    (*reg_field)->part_of_key.set_bit(s->keys);
    (*reg_field)->part_of_sortkey.set_bit(s->keys);
    (*reg_field)->flags|= PART_KEY_FLAG;
    key_part_info->init_from_field(*reg_field);
    key_part_info++;
  }
  set_if_bigger(s->max_key_length, cur_key->key_length);
  s->keys++;
  return FALSE;
}

/*
  @brief
  Save the specified index for later use for ref access.

  @param key_to_save the key to save

  @details
  Save given index as index #0. Table is configured to ignore other indexes.
  Memory occupied by other indexes and index parts will be freed along with
  the table. If the 'key_to_save' is negative then all indexes are freed.
  After keys info being changed, info in fields regarding taking part in keys
  becomes outdated. This function fixes this also.
  @see add_derived_key
*/

void TABLE::use_index(int key_to_save)
{
  DBUG_ASSERT(!created && s->keys && key_to_save < (int)s->keys);

  Field **reg_field;
  /*
    Reset the flags and maps associated with the fields. They are set
    only for the key chosen by the optimizer later.
   */
  for (reg_field=field ; *reg_field; reg_field++)
  {
    if (key_to_save < 0 || !(*reg_field)->part_of_key.is_set(key_to_save))
      (*reg_field)->key_start.clear_all();
    (*reg_field)->part_of_key.clear_all();
    (*reg_field)->part_of_sortkey.clear_all();
    (*reg_field)->flags&= ~PART_KEY_FLAG;
  }

  /* Drop all keys if none of them were chosen */
  if (key_to_save < 0)
  {
    key_info= s->key_info= 0;
    s->key_parts= 0;
    s->keys= 0;
    covering_keys.clear_all();
    keys_in_use_for_group_by.clear_all();
    keys_in_use_for_order_by.clear_all();
  }
  else
  {
    /* Set the flags and maps for the key chosen by the optimizer */
    uint i;
    KEY_PART_INFO *kp;
    for (kp= key_info[key_to_save].key_part, i= 0;
         i < key_info[key_to_save].user_defined_key_parts;
         i++, kp++)
    {
      if (kp->field->key_start.is_set(key_to_save))
        kp->field->key_start.set_prefix(1);
      kp->field->part_of_key.set_prefix(1);
      kp->field->part_of_sortkey.set_prefix(1);
      kp->field->flags|= PART_KEY_FLAG;
    }

    /* Save the given key. No need to copy key#0. */
    if (key_to_save > 0)
      key_info[0]= key_info[key_to_save];
    s->keys= 1;
    s->key_parts= key_info[0].user_defined_key_parts;
    if (covering_keys.is_set(key_to_save))
      covering_keys.set_prefix(1);
    else
      covering_keys.clear_all();
    keys_in_use_for_group_by.set_prefix(1);
    keys_in_use_for_order_by.set_prefix(1);
  }
}



/*
  Mark columns the handler needs for doing an insert

  For now, this is used to mark fields used by the trigger
  as changed.
*/

void TABLE::mark_columns_needed_for_insert()
{
  mark_columns_per_binlog_row_image();
  if (triggers)
  {
    /*
      We don't need to mark columns which are used by ON DELETE and
      ON UPDATE triggers, which may be invoked in case of REPLACE or
      INSERT ... ON DUPLICATE KEY UPDATE, since before doing actual
      row replacement or update write_record() will mark all table
      fields as used.
    */
    if (triggers->mark_fields(TRG_EVENT_INSERT))
      return;
  }
  if (found_next_number_field)
    mark_auto_increment_column();
  /* Mark all generated columns as writable */
  if (vfield)
    mark_generated_columns(false);
}


/* 
  @brief Update the write/read_set for generated columns
         when doing update and insert operation.

  @param        is_update  TRUE means the operation is UPDATE.
                           FALSE means it's INSERT.

  @return       void

  @detail

  Prerequisites for INSERT:

  - write_map is filled with all base columns.

  - read_map is filled with base columns and generated columns to be read. 
  Otherwise, it is empty. covering_keys and merge_keys are adjusted according
  to read_map.

  Actions for INSERT:

  - Fill write_map with all generated columns.
  Stored columns are needed because their values will be stored.
  Virtual columns are needed because their values must be checked against
  constraints and it might be referenced by latter generated columns.

  - Fill read_map with base columns for all generated columns.
  This has no technical reason, but is required because the function that
  evaluates generated functions asserts that base columns are in the read_map.
  covering_keys and merge_keys are adjusted according to read_map.

  Prerequisites for UPDATE:

  - write_map is filled with base columns to be updated.

  - read_map is filled with base columns and generated columns to be read
  prior to the row update. covering_keys and merge_keys are adjusted
  according to read_map.

  Actions for UPDATE:

  - Fill write_map with generated columns that are dependent on updated base columns
  and all virtual generated columns.
  Stored columns are needed because their values will be stored.
  Virtual columns are needed because their values must be checked against
  constraints and might be referenced by latter generated columns.
*/

void TABLE::mark_generated_columns(bool is_update)
{
  Field **vfield_ptr, *tmp_vfield;
  bool bitmap_updated= FALSE;

  if (is_update)
  {
    MY_BITMAP dependent_fields;
    my_bitmap_map bitbuf[bitmap_buffer_size(MAX_FIELDS) / sizeof(my_bitmap_map)];
    bitmap_init(&dependent_fields, bitbuf, s->fields, 0);

    for (vfield_ptr= vfield; *vfield_ptr; vfield_ptr++)
    {
      tmp_vfield= *vfield_ptr;
      DBUG_ASSERT(tmp_vfield->gcol_info && tmp_vfield->gcol_info->expr_item);

      /*
        We need to evaluate the GC if:
        - it depends on any updated column
        - or it is virtual indexed, for example:
           * UPDATE changes the primary key's value, and the virtual index
           is a secondary index which includes the pk's value
           * the gcol is in a multi-column index, and UPDATE changes another
           column of this index
           * in both cases the entry in the index needs to change, so needs to
           be located first, for that the GC's value is needed.
      */
      if ((!tmp_vfield->stored_in_db && tmp_vfield->m_indexed) ||
          bitmap_is_overlapping(write_set,
                                &tmp_vfield->gcol_info->base_columns_map))
      {
        // The GC needs to be updated
        tmp_vfield->table->mark_column_used(in_use, tmp_vfield,
                                            MARK_COLUMNS_WRITE);
        // In order to update the new value, we have to read the old value
        tmp_vfield->table->mark_column_used(in_use, tmp_vfield,
                                            MARK_COLUMNS_READ);
        bitmap_updated= TRUE;
      }
    }
  }
  else // Insert needs to evaluate all generated columns
  {
    for (vfield_ptr= vfield; *vfield_ptr; vfield_ptr++)
    {
      tmp_vfield= *vfield_ptr;
      DBUG_ASSERT(tmp_vfield->gcol_info && tmp_vfield->gcol_info->expr_item);
      tmp_vfield->table->mark_column_used(in_use, tmp_vfield,
                                          MARK_COLUMNS_WRITE);
      bitmap_updated= TRUE;
    }
  }

  if (bitmap_updated)
    file->column_bitmaps_signal();
}

/*
  Check whether a base field is dependent on any generated columns.

  @return
    TRUE     The field is dependent by some GC.

*/
bool TABLE::is_field_used_by_generated_columns(uint field_index)
{
  MY_BITMAP dependent_fields;
  my_bitmap_map bitbuf[bitmap_buffer_size(MAX_FIELDS) / sizeof(my_bitmap_map)];
  bitmap_init(&dependent_fields, bitbuf, s->fields, 0);
  MY_BITMAP *save_old_read_set= read_set;
  read_set= &dependent_fields;

  for (Field **vfield_ptr= vfield; *vfield_ptr; vfield_ptr++)
  {
    Field *tmp_vfield= *vfield_ptr;
    DBUG_ASSERT(tmp_vfield->gcol_info && tmp_vfield->gcol_info->expr_item);
    Mark_field mark_fld(MARK_COLUMNS_TEMP);
    tmp_vfield->gcol_info->expr_item->walk(&Item::mark_field_in_map,
                                           Item::WALK_PREFIX, (uchar *) &mark_fld);
    if (bitmap_is_set(read_set, field_index))
    {
      read_set= save_old_read_set;
      return true;
    }
  }
  read_set= save_old_read_set;
  return false;
}


bool TABLE::has_virtual_gcol() const
{
  if (vfield == NULL)
    return false;
  for (Field **gc= vfield; *gc; gc++)
  {
    if (!(*gc)->stored_in_db)
      return true;
  }
  return false;
}

/*
  Cleanup this table for re-execution.

  SYNOPSIS
    TABLE_LIST::reinit_before_use()
*/

void TABLE_LIST::reinit_before_use(THD *thd)
{
  /*
    Reset old pointers to TABLEs: they are not valid since the tables
    were closed in the end of previous prepare or execute call.
  */
  table= 0;

  /*
    Reset table_name and table_name_length for schema table.
    They are not valid as TABLEs were closed in the end of previous prepare
    or execute call.
  */
  if (schema_table_name)
  {
    table_name= schema_table_name;
    table_name_length= strlen(schema_table_name);
  }

  /* Reset is_schema_table_processed value(needed for I_S tables */
  schema_table_state= NOT_PROCESSED;

  mdl_request.ticket= NULL;
}


uint TABLE_LIST::query_block_id() const
{
  return derived ? derived->first_select()->select_number : 0;
}

/*
  Compiles the tagged hints list and fills up the bitmasks.

  SYNOPSIS
    process_index_hints()
      table         the TABLE to operate on.

  DESCRIPTION
    The parser collects the index hints for each table in a "tagged list" 
    (TABLE_LIST::index_hints). Using the information in this tagged list
    this function sets the members st_table::keys_in_use_for_query,
    st_table::keys_in_use_for_group_by, st_table::keys_in_use_for_order_by,
    st_table::force_index, st_table::force_index_order,
    st_table::force_index_group and st_table::covering_keys.

    Current implementation of the runtime does not allow mixing FORCE INDEX
    and USE INDEX, so this is checked here. Then the FORCE INDEX list 
    (if non-empty) is appended to the USE INDEX list and a flag is set.

    Multiple hints of the same kind are processed so that each clause 
    is applied to what is computed in the previous clause.
    For example:
        USE INDEX (i1) USE INDEX (i2)
    is equivalent to
        USE INDEX (i1,i2)
    and means "consider only i1 and i2".
        
    Similarly
        USE INDEX () USE INDEX (i1)
    is equivalent to
        USE INDEX (i1)
    and means "consider only the index i1"

    It is OK to have the same index several times, e.g. "USE INDEX (i1,i1)" is
    not an error.
        
    Different kind of hints (USE/FORCE/IGNORE) are processed in the following
    order:
      1. All indexes in USE (or FORCE) INDEX are added to the mask.
      2. All IGNORE INDEX

    e.g. "USE INDEX i1, IGNORE INDEX i1, USE INDEX i1" will not use i1 at all
    as if we had "USE INDEX i1, USE INDEX i1, IGNORE INDEX i1".

  RETURN VALUE
    FALSE                no errors found
    TRUE                 found and reported an error.
*/
bool TABLE_LIST::process_index_hints(TABLE *tbl)
{
  /* initialize the result variables */
  tbl->keys_in_use_for_query= tbl->keys_in_use_for_group_by= 
    tbl->keys_in_use_for_order_by= tbl->s->keys_in_use;

  /* index hint list processing */
  if (index_hints)
  {
    /* Temporary variables used to collect hints of each kind. */
    key_map index_join[INDEX_HINT_FORCE + 1];
    key_map index_order[INDEX_HINT_FORCE + 1];
    key_map index_group[INDEX_HINT_FORCE + 1];
    Index_hint *hint;
    bool have_empty_use_join= FALSE, have_empty_use_order= FALSE, 
         have_empty_use_group= FALSE;
    List_iterator <Index_hint> iter(*index_hints);

    /* iterate over the hints list */
    while ((hint= iter++))
    {
      uint pos;

      /* process empty USE INDEX () */
      if (hint->type == INDEX_HINT_USE && !hint->key_name.str)
      {
        if (hint->clause & INDEX_HINT_MASK_JOIN)
        {
          index_join[hint->type].clear_all();
          have_empty_use_join= TRUE;
        }
        if (hint->clause & INDEX_HINT_MASK_ORDER)
        {
          index_order[hint->type].clear_all();
          have_empty_use_order= TRUE;
        }
        if (hint->clause & INDEX_HINT_MASK_GROUP)
        {
          index_group[hint->type].clear_all();
          have_empty_use_group= TRUE;
        }
        continue;
      }

      /* 
        Check if an index with the given name exists and get his offset in 
        the keys bitmask for the table 
      */
      if (tbl->s->keynames.type_names == 0 ||
          (pos= find_type(&tbl->s->keynames, hint->key_name.str,
                          hint->key_name.length, 1)) <= 0)
      {
        my_error(ER_KEY_DOES_NOT_EXITS, MYF(0), hint->key_name.str, alias);
        return 1;
      }

      pos--;

      /* add to the appropriate clause mask */
      if (hint->clause & INDEX_HINT_MASK_JOIN)
        index_join[hint->type].set_bit (pos);
      if (hint->clause & INDEX_HINT_MASK_ORDER)
        index_order[hint->type].set_bit (pos);
      if (hint->clause & INDEX_HINT_MASK_GROUP)
        index_group[hint->type].set_bit (pos);
    }

    /* cannot mix USE INDEX and FORCE INDEX */
    if ((!index_join[INDEX_HINT_FORCE].is_clear_all() ||
         !index_order[INDEX_HINT_FORCE].is_clear_all() ||
         !index_group[INDEX_HINT_FORCE].is_clear_all()) &&
        (!index_join[INDEX_HINT_USE].is_clear_all() ||  have_empty_use_join ||
         !index_order[INDEX_HINT_USE].is_clear_all() || have_empty_use_order ||
         !index_group[INDEX_HINT_USE].is_clear_all() || have_empty_use_group))
    {
      my_error(ER_WRONG_USAGE, MYF(0), index_hint_type_name[INDEX_HINT_USE],
               index_hint_type_name[INDEX_HINT_FORCE]);
      return 1;
    }

    /* process FORCE INDEX as USE INDEX with a flag */
    if (!index_order[INDEX_HINT_FORCE].is_clear_all())
    {
      tbl->force_index_order= TRUE;
      index_order[INDEX_HINT_USE].merge(index_order[INDEX_HINT_FORCE]);
    }

    if (!index_group[INDEX_HINT_FORCE].is_clear_all())
    {
      tbl->force_index_group= TRUE;
      index_group[INDEX_HINT_USE].merge(index_group[INDEX_HINT_FORCE]);
    }

    /*
      TODO: get rid of tbl->force_index (on if any FORCE INDEX is specified) and
      create tbl->force_index_join instead.
      Then use the correct force_index_XX instead of the global one.
    */
    if (!index_join[INDEX_HINT_FORCE].is_clear_all() ||
        tbl->force_index_group || tbl->force_index_order)
    {
      tbl->force_index= TRUE;
      index_join[INDEX_HINT_USE].merge(index_join[INDEX_HINT_FORCE]);
    }

    /* apply USE INDEX */
    if (!index_join[INDEX_HINT_USE].is_clear_all() || have_empty_use_join)
      tbl->keys_in_use_for_query.intersect(index_join[INDEX_HINT_USE]);
    if (!index_order[INDEX_HINT_USE].is_clear_all() || have_empty_use_order)
      tbl->keys_in_use_for_order_by.intersect (index_order[INDEX_HINT_USE]);
    if (!index_group[INDEX_HINT_USE].is_clear_all() || have_empty_use_group)
      tbl->keys_in_use_for_group_by.intersect (index_group[INDEX_HINT_USE]);

    /* apply IGNORE INDEX */
    tbl->keys_in_use_for_query.subtract (index_join[INDEX_HINT_IGNORE]);
    tbl->keys_in_use_for_order_by.subtract (index_order[INDEX_HINT_IGNORE]);
    tbl->keys_in_use_for_group_by.subtract (index_group[INDEX_HINT_IGNORE]);
  }

  /* make sure covering_keys don't include indexes disabled with a hint */
  tbl->covering_keys.intersect(tbl->keys_in_use_for_query);
  return 0;
}


size_t max_row_length(TABLE *table, const uchar *data)
{
  TABLE_SHARE *table_s= table->s;
  size_t length= table_s->reclength + 2 * table_s->fields;
  uint *const beg= table_s->blob_field;
  uint *const end= beg + table_s->blob_fields;

  for (uint *ptr= beg ; ptr != end ; ++ptr)
  {
    Field_blob* const blob= (Field_blob*) table->field[*ptr];
    length+= blob->get_length((data + blob->offset(table->record[0]))) +
      HA_KEY_BLOB_LENGTH;
  }
  return length;
}

/**
   Helper function which allows to allocate metadata lock request
   objects for all elements of table list.
*/

void init_mdl_requests(TABLE_LIST *table_list)
{
  for ( ; table_list ; table_list= table_list->next_global)
    MDL_REQUEST_INIT(&table_list->mdl_request,
                     MDL_key::TABLE,
                     table_list->db, table_list->table_name,
                     mdl_type_for_dml(table_list->lock_type),
                     MDL_TRANSACTION);
}


/**
  @returns true if view or derived table and
            - algorithm (for view) does not force materialization
            - the derived table definition is mergeable
            - this is a view, or, if unnamed derived table, the enclosing
              query block allows merging of derived tables.
*/
bool TABLE_LIST::is_mergeable() const
{
  return is_view_or_derived() &&
         algorithm != VIEW_ALGORITHM_TEMPTABLE &&
         derived->is_mergeable() &&
         (is_view() || select_lex->allow_merge_derived);
}

///  @returns true if materializable table contains one or zero rows
bool TABLE_LIST::materializable_is_const() const
{
  DBUG_ASSERT(uses_materialization());
  return derived_unit()->query_result()->estimated_rowcount <= 1;
}


/**
  Return the number of leaf tables for a merged view.
*/

uint TABLE_LIST::leaf_tables_count() const
{
  // Join nests are not permissible, except as merged views
  DBUG_ASSERT(nested_join == NULL || is_merged());
  if (!is_merged())  // Base table or materialized view
    return 1;

  uint count= 0;
  for (TABLE_LIST *tbl= merge_underlying_list; tbl; tbl= tbl->next_local)
    count+= tbl->leaf_tables_count();

  return count;
}


/**
  @brief
  Retrieve number of rows in the table

  @details
  Retrieve number of rows in the table referred by this TABLE_LIST and
  store it in the table's stats.records variable. If this TABLE_LIST refers
  to a materialized derived table/view, then the estimated number of rows of
  the derived table/view is used instead.

  @return 0          ok
  @return non zero   error
*/

int TABLE_LIST::fetch_number_of_rows()
{
  int error= 0;
  if (uses_materialization())
  {
    /*
      @todo: CostModel: This updates the stats.record value to the
      estimated number of records. This number is used when estimating 
      the cost of a table scan for a heap table (ie. it helps producing
      a reasonable good cost estimate for heap tables). If the materialized
      table is stored in MyISAM, this number is not used in the cost estimate
      for table scan. The table scan cost for MyISAM thus always becomes
      the estimate for an empty table.
    */
    table->file->stats.records= derived->query_result()->estimated_rowcount;
  }
  else
    error= table->file->info(HA_STATUS_VARIABLE | HA_STATUS_NO_LOCK);
  return error;
}


/**
  A helper function to add a derived key to the list of possible keys

  @param derived_key_list  list of all possible derived keys
  @param field             referenced field
  @param ref_by_tbl        the table that refers to given field

  @details The possible key to be used for join with table with ref_by_tbl
  table map is extended to include 'field'. If ref_by_tbl == 0 then the key
  that includes all referred fields is extended.

  @note
  Procedure of keys generation for result tables of materialized derived
  tables/views for allowing ref access to them.

  A key is generated for each equi-join pair (derived table, another table).
  Each generated key consists of fields of derived table used in equi-join.
  Example:

    SELECT * FROM (SELECT f1, f2, count(*) FROM t1 GROUP BY f1) tt JOIN
                  t1 ON tt.f1=t1.f3 and tt.f2=t1.f4;

  In this case for the derived table tt one key will be generated. It will
  consist of two parts f1 and f2.
  Example:

    SELECT * FROM (SELECT f1, f2, count(*) FROM t1 GROUP BY f1) tt JOIN
                  t1 ON tt.f1=t1.f3 JOIN
                  t2 ON tt.f2=t2.f4;

  In this case for the derived table tt two keys will be generated.
  One key over f1 field, and another key over f2 field.
  Currently optimizer may choose to use only one such key, thus the second
  one will be dropped after the range optimizer is finished.
  See also JOIN::drop_unused_derived_keys function.
  Example:

    SELECT * FROM (SELECT f1, f2, count(*) FROM t1 GROUP BY f1) tt JOIN
                  t1 ON tt.f1=a_function(t1.f3);

  In this case for the derived table tt one key will be generated. It will
  consist of one field - f1.
  In all cases beside one-per-table keys one additional key is generated.
  It includes all fields referenced by other tables.

  Implementation is split in two steps:
    gather information on all used fields of derived tables/view and
      store it in lists of possible keys, one per a derived table/view.
    add keys to result tables of derived tables/view using info from above
      lists.

  The above procedure is implemented in 4 functions:
    TABLE_LIST::update_derived_keys
                          Create/extend list of possible keys for one derived
                          table/view based on given field/used tables info.
                          (Step one)
    JOIN::generate_derived_keys
                          This function is called from update_ref_and_keys
                          when all possible info on keys is gathered and it's
                          safe to add keys - no keys or key parts would be
                          missed.  Walk over list of derived tables/views and
                          call to TABLE_LIST::generate_keys to actually
                          generate keys. (Step two)
    TABLE_LIST::generate_keys
                          Walks over list of possible keys for this derived
                          table/view to add keys to the result table.
                          Calls to TABLE::add_tmp_key to actually add
                          keys. (Step two)
    TABLE::add_tmp_key    Creates one index description according to given
                          bitmap of used fields. (Step two)
  There is also the fifth function called TABLE::use_index. It saves used
  key and frees others. It is called when the optimizer has chosen which key
  it will use, thus we don't need other keys anymore.

  @return TRUE  OOM
  @return FALSE otherwise
*/

static bool add_derived_key(List<Derived_key> &derived_key_list, Field *field,
                             table_map ref_by_tbl)
{
  uint key= 0;
  Derived_key *entry= 0;
  List_iterator<Derived_key> ki(derived_key_list);

  /* Search for already existing possible key. */
  while ((entry= ki++))
  {
    key++;
    if (ref_by_tbl)
    {
      /* Search for the entry for the specified table.*/
      if (entry->referenced_by & ref_by_tbl)
        break;
    }
    else
    {
      /*
        Search for the special entry that should contain fields referred
        from any table.
      */
      if (!entry->referenced_by)
        break;
    }
  }
  /* Add new possible key if nothing is found. */
  if (!entry)
  {
    THD *thd= field->table->in_use;
    key++;
    entry= new (thd->mem_root) Derived_key();
    if (!entry)
      return TRUE;
    entry->referenced_by= ref_by_tbl;
    entry->used_fields.clear_all();
    if (derived_key_list.push_back(entry, thd->mem_root))
      return TRUE;
    field->table->max_keys++;
  }
  /* Don't create keys longer than REF access can use. */
  if (entry->used_fields.bits_set() < MAX_REF_PARTS)
  {
    field->part_of_key.set_bit(key - 1);
    field->flags|= PART_KEY_FLAG;
    entry->used_fields.set_bit(field->field_index);
  }
  return FALSE;
}

/*
  @brief
  Update derived table's list of possible keys

  @param field      derived table's field to take part in a key
  @param values     array of values that a part of equality predicate with the
                    field above
  @param num_values number of elements in the array values

  @details
  This function creates/extends a list of possible keys for this derived
  table/view. For each table used by a value from the 'values' array the
  corresponding possible key is extended to include the 'field'.
  If there is no such possible key, then it is created. field's
  part_of_key bitmaps are updated accordingly.
  @see add_derived_key

  @return TRUE  new possible key can't be allocated.
  @return FALSE list of possible keys successfully updated.
*/

bool TABLE_LIST::update_derived_keys(Field *field, Item **values,
                                     uint num_values)
{
  /*
    Don't bother with keys for CREATE VIEW, BLOB fields and fields with
    zero length.
  */
  if (field->table->in_use->lex->is_ps_or_view_context_analysis() ||
      field->flags & BLOB_FLAG ||
      field->field_length == 0)
    return FALSE;

  /* Allow all keys to be used. */
  if (derived_key_list.elements == 0)
  {
    table->keys_in_use_for_query.set_all();
    table->s->uniques= 0;
  }

  for (uint i= 0; i < num_values; i++)
  {
    table_map tables= values[i]->used_tables() & ~PSEUDO_TABLE_BITS;
    if (!tables || values[i]->real_item()->type() != Item::FIELD_ITEM)
      continue;
    for (table_map tbl= 1; tables >= tbl; tbl<<= 1)
    {
      if (! (tables & tbl))
        continue;
      if (add_derived_key(derived_key_list, field, tbl))
        return TRUE;
    }
  }
  /* Extend key which includes all referenced fields. */
  if (add_derived_key(derived_key_list, field, (table_map)0))
    return TRUE;
  return FALSE;
}


/*
  Comparison function for Derived_key entries.
  See TABLE_LIST::generate_keys.
*/

static int Derived_key_comp(Derived_key *e1, Derived_key *e2, void *arg)
{
  /* Move entries for tables with greater table bit to the end. */
  return ((e1->referenced_by < e2->referenced_by) ? -1 :
          ((e1->referenced_by > e2->referenced_by) ? 1 : 0));
}


/**
  @brief
  Generate keys for a materialized derived table/view

  @details
  This function adds keys to the result table by walking over the list of
  possible keys for this derived table/view and calling the
  TABLE::add_tmp_key to actually add keys. A name <auto_keyN>, where N is a
  sequential number, is given to each key to ease debugging.
  @see add_derived_key

  @return TRUE  an error occur.
  @return FALSE all keys were successfully added.
*/

bool TABLE_LIST::generate_keys()
{
  List_iterator<Derived_key> it(derived_key_list);
  Derived_key *entry;
  uint key= 0;
  char buf[NAME_CHAR_LEN];
  DBUG_ASSERT(uses_materialization());

  if (!derived_key_list.elements)
    return FALSE;

  if (table->alloc_keys(derived_key_list.elements))
    return TRUE;

  /* Sort entries to make key numbers sequence deterministic. */
  derived_key_list.sort((Node_cmp_func)Derived_key_comp, 0);
  while ((entry= it++))
  {
    sprintf(buf, "<auto_key%i>", key++);
    if (table->add_tmp_key(&entry->used_fields,
                           table->in_use->mem_strdup(buf)))
      return TRUE;
  }
  return FALSE;
}


/**
  Update TABLE::const_key_parts for single table UPDATE/DELETE query

  @param conds               WHERE clause expression

  @retval TRUE   error (OOM)
  @retval FALSE  success

  @note
    Set const_key_parts bits if key fields are equal to constants in
    the WHERE expression.
*/

bool TABLE::update_const_key_parts(Item *conds)
{
  memset(const_key_parts, 0, sizeof(key_part_map) * s->keys);

  if (conds == NULL)
    return FALSE;

  for (uint index= 0; index < s->keys; index++)
  {
    KEY_PART_INFO *keyinfo= key_info[index].key_part;
    KEY_PART_INFO *keyinfo_end= keyinfo + key_info[index].user_defined_key_parts;

    for (key_part_map part_map= (key_part_map)1; 
        keyinfo < keyinfo_end;
        keyinfo++, part_map<<= 1)
    {
      if (const_expression_in_where(conds, NULL, keyinfo->field))
        const_key_parts[index]|= part_map;
    }
  }
  return FALSE;
}


/**
  Read removal is possible if the selected quick read
  method is using full unique index

  @see HA_READ_BEFORE_WRITE_REMOVAL

  @param index              Number of the index used for read

  @retval true   success, read removal started
  @retval false  read removal not started
*/

bool TABLE::check_read_removal(uint index)
{
  bool retval= false;

  DBUG_ENTER("check_read_removal");
  DBUG_ASSERT(file->ha_table_flags() & HA_READ_BEFORE_WRITE_REMOVAL);
  DBUG_ASSERT(index != MAX_KEY);

  // Index must be unique
  if ((key_info[index].flags & HA_NOSAME) == 0)
    DBUG_RETURN(false);

  // Full index must be used
  bitmap_clear_all(&tmp_set);
  mark_columns_used_by_index_no_reset(index, &tmp_set);

  if (bitmap_cmp(&tmp_set, read_set))
  {
    // Start read removal in handler
    retval= file->start_read_removal();
  }

  bitmap_clear_all(&tmp_set);
  DBUG_RETURN(retval);
}


/**
  Test if the order list consists of simple field expressions

  @param order                Linked list of ORDER BY arguments

  @return TRUE if @a order is empty or consist of simple field expressions
*/

bool is_simple_order(ORDER *order)
{
  for (ORDER *ord= order; ord; ord= ord->next)
  {
    if (ord->item[0]->real_item()->type() != Item::FIELD_ITEM)
      return FALSE;
  }
  return TRUE;
}


/**
  Repoint a table's fields from old_rec to new_rec

  @param table     the table of fields needed to be repointed
  @param old_rec   the original record buffer fields point to
  @param new_rec   the target record buff fields need to repoint
*/

void repoint_field_to_record(TABLE *table, uchar *old_rec, uchar *new_rec)
{
  Field **fields= table->field;
  my_ptrdiff_t ptrdiff= new_rec - old_rec;
  for (uint i= 0; i < table->s->fields; i++)
    fields[i]->move_field_offset(ptrdiff);
}


/**
  Evaluate necessary virtual generated columns.
  This is used right after reading a row from the storage engine.

  @note this is not necessary for stored generated columns, as they are
  provided by the storage engine.

  @param buf[in,out]     the buffer to store data
  @param table           the TABLE object
  @param active_index    the number of key for index scan (MAX_KEY is default)

  @return true if error.

  @todo see below for potential conflict with Bug#21815348 .
 */
bool update_generated_read_fields(uchar *buf, TABLE *table, uint active_index)
{
  DBUG_ENTER("update_generated_read_fields");
  DBUG_ASSERT(table && table->vfield);
  if (active_index != MAX_KEY && table->key_read)
  {
    /*
      The covering index is providing all necessary columns, including
      generated ones.
      Note that this logic may have to be reconsidered when we fix
      Bug#21815348; indeed, for that bug it could be possible to implement the
      following optimization: if A is an indexed base column, and B is a
      virtual generated column dependent on A, "select B from t" could choose
      an index-only scan over the index of A and calculate values of B on the
      fly. In that case, we would come here, however calculation of B would
      still be needed.
      Currently MySQL doesn't choose an index scan in that case because it
      considers B as independent from A, in its index-scan decision logic.
    */
    DBUG_RETURN(false);
  }

  int error= 0;

  /*
    If the buffer storing the record data is not record[0], then the field
    objects must be temporarily changed to point into the supplied buffer.
    The field pointers are restored at the end of this function.
  */
  if (buf != table->record[0])
    repoint_field_to_record(table, table->record[0], buf);

  for (Field **vfield_ptr= table->vfield; *vfield_ptr; vfield_ptr++)
  {
    Field *vfield= *vfield_ptr;
    DBUG_ASSERT(vfield->gcol_info && vfield->gcol_info->expr_item);
    /*
      Only calculate those virtual generated fields that are marked in the
      read_set bitmap.
    */
    if (!vfield->stored_in_db &&
        bitmap_is_set(table->read_set, vfield->field_index))
    {
      if (vfield->type() == MYSQL_TYPE_BLOB)
        (down_cast<Field_blob*>(vfield))->need_to_keep_old_value();

      error= vfield->gcol_info->expr_item->save_in_field(vfield, 0);
      DBUG_PRINT("info", ("field '%s' - updated", vfield->field_name));
      if (error && !table->in_use->is_error())
      {
        /*
          Most likely a calculation error which only triggered a warning, so
          let's not make the read fail.
        */
        error= 0;
      }
    }
    else
    {
      DBUG_PRINT("info", ("field '%s' - skipped", vfield->field_name));
    }
  }

  if (buf != table->record[0])
    repoint_field_to_record(table, buf, table->record[0]);

  DBUG_RETURN(error != 0);
  /*
    @todo
    this function is used by ha_rnd/etc, those ha_* functions are expected to
    return 0 or a HA_ERR code (and such codes are picked up by
    handler::print_error), but update_generated_read_fields returns true/false
    (0/1), which is then returned by the ha_* functions. If it
    returns 1 we get:
    ERROR 1030 (HY000): Got error 1 from storage engine
    which isn't informative for the user.
  */
}

/**
  Calculate data for each generated field marked for write in the
  corresponding column map.

  @note We need calculate data for both virtual and stored generated
  fields.

  @param bitmap         Bitmap over fields to update
  @param table          the TABLE object

  @return
    @retval
      false  - Success
    @retval
      true   - Error occurred during the generation/calculation of a generated
               field value
 */
bool update_generated_write_fields(const MY_BITMAP *bitmap, TABLE *table)
{
  DBUG_ENTER("update_generated_write_fields");
  Field **vfield_ptr;
  int error= 0;

  DBUG_ASSERT(table->vfield);
  /* Iterate over generated fields in the table */
  for (vfield_ptr= table->vfield; *vfield_ptr; vfield_ptr++)
  {
    Field *vfield;
    vfield= (*vfield_ptr);
    DBUG_ASSERT(vfield->gcol_info && vfield->gcol_info->expr_item);

    /* Only update those fields that are marked in the bitmap */
    if (bitmap_is_set(bitmap, vfield->field_index))
    {
      /*
        For a virtual generated column of blob type, we have to keep
        the current blob value since this might be needed by the
        storage engine during updates.
      */
      if (vfield->type() == MYSQL_TYPE_BLOB && vfield->is_virtual_gcol())
        (down_cast<Field_blob*>(vfield))->keep_old_value();

      /* Generate the actual value of the generated fields */
      error= vfield->gcol_info->expr_item->save_in_field(vfield, 0);

      DBUG_PRINT("info", ("field '%s' - updated", vfield->field_name));
      if (error && !table->in_use->is_error())
        error= 0;
      if (table->fields_set_during_insert)
        bitmap_set_bit(table->fields_set_during_insert, vfield->field_index);
    }
    else
    {
      DBUG_PRINT("info", ("field '%s' - skipped", vfield->field_name));
    }
  }

  if (error > 0)
    DBUG_RETURN(TRUE);
  DBUG_RETURN(FALSE);
}




/**
  Adds a generated column and its dependencies to the read_set/write_set
  bitmaps.

  If the value of a generated column (gcol) must be calculated, it needs to
  be in write_set (to satisfy the assertion in Field::store); the value of
  its underlying base columns is necessary to the calculation so those must
  be in read_set.

  A gcol must be calculated in two cases:
  - we're sending the gcol to the engine
  - the gcol is virtual and we're reading it from the engine without using a
  covering index on it.
*/
void TABLE::mark_gcol_in_maps(Field *field)
{
  bitmap_set_bit(write_set, field->field_index);
  /*
    Note that underlying base columns are here added to read_set but not added
    to requirements for an index to be covering (covering_keys is not touched).
    So, if we have:
    SELECT gcol FROM t :
    - an index covering gcol only (not including base columns), can still be
    chosen by the optimizer; note that InnoDB's build_template_needs_field()
    properly ignores read_set when MySQL asks for "index only" reads
    (table->key_read == true); if it didn't, it would do useless reads.
    - but if gcol is not read from an index, we will read base columns because
    they are in read_set.
    - Note how this relies on InnoDB's behaviour.
  */
  for (uint i= 0; i < s->fields; i++)
  {
    if (bitmap_is_set(&field->gcol_info->base_columns_map, i))
    {
      bitmap_set_bit(read_set, i);
      if (this->field[i]->is_virtual_gcol())
        bitmap_set_bit(write_set, i);
    }
  }
}<|MERGE_RESOLUTION|>--- conflicted
+++ resolved
@@ -1012,12 +1012,7 @@
 
       *current_key_part= *pk_key_part;
       setup_key_part_field(share, handler_file, pk_n, sk, sk_n,
-<<<<<<< HEAD
-                           sk->actual_key_parts, usable_parts);
-=======
                            sk->actual_key_parts, usable_parts, false);
-      *current_rec_per_key++= 0;
->>>>>>> edef151b
       sk->actual_key_parts++;
       sk->unused_key_parts--;
       sk->rec_per_key[sk->actual_key_parts - 1]= 0;
