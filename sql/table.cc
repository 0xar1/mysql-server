/*
   Copyright (c) 2000, 2019, Oracle and/or its affiliates. All rights reserved.

   This program is free software; you can redistribute it and/or modify
   it under the terms of the GNU General Public License, version 2.0,
   as published by the Free Software Foundation.

   This program is also distributed with certain software (including
   but not limited to OpenSSL) that is licensed under separate terms,
   as designated in a particular file or component or in included license
   documentation.  The authors of MySQL hereby grant you an additional
   permission to link the program and your derivative works with the
   separately licensed software that they have included with MySQL.

   This program is distributed in the hope that it will be useful,
   but WITHOUT ANY WARRANTY; without even the implied warranty of
   MERCHANTABILITY or FITNESS FOR A PARTICULAR PURPOSE.  See the
   GNU General Public License, version 2.0, for more details.

   You should have received a copy of the GNU General Public License
   along with this program; if not, write to the Free Software
   Foundation, Inc., 51 Franklin St, Fifth Floor, Boston, MA 02110-1301  USA */

#include "sql/table.h"

#include "my_config.h"

#include <errno.h>
#include <fcntl.h>
#include <stdio.h>
#include <algorithm>
#include <memory>
#include <string>
#include <unordered_map>
#include <utility>

#include "ft_global.h"
#include "m_string.h"
#include "map_helpers.h"
#include "my_alloc.h"
#include "my_byteorder.h"
#include "my_dbug.h"
#include "my_io.h"
#include "my_loglevel.h"
#include "my_macros.h"
#include "my_pointer_arithmetic.h"
#include "my_psi_config.h"
#include "my_sqlcommand.h"
#include "my_thread_local.h"
#include "myisam.h"  // MI_MAX_KEY_LENGTH
#include "mysql/components/services/log_builtins.h"
#include "mysql/components/services/log_shared.h"
#include "mysql/mysql_lex_string.h"
#include "mysql/plugin.h"
#include "mysql/psi/mysql_file.h"
#include "mysql/psi/mysql_mutex.h"
#include "mysql/psi/mysql_table.h"
#include "mysql/psi/psi_base.h"
#include "mysql/psi/psi_table.h"
#include "mysql/service_mysql_alloc.h"
#include "mysql/udf_registration_types.h"
#include "mysql_com.h"
#include "mysql_version.h"  // MYSQL_VERSION_ID
#include "mysqld_error.h"
#include "sql/auth/auth_acls.h"
#include "sql/auth/auth_common.h"  // acl_getroot
#include "sql/auth/sql_security_ctx.h"
#include "sql/binlog.h"                      // mysql_bin_log
#include "sql/dd/cache/dictionary_client.h"  // dd::cache_Dictionary_client
#include "sql/dd/dd.h"                       // dd::get_dictionary
#include "sql/dd/dictionary.h"               // dd::Dictionary
#include "sql/dd/types/abstract_table.h"
#include "sql/dd/types/table.h"  // dd::Table
#include "sql/dd/types/view.h"   // dd::View
#include "sql/debug_sync.h"      // DEBUG_SYNC
#include "sql/derror.h"          // ER_THD
#include "sql/error_handler.h"   // Strict_error_handler
#include "sql/field.h"
#include "sql/filesort.h"  // filesort_free_buffers
#include "sql/gis/srid.h"
#include "sql/item.h"
#include "sql/item_cmpfunc.h"    // and_conds
#include "sql/item_json_func.h"  // Item_func_array_cast
#include "sql/json_diff.h"       // Json_diff_vector
#include "sql/json_dom.h"        // Json_wrapper
#include "sql/json_path.h"
#include "sql/key.h"  // find_ref_key
#include "sql/log.h"
#include "sql/my_decimal.h"
#include "sql/mysqld.h"  // reg_ext key_file_frm ...
#include "sql/nested_join.h"
#include "sql/opt_trace.h"  // opt_trace_disable_if_no_security_...
#include "sql/opt_trace_context.h"
#include "sql/parse_file.h"      // sql_parse_prepare
#include "sql/partition_info.h"  // partition_info
#include "sql/psi_memory_key.h"
#include "sql/query_options.h"
#include "sql/query_result.h"  // Query_result
#include "sql/sql_base.h"
#include "sql/sql_check_constraint.h"  // Sql_table_check_constraint
#include "sql/sql_class.h"             // THD
#include "sql/sql_error.h"
#include "sql/sql_lex.h"
#include "sql/sql_opt_exec_shared.h"
#include "sql/sql_parse.h"       // check_stack_overrun
#include "sql/sql_partition.h"   // mysql_unpack_partition
#include "sql/sql_plugin.h"      // plugin_unlock
#include "sql/sql_select.h"      // actual_key_parts
#include "sql/sql_table.h"       // build_table_filename
#include "sql/sql_tablespace.h"  // validate_tablespace_name())
#include "sql/strfunc.h"         // find_type
#include "sql/system_variables.h"
#include "sql/table_cache.h"               // table_cache_manager
#include "sql/table_trigger_dispatcher.h"  // Table_trigger_dispatcher
#include "sql/thd_raii.h"
#include "sql/thr_malloc.h"
#include "sql/trigger_def.h"
#include "sql_const.h"
#include "sql_string.h"
#include "template_utils.h"  // down_cast
#include "thr_mutex.h"
/* INFORMATION_SCHEMA name */
LEX_CSTRING INFORMATION_SCHEMA_NAME = {STRING_WITH_LEN("information_schema")};

/* PERFORMANCE_SCHEMA name */
LEX_CSTRING PERFORMANCE_SCHEMA_DB_NAME = {
    STRING_WITH_LEN("performance_schema")};

/* MYSQL_SCHEMA name */
LEX_CSTRING MYSQL_SCHEMA_NAME = {STRING_WITH_LEN("mysql")};

/* MYSQL_TABLESPACE name */
LEX_CSTRING MYSQL_TABLESPACE_NAME = {STRING_WITH_LEN("mysql")};

/* GENERAL_LOG name */
LEX_CSTRING GENERAL_LOG_NAME = {STRING_WITH_LEN("general_log")};

/* SLOW_LOG name */
LEX_CSTRING SLOW_LOG_NAME = {STRING_WITH_LEN("slow_log")};

/* RLI_INFO name */
LEX_CSTRING RLI_INFO_NAME = {STRING_WITH_LEN("slave_relay_log_info")};

/* MI_INFO name */
LEX_CSTRING MI_INFO_NAME = {STRING_WITH_LEN("slave_master_info")};

/* WORKER_INFO name */
LEX_CSTRING WORKER_INFO_NAME = {STRING_WITH_LEN("slave_worker_info")};

/* GTID_EXECUTED name */
LEX_CSTRING GTID_EXECUTED_NAME = {STRING_WITH_LEN("gtid_executed")};

/* Keyword for parsing generated column functions */
LEX_CSTRING PARSE_GCOL_KEYWORD = {STRING_WITH_LEN("parse_gcol_expr")};

/* Functions defined in this file */

static Item *create_view_field(THD *thd, TABLE_LIST *view, Item **field_ref,
                               const char *name,
                               Name_resolution_context *context);
static void open_table_error(THD *thd, TABLE_SHARE *share, int error,
                             int db_errno);

inline bool is_system_table_name(const char *name, size_t length);

/**************************************************************************
  Object_creation_ctx implementation.
**************************************************************************/

Object_creation_ctx *Object_creation_ctx::set_n_backup(THD *thd) {
  Object_creation_ctx *backup_ctx;
  DBUG_TRACE;

  backup_ctx = create_backup_ctx(thd);
  change_env(thd);

  return backup_ctx;
}

void Object_creation_ctx::restore_env(THD *thd,
                                      Object_creation_ctx *backup_ctx) {
  if (!backup_ctx) return;

  backup_ctx->change_env(thd);
  backup_ctx->delete_backup_ctx();
}

/**************************************************************************
  Default_object_creation_ctx implementation.
**************************************************************************/

Default_object_creation_ctx::Default_object_creation_ctx(THD *thd)
    : m_client_cs(thd->variables.character_set_client),
      m_connection_cl(thd->variables.collation_connection) {}

Default_object_creation_ctx::Default_object_creation_ctx(
    const CHARSET_INFO *client_cs, const CHARSET_INFO *connection_cl)
    : m_client_cs(client_cs), m_connection_cl(connection_cl) {}

Object_creation_ctx *Default_object_creation_ctx::create_backup_ctx(
    THD *thd) const {
  return new Default_object_creation_ctx(thd);
}

void Default_object_creation_ctx::delete_backup_ctx() { delete this; }

void Default_object_creation_ctx::change_env(THD *thd) const {
  thd->variables.character_set_client = m_client_cs;
  thd->variables.collation_connection = m_connection_cl;

  thd->update_charset();
}

/**************************************************************************
  View_creation_ctx implementation.
**************************************************************************/

View_creation_ctx *View_creation_ctx::create(THD *thd) {
  View_creation_ctx *ctx = new (thd->mem_root) View_creation_ctx(thd);

  return ctx;
}

/*************************************************************************/

View_creation_ctx *View_creation_ctx::create(THD *thd, TABLE_LIST *view) {
  View_creation_ctx *ctx = new (thd->mem_root) View_creation_ctx(thd);

  /* Throw a warning if there is NULL cs name. */

  if (!view->view_client_cs_name.str || !view->view_connection_cl_name.str) {
    push_warning_printf(thd, Sql_condition::SL_NOTE, ER_VIEW_NO_CREATION_CTX,
                        ER_THD(thd, ER_VIEW_NO_CREATION_CTX), view->db,
                        view->table_name);

    ctx->m_client_cs = system_charset_info;
    ctx->m_connection_cl = system_charset_info;

    return ctx;
  }

  /* Resolve cs names. Throw a warning if there is unknown cs name. */

  bool invalid_creation_ctx;

  invalid_creation_ctx = resolve_charset(
      view->view_client_cs_name.str, system_charset_info, &ctx->m_client_cs);

  invalid_creation_ctx =
      resolve_collation(view->view_connection_cl_name.str, system_charset_info,
                        &ctx->m_connection_cl) ||
      invalid_creation_ctx;

  if (invalid_creation_ctx) {
    LogErr(WARNING_LEVEL, ER_VIEW_UNKNOWN_CHARSET_OR_COLLATION, view->db,
           view->table_name, view->view_client_cs_name.str,
           view->view_connection_cl_name.str);

    push_warning_printf(
        thd, Sql_condition::SL_NOTE, ER_VIEW_INVALID_CREATION_CTX,
        ER_THD(thd, ER_VIEW_INVALID_CREATION_CTX), view->db, view->table_name);
  }

  return ctx;
}

/*************************************************************************/

GRANT_INFO::GRANT_INFO() {
  grant_table = 0;
  version = 0;
  privilege = NO_ACCESS;
}

/**
  Returns pointer to '.frm' extension of the file name.

  @param name       file name

    Checks file name part starting with the rightmost '.' character,
    and returns it if it is equal to '.frm'.

  @todo
    It is a good idea to get rid of this function modifying the code
    to garantee that the functions presently calling fn_rext() always
    get arguments in the same format: either with '.frm' or without '.frm'.

  @return
    Pointer to the '.frm' extension. If there is no extension,
    or extension is not '.frm', pointer at the end of file name.
*/

char *fn_rext(char *name) {
  char *res = strrchr(name, '.');
  if (res && !strcmp(res, reg_ext)) return res;
  return name + strlen(name);
}

TABLE_CATEGORY get_table_category(const LEX_CSTRING &db,
                                  const LEX_CSTRING &name) {
  DBUG_ASSERT(db.str != NULL);
  DBUG_ASSERT(name.str != NULL);

  if (is_infoschema_db(db.str, db.length)) return TABLE_CATEGORY_INFORMATION;

  if (is_perfschema_db(db.str, db.length)) return TABLE_CATEGORY_PERFORMANCE;

  if ((db.length == MYSQL_SCHEMA_NAME.length) &&
      (my_strcasecmp(system_charset_info, MYSQL_SCHEMA_NAME.str, db.str) ==
       0)) {
    if (is_system_table_name(name.str, name.length))
      return TABLE_CATEGORY_SYSTEM;

    if ((name.length == GENERAL_LOG_NAME.length) &&
        (my_strcasecmp(system_charset_info, GENERAL_LOG_NAME.str, name.str) ==
         0))
      return TABLE_CATEGORY_LOG;

    if ((name.length == SLOW_LOG_NAME.length) &&
        (my_strcasecmp(system_charset_info, SLOW_LOG_NAME.str, name.str) == 0))
      return TABLE_CATEGORY_LOG;

    if ((name.length == RLI_INFO_NAME.length) &&
        (my_strcasecmp(system_charset_info, RLI_INFO_NAME.str, name.str) == 0))
      return TABLE_CATEGORY_RPL_INFO;

    if ((name.length == MI_INFO_NAME.length) &&
        (my_strcasecmp(system_charset_info, MI_INFO_NAME.str, name.str) == 0))
      return TABLE_CATEGORY_RPL_INFO;

    if ((name.length == WORKER_INFO_NAME.length) &&
        (my_strcasecmp(system_charset_info, WORKER_INFO_NAME.str, name.str) ==
         0))
      return TABLE_CATEGORY_RPL_INFO;

    if ((name.length == GTID_EXECUTED_NAME.length) &&
        (my_strcasecmp(system_charset_info, GTID_EXECUTED_NAME.str, name.str) ==
         0))
      return TABLE_CATEGORY_GTID;

    if (dd::get_dictionary()->is_dd_table_name(MYSQL_SCHEMA_NAME.str, name.str))
      return TABLE_CATEGORY_DICTIONARY;
  }

  return TABLE_CATEGORY_USER;
}

/**
  Allocate and setup a TABLE_SHARE structure

  @param db          schema name.
  @param table_name  table name.
  @param key         table cache key (db \0 table_name \0...)
  @param key_length  length of the key
  @param open_secondary  true if the TABLE_SHARE represents a table
                         in a secondary storage engine

  @return            pointer to allocated table share
    @retval NULL     error (out of memory, too long path name)
*/

TABLE_SHARE *alloc_table_share(const char *db, const char *table_name,
                               const char *key, size_t key_length,
                               bool open_secondary) {
  MEM_ROOT mem_root;
  TABLE_SHARE *share = NULL;
  char *key_buff, *path_buff;
  char path[FN_REFLEN + 1];
  size_t path_length;
  Table_cache_element **cache_element_array;
  bool was_truncated = false;
  DBUG_TRACE;
  DBUG_PRINT("enter", ("table: '%s'.'%s'", db, table_name));

  /*
    There are FN_REFLEN - reg_ext_length bytes available for the
    file path and the trailing '\0', which may be padded to the right
    of the length indicated by the length parameter. The returned
    path length does not include the trailing '\0'.
  */
  path_length = build_table_filename(path, sizeof(path) - 1 - reg_ext_length,
                                     db, table_name, "", 0, &was_truncated);

  /*
    The path now misses extension, but includes '\0'. Unless it was
    truncated, everything should be ok.
  */
  if (was_truncated) {
    my_error(ER_IDENT_CAUSES_TOO_LONG_PATH, MYF(0), sizeof(path) - 1, path);
    return NULL;
  }

  init_sql_alloc(key_memory_table_share, &mem_root, TABLE_ALLOC_BLOCK_SIZE, 0);
  if (multi_alloc_root(&mem_root, &share, sizeof(*share), &key_buff, key_length,
                       &path_buff, path_length + 1, &cache_element_array,
                       table_cache_instances * sizeof(*cache_element_array),
                       NULL)) {
    new (share) TABLE_SHARE(refresh_version, open_secondary);

    share->set_table_cache_key(key_buff, key, key_length);

    share->path.str = path_buff;
    share->path.length = path_length;
    my_stpcpy(share->path.str, path);
    share->normalized_path.str = share->path.str;
    share->normalized_path.length = path_length;

    /*
      Since alloc_table_share() can be called without any locking (for
      example, ha_create_table... functions), we do not assign a table
      map id here.  Instead we assign a value that is not used
      elsewhere, and then assign a table map id inside open_table()
      under the protection of the LOCK_open mutex.
    */
    share->table_map_id = ~0ULL;
    share->cached_row_logging_check = -1;

    share->m_flush_tickets.empty();

    memset(cache_element_array, 0,
           table_cache_instances * sizeof(*cache_element_array));
    share->cache_element = cache_element_array;

    share->mem_root = std::move(mem_root);
    mysql_mutex_init(key_TABLE_SHARE_LOCK_ha_data, &share->LOCK_ha_data,
                     MY_MUTEX_INIT_FAST);
  }
  return share;
}

/**
  Initialize share for temporary tables

  @param thd         thread handle
  @param share	Share to fill
  @param key		Table_cache_key, as generated from create_table_def_key.
                must start with db name.
  @param key_length	Length of key
  @param table_name	Table name
  @param path	Path to file (possible in lower case) without .frm
  @param mem_root       MEM_ROOT to transfer (move) to the TABLE_SHARE; if
  NULL a new one is initialized.

  @note
    This is different from alloc_table_share() because temporary tables
    don't have to be shared between threads or put into the table def
    cache, so we can do some things notable simpler and faster

    If table is not put in thd->temporary_tables (happens only when
    one uses OPEN TEMPORARY) then one can specify 'db' as key and
    use key_length= 0 as neither table_cache_key or key_length will be used).
*/

void init_tmp_table_share(THD *thd, TABLE_SHARE *share, const char *key,
                          size_t key_length, const char *table_name,
                          const char *path, MEM_ROOT *mem_root) {
  DBUG_TRACE;
  DBUG_PRINT("enter", ("table: '%s'.'%s'", key, table_name));

  new (share) TABLE_SHARE();

  if (mem_root)
    share->mem_root = std::move(*mem_root);
  else
    init_sql_alloc(key_memory_table_share, &share->mem_root,
                   TABLE_ALLOC_BLOCK_SIZE, 0);

  share->table_category = TABLE_CATEGORY_TEMPORARY;
  share->tmp_table = INTERNAL_TMP_TABLE;
  share->db.str = key;
  share->db.length = strlen(key);
  share->table_cache_key.str = key;
  share->table_cache_key.length = key_length;
  share->table_name.str = table_name;
  share->table_name.length = strlen(table_name);
  share->path.str = const_cast<char *>(path);
  share->normalized_path.str = path;
  share->path.length = share->normalized_path.length = strlen(path);

  share->cached_row_logging_check = -1;

  /*
    table_map_id is also used for MERGE tables to suppress repeated
    compatibility checks.
  */
  share->table_map_id = (ulonglong)thd->query_id;

  share->m_flush_tickets.empty();
}

Key_map TABLE_SHARE::usable_indexes(const THD *thd) const {
  Key_map usable_indexes(keys_in_use);
  if (!thd->optimizer_switch_flag(OPTIMIZER_SWITCH_USE_INVISIBLE_INDEXES))
    usable_indexes.intersect(visible_indexes);
  return usable_indexes;
}

#ifndef DBUG_OFF
/**
  Assert that the #LOCK_open mutex is held when the reference count of
  a TABLE_SHARE is accessed.

  @param share the TABLE_SHARE
  @return true if the assertion holds, terminates the process otherwise
*/
bool assert_ref_count_is_locked(const TABLE_SHARE *share) {
  // The mutex is not needed while the TABLE_SHARE is being
  // constructed, or if it is for a temporary table.
  if (share->table_category != TABLE_UNKNOWN_CATEGORY &&
      share->tmp_table == NO_TMP_TABLE) {
    mysql_mutex_assert_owner(&LOCK_open);
  }
  return true;
}
#endif

void TABLE_SHARE::clear_version() {
  table_cache_manager.assert_owner_all_and_tdc();
  m_version = 0;
}

/**
  Release resources (plugins) used by the share and free its memory.
  TABLE_SHARE is self-contained -- it's stored in its own MEM_ROOT.
  Free this MEM_ROOT.
*/

void TABLE_SHARE::destroy() {
  uint idx;
  KEY *info_it;

  DBUG_TRACE;
  DBUG_PRINT("info", ("db: %s table: %s", db.str, table_name.str));
  if (ha_share) {
    delete ha_share;
    ha_share = NULL;
  }
  if (m_part_info) {
    ::destroy(m_part_info);
    m_part_info = NULL;
  }
  /* The mutex is initialized only for shares that are part of the TDC */
  if (tmp_table == NO_TMP_TABLE) mysql_mutex_destroy(&LOCK_ha_data);
  delete name_hash;
  name_hash = nullptr;

  delete m_histograms;
  m_histograms = nullptr;

  plugin_unlock(NULL, db_plugin);
  db_plugin = NULL;

  /* Release fulltext parsers */
  info_it = key_info;
  for (idx = keys; idx; idx--, info_it++) {
    if (info_it->flags & HA_USES_PARSER) {
      plugin_unlock(NULL, info_it->parser);
      info_it->flags = 0;
    }
  }

  /* Destroy dd::Table object associated with temporary table's share. */
  delete tmp_table_def;
  tmp_table_def = NULL;

  /* Delete the view object. */
  delete view_object;
  view_object = NULL;

#ifdef HAVE_PSI_TABLE_INTERFACE
  PSI_TABLE_CALL(release_table_share)(m_psi);
#endif

  /*
    Make a copy since the share is allocated in its own root,
    and free_root() updates its argument after freeing the memory.
  */
  MEM_ROOT own_root = std::move(mem_root);
  free_root(&own_root, MYF(0));
}

/**
  Free table share and memory used by it

  @param share		Table share
*/

void free_table_share(TABLE_SHARE *share) {
  DBUG_TRACE;
  DBUG_PRINT("enter", ("table: %s.%s", share->db.str, share->table_name.str));
  DBUG_ASSERT(share->ref_count() == 0);

  if (share->m_flush_tickets.is_empty()) {
    /*
      No threads are waiting for this share to be flushed (the
      share is not old, is for a temporary table, or just nobody
      happens to be waiting for it). Destroy it.
    */
    share->destroy();
  } else {
    Wait_for_flush_list::Iterator it(share->m_flush_tickets);
    Wait_for_flush *ticket;
    /*
      We're about to iterate over a list that is used
      concurrently. Make sure this never happens without a lock.
    */
    mysql_mutex_assert_owner(&LOCK_open);

    while ((ticket = it++))
      (void)ticket->get_ctx()->m_wait.set_status(MDL_wait::GRANTED);
    /*
      If there are threads waiting for this share to be flushed,
      the last one to receive the notification will destroy the
      share. At this point the share is removed from the table
      definition cache, so is OK to proceed here without waiting
      for this thread to do the work.
    */
  }
}

/**
  Return true if a table name matches one of the system table names.
  Currently these are:

  help_category, help_keyword, help_relation, help_topic,
  proc, event
  time_zone, time_zone_leap_second, time_zone_name, time_zone_transition,
  time_zone_transition_type

  This function trades accuracy for speed, so may return false
  positives. Presumably mysql.* database is for internal purposes only
  and should not contain user tables.
*/

inline bool is_system_table_name(const char *name, size_t length) {
  CHARSET_INFO *ci = system_charset_info;

  return (
      /* mysql.proc table */
      (length == 4 && my_tolower(ci, name[0]) == 'p' &&
       my_tolower(ci, name[1]) == 'r' && my_tolower(ci, name[2]) == 'o' &&
       my_tolower(ci, name[3]) == 'c') ||

      (length > 4 &&
       (
           /* one of mysql.help* tables */
           (my_tolower(ci, name[0]) == 'h' && my_tolower(ci, name[1]) == 'e' &&
            my_tolower(ci, name[2]) == 'l' && my_tolower(ci, name[3]) == 'p') ||

           /* one of mysql.time_zone* tables */
           (my_tolower(ci, name[0]) == 't' && my_tolower(ci, name[1]) == 'i' &&
            my_tolower(ci, name[2]) == 'm' && my_tolower(ci, name[3]) == 'e') ||

           /* mysql.event table */
           (my_tolower(ci, name[0]) == 'e' && my_tolower(ci, name[1]) == 'v' &&
            my_tolower(ci, name[2]) == 'e' && my_tolower(ci, name[3]) == 'n' &&
            my_tolower(ci, name[4]) == 't'))));
}

/**
  Initialize key_part_flag from source field.
*/

void KEY_PART_INFO::init_flags() {
  DBUG_ASSERT(field);
  if (field->type() == MYSQL_TYPE_BLOB || field->type() == MYSQL_TYPE_GEOMETRY)
    key_part_flag |= HA_BLOB_PART;
  else if (field->real_type() == MYSQL_TYPE_VARCHAR)
    key_part_flag |= HA_VAR_LENGTH_PART;
  else if (field->type() == MYSQL_TYPE_BIT)
    key_part_flag |= HA_BIT_PART;
}

/**
  Initialize KEY_PART_INFO from the given field.

  @param fld The field to initialize keypart from
*/

void KEY_PART_INFO::init_from_field(Field *fld) {
  field = fld;
  fieldnr = field->field_index + 1;
  null_bit = field->null_bit;
  null_offset = field->null_offset();
  offset = field->offset(field->table->record[0]);
  length = (uint16)field->key_length();
  store_length = length;
  key_part_flag = 0;

  if (field->real_maybe_null()) store_length += HA_KEY_NULL_LENGTH;
  if (field->type() == MYSQL_TYPE_BLOB ||
      field->real_type() == MYSQL_TYPE_VARCHAR ||
      field->type() == MYSQL_TYPE_GEOMETRY) {
    store_length += HA_KEY_BLOB_LENGTH;
  }
  init_flags();

  ha_base_keytype key_type = field->key_type();
  type = (uint8)key_type;
  bin_cmp = key_type != HA_KEYTYPE_TEXT && key_type != HA_KEYTYPE_VARTEXT1 &&
            key_type != HA_KEYTYPE_VARTEXT2;
}

/**
  Setup key-related fields of Field object for given key and key part.

  @param[in]     share                    Pointer to TABLE_SHARE
  @param[in]     handler_file             Pointer to handler
  @param[in]     primary_key_n            Primary key number
  @param[in]     keyinfo                  Pointer to processed key
  @param[in]     key_n                    Processed key number
  @param[in]     key_part_n               Processed key part number
  @param[in,out] usable_parts             Pointer to usable_parts variable
  @param[in]     part_of_key_not_extended Set when column is part of the Key
                                          and not appended by the storage
                                          engine from primary key columns.
*/

void setup_key_part_field(TABLE_SHARE *share, handler *handler_file,
                          uint primary_key_n, KEY *keyinfo, uint key_n,
                          uint key_part_n, uint *usable_parts,
                          bool part_of_key_not_extended) {
  KEY_PART_INFO *key_part = &keyinfo->key_part[key_part_n];
  Field *field = key_part->field;

  /* Flag field as unique if it is the only keypart in a unique index */
  if (key_part_n == 0 && key_n != primary_key_n)
    field->flags |= (((keyinfo->flags & HA_NOSAME) &&
                      (keyinfo->user_defined_key_parts == 1))
                         ? UNIQUE_KEY_FLAG
                         : MULTIPLE_KEY_FLAG);
  if (key_part_n == 0) field->key_start.set_bit(key_n);
  field->m_indexed = true;

  const bool full_length_key_part =
      (field->key_length() == key_part->length && !(field->flags & BLOB_FLAG));
  /*
    part_of_key contains all non-prefix keys, part_of_prefixkey
    contains prefix keys.
    Note that prefix keys in the extended PK key parts
    (part_of_key_not_extended is false) are not considered.
  */
  if (full_length_key_part) {
    field->part_of_key.set_bit(key_n);
    if (part_of_key_not_extended)
      field->part_of_key_not_extended.set_bit(key_n);
  } else if (part_of_key_not_extended) {
    field->part_of_prefixkey.set_bit(key_n);
  }
  if ((handler_file->index_flags(key_n, key_part_n, 0) & HA_KEYREAD_ONLY) &&
      field->type() != MYSQL_TYPE_GEOMETRY) {
    // Set the key as 'keys_for_keyread' even if it is prefix key.
    share->keys_for_keyread.set_bit(key_n);
  }

  if (full_length_key_part &&
      (handler_file->index_flags(key_n, key_part_n, 1) & HA_READ_ORDER))
    field->part_of_sortkey.set_bit(key_n);

  if (!(key_part->key_part_flag & HA_REVERSE_SORT) &&
      *usable_parts == key_part_n)
    (*usable_parts)++;  // For FILESORT
}

/**
  Generate extended secondary keys by adding primary key parts to the
  existing secondary key. A primary key part is added if such part doesn't
  present in the secondary key or the part in the secondary key is a
  prefix of the key field. Key parts are added till:
  .) all parts were added
  .) number of key parts became bigger that MAX_REF_PARTS
  .) total key length became longer than MAX_REF_LENGTH
  depending on what occurs first first.
  Unlike existing secondary key parts which are initialized at
  open_binary_frm(), newly added ones are initialized here by copying
  KEY_PART_INFO structure from primary key part and calling
  setup_key_part_field().

  Function updates sk->actual/unused_key_parts and sk->actual_flags.

  @param[in]     sk            Secondary key
  @param[in]     sk_n          Secondary key number
  @param[in]     pk            Primary key
  @param[in]     pk_n          Primary key number
  @param[in]     share         Pointer to TABLE_SHARE
  @param[in]     handler_file  Pointer to handler
  @param[in,out] usable_parts  Pointer to usable_parts variable

  @retval                      Number of added key parts
*/

uint add_pk_parts_to_sk(KEY *sk, uint sk_n, KEY *pk, uint pk_n,
                        TABLE_SHARE *share, handler *handler_file,
                        uint *usable_parts) {
  uint max_key_length = sk->key_length;
  bool is_unique_key = false;
  KEY_PART_INFO *current_key_part = &sk->key_part[sk->user_defined_key_parts];

  /*
     For each keypart in the primary key: check if the keypart is
     already part of the secondary key and add it if not.
  */
  for (uint pk_part = 0; pk_part < pk->user_defined_key_parts; pk_part++) {
    KEY_PART_INFO *pk_key_part = &pk->key_part[pk_part];
    /* MySQL does not supports more key parts than MAX_REF_LENGTH */
    if (sk->actual_key_parts >= MAX_REF_PARTS) goto end;

    bool pk_field_is_in_sk = false;
    for (uint j = 0; j < sk->user_defined_key_parts; j++) {
      if (sk->key_part[j].fieldnr == pk_key_part->fieldnr &&
          share->field[pk_key_part->fieldnr - 1]->key_length() ==
              sk->key_part[j].length) {
        pk_field_is_in_sk = true;
        break;
      }
    }

    /* Add PK field to secondary key if it's not already  part of the key. */
    if (!pk_field_is_in_sk) {
      /* MySQL does not supports keys longer than MAX_KEY_LENGTH */
      if (max_key_length + pk_key_part->length > MAX_KEY_LENGTH) goto end;

      *current_key_part = *pk_key_part;
      setup_key_part_field(share, handler_file, pk_n, sk, sk_n,
                           sk->actual_key_parts, usable_parts, false);
      sk->actual_key_parts++;
      sk->unused_key_parts--;
      sk->rec_per_key[sk->actual_key_parts - 1] = 0;
      sk->set_records_per_key(sk->actual_key_parts - 1, REC_PER_KEY_UNKNOWN);
      current_key_part++;
      max_key_length += pk_key_part->length;
      /*
        Secondary key will be unique if the key  does not exceed
        key length limitation and key parts limitation.
      */
      is_unique_key = true;
    }
  }
  if (is_unique_key) sk->actual_flags |= HA_NOSAME;

end:
  return (sk->actual_key_parts - sk->user_defined_key_parts);
}

//////////////////////////////////////////////////////////////////////////

/*
  The following section adds code for the interface with the .frm file.
  These defines and functions comes from the file sql/field.h in 5.7

  Note:
  These functions should not be used any where else in the code.
  They are only used in upgrade scenario for migrating old data directory
  to be compatible with current server. They will be removed in future
  release.

  Any new code should not be added in this section.
*/

#define FIELDFLAG_DECIMAL 1
#define FIELDFLAG_BINARY 1  // Shares same flag
#define FIELDFLAG_NUMBER 2
#define FIELDFLAG_ZEROFILL 4
#define FIELDFLAG_PACK 120      // Bits used for packing
#define FIELDFLAG_INTERVAL 256  // mangled with decimals!
#define FIELDFLAG_BITFIELD 512  // mangled with decimals!
#define FIELDFLAG_BLOB 1024     // mangled with decimals!
#define FIELDFLAG_GEOM 2048     // mangled with decimals!
#define FIELDFLAG_JSON              \
  4096 /* mangled with decimals and \
          with bitfields! */

#define FIELDFLAG_TREAT_BIT_AS_CHAR 4096 /* use Field_bit_as_char */

#define FIELDFLAG_LEFT_FULLSCREEN 8192
#define FIELDFLAG_RIGHT_FULLSCREEN 16384
#define FIELDFLAG_FORMAT_NUMBER 16384       // predit: ###,,## in output
#define FIELDFLAG_NO_DEFAULT 16384          /* sql */
#define FIELDFLAG_SUM ((uint)32768)         // predit: +#fieldflag
#define FIELDFLAG_MAYBE_NULL ((uint)32768)  // sql
#define FIELDFLAG_PACK_SHIFT 3
#define FIELDFLAG_DEC_SHIFT 8
#define FIELDFLAG_MAX_DEC 31
#define FIELDFLAG_NUM_SCREEN_TYPE 0x7F01
#define FIELDFLAG_ALFA_SCREEN_TYPE 0x7800

#define MTYP_TYPENR(type) (type & 127) /* Remove bits from type */

#define FIELD_NR_MASK 16383 /* To get fieldnumber */

inline int f_is_dec(int x) { return (x & FIELDFLAG_DECIMAL); }
inline int f_is_num(int x) { return (x & FIELDFLAG_NUMBER); }
inline int f_is_zerofill(int x) { return (x & FIELDFLAG_ZEROFILL); }
inline int f_is_packed(int x) { return (x & FIELDFLAG_PACK); }
inline int f_packtype(int x) { return ((x >> FIELDFLAG_PACK_SHIFT) & 15); }
inline uint8 f_decimals(int x) {
  return ((uint8)((x >> FIELDFLAG_DEC_SHIFT) & FIELDFLAG_MAX_DEC));
}
inline int f_is_alpha(int x) { return (!f_is_num(x)); }
inline int f_is_binary(int x) {
  return (x & FIELDFLAG_BINARY);  // 4.0- compatibility
}
inline int f_is_enum(int x) {
  return ((x & (FIELDFLAG_INTERVAL | FIELDFLAG_NUMBER)) == FIELDFLAG_INTERVAL);
}
inline int f_is_bitfield(int x) {
  return ((x & (FIELDFLAG_BITFIELD | FIELDFLAG_NUMBER)) == FIELDFLAG_BITFIELD);
}

inline int f_is_blob(int x) {
  return ((x & (FIELDFLAG_BLOB | FIELDFLAG_NUMBER)) == FIELDFLAG_BLOB);
}
inline int f_is_geom(int x) {
  return ((x & (FIELDFLAG_GEOM | FIELDFLAG_NUMBER)) == FIELDFLAG_GEOM);
}
inline int f_is_json(int x) {
  return ((x & (FIELDFLAG_JSON | FIELDFLAG_NUMBER | FIELDFLAG_BITFIELD)) ==
          FIELDFLAG_JSON);
}
inline int f_is_equ(int x) { return (x & (1 + 2 + FIELDFLAG_PACK + 31 * 256)); }
inline int f_settype(int x) { return (x << FIELDFLAG_PACK_SHIFT); }
inline int f_maybe_null(int x) { return (x & FIELDFLAG_MAYBE_NULL); }
inline int f_no_default(int x) { return (x & FIELDFLAG_NO_DEFAULT); }
inline int f_bit_as_char(int x) { return (x & FIELDFLAG_TREAT_BIT_AS_CHAR); }

/**
  Read string from a file with malloc

  @note We add an \0 at end of the read string to make reading of C strings
  easier. This function is added to read .frm file in upgrade scenario. It
  should not be used any where else in the code. This function will be removed
  later.

  @param[in]  file        file handler
  @param[out] to          pointer to read string
  @param[in]  length      length of string

  @retval 0  Error
  @retval 1  Success
*/

static int read_string(File file, uchar **to, size_t length) {
  DBUG_TRACE;

  my_free(*to);
  if (!(*to = (uchar *)my_malloc(PSI_NOT_INSTRUMENTED, length + 1,
                                 MYF(MY_WME))) ||
      mysql_file_read(file, *to, length, MYF(MY_NABP))) {
    my_free(*to); /* purecov: inspected */
    *to = 0;      /* purecov: inspected */
    return 1;     /* purecov: inspected */
  }
  *((char *)*to + length) = '\0';
  return 0;
} /* read_string */

/**
  Un-hex all elements in a typelib.

  @param[in] interval  TYPELIB (struct of pointer to values + lengths + count)

  @note This function is added to read .frm file in upgrade scenario. It should
  not be used any where else in the code. This function will be removed later.
*/

static void unhex_type2(TYPELIB *interval) {
  for (uint pos = 0; pos < interval->count; pos++) {
    char *from, *to;
    for (from = to = const_cast<char *>(interval->type_names[pos]); *from;) {
      /*
        Note, hexchar_to_int(*from++) doesn't work
        one some compilers, e.g. IRIX. Looks like a compiler
        bug in inline functions in combination with arguments
        that have a side effect. So, let's use from[0] and from[1]
        and increment 'from' by two later.
      */

      *to++ = (char)(hexchar_to_int(from[0]) << 4) + hexchar_to_int(from[1]);
      from += 2;
    }
    interval->type_lengths[pos] /= 2;
  }
}

/**
 Search after a field with given start & length
 If an exact field isn't found, return longest field with starts
 at right position.

 @note This is needed because in some .frm fields 'fieldnr' was saved wrong.
 This function is added to read .frm file in upgrade scenario. It should not
 be used any where else in the code. This function will be removed later.

 @retval 0               error
 @retval field number +1 success
*/

static uint find_field(Field **fields, uchar *record, uint start, uint length) {
  Field **field;
  uint i, pos;

  pos = 0;
  for (field = fields, i = 1; *field; i++, field++) {
    if ((*field)->offset(record) == start) {
      if ((*field)->key_length() == length) return (i);
      if (!pos || fields[pos - 1]->pack_length() < (*field)->pack_length())
        pos = i;
    }
  }
  return (pos);
}

/**
  fix a str_type to a array type
  typeparts separated with some char. differents types are separated
  with a '\0'

  @note This function is added to read .frm file in upgrade scenario. It
  should not be used any where else in the code. This function will be
  removed later.

  @param[out]  array          Pointer to interval array
  @param[in]   point_to_type  Pointer to intervals
  @param[in]   types          number of intervals
  @param[out]  names          name of intervals

*/

static void fix_type_pointers(const char ***array, TYPELIB *point_to_type,
                              uint types, char **names) {
  char *type_name, *ptr;
  char chr;

  ptr = *names;
  while (types--) {
    point_to_type->name = 0;
    point_to_type->type_names = *array;

    if ((chr = *ptr)) /* Test if empty type */
    {
      while ((type_name = strchr(ptr + 1, chr)) != NullS) {
        *((*array)++) = ptr + 1;
        *type_name = '\0'; /* End string */
        ptr = type_name;
      }
      ptr += 2; /* Skip end mark and last 0 */
    } else
      ptr++;
    point_to_type->count = (uint)(*array - point_to_type->type_names);
    point_to_type++;
    *((*array)++) = NullS; /* End of type */
  }
  *names = ptr; /* Update end */
  return;
} /* fix_type_pointers */

/**
  Find where a form starts.

  @note This function is added to read .frm file in upgrade scenario. It should
  not be used any where else in the code. This function will be removed later.

  @param[in] file   File handler
  @param[in] head   The start of the form file.

  @remark If formname is NULL then only formnames is read.

  @retval The form position.
*/

static ulong get_form_pos(File file, uchar *head) {
  uchar *pos, *buf;
  uint names, length;
  ulong ret_value = 0;
  DBUG_TRACE;

  names = uint2korr(head + 8);

  if (!(names = uint2korr(head + 8))) return 0;

  length = uint2korr(head + 4);

  mysql_file_seek(file, 64L, MY_SEEK_SET, MYF(0));

  if (!(buf = (uchar *)my_malloc(PSI_NOT_INSTRUMENTED, length + names * 4,
                                 MYF(MY_WME))))
    return 0;

  if (mysql_file_read(file, buf, length + names * 4, MYF(MY_NABP))) {
    my_free(buf);
    return 0;
  }

  pos = buf + length;
  ret_value = uint4korr(pos);

  my_free(buf);

  return ret_value;
}

#define STORAGE_TYPE_MASK 7
#define COLUMN_FORMAT_MASK 7
#define COLUMN_FORMAT_SHIFT 3

/**
  Auxiliary function which creates Field object from in-memory
  representation of .FRM file.

  NOTES:
  This function is added to read .frm file in upgrade scenario. It should not
  be used any where else in the code. This function will be removed later.

  @param         thd                   Connection context.
  @param         share                 TABLE_SHARE for which Field object
                                       needs to be constructed.
  @param         frm_context           FRM_context for the structures removed
                                       from TABLE_SHARE.
  @param         new_frm_ver           .FRM file version.
  @param         use_hash              Indicates whether we use hash or linear
                                       search to lookup fields by name.
  @param         field_idx             Field index in TABLE_SHARE::field array.
  @param         strpos                Pointer to part of .FRM's screens
                                       section describing the field to be
                                       created.
  @param         format_section_fields Array where each byte contains packed
                                       values of COLUMN_FORMAT/STORAGE options
                                       for corresponding column.
  @param[in,out] comment_pos           Pointer to part of column comments
                                       section of .FRM which corresponds
                                       to current field. Advanced to the
                                       position corresponding to comment
                                       for the next column.
  @param[in,out] gcol_screen_pos       Pointer to part of generated columns
                                       section of .FRM which corresponds
                                       to current generated field. If field
                                       to be created is generated advanced
                                       to the position for the next column
  @param[in,out] null_pos              Current byte in the record preamble
                                       to be used for field's null/leftover
                                       bits if necessary.
  @param[in,out] null_bit_pos          Current bit in the current preamble
                                       byte to be used for field's null/
                                       leftover bits if necessary.
  @param[out]    errarg                Additional argument for the error to
                                       be reported.

  @retval 0      Success.
  @retval non-0  Error number (@sa open_table_def() for details).
*/

static int make_field_from_frm(THD *thd, TABLE_SHARE *share,
                               FRM_context *frm_context, uint new_frm_ver,
                               bool use_hash, uint field_idx, uchar *strpos,
                               uchar *format_section_fields, char **comment_pos,
                               char **gcol_screen_pos, uchar **null_pos,
                               uint *null_bit_pos, int *errarg) {
  uint pack_flag, interval_nr, unireg_type, recpos, field_length;
  uint gcol_info_length = 0;
  enum_field_types field_type;
  const CHARSET_INFO *charset = NULL;
  Field::geometry_type geom_type = Field::GEOM_GEOMETRY;
  LEX_CSTRING comment;
  Value_generator *gcol_info = nullptr;
  bool fld_stored_in_db = true;
  Field *reg_field;

  if (new_frm_ver >= 3) {
    /* new frm file in 4.1 */
    field_length = uint2korr(strpos + 3);
    recpos = uint3korr(strpos + 5);
    pack_flag = uint2korr(strpos + 8);
    unireg_type = (uint)strpos[10];
    interval_nr = (uint)strpos[12];
    uint comment_length = uint2korr(strpos + 15);
    field_type = (enum_field_types)(uint)strpos[13];

    /* charset and geometry_type share the same byte in frm */
    if (field_type == MYSQL_TYPE_GEOMETRY) {
      geom_type = (Field::geometry_type)strpos[14];
      charset = &my_charset_bin;
    } else {
      uint csid = strpos[14] + (((uint)strpos[11]) << 8);
      if (!csid)
        charset = &my_charset_bin;
      else if (!(charset = get_charset(csid, MYF(0)))) {
        // Unknown or unavailable charset
        *errarg = (int)csid;
        return 5;
      }
    }

    if (!comment_length) {
      comment.str = "";
      comment.length = 0;
    } else {
      comment.str = *comment_pos;
      comment.length = comment_length;
      (*comment_pos) += comment_length;
    }

    if (unireg_type & FRM_context::GENERATED_FIELD) {
      /*
        Get generated column data stored in the .frm file as follows:
        byte 1      = 1 (always 1 to allow for future extensions)
        byte 2,3    = expression length
        byte 4      = flags, as of now:
                        0 - no flags
                        1 - field is physically stored
        byte 5-...  = generated column expression (text data)
      */
      gcol_info = new (thd->mem_root) Value_generator();
      if ((uint)(*gcol_screen_pos)[0] != 1) return 4;

      gcol_info_length = uint2korr(*gcol_screen_pos + 1);
      DBUG_ASSERT(gcol_info_length);  // Expect non-null expression

      fld_stored_in_db = (bool)(uint)(*gcol_screen_pos)[3];
      gcol_info->set_field_stored(fld_stored_in_db);
      gcol_info->dup_expr_str(&share->mem_root,
                              *gcol_screen_pos + (uint)FRM_GCOL_HEADER_SIZE,
                              gcol_info_length);
      (*gcol_screen_pos) += gcol_info_length + FRM_GCOL_HEADER_SIZE;
      share->vfields++;
    }
  } else {
    field_length = (uint)strpos[3];
    recpos = uint2korr(strpos + 4), pack_flag = uint2korr(strpos + 6);
    pack_flag &= ~FIELDFLAG_NO_DEFAULT;  // Safety for old files
    unireg_type = (uint)strpos[8];
    interval_nr = (uint)strpos[10];

    /* old frm file */
    field_type = (enum_field_types)f_packtype(pack_flag);
    if (f_is_binary(pack_flag)) {
      /*
        Try to choose the best 4.1 type:
        - for 4.0 "CHAR(N) BINARY" or "VARCHAR(N) BINARY"
          try to find a binary collation for character set.
        - for other types (e.g. BLOB) just use my_charset_bin.
      */
      if (!f_is_blob(pack_flag)) {
        // 3.23 or 4.0 string
        if (!(charset = get_charset_by_csname(share->table_charset->csname,
                                              MY_CS_BINSORT, MYF(0))))
          charset = &my_charset_bin;
      } else
        charset = &my_charset_bin;
    } else
      charset = share->table_charset;
    memset(&comment, 0, sizeof(comment));
  }

  if (interval_nr && charset->mbminlen > 1) {
    /* Unescape UCS2 intervals from HEX notation */
    TYPELIB *interval = share->intervals + interval_nr - 1;
    unhex_type2(interval);
  }

  if (field_type == MYSQL_TYPE_NEWDECIMAL && !share->mysql_version) {
    /*
      Fix pack length of old decimal values from 5.0.3 -> 5.0.4
      The difference is that in the old version we stored precision
      in the .frm table while we now store the display_length
    */
    uint decimals = f_decimals(pack_flag);
    field_length = my_decimal_precision_to_length(field_length, decimals,
                                                  f_is_dec(pack_flag) == 0);
    LogErr(ERROR_LEVEL, ER_TABLE_INCOMPATIBLE_DECIMAL_FIELD,
           frm_context->fieldnames.type_names[field_idx], share->table_name.str,
           share->table_name.str);
    push_warning_printf(thd, Sql_condition::SL_WARNING, ER_CRASHED_ON_USAGE,
                        ER_THD(thd, ER_TABLE_INCOMPATIBLE_DECIMAL_FIELD),
                        frm_context->fieldnames.type_names[field_idx],
                        share->table_name.str, share->table_name.str);
    share->crashed = 1;  // Marker for CHECK TABLE
  }

  if (field_type == MYSQL_TYPE_YEAR && field_length != 4) {
    LogErr(ERROR_LEVEL, ER_TABLE_INCOMPATIBLE_YEAR_FIELD,
           frm_context->fieldnames.type_names[field_idx], share->table_name.str,
           share->table_name.str);
    push_warning_printf(thd, Sql_condition::SL_WARNING, ER_CRASHED_ON_USAGE,
                        ER_THD(thd, ER_TABLE_INCOMPATIBLE_YEAR_FIELD),
                        frm_context->fieldnames.type_names[field_idx],
                        share->table_name.str, share->table_name.str);
    share->crashed = 1;
  }

  FRM_context::utype unireg = (FRM_context::utype)MTYP_TYPENR(unireg_type);
  // Construct auto_flag
  uchar auto_flags = Field::NONE;

  if (unireg == FRM_context::TIMESTAMP_DN_FIELD ||
      unireg == FRM_context::TIMESTAMP_DNUN_FIELD)
    auto_flags |= Field::DEFAULT_NOW;
  if (unireg == FRM_context::TIMESTAMP_UN_FIELD ||
      unireg == FRM_context::TIMESTAMP_DNUN_FIELD)
    auto_flags |= Field::ON_UPDATE_NOW;

  if (unireg == FRM_context::NEXT_NUMBER) auto_flags |= Field::NEXT_NUMBER;

  share->field[field_idx] = reg_field = make_field(
      thd->mem_root, share,
      share->default_values - 1 + recpos,  // recpos starts from 1.
      (uint32)field_length, *null_pos, *null_bit_pos, field_type, charset,
      geom_type, auto_flags,
      (interval_nr ? share->intervals + interval_nr - 1 : (TYPELIB *)0),
      frm_context->fieldnames.type_names[field_idx], f_maybe_null(pack_flag),
      f_is_zerofill(pack_flag) != 0, f_is_dec(pack_flag) == 0,
      f_decimals(pack_flag), f_bit_as_char(pack_flag), 0, {},
      // Array fields aren't supported in .frm-based tables
      false);
  if (!reg_field) {
    // Not supported field type
    return 4;
  }

  reg_field->field_index = field_idx;
  reg_field->comment = comment;
  reg_field->gcol_info = gcol_info;
  reg_field->stored_in_db = fld_stored_in_db;
  if (field_type == MYSQL_TYPE_BIT && !f_bit_as_char(pack_flag)) {
    if (((*null_bit_pos) += field_length & 7) > 7) {
      (*null_pos)++;
      (*null_bit_pos) -= 8;
    }
  }
  if (!(reg_field->flags & NOT_NULL_FLAG)) {
    if (!(*null_bit_pos = (*null_bit_pos + 1) & 7)) (*null_pos)++;
  }
  if (f_no_default(pack_flag)) reg_field->flags |= NO_DEFAULT_VALUE_FLAG;

  if (unireg == FRM_context::NEXT_NUMBER)
    share->found_next_number_field = share->field + field_idx;

  if (use_hash) {
    Field **field = share->field + field_idx;
    share->name_hash->emplace((*field)->field_name, field);
  }

  if (format_section_fields) {
    const uchar field_flags = format_section_fields[field_idx];
    const uchar field_storage = (field_flags & STORAGE_TYPE_MASK);
    const uchar field_column_format =
        ((field_flags >> COLUMN_FORMAT_SHIFT) & COLUMN_FORMAT_MASK);
    DBUG_PRINT("debug", ("field flags: %u, storage: %u, column_format: %u",
                         field_flags, field_storage, field_column_format));
    reg_field->set_storage_type((ha_storage_media)field_storage);
    reg_field->set_column_format((column_format_type)field_column_format);
  }

  if (!reg_field->stored_in_db) {
    frm_context->stored_fields--;
    if (share->stored_rec_length >= recpos)
      share->stored_rec_length = recpos - 1;
  }

  return 0;
}

static const longlong FRM_VER = 6;
static const longlong FRM_VER_TRUE_VARCHAR = (FRM_VER + 4); /* 10 */

/**
  Read data from a binary .frm file from MySQL 3.23 - 5.0 into TABLE_SHARE

  @note Much of the logic here is duplicated in create_tmp_table()
  (see sql_select.cc). Hence, changes to this function may have to be
  repeated there.

  This function is added to read .frm file in upgrade scenario. It should not
  be used any where else in the code. This function will be removed later.

  @param  thd         thread handle
  @param  share       TABLE_SHARE to be populated.
  @param  frm_context structures removed from TABLE_SHARE
  @param  head        frm file header
  @param  file        File handle
*/

static int open_binary_frm(THD *thd, TABLE_SHARE *share,
                           FRM_context *frm_context, uchar *head, File file) {
  int error, errarg = 0;
  uint new_frm_ver, field_pack_length, new_field_pack_flag;
  uint interval_count, interval_parts, read_length, int_length;
  uint db_create_options, keys, key_parts, n_length;
  uint key_info_length, com_length, null_bit_pos, gcol_screen_length;
  uint extra_rec_buf_length;
  uint i, j;
  bool use_extended_sk;  // Supported extending of secondary keys with PK parts
  bool use_hash;
  char *keynames, *names, *comment_pos, *gcol_screen_pos;
  char *orig_comment_pos, *orig_gcol_screen_pos;
  uchar forminfo[288];
  uchar *record;
  uchar *disk_buff, *strpos, *null_flags, *null_pos;
  ulong pos, record_offset, *rec_per_key, rec_buff_length;
  rec_per_key_t *rec_per_key_float;
  handler *handler_file = 0;
  KEY *keyinfo;
  KEY_PART_INFO *key_part;
  Field **field_ptr;
  const char **interval_array;
  enum legacy_db_type legacy_db_type;
  my_bitmap_map *bitmaps;
  uchar *extra_segment_buff = 0;
  const uint format_section_header_size = 8;
  uchar *format_section_fields = 0;
  bool has_vgc = false;
  DBUG_TRACE;

  new_field_pack_flag = head[27];
  new_frm_ver = (head[2] - FRM_VER);
  field_pack_length = new_frm_ver < 2 ? 11 : 17;
  disk_buff = 0;

  error = 3;
  /* Position of the form in the form file. */
  if (!(pos = get_form_pos(file, head))) goto err; /* purecov: inspected */

  mysql_file_seek(file, pos, MY_SEEK_SET, MYF(0));
  if (mysql_file_read(file, forminfo, 288, MYF(MY_NABP))) goto err;
  frm_context->frm_version = head[2];
  /*
    Check if .frm file created by MySQL 5.0. In this case we want to
    display CHAR fields as CHAR and not as VARCHAR.
    We do it this way as we want to keep the old frm version to enable
    MySQL 4.1 to read these files.
  */
  if (frm_context->frm_version == FRM_VER_TRUE_VARCHAR - 1 && head[33] == 5)
    frm_context->frm_version = FRM_VER_TRUE_VARCHAR;

  if (*(head + 61) &&
      !(frm_context->default_part_db_type =
            ha_checktype(thd, (enum legacy_db_type)(uint) * (head + 61), 1, 0)))
    goto err;
  DBUG_PRINT("info", ("default_part_db_type = %u", head[61]));
  legacy_db_type = (enum legacy_db_type)(uint) * (head + 3);
  DBUG_ASSERT(share->db_plugin == NULL);
  /*
    if the storage engine is dynamic, no point in resolving it by its
    dynamically allocated legacy_db_type. We will resolve it later by name.
  */
  if (legacy_db_type > DB_TYPE_UNKNOWN &&
      legacy_db_type < DB_TYPE_FIRST_DYNAMIC)
    share->db_plugin =
        ha_lock_engine(NULL, ha_checktype(thd, legacy_db_type, 0, 0));
  share->db_create_options = db_create_options = uint2korr(head + 30);
  share->db_options_in_use = share->db_create_options;
  share->mysql_version = uint4korr(head + 51);
  frm_context->null_field_first = 0;
  if (!head[32])  // New frm file in 3.23
  {
    share->avg_row_length = uint4korr(head + 34);
    share->row_type = (row_type)head[40];
    share->table_charset =
        get_charset((((uint)head[41]) << 8) + (uint)head[38], MYF(0));
    frm_context->null_field_first = 1;
    share->stats_sample_pages = uint2korr(head + 42);
    share->stats_auto_recalc = static_cast<enum_stats_auto_recalc>(head[44]);
  }
  if (!share->table_charset) {
    /* unknown charset in head[38] or pre-3.23 frm */
    if (use_mb(default_charset_info)) {
      /* Warn that we may be changing the size of character columns */
      LogErr(WARNING_LEVEL, ER_INVALID_CHARSET_AND_DEFAULT_IS_MB,
             share->path.str);
    }
    share->table_charset = default_charset_info;
  }
  /* Set temporarily a good value for db_low_byte_first */
  share->db_low_byte_first = (legacy_db_type != DB_TYPE_ISAM);
  error = 4;
  share->max_rows = uint4korr(head + 18);
  share->min_rows = uint4korr(head + 22);

  /* Read keyinformation */
  key_info_length = (uint)uint2korr(head + 28);
  mysql_file_seek(file, (ulong)uint2korr(head + 6), MY_SEEK_SET, MYF(0));
  if (read_string(file, &disk_buff, key_info_length))
    goto err; /* purecov: inspected */
  if (disk_buff[0] & 0x80) {
    share->keys = keys = (disk_buff[1] << 7) | (disk_buff[0] & 0x7f);
    share->key_parts = key_parts = uint2korr(disk_buff + 2);
  } else {
    share->keys = keys = disk_buff[0];
    share->key_parts = key_parts = disk_buff[1];
  }
  share->visible_indexes.init(0);
  share->keys_for_keyread.init(0);
  share->keys_in_use.init(keys);

  strpos = disk_buff + 6;

  use_extended_sk = ha_check_storage_engine_flag(share->db_type(),
                                                 HTON_SUPPORTS_EXTENDED_KEYS);

  uint total_key_parts;
  if (use_extended_sk) {
    uint primary_key_parts =
        keys ? (new_frm_ver >= 3) ? (uint)strpos[4] : (uint)strpos[3] : 0;
    total_key_parts = key_parts + primary_key_parts * (keys - 1);
  } else
    total_key_parts = key_parts;
  n_length = keys * sizeof(KEY) + total_key_parts * sizeof(KEY_PART_INFO);

  /*
    Allocate memory for the KEY object, the key part array, and the
    two rec_per_key arrays.
  */
  if (!multi_alloc_root(&share->mem_root, &keyinfo,
                        n_length + uint2korr(disk_buff + 4), &rec_per_key,
                        sizeof(ulong) * total_key_parts, &rec_per_key_float,
                        sizeof(rec_per_key_t) * total_key_parts, NULL))
    goto err; /* purecov: inspected */

  memset(keyinfo, 0, n_length);
  share->key_info = keyinfo;
  key_part = reinterpret_cast<KEY_PART_INFO *>(keyinfo + keys);

  for (i = 0; i < keys; i++, keyinfo++) {
    keyinfo->table = 0;  // Updated in open_frm
    if (new_frm_ver >= 3) {
      keyinfo->flags = (uint)uint2korr(strpos) ^ HA_NOSAME;
      keyinfo->key_length = (uint)uint2korr(strpos + 2);
      keyinfo->user_defined_key_parts = (uint)strpos[4];
      keyinfo->algorithm = (enum ha_key_alg)strpos[5];
      keyinfo->block_size = uint2korr(strpos + 6);
      strpos += 8;
    } else {
      keyinfo->flags = ((uint)strpos[0]) ^ HA_NOSAME;
      keyinfo->key_length = (uint)uint2korr(strpos + 1);
      keyinfo->user_defined_key_parts = (uint)strpos[3];
      // The algorithm was HA_KEY_ALG_UNDEF in 5.7
      keyinfo->algorithm = HA_KEY_ALG_SE_SPECIFIC;
      strpos += 4;
    }

    keyinfo->key_part = key_part;
    keyinfo->set_rec_per_key_array(rec_per_key, rec_per_key_float);
    keyinfo->set_in_memory_estimate(IN_MEMORY_ESTIMATE_UNKNOWN);

    for (j = keyinfo->user_defined_key_parts; j--; key_part++) {
      *rec_per_key++ = 0;
      *rec_per_key_float++ = REC_PER_KEY_UNKNOWN;

      key_part->fieldnr = (uint16)(uint2korr(strpos) & FIELD_NR_MASK);
      key_part->offset = (uint)uint2korr(strpos + 2) - 1;
      // key_part->field=   (Field*) 0; // Will be fixed later
      if (new_frm_ver >= 1) {
        key_part->key_part_flag = *(strpos + 4);
        key_part->length = (uint)uint2korr(strpos + 7);
        strpos += 9;
      } else {
        key_part->length = *(strpos + 4);
        key_part->key_part_flag = 0;
        if (key_part->length > 128) {
          key_part->length &= 127;                   /* purecov: inspected */
          key_part->key_part_flag = HA_REVERSE_SORT; /* purecov: inspected */
        }
        strpos += 7;
      }
      key_part->store_length = key_part->length;
    }
    /*
      Add primary key parts if engine supports primary key extension for
      secondary keys. Here we add unique first key parts to the end of
      secondary key parts array and increase actual number of key parts.
      Note that primary key is always first if exists. Later if there is no
      primary key in the table then number of actual keys parts is set to
      user defined key parts.
    */
    keyinfo->actual_key_parts = keyinfo->user_defined_key_parts;
    keyinfo->actual_flags = keyinfo->flags;
    if (use_extended_sk && i && !(keyinfo->flags & HA_NOSAME)) {
      const uint primary_key_parts = share->key_info->user_defined_key_parts;
      keyinfo->unused_key_parts = primary_key_parts;
      key_part += primary_key_parts;
      rec_per_key += primary_key_parts;
      rec_per_key_float += primary_key_parts;
      share->key_parts += primary_key_parts;
    }
  }
  keynames = (char *)key_part;
  strpos += (my_stpcpy(keynames, (char *)strpos) - keynames) + 1;

  // reading index comments
  for (keyinfo = share->key_info, i = 0; i < keys; i++, keyinfo++) {
    if (keyinfo->flags & HA_USES_COMMENT) {
      keyinfo->comment.length = uint2korr(strpos);
      keyinfo->comment.str = strmake_root(&share->mem_root, (char *)strpos + 2,
                                          keyinfo->comment.length);
      strpos += 2 + keyinfo->comment.length;
    }
    DBUG_ASSERT(MY_TEST(keyinfo->flags & HA_USES_COMMENT) ==
                (keyinfo->comment.length > 0));
  }

  share->reclength = uint2korr((head + 16));
  share->stored_rec_length = share->reclength;
  if (*(head + 26) == 1) share->system = 1; /* one-record-database */

  record_offset = (ulong)(uint2korr(head + 6) + ((uint2korr(head + 14) == 0xffff
                                                      ? uint4korr(head + 47)
                                                      : uint2korr(head + 14))));

  if ((n_length = uint4korr(head + 55))) {
    /* Read extra data segment */
    uchar *next_chunk, *buff_end;
    DBUG_PRINT("info", ("extra segment size is %u bytes", n_length));
    if (!(extra_segment_buff =
              (uchar *)my_malloc(PSI_NOT_INSTRUMENTED, n_length, MYF(MY_WME))))
      goto err;
    next_chunk = extra_segment_buff;
    if (mysql_file_pread(file, extra_segment_buff, n_length,
                         record_offset + share->reclength, MYF(MY_NABP))) {
      goto err;
    }
    share->connect_string.length = uint2korr(next_chunk);
    if (!(share->connect_string.str =
              strmake_root(&share->mem_root, (char *)next_chunk + 2,
                           share->connect_string.length))) {
      goto err;
    }
    next_chunk += share->connect_string.length + 2;
    buff_end = extra_segment_buff + n_length;
    if (next_chunk + 2 < buff_end) {
      uint str_db_type_length = uint2korr(next_chunk);
      LEX_CSTRING name;
      name.str = (char *)next_chunk + 2;
      name.length = str_db_type_length;

      plugin_ref tmp_plugin = ha_resolve_by_name(thd, &name, false);
      if (tmp_plugin != NULL && !plugin_equals(tmp_plugin, share->db_plugin)) {
        if (legacy_db_type > DB_TYPE_UNKNOWN &&
            legacy_db_type < DB_TYPE_FIRST_DYNAMIC &&
            legacy_db_type !=
                ha_legacy_type(plugin_data<handlerton *>(tmp_plugin))) {
          /* bad file, legacy_db_type did not match the name */
          goto err;
        }
        /*
          tmp_plugin is locked with a local lock.
          we unlock the old value of share->db_plugin before
          replacing it with a globally locked version of tmp_plugin
        */
        plugin_unlock(NULL, share->db_plugin);
        share->db_plugin = my_plugin_lock(NULL, &tmp_plugin);
        DBUG_PRINT("info", ("setting dbtype to '%.*s' (%d)", str_db_type_length,
                            next_chunk + 2, ha_legacy_type(share->db_type())));
      } else if (!tmp_plugin && name.length == 18 &&
                 !strncmp(name.str, "PERFORMANCE_SCHEMA", name.length)) {
        /*
          A FRM file is present on disk,
          for a PERFORMANCE_SCHEMA table,
          but this server binary is not compiled with the performance_schema,
          as ha_resolve_by_name() did not find the storage engine.
          This can happen:
          - in production, when random binaries (without P_S) are thrown
            on top of random installed database instances on disk (with P_S).
          For the sake of robustness, pretend the table simply does not exist,
          so that in particular it does not pollute the information_schema
          with errors when scanning the disk for FRM files.
          Note that ER_NO_SUCH_TABLE has a special treatment
          in fill_schema_table_by_open()
        */
        error = 1;
        my_error(ER_NO_SUCH_TABLE, MYF(0), share->db.str,
                 share->table_name.str);
        goto err;
      } else if (!tmp_plugin) {
        /* purecov: begin inspected */
        error = 8;
        const_cast<char *>(name.str)[name.length] = 0;
        my_error(ER_UNKNOWN_STORAGE_ENGINE, MYF(0), name.str);
        goto err;
        /* purecov: end */
      }
      next_chunk += str_db_type_length + 2;
    }
    if (next_chunk + 5 < buff_end) {
      uint32 partition_info_str_len = uint4korr(next_chunk);
      if ((share->partition_info_str_len = partition_info_str_len)) {
        if (!(share->partition_info_str =
                  (char *)memdup_root(&share->mem_root, next_chunk + 4,
                                      partition_info_str_len + 1))) {
          goto err;
        }
      }
      next_chunk += 5 + partition_info_str_len;
    }
    if (share->mysql_version >= 50110 && next_chunk < buff_end) {
      /* New auto_partitioned indicator introduced in 5.1.11 */
      share->auto_partitioned = *next_chunk;
      next_chunk++;
    }
    keyinfo = share->key_info;
    for (i = 0; i < keys; i++, keyinfo++) {
      if (keyinfo->flags & HA_USES_PARSER) {
        if (next_chunk >= buff_end) {
          DBUG_PRINT("error",
                     ("fulltext key uses parser that is not defined in .frm"));
          goto err;
        }
        LEX_CSTRING parser_name = {
            reinterpret_cast<char *>(next_chunk),
            strlen(reinterpret_cast<char *>(next_chunk))};
        next_chunk += parser_name.length + 1;
        keyinfo->parser =
            my_plugin_lock_by_name(NULL, parser_name, MYSQL_FTPARSER_PLUGIN);
        if (!keyinfo->parser) {
          my_error(ER_PLUGIN_IS_NOT_LOADED, MYF(0), parser_name.str);
          goto err;
        }
      }
    }
    if (forminfo[46] == (uchar)255) {
      // reading long table comment
      if (next_chunk + 2 > buff_end) {
        DBUG_PRINT("error", ("long table comment is not defined in .frm"));
        goto err;
      }
      share->comment.length = uint2korr(next_chunk);
      if (!(share->comment.str =
                strmake_root(&share->mem_root, (char *)next_chunk + 2,
                             share->comment.length))) {
        goto err;
      }
      next_chunk += 2 + share->comment.length;
    }

    if (next_chunk + format_section_header_size < buff_end) {
      /*
        New extra data segment called "format section" with additional
        table and column properties introduced by MySQL Cluster
        based on 5.1.20

        Table properties:
        TABLESPACE <ts> and STORAGE [DISK|MEMORY]

        Column properties:
        COLUMN_FORMAT [DYNAMIC|FIXED] and STORAGE [DISK|MEMORY]
      */
      DBUG_PRINT("info", ("Found format section"));

      /* header */
      const uint format_section_length = uint2korr(next_chunk);
      const uint format_section_flags = uint4korr(next_chunk + 2);
      /* 2 bytes unused */

      if (next_chunk + format_section_length > buff_end) {
        DBUG_PRINT("error", ("format section length too long: %u",
                             format_section_length));
        goto err;
      }
      DBUG_PRINT("info", ("format_section_length: %u, format_section_flags: %u",
                          format_section_length, format_section_flags));

      share->default_storage_media =
          (enum ha_storage_media)(format_section_flags & 0x7);

      /* tablespace */
      const char *tablespace =
          (const char *)next_chunk + format_section_header_size;
      const size_t tablespace_length = strlen(tablespace);
      share->tablespace = NULL;
      if (tablespace_length) {
        Tablespace_name_error_handler error_handler;
        thd->push_internal_handler(&error_handler);
        bool name_check_error = validate_tablespace_name_length(tablespace);
        thd->pop_internal_handler();
        if (!name_check_error &&
            !(share->tablespace = strmake_root(&share->mem_root, tablespace,
                                               tablespace_length + 1))) {
          goto err;
        }
      }
      DBUG_PRINT("info", ("tablespace: '%s'",
                          share->tablespace ? share->tablespace : "<null>"));

      /* pointer to format section for fields */
      format_section_fields =
          next_chunk + format_section_header_size + tablespace_length + 1;

      next_chunk += format_section_length;
    }

    if (next_chunk + 2 <= buff_end) {
      share->compress.length = uint2korr(next_chunk);
      if (!(share->compress.str =
                strmake_root(&share->mem_root, (char *)next_chunk + 2,
                             share->compress.length))) {
        goto err;
      }
      next_chunk += 2 + share->compress.length;
    }

    if (next_chunk + 2 <= buff_end) {
      share->encrypt_type.length = uint2korr(next_chunk);
      if (!(share->encrypt_type.str =
                strmake_root(&share->mem_root, (char *)next_chunk + 2,
                             share->encrypt_type.length))) {
        goto err;
      }
      next_chunk += 2 + share->encrypt_type.length;
    }
  }
  share->key_block_size = uint2korr(head + 62);

  error = 4;
  extra_rec_buf_length = uint2korr(head + 59);
  rec_buff_length = ALIGN_SIZE(share->reclength + 1 + extra_rec_buf_length);
  share->rec_buff_length = rec_buff_length;
  if (!(record = (uchar *)share->mem_root.Alloc(rec_buff_length)))
    goto err; /* purecov: inspected */
  share->default_values = record;
  if (mysql_file_pread(file, record, (size_t)share->reclength, record_offset,
                       MYF(MY_NABP)))
    goto err; /* purecov: inspected */

  mysql_file_seek(file, pos + 288, MY_SEEK_SET, MYF(0));

  share->fields = uint2korr(forminfo + 258);
  pos = uint2korr(forminfo + 260); /* Length of all screens */
  n_length = uint2korr(forminfo + 268);
  interval_count = uint2korr(forminfo + 270);
  interval_parts = uint2korr(forminfo + 272);
  int_length = uint2korr(forminfo + 274);
  share->null_fields = uint2korr(forminfo + 282);
  com_length = uint2korr(forminfo + 284);
  gcol_screen_length = uint2korr(forminfo + 286);
  share->vfields = 0;
  frm_context->stored_fields = share->fields;
  if (forminfo[46] != (uchar)255) {
    share->comment.length = (int)(forminfo[46]);
    share->comment.str = strmake_root(&share->mem_root, (char *)forminfo + 47,
                                      share->comment.length);
  }

  DBUG_PRINT("info", ("i_count: %d  i_parts: %d  index: %d  n_length: %d  "
                      "int_length: %d  com_length: %d  gcol_screen_length: %d",
                      interval_count, interval_parts, share->keys, n_length,
                      int_length, com_length, gcol_screen_length));
  if (!(field_ptr = (Field **)share->mem_root.Alloc((uint)(
            (share->fields + 1) * sizeof(Field *) +
            interval_count * sizeof(TYPELIB) +
            (share->fields + interval_parts + keys + 3) * sizeof(char *) +
            (n_length + int_length + com_length + gcol_screen_length)))))
    goto err; /* purecov: inspected */

  share->field = field_ptr;
  read_length =
      (uint)(share->fields * field_pack_length + pos +
             (uint)(n_length + int_length + com_length + gcol_screen_length));
  if (read_string(file, &disk_buff, read_length))
    goto err; /* purecov: inspected */

  strpos = disk_buff + pos;

  share->intervals = (TYPELIB *)(field_ptr + share->fields + 1);
  interval_array = (const char **)(share->intervals + interval_count);
  names = (char *)(interval_array + share->fields + interval_parts + keys + 3);
  if (!interval_count) share->intervals = 0;  // For better debugging
  memcpy(names, strpos + (share->fields * field_pack_length),
         (uint)(n_length + int_length));
  orig_comment_pos = comment_pos = names + (n_length + int_length);
  memcpy(comment_pos, disk_buff + read_length - com_length - gcol_screen_length,
         com_length);
  orig_gcol_screen_pos = gcol_screen_pos =
      names + (n_length + int_length + com_length);
  memcpy(gcol_screen_pos, disk_buff + read_length - gcol_screen_length,
         gcol_screen_length);

  fix_type_pointers(&interval_array, &frm_context->fieldnames, 1, &names);
  if (frm_context->fieldnames.count != share->fields) goto err;
  fix_type_pointers(&interval_array, share->intervals, interval_count, &names);

  {
    /* Set ENUM and SET lengths */
    TYPELIB *interval;
    for (interval = share->intervals;
         interval < share->intervals + interval_count; interval++) {
      uint count = (uint)(interval->count + 1) * sizeof(uint);
      if (!(interval->type_lengths = (uint *)share->mem_root.Alloc(count)))
        goto err;
      for (count = 0; count < interval->count; count++) {
        const char *val = interval->type_names[count];
        interval->type_lengths[count] = strlen(val);
      }
      interval->type_lengths[count] = 0;
    }
  }

  if (keynames)
    fix_type_pointers(&interval_array, &share->keynames, 1, &keynames);

  /* Allocate handler */
  if (!(handler_file =
            get_new_handler(share, share->partition_info_str_len != 0,
                            thd->mem_root, share->db_type())))
    goto err;

  if (handler_file->set_ha_share_ref(&share->ha_share)) goto err;

  if (frm_context->null_field_first) {
    null_flags = null_pos = share->default_values;
    null_bit_pos = (db_create_options & HA_OPTION_PACK_RECORD) ? 0 : 1;
    /*
      null_bytes below is only correct under the condition that
      there are no bit fields.  Correct values is set below after the
      table struct is initialized
    */
    share->null_bytes = (share->null_fields + null_bit_pos + 7) / 8;
  } else {
    share->null_bytes = (share->null_fields + 7) / 8;
    null_flags = null_pos =
        share->default_values + share->reclength - share->null_bytes;
    null_bit_pos = 0;
  }

  use_hash = share->fields >= MAX_FIELDS_BEFORE_HASH;
  if (use_hash)
    share->name_hash = new collation_unordered_map<std::string, Field **>(
        system_charset_info, PSI_INSTRUMENT_ME);

  for (i = 0; i < share->fields; i++, strpos += field_pack_length) {
    if (new_frm_ver >= 3 &&
        (strpos[10] &
         FRM_context::GENERATED_FIELD) &&   // former Field::unireg_check
        !(bool)(uint)(gcol_screen_pos[3]))  // Field::stored_in_db
    {
      /*
        Skip virtual generated columns as we will do separate pass for them.

        We still need to advance pointers to current comment and generated
        column info in for such fields.
      */
      comment_pos += uint2korr(strpos + 15);
      gcol_screen_pos += uint2korr(gcol_screen_pos + 1) + FRM_GCOL_HEADER_SIZE;
      has_vgc = true;
    } else {
      if ((error = make_field_from_frm(
               thd, share, frm_context, new_frm_ver, use_hash, i, strpos,
               format_section_fields, &comment_pos, &gcol_screen_pos, &null_pos,
               &null_bit_pos, &errarg)))
        goto err;
    }
  }

  if (has_vgc) {
    /*
      We need to do separate pass through field descriptions for virtual
      generated columns to ensure that they get allocated null/leftover
      bits at the tail of record preamble.
    */
    strpos = disk_buff + pos;
    comment_pos = orig_comment_pos;
    gcol_screen_pos = orig_gcol_screen_pos;
    // Generated columns can be present only in new .FRMs.
    DBUG_ASSERT(new_frm_ver >= 3);
    for (i = 0; i < share->fields; i++, strpos += field_pack_length) {
      if ((strpos[10] &
           FRM_context::GENERATED_FIELD) &&   // former Field::unireg_check
          !(bool)(uint)(gcol_screen_pos[3]))  // Field::stored_in_db
      {
        if ((error = make_field_from_frm(
                 thd, share, frm_context, new_frm_ver, use_hash, i, strpos,
                 format_section_fields, &comment_pos, &gcol_screen_pos,
                 &null_pos, &null_bit_pos, &errarg)))
          goto err;
      } else {
        /*
          Advance pointers to current comment and generated columns
          info for stored fields.
        */
        comment_pos += uint2korr(strpos + 15);
        if (strpos[10] &
            FRM_context::GENERATED_FIELD)  // former Field::unireg_check
        {
          gcol_screen_pos +=
              uint2korr(gcol_screen_pos + 1) + FRM_GCOL_HEADER_SIZE;
        }
      }
    }
  }
  error = 4;
  share->field[share->fields] = 0;  // End marker
  /* Sanity checks: */
  DBUG_ASSERT(share->fields >= frm_context->stored_fields);
  DBUG_ASSERT(share->reclength >= share->stored_rec_length);

  /* Fix key->name and key_part->field */
  if (key_parts) {
    const int pk_off =
        find_type(primary_key_name, &share->keynames, FIND_TYPE_NO_PREFIX);
    uint primary_key = (pk_off > 0 ? pk_off - 1 : MAX_KEY);

    longlong ha_option = handler_file->ha_table_flags();
    keyinfo = share->key_info;
    key_part = keyinfo->key_part;

    for (uint key = 0; key < share->keys; key++, keyinfo++) {
      uint usable_parts = 0;
      keyinfo->name = share->keynames.type_names[key];
      /* Fix fulltext keys for old .frm files */
      if (share->key_info[key].flags & HA_FULLTEXT)
        share->key_info[key].algorithm = HA_KEY_ALG_FULLTEXT;

      if (primary_key >= MAX_KEY && (keyinfo->flags & HA_NOSAME)) {
        /*
          If the UNIQUE key doesn't have NULL columns and is not a part key
          declare this as a primary key.
        */
        primary_key = key;
        for (i = 0; i < keyinfo->user_defined_key_parts; i++) {
          DBUG_ASSERT(key_part[i].fieldnr > 0);
          // Table field corresponding to the i'th key part.
          Field *table_field = share->field[key_part[i].fieldnr - 1];

          // Index on virtual generated columns is not allowed to be PK
          // even when the conditions below are true, so this case must be
          // rejected here.
          if (table_field->is_virtual_gcol()) {
            primary_key = MAX_KEY;  // Can't be used
            break;
          }

          /*
            If the key column is of NOT NULL BLOB type, then it
            will definitly have key prefix. And if key part prefix size
            is equal to the BLOB column max size, then we can promote
            it to primary key.
          */
          if (!table_field->real_maybe_null() &&
              table_field->type() == MYSQL_TYPE_BLOB &&
              table_field->field_length == key_part[i].length)
            continue;

          if (table_field->real_maybe_null() ||
              table_field->key_length() != key_part[i].length)

          {
            primary_key = MAX_KEY;  // Can't be used
            break;
          }
        }
      }

      for (i = 0; i < keyinfo->user_defined_key_parts; key_part++, i++) {
        Field *field;
        if (new_field_pack_flag <= 1)
          key_part->fieldnr = (uint16)find_field(
              share->field, share->default_values, (uint)key_part->offset,
              (uint)key_part->length);
        if (!key_part->fieldnr) {
          error = 4;  // Wrong file
          goto err;
        }
        field = key_part->field = share->field[key_part->fieldnr - 1];
        key_part->type = field->key_type();
        if (field->real_maybe_null()) {
          key_part->null_offset = field->null_offset(share->default_values);
          key_part->null_bit = field->null_bit;
          key_part->store_length += HA_KEY_NULL_LENGTH;
          keyinfo->flags |= HA_NULL_PART_KEY;
          keyinfo->key_length += HA_KEY_NULL_LENGTH;
        }
        if (field->type() == MYSQL_TYPE_BLOB ||
            field->real_type() == MYSQL_TYPE_VARCHAR ||
            field->type() == MYSQL_TYPE_GEOMETRY) {
          key_part->store_length += HA_KEY_BLOB_LENGTH;
          if (i + 1 <= keyinfo->user_defined_key_parts)
            keyinfo->key_length += HA_KEY_BLOB_LENGTH;
        }
        key_part->init_flags();

        if (field->is_virtual_gcol()) keyinfo->flags |= HA_VIRTUAL_GEN_KEY;

        setup_key_part_field(share, handler_file, primary_key, keyinfo, key, i,
                             &usable_parts, true);

        field->flags |= PART_KEY_FLAG;
        if (key == primary_key) {
          field->flags |= PRI_KEY_FLAG;
          /*
            If this field is part of the primary key and all keys contains
            the primary key, then we can use any key to find this column
          */
          if (ha_option & HA_PRIMARY_KEY_IN_READ_INDEX) {
            if (field->key_length() == key_part->length &&
                !(field->flags & BLOB_FLAG))
              field->part_of_key = share->keys_in_use;
            if (field->part_of_sortkey.is_set(key))
              field->part_of_sortkey = share->keys_in_use;
          }
        }
        if (field->key_length() != key_part->length) {
          if (field->type() == MYSQL_TYPE_NEWDECIMAL) {
            /*
              Fix a fatal error in decimal key handling that causes crashes
              on Innodb. We fix it by reducing the key length so that
              InnoDB never gets a too big key when searching.
              This allows the end user to do an ALTER TABLE to fix the
              error.
            */
            keyinfo->key_length -= (key_part->length - field->key_length());
            key_part->store_length -=
                (uint16)(key_part->length - field->key_length());
            key_part->length = (uint16)field->key_length();
            LogErr(ERROR_LEVEL, ER_TABLE_WRONG_KEY_DEFINITION,
                   share->table_name.str, share->table_name.str);
            push_warning_printf(thd, Sql_condition::SL_WARNING,
                                ER_CRASHED_ON_USAGE,
                                "Found wrong key definition in %s; "
                                "Please do \"ALTER TABLE `%s` FORCE\" to fix "
                                "it!",
                                share->table_name.str, share->table_name.str);
            share->crashed = 1;  // Marker for CHECK TABLE
            continue;
          }
          key_part->key_part_flag |= HA_PART_KEY_SEG;
        }
      }

      if (use_extended_sk && primary_key < MAX_KEY && key &&
          !(keyinfo->flags & HA_NOSAME))
        key_part +=
            add_pk_parts_to_sk(keyinfo, key, share->key_info, primary_key,
                               share, handler_file, &usable_parts);

      /* Skip unused key parts if they exist */
      key_part += keyinfo->unused_key_parts;

      keyinfo->usable_key_parts = usable_parts;  // Filesort

      set_if_bigger(share->max_key_length,
                    keyinfo->key_length + keyinfo->user_defined_key_parts);
      share->total_key_length += keyinfo->key_length;
      /*
        MERGE tables do not have unique indexes. But every key could be
        an unique index on the underlying MyISAM table. (Bug #10400)
      */
      if ((keyinfo->flags & HA_NOSAME) ||
          (ha_option & HA_ANY_INDEX_MAY_BE_UNIQUE))
        set_if_bigger(share->max_unique_length, keyinfo->key_length);
    }
    if (primary_key < MAX_KEY && (share->keys_in_use.is_set(primary_key))) {
      share->primary_key = primary_key;
      /*
        If we are using an integer as the primary key then allow the user to
        refer to it as '_rowid'
      */
      if (share->key_info[primary_key].user_defined_key_parts == 1) {
        Field *field = share->key_info[primary_key].key_part[0].field;
        if (field && field->result_type() == INT_RESULT) {
          /* note that fieldnr here (and rowid_field_offset) starts from 1 */
          share->rowid_field_offset =
              (share->key_info[primary_key].key_part[0].fieldnr);
        }
      }
    } else
      share->primary_key = MAX_KEY;  // we do not have a primary key
  } else
    share->primary_key = MAX_KEY;
  my_free(disk_buff);
  disk_buff = 0;
  if (new_field_pack_flag <= 1) {
    /* Old file format with default as not null */
    uint null_length = (share->null_fields + 7) / 8;
    memset(share->default_values + (null_flags - record), 255, null_length);
  }

  if (share->found_next_number_field) {
    Field *reg_field = *share->found_next_number_field;
    if ((int)(share->next_number_index = (uint)find_ref_key(
                  share->key_info, share->keys, share->default_values,
                  reg_field, &share->next_number_key_offset,
                  &share->next_number_keypart)) < 0) {
      /* Wrong field definition */
      error = 4;
      goto err;
    } else
      reg_field->flags |= AUTO_INCREMENT_FLAG;
  }

  if (share->blob_fields) {
    Field **ptr;
    uint k, *save;

    /* Store offsets to blob fields to find them fast */
    if (!(share->blob_field = save = (uint *)share->mem_root.Alloc(
              (uint)(share->blob_fields * sizeof(uint)))))
      goto err;
    for (k = 0, ptr = share->field; *ptr; ptr++, k++) {
      if ((*ptr)->flags & BLOB_FLAG) (*save++) = k;
    }
  }

  /*
    the correct null_bytes can now be set, since bitfields have been taken
    into account
  */
  share->null_bytes = (null_pos - null_flags + (null_bit_pos + 7) / 8);
  share->last_null_bit_pos = null_bit_pos;

  share->db_low_byte_first = handler_file->low_byte_first();
  share->column_bitmap_size = bitmap_buffer_size(share->fields);

  if (!(bitmaps =
            (my_bitmap_map *)share->mem_root.Alloc(share->column_bitmap_size)))
    goto err;
  bitmap_init(&share->all_set, bitmaps, share->fields, false);
  bitmap_set_all(&share->all_set);

  destroy(handler_file);
  my_free(extra_segment_buff);
  return 0;

err:
  my_free(disk_buff);
  my_free(extra_segment_buff);
  destroy(handler_file);
  delete share->name_hash;
  share->name_hash = nullptr;

  open_table_error(thd, share, error, my_errno());
  return error;
} /*open_binary_frm*/

//////////////////////////////////////////////////////////////////////////

/**
  Validate the expression to see whether there are invalid Item objects.

  Needs to be done after fix_fields to allow checking references
  to other generated columns, default value expressions or check constraints.

  @param expr         Pointer to the expression
  @param source       Source of value generator(a generated column, a regular
                      column with generated default value or
                      a check constraint).
  @param source_name  Name of the source (generated column, a reguler column
                      with generated default value or a check constraint).
  @param column_index The column order.

  @retval true  The generated expression has some invalid objects
  @retval false No illegal objects in the generated expression
 */
static bool validate_value_generator_expr(Item *expr,
                                          Value_generator_source source,
                                          const char *source_name,
                                          int column_index) {
  DBUG_TRACE;
  DBUG_ASSERT(expr);

  // Map to get actual error code from error_type for the source.
  enum error_type { ER_NAME_FUNCTION, ER_FUNCTION, ER_VARIABLES, MAX_ERROR };
  uint error_code_map[][MAX_ERROR] = {
      // Generated column errors.
      {ER_GENERATED_COLUMN_NAMED_FUNCTION_IS_NOT_ALLOWED,
       ER_GENERATED_COLUMN_FUNCTION_IS_NOT_ALLOWED,
       ER_GENERATED_COLUMN_VARIABLES},
      // Default expressions errors.
      {ER_DEFAULT_VAL_GENERATED_NAMED_FUNCTION_IS_NOT_ALLOWED,
       ER_DEFAULT_VAL_GENERATED_FUNCTION_IS_NOT_ALLOWED,
       ER_DEFAULT_VAL_GENERATED_VARIABLES},
      // Check constraint errors.
      {ER_CHECK_CONSTRAINT_NAMED_FUNCTION_IS_NOT_ALLOWED,
       ER_CHECK_CONSTRAINT_FUNCTION_IS_NOT_ALLOWED,
       ER_CHECK_CONSTRAINT_VARIABLES}};
  uint err_code = error_code_map[source][ER_NAME_FUNCTION];

  // No non-deterministic functions are allowed as GC but most of them are
  // allowed as default value expressions
  if ((expr->used_tables() & RAND_TABLE_BIT &&
       (source == VGS_GENERATED_COLUMN))) {
    Item_func *func_item;
    if (expr->type() == Item::FUNC_ITEM &&
        ((func_item = down_cast<Item_func *>(expr)))) {
      my_error(err_code, MYF(0), source_name, func_item->func_name());
      return true;
    } else {
      my_error(error_code_map[source][ER_FUNCTION], MYF(0), source_name);
      return true;
    }
  }
  // System variables or parameters are not allowed
  else if (expr->used_tables() & INNER_TABLE_BIT) {
    my_error(error_code_map[source][ER_VARIABLES], MYF(0), source_name);
    return true;
  }

  // Assert that we aren't dealing with ROW values (rejected in
  // pre_validate_value_generator_expr()).
  DBUG_ASSERT(expr->cols() == 1);

  // Sub-queries are not allowed (already checked by parser, hence the assert)
  DBUG_ASSERT(!expr->has_subquery());
  /*
    Walk through the Item tree, checking the validity of items
    belonging to the expression.
  */
  Check_function_as_value_generator_parameters checker_args(err_code, source);
  checker_args.col_index = column_index;
  if (expr->walk(&Item::check_function_as_value_generator, enum_walk::POSTFIX,
                 pointer_cast<uchar *>(&checker_args))) {
    my_error(checker_args.err_code, MYF(0), source_name,
             checker_args.banned_function_name);
    return true;
  }

  // Stored programs are not allowed. This case is already covered, but still
  // keeping it here as a safetynet.
  if (expr->has_stored_program()) {
    /* purecov: begin deadcode */
    DBUG_ASSERT(false);
    my_error(err_code, MYF(0), source_name, "stored progam");
    return true;
    /* purecov: end */
  }

  return false;
}

/**
  Process the generated expression, generated default value of the column or
  check constraint expression.

  @param thd             The thread object
  @param table           The table to which the column belongs
  @param val_generator   The expression to unpack
  @param source          Source of value generator(a generated column, a regular
                         column with generated default value or
                         a check constraint).
  @param source_name     Name of the source (generated column, a reguler column
                         with generated default value or a check constraint).
  @param field           Field to which the val_generator is attached to for
                         generated columns and default expression.

  @retval true An error occurred, something was wrong with the function.
  @retval false Ok, generated expression is fixed sucessfully
 */
static bool fix_value_generators_fields(THD *thd, TABLE *table,
                                        Value_generator *val_generator,
                                        Value_generator_source source,
                                        const char *source_name, Field *field) {
  uint dir_length, home_dir_length;
  bool result = true;
  Item *func_expr = val_generator->expr_item;
  TABLE_LIST tables;
  TABLE_LIST *save_table_list, *save_first_table, *save_last_table;
  int error;
  Name_resolution_context *context;
  const char *save_where;
  char *db_name;
  char db_name_string[FN_REFLEN];
  bool save_use_only_table_context;
  std::unique_ptr<Functional_index_error_handler>
      functional_index_error_handler;
  enum_mark_columns save_mark_used_columns = thd->mark_used_columns;
  DBUG_ASSERT(func_expr);
  DBUG_TRACE;

  // Insert a error handler that takes care of converting column names to
  // functional index names. Since functional indexes is implemented as
  // indexed hidden generated columns, we may end up printing out the
  // auto-generated column name if we don't have an extra error handler.
  if (source == VGS_GENERATED_COLUMN)
    functional_index_error_handler =
        std::unique_ptr<Functional_index_error_handler>(
            new Functional_index_error_handler(field, thd));

  /*
    Set-up the TABLE_LIST object to be a list with a single table
    Set alias and real name to table name and get database name from file name.
  */

  tables.alias = tables.table_name = table->s->table_name.str;
  tables.table = table;
  tables.next_local = 0;
  tables.next_name_resolution_table = 0;
  my_stpmov(db_name_string, table->s->normalized_path.str);
  dir_length = dirname_length(db_name_string);
  db_name_string[dir_length ? dir_length - 1 : 0] = 0;
  home_dir_length = dirname_length(db_name_string);
  db_name = &db_name_string[home_dir_length];
  tables.db = db_name;

  thd->mark_used_columns = MARK_COLUMNS_NONE;

  context = thd->lex->current_context();
  table->get_fields_in_item_tree = true;
  save_table_list = context->table_list;
  save_first_table = context->first_name_resolution_table;
  save_last_table = context->last_name_resolution_table;
  context->table_list = &tables;
  context->first_name_resolution_table = &tables;
  context->last_name_resolution_table = nullptr;
  func_expr->walk(&Item::change_context_processor, enum_walk::POSTFIX,
                  (uchar *)context);
  save_where = thd->where;

  dd::String_type where_str;
  if (source == VGS_GENERATED_COLUMN || source == VGS_DEFAULT_EXPRESSION) {
    thd->where = field->is_field_for_functional_index()
                     ? "functional index"
                     : (source == VGS_GENERATED_COLUMN)
                           ? "generated column function"
                           : "default value expression";
  } else {
    DBUG_ASSERT(source == VGS_CHECK_CONSTRAINT);
    where_str =
        "check constraint " + dd::String_type(source_name) + " expression";
    thd->where = where_str.c_str();
  }

  /* Save the context before fixing the fields*/
  save_use_only_table_context = thd->lex->use_only_table_context;
  thd->lex->use_only_table_context = true;

  bool charset_switched = false;
  const CHARSET_INFO *saved_collation_connection = func_expr->default_charset();
  if (saved_collation_connection != table->s->table_charset) {
    thd->variables.collation_connection = table->s->table_charset;
    charset_switched = true;
  }

  Item *new_func = func_expr;
  if (field && field->is_field_for_functional_index())
    func_expr->allow_array_cast();
  error = func_expr->fix_fields(thd, &new_func);

  /* Virtual columns expressions that substitute themselves are invalid */
  DBUG_ASSERT(new_func == func_expr);

  /* Restore the current connection character set and collation. */
  if (charset_switched)
    thd->variables.collation_connection = saved_collation_connection;

  /* Restore the original context*/
  thd->lex->use_only_table_context = save_use_only_table_context;
  context->table_list = save_table_list;
  context->first_name_resolution_table = save_first_table;
  context->last_name_resolution_table = save_last_table;

  /*
    Above, 'context' is either the one of unpack_value_generator()'s temporary
    fresh LEX 'new_lex', or the one of the top query as used in
    TABLE::refix_value_generator_items(). None of them reflects where the val
    generator is situated in the query.  Moreover, a gcol_info may be shared
    by N references to the same gcol, each ref being in a different context
    (top query, subquery). So, underlying items are not situated in a defined
    place: give them a null context.
  */
  func_expr->walk(&Item::change_context_processor, enum_walk::POSTFIX, nullptr);

  if (unlikely(error)) {
    DBUG_PRINT("info",
               ("Field in generated column function not part of table"));
    goto end;
  }
  thd->where = save_where;
  /*
    Checking if all items are valid to be part of the expression.
  */
  if (validate_value_generator_expr(func_expr, source, source_name,
                                    field ? field->field_index : 0))
    goto end;

  result = false;

  func_expr->walk(&Item::strip_db_table_name_processor, enum_walk::POSTFIX,
                  nullptr);

end:
  table->get_fields_in_item_tree = false;
  thd->mark_used_columns = save_mark_used_columns;
  return result;
}

/**
  Calculate the base_columns_map and num_non_virtual_base_cols members of
  this generated column

  @param table    Table with the checked field

  @retval true if error
 */

bool Value_generator::register_base_columns(TABLE *table) {
  DBUG_TRACE;
  my_bitmap_map *bitbuf = static_cast<my_bitmap_map *>(
      table->mem_root.Alloc(bitmap_buffer_size(table->s->fields)));
  DBUG_ASSERT(num_non_virtual_base_cols == 0);
  bitmap_init(&base_columns_map, bitbuf, table->s->fields, 0);

  MY_BITMAP *save_old_read_set = table->read_set;
  table->read_set = &base_columns_map;
  Mark_field mark_fld(MARK_COLUMNS_TEMP);
  expr_item->walk(&Item::mark_field_in_map, enum_walk::PREFIX,
                  (uchar *)&mark_fld);
  table->read_set = save_old_read_set;

  /* Calculate the number of non-virtual base columns */
  for (uint i = 0; i < table->s->fields; i++) {
    Field *field = table->field[i];
    if (bitmap_is_set(&base_columns_map, field->field_index) &&
        field->stored_in_db)
      num_non_virtual_base_cols++;
  }
  return false;
}

void Value_generator::dup_expr_str(MEM_ROOT *root, const char *src,
                                   size_t len) {
  expr_str.str = pointer_cast<char *>(memdup_root(root, src, len));
  expr_str.length = len;
}

void Value_generator::print_expr(THD *thd, String *out) {
  out->length(0);
  Sql_mode_parse_guard parse_guard(thd);
  // Printing db and table name is useless
  auto flags = enum_query_type(QT_NO_DB | QT_NO_TABLE | QT_FORCE_INTRODUCERS);
  expr_item->print(thd, out, flags);
}

bool unpack_value_generator(THD *thd, TABLE *table,
                            Value_generator **val_generator,
                            Value_generator_source source,
                            const char *source_name, Field *field,
                            bool is_create_table, bool *error_reported) {
  DBUG_TRACE;
  DBUG_ASSERT(field == nullptr || field->table == table);

  LEX_STRING *val_gen_expr = &(*val_generator)->expr_str;
  DBUG_ASSERT(val_gen_expr);
  DBUG_ASSERT(!(*val_generator)->expr_item);  // No Item in TABLE_SHARE
  /*
    Step 1: Construct a statement for the parser.
    The parsed string needs to take the following format:
    "PARSE_GCOL_EXPR (<expr_string_from_frm>)"
  */
  char *gcol_expr_str;
  int str_len = 0;
  const CHARSET_INFO *old_character_set_client;
  bool disable_strict_mode = false;
  bool status;

  Strict_error_handler strict_handler;

  LEX *const old_lex = thd->lex;
  LEX new_lex;
  thd->lex = &new_lex;
  if (lex_start(thd)) {
    thd->lex = old_lex;
    return true;  // OOM
  }

  if (!(gcol_expr_str = (char *)table->mem_root.Alloc(
            val_gen_expr->length + PARSE_GCOL_KEYWORD.length + 3))) {
    return true;
  }
  memcpy(gcol_expr_str, PARSE_GCOL_KEYWORD.str, PARSE_GCOL_KEYWORD.length);
  str_len = PARSE_GCOL_KEYWORD.length;
  memcpy(gcol_expr_str + str_len, "(", 1);
  str_len++;
  memcpy(gcol_expr_str + str_len, val_gen_expr->str, val_gen_expr->length);
  str_len += val_gen_expr->length;
  memcpy(gcol_expr_str + str_len, ")", 1);
  str_len++;
  memcpy(gcol_expr_str + str_len, "\0", 1);
  str_len++;
  Gcol_expr_parser_state parser_state;
  parser_state.init(thd, gcol_expr_str, str_len);

  /*
    Step 2: Setup thd for parsing.
  */
  Query_arena *backup_stmt_arena_ptr = thd->stmt_arena;
  Query_arena backup_arena;
  Query_arena gcol_arena(&table->mem_root, Query_arena::STMT_REGULAR_EXECUTION);
  thd->swap_query_arena(gcol_arena, &backup_arena);
  thd->stmt_arena = &gcol_arena;
  ulong save_old_privilege = thd->want_privilege;
  thd->want_privilege = 0;

  old_character_set_client = thd->variables.character_set_client;
  // Subquery is not allowed in generated expression
  const bool save_allow_subselects = thd->lex->expr_allows_subselect;
  thd->lex->expr_allows_subselect = false;
  // allow_sum_func is also 0, banning group aggregates and window functions.

  /*
    Step 3: Use the parser to build an Item object from.
  */
  if (parse_sql(thd, &parser_state, NULL)) {
    goto parse_err;
  }
  thd->lex->expr_allows_subselect = save_allow_subselects;

  /*
    From now on use val_generator generated by the parser. It has an
    expr_item, and no expr_str.
  */
  *val_generator = parser_state.result;
  /* Keep attribute of generated column */
  if (field != nullptr) (*val_generator)->set_field_stored(field->stored_in_db);

  DBUG_ASSERT((*val_generator)->expr_item && !(*val_generator)->expr_str.str);

  /* Use strict mode regardless of strict mode setting when validating */
  if (!thd->is_strict_mode()) {
    thd->variables.sql_mode |= MODE_STRICT_ALL_TABLES;
    thd->push_internal_handler(&strict_handler);
    disable_strict_mode = true;
  }

  /* Validate the Item tree. */
  status = fix_value_generators_fields(thd, table, (*val_generator), source,
                                       source_name, field);

  // Permanent changes to the item_tree are completed.
  if (!thd->lex->is_ps_or_view_context_analysis())
    (*val_generator)->permanent_changes_completed = true;

  if (disable_strict_mode) {
    thd->pop_internal_handler();
    thd->variables.sql_mode &= ~MODE_STRICT_ALL_TABLES;
  }
  if (status) {
    if (is_create_table) {
      /*
        During CREATE/ALTER TABLE it is ok to receive errors here.
        It is not ok if it happens during the opening of an frm
        file as part of a normal query.
      */
      *error_reported = true;
    }
    // Any memory allocated in this function is freed in parse_err
    *val_generator = nullptr;
    goto parse_err;
  }
  if ((*val_generator)->register_base_columns(table)) goto parse_err;
  lex_end(thd->lex);
  thd->lex = old_lex;
  (*val_generator)->backup_stmt_unsafe_flags(new_lex.get_stmt_unsafe_flags());
  thd->stmt_arena = backup_stmt_arena_ptr;
  thd->swap_query_arena(backup_arena, &gcol_arena);
  (*val_generator)->item_list = gcol_arena.item_list();
  thd->want_privilege = save_old_privilege;
  thd->lex->expr_allows_subselect = save_allow_subselects;

  return false;

parse_err:
  // Any created window is eliminated as not allowed:
  thd->lex->current_select()->m_windows.empty();
  thd->free_items();
  lex_end(thd->lex);
  thd->lex = old_lex;
  thd->stmt_arena = backup_stmt_arena_ptr;
  thd->swap_query_arena(backup_arena, &gcol_arena);
  thd->variables.character_set_client = old_character_set_client;
  thd->want_privilege = save_old_privilege;
  thd->lex->expr_allows_subselect = save_allow_subselects;
  return true;
}

// Unpack partition
bool unpack_partition_info(THD *thd, TABLE *outparam, TABLE_SHARE *share,
                           handlerton *engine_type, bool is_create_table) {
  /*
    Currently we still need to run the parser for extracting
    Item trees (for partition expression and COLUMNS values).
    To avoid too big refactoring in this patch, we still generate
    the syntax when reading the DD (read_from_dd_partitions) and
    parse it for each TABLE instance.
    TODO:
    To avoid multiple copies of information, we should try to
    point to the TABLE_SHARE where possible:
    - partition names etc. I.e. reuse the partition_elements!
    This is not possible with columns partitions, since they use
    Item for storing the values!?
    Also make sure that part_state is never altered without proper locks
    (like MDL exclusive locks on the table! since they would be shared by all
    instances of a table!)
    TODO: Use field images instead?
    TODO: Look on how DEFAULT values will be stored in the new DD
    and reuse that if possible!
    TODO: wl#7840 to get a more light weight parsing of expressions
    Create a new partition_info object on the table's mem_root,
    by parsing a minimalistic string generated from the share.
    And then fill in the missing parts from the part_info on the share.
  */

  /*
    In this execution we must avoid calling thd->change_item_tree since
    we might release memory before statement is completed. We do this
    by changing to a new statement arena. As part of this arena we also
    set the memory root to be the memory root of the table since we
    call the parser and fix_fields which both can allocate memory for
    item objects. We keep the arena to ensure that we can release the
    item list when closing the table object.
    SEE Bug #21658
  */

  // Can use TABLE's mem_root, as it's surely not an internal tmp table
  DBUG_ASSERT(share->table_category != TABLE_CATEGORY_TEMPORARY);

  Query_arena *backup_stmt_arena_ptr = thd->stmt_arena;
  Query_arena backup_arena;
  Query_arena part_func_arena(&outparam->mem_root,
                              Query_arena::STMT_INITIALIZED);
  thd->swap_query_arena(part_func_arena, &backup_arena);
  thd->stmt_arena = &part_func_arena;
  bool tmp;
  bool work_part_info_used;

  tmp = mysql_unpack_partition(
      thd, share->partition_info_str, share->partition_info_str_len, outparam,
      is_create_table, engine_type, &work_part_info_used);
  if (tmp) {
    thd->stmt_arena = backup_stmt_arena_ptr;
    thd->swap_query_arena(backup_arena, &part_func_arena);
    return true;
  }
  outparam->part_info->is_auto_partitioned = share->auto_partitioned;
  DBUG_PRINT("info", ("autopartitioned: %u", share->auto_partitioned));
  /*
    We should perform the fix_partition_func in either local or
    caller's arena depending on work_part_info_used value.
  */
  if (!work_part_info_used)
    tmp = fix_partition_func(thd, outparam, is_create_table);
  thd->stmt_arena = backup_stmt_arena_ptr;
  thd->swap_query_arena(backup_arena, &part_func_arena);
  if (!tmp) {
    if (work_part_info_used)
      tmp = fix_partition_func(thd, outparam, is_create_table);
  }
  outparam->part_info->item_list = part_func_arena.item_list();
  // TODO: Compare with share->part_info for validation of code!
  DBUG_ASSERT(!share->m_part_info || share->m_part_info->column_list ==
                                         outparam->part_info->column_list);
  DBUG_ASSERT(!share->m_part_info ||
              outparam->part_info->list_of_part_fields ==
                  share->m_part_info->list_of_part_fields);

  // part_info->part_expr->table_name and
  // part_info->subpart_expr->table_name will have been set to
  // TABLE::alias (passed on from Field). But part_info cannot refer
  // to TABLE::alias since this may be changed when the table object
  // is reused. Traverse part_expr and subpart_expr and set table_name
  // to nullptr, to avoid dereferencing an invalid pointer.

  // @todo bug#29354690: When part_info handling is refactored and properly
  // attached to a single TABLE object, this extra code can be
  // deleted.
  if (outparam->part_info->part_expr != nullptr) {
    outparam->part_info->part_expr->walk(&Item::set_table_name,
                                         enum_walk::SUBQUERY_POSTFIX, nullptr);
  }
  if (outparam->part_info->subpart_expr != nullptr) {
    outparam->part_info->subpart_expr->walk(
        &Item::set_table_name, enum_walk::SUBQUERY_POSTFIX, nullptr);
  }
  return tmp;
}

/**
  Open a table based on a TABLE_SHARE

  @param thd              Thread handler
  @param share            Table definition
  @param alias            Alias for table
  @param db_stat          Open flags (for example HA_OPEN_KEYFILE|
                          HA_OPEN_RNDFILE..) can be 0 (example in
                          ha_example_table)
  @param prgflag          READ_ALL etc..
  @param ha_open_flags    HA_OPEN_ABORT_IF_LOCKED etc..
  @param outparam         Result table.
  @param is_create_table  Indicates that table is opened as part
                          of CREATE or ALTER and does not yet exist in SE.
  @param table_def_param  dd::Table object describing the table to be
                          opened in SE. Can be nullptr, which case this
                          function will try to retrieve such object from
                          the data-dictionary before opening table in SE.

  @retval 0	ok
  @retval 1	Error (see open_table_error)
  @retval 2 Error (see open_table_error)
  @retval 4    Error (see open_table_error)
  @retval 7    Table definition has changed in engine
  @retval 8    Table row format has changed in engine
*/

int open_table_from_share(THD *thd, TABLE_SHARE *share, const char *alias,
                          uint db_stat, uint prgflag, uint ha_open_flags,
                          TABLE *outparam, bool is_create_table,
                          const dd::Table *table_def_param) {
  int error;
  uint records, i, bitmap_size;
  bool error_reported = false;
  bool has_default_values = false;
  const bool internal_tmp = share->table_category == TABLE_CATEGORY_TEMPORARY;
  DBUG_ASSERT(!internal_tmp || share->ref_count() != 0);
  uchar *record, *bitmaps;
  Field **field_ptr;
  Field *fts_doc_id_field = NULL;
  ptrdiff_t move_offset;
  DBUG_TRACE;
  DBUG_PRINT("enter", ("name: '%s.%s'  form: %p", share->db.str,
                       share->table_name.str, outparam));

  error = 1;
  new (outparam) TABLE();
  outparam->in_use = thd;
  outparam->s = share;
  outparam->db_stat = db_stat;
  outparam->write_row_record = NULL;

  MEM_ROOT *root;
  if (!internal_tmp) {
    root = &outparam->mem_root;
    init_sql_alloc(key_memory_TABLE, root, TABLE_ALLOC_BLOCK_SIZE, 0);
  } else
    root = &share->mem_root;

  /*
    For internal temporary tables we allocate the 'alias' in the
    TABLE_SHARE's mem_root rather than on the heap as it gives simpler
    freeing.
  */
  outparam->alias = internal_tmp
                        ? strdup_root(root, alias)
                        : my_strdup(key_memory_TABLE, alias, MYF(MY_WME));
  if (!outparam->alias) goto err;

  outparam->quick_keys.init();
  outparam->possible_quick_keys.init();
  outparam->covering_keys.init();
  outparam->merge_keys.init();
  outparam->keys_in_use_for_query.init();

  /* Allocate handler */
  outparam->file = 0;
  if (!(prgflag & SKIP_NEW_HANDLER)) {
    if (!(outparam->file = get_new_handler(share, share->m_part_info != NULL,
                                           root, share->db_type())))
      goto err;
    if (outparam->file->set_ha_share_ref(&share->ha_share)) goto err;
  } else {
    DBUG_ASSERT(!db_stat);
  }

  error = 4;
  outparam->reginfo.lock_type = TL_UNLOCK;
  outparam->current_lock = F_UNLCK;
  records = 0;
  if ((db_stat & HA_OPEN_KEYFILE) || (prgflag & DELAYED_OPEN)) records = 1;
  if (prgflag & (READ_ALL + EXTRA_RECORD)) records++;

  record = root->ArrayAlloc<uchar>(share->rec_buff_length * records +
                                   share->null_bytes);
  if (record == NULL) goto err; /* purecov: inspected */

  if (records == 0) {
    /* We are probably in hard repair, and the buffers should not be used */
    outparam->record[0] = outparam->record[1] = share->default_values;
    has_default_values = true;
  } else {
    outparam->record[0] = record;
    if (records > 1)
      outparam->record[1] = record + share->rec_buff_length;
    else
      outparam->record[1] = outparam->record[0];  // Safety
  }
  outparam->null_flags_saved = record + (records * share->rec_buff_length);
  memset(outparam->null_flags_saved, '\0', share->null_bytes);

  if (!(field_ptr = root->ArrayAlloc<Field *>(share->fields + 1)))
    goto err; /* purecov: inspected */

  outparam->field = field_ptr;

  record = (uchar *)outparam->record[0] - 1; /* Fieldstart = 1 */
  outparam->null_flags = (uchar *)record + 1;

  /*
    We will create fields by cloning TABLE_SHARE's fields; then we will need
    to make all new fields' pointers point into the new TABLE's record[0], by
    applying an offset to them.
    Calculate the "source" offset depending on table type:
    - For non-internal temporary tables, source is share->default_values
    - For internal tables, source is first TABLE's record[0], which
    happens to be created in same memory block as share->default_values, with
    offset 2 * share->rec_buff_length (see create_tmp_table()).
  */
  move_offset = outparam->record[0] - share->default_values +
                (internal_tmp ? 2 * share->rec_buff_length : 0);

  /* Setup copy of fields from share, but use the right alias and record */
  for (i = 0; i < share->fields; i++, field_ptr++) {
    Field *new_field = share->field[i]->clone(root);
    *field_ptr = new_field;
    if (new_field == NULL) goto err;
    new_field->init(outparam);
    new_field->move_field_offset(move_offset);
    /*
       Initialize Field::pack_length() number of bytes for new_field->ptr
       only if there are no default values for the field.
    */
    if (!has_default_values)
      memset(new_field->ptr, 0, new_field->pack_length());
    /* Check if FTS_DOC_ID column is present in the table */
    if (outparam->file &&
        (outparam->file->ha_table_flags() & HA_CAN_FULLTEXT_EXT) &&
        !strcmp(outparam->field[i]->field_name, FTS_DOC_ID_COL_NAME))
      fts_doc_id_field = new_field;
  }
  (*field_ptr) = 0;  // End marker

  if (share->found_next_number_field)
    outparam->found_next_number_field =
        outparam->field[(uint)(share->found_next_number_field - share->field)];

  /* Fix key->name and key_part->field */
  if (share->key_parts) {
    KEY *key_info, *key_info_end;
    KEY_PART_INFO *key_part;
    uint n_length;
    n_length =
        share->keys * sizeof(KEY) + share->key_parts * sizeof(KEY_PART_INFO);

    if (!(key_info = (KEY *)root->Alloc(n_length))) goto err;
    outparam->key_info = key_info;
    key_part = (reinterpret_cast<KEY_PART_INFO *>(key_info + share->keys));

    memcpy(key_info, share->key_info, sizeof(*key_info) * share->keys);
    memcpy(key_part, share->key_info[0].key_part,
           (sizeof(*key_part) * share->key_parts));

    for (key_info_end = key_info + share->keys; key_info < key_info_end;
         key_info++) {
      KEY_PART_INFO *key_part_end;

      key_info->table = outparam;
      key_info->key_part = key_part;

      for (key_part_end = key_part + key_info->actual_key_parts;
           key_part < key_part_end; key_part++) {
        Field *field = key_part->field = outparam->field[key_part->fieldnr - 1];

        if (field->key_length() != key_part->length &&
            !(field->flags & BLOB_FLAG)) {
          /*
            We are using only a prefix of the column as a key:
            Create a new field for the key part that matches the index
          */
          field = key_part->field = field->new_field(root, outparam, 0);
          field->set_field_length(key_part->length);
        }
      }
      /* Skip unused key parts if they exist */
      key_part += key_info->unused_key_parts;

      /* Set TABLE::fts_doc_id_field for tables with FT KEY */
      if ((key_info->flags & HA_FULLTEXT))
        outparam->fts_doc_id_field = fts_doc_id_field;
    }
  }

  // Parse partition expression and create Items
  if (share->partition_info_str_len && outparam->file &&
      unpack_partition_info(thd, outparam, share,
                            share->m_part_info->default_engine_type,
                            is_create_table)) {
    if (is_create_table) {
      /*
        During CREATE/ALTER TABLE it is ok to receive errors here.
        It is not ok if it happens during the opening of an frm
        file as part of a normal query.
      */
      error_reported = true;
    }
    goto err;
  }

  /* Check generated columns against table's storage engine. */
  if (share->vfields && outparam->file &&
      !(outparam->file->ha_table_flags() & HA_GENERATED_COLUMNS)) {
    my_error(ER_UNSUPPORTED_ACTION_ON_GENERATED_COLUMN, MYF(0),
             "Specified storage engine");
    error_reported = true;
    goto err;
  }

  /*
    Allocate bitmaps
    This needs to be done prior to generated columns as they'll call
    fix_fields and functions might want to access bitmaps.
  */

  bitmap_size = share->column_bitmap_size;
  if (!(bitmaps = root->ArrayAlloc<uchar>(bitmap_size * 7))) goto err;
  bitmap_init(&outparam->def_read_set, (my_bitmap_map *)bitmaps, share->fields,
              false);
  bitmap_init(&outparam->def_write_set,
              (my_bitmap_map *)(bitmaps + bitmap_size), share->fields, false);
  bitmap_init(&outparam->tmp_set, (my_bitmap_map *)(bitmaps + bitmap_size * 2),
              share->fields, false);
  bitmap_init(&outparam->cond_set, (my_bitmap_map *)(bitmaps + bitmap_size * 3),
              share->fields, false);
  bitmap_init(&outparam->def_fields_set_during_insert,
              (my_bitmap_map *)(bitmaps + bitmap_size * 4), share->fields,
              false);
  bitmap_init(&outparam->fields_for_functional_indexes,
              (my_bitmap_map *)(bitmaps + bitmap_size * 5), share->fields,
              false);
  bitmap_init(&outparam->pack_row_tmp_set,
              (my_bitmap_map *)(bitmaps + bitmap_size * 6), share->fields,
              false);
  outparam->default_column_bitmaps();

  /*
    Process generated columns, if any.
  */
  outparam->vfield = nullptr;
  if (share->vfields) {
    Field **vfield_ptr = root->ArrayAlloc<Field *>(share->vfields + 1);
    if (!vfield_ptr) goto err;

    outparam->vfield = vfield_ptr;

    for (field_ptr = outparam->field; *field_ptr; field_ptr++) {
      if ((*field_ptr)->gcol_info) {
        if (unpack_value_generator(thd, outparam, &(*field_ptr)->gcol_info,
                                   VGS_GENERATED_COLUMN,
                                   (*field_ptr)->field_name, *field_ptr,
                                   is_create_table, &error_reported)) {
          *vfield_ptr = nullptr;
          error = 4;  // in case no error is reported
          goto err;
        }

        // Mark hidden generated columns for functional indexes.
        if ((*field_ptr)->is_field_for_functional_index()) {
          bitmap_set_bit(&outparam->fields_for_functional_indexes,
                         (*field_ptr)->field_index);
        }
        *(vfield_ptr++) = *field_ptr;
      }
    }
    *vfield_ptr = nullptr;  // End marker
  }

  // Check default value expressions against table's storage engine
  if (share->gen_def_field_count && outparam->file &&
      (!(outparam->file->ha_table_flags() & HA_SUPPORTS_DEFAULT_EXPRESSION))) {
    my_error(ER_UNSUPPORTED_ACTION_ON_DEFAULT_VAL_GENERATED, MYF(0),
             "Specified storage engine");
    error_reported = true;
    goto err;
  }

  // Unpack generated default fields and store reference to this type of fields
  outparam->gen_def_fields_ptr = nullptr;
  if (share->gen_def_field_count) {
    Field **gen_def_field =
        root->ArrayAlloc<Field *>(share->gen_def_field_count + 1);
    if (!gen_def_field) goto err;

    outparam->gen_def_fields_ptr = gen_def_field;
    for (field_ptr = outparam->field; *field_ptr; field_ptr++) {
      if ((*field_ptr)->has_insert_default_general_value_expression()) {
        if (unpack_value_generator(
                thd, outparam, &(*field_ptr)->m_default_val_expr,
                VGS_DEFAULT_EXPRESSION, (*field_ptr)->field_name, *field_ptr,
                is_create_table, &error_reported)) {
          (*field_ptr)->m_default_val_expr = nullptr;
          *gen_def_field = nullptr;
          // In case no error is reported
          error = 4;
          goto err;
        }
        *(gen_def_field++) = *field_ptr;
      }
    }
    *gen_def_field = nullptr;  // End marker
  }

  /*
    Set up table check constraints from the table share and unpack check
    constraint expression.
  */
  if (share->check_constraint_share_list != nullptr) {
    DBUG_ASSERT(share->check_constraint_share_list->size() > 0);

    outparam->table_check_constraint_list =
        new (root) Sql_table_check_constraint_list(root);
    if (outparam->table_check_constraint_list == nullptr) goto err;  // OOM

    for (auto &cc_share : *share->check_constraint_share_list) {
      // Check constraint name.
      LEX_CSTRING name;
      if (lex_string_strmake(root, &name, cc_share->name().str,
                             cc_share->name().length))
        goto err;  // OOM

      // Check constraint expression.
      LEX_CSTRING expr_str;
      if (lex_string_strmake(root, &expr_str, cc_share->expr_str().str,
                             cc_share->expr_str().length))
        goto err;  // OOM

      /*
        Value generator instance for the check constraint expression. Memory
        for val_gen is allocated in the thd->mem_root here intentionally.
        Parser instantiate another value generator object in TABLE's mem_root
        in unpack_value_generator().
      */
      Value_generator *val_gen = new (thd->mem_root) Value_generator();
      val_gen->dup_expr_str(thd->mem_root, expr_str.str, expr_str.length);

      Sql_table_check_constraint *table_cc =
          new (root) Sql_table_check_constraint(
              name, expr_str, cc_share->is_enforced(), val_gen, outparam);
      if (table_cc == nullptr) goto err;  // OOM

      // Unpack check constraint expression.
      if (unpack_value_generator(thd, outparam, &val_gen, VGS_CHECK_CONSTRAINT,
                                 table_cc->name().str, nullptr, is_create_table,
                                 &error_reported))
        goto err;

      // Use value generator obtained from the parser.
      table_cc->set_value_generator(val_gen);

      if (outparam->table_check_constraint_list->push_back(table_cc)) goto err;
    }
  }

  /* The table struct is now initialized;  Open the table */
  error = 2;
  if (db_stat) {
    const dd::Table *table_def = table_def_param;
    dd::cache::Dictionary_client::Auto_releaser releaser(thd->dd_client());

    if (!table_def) {
      if (thd->dd_client()->acquire(share->db.str, share->table_name.str,
                                    &table_def)) {
        error_reported = true;
        goto err;
      }

      if (!table_def) {
        error = 1;
        set_my_errno(ENOENT);
        goto err;
      }
    }

    int ha_err;
    if ((ha_err = (outparam->file->ha_open(
             outparam, share->normalized_path.str,
             (db_stat & HA_READ_ONLY ? O_RDONLY : O_RDWR),
             ((db_stat & HA_OPEN_TEMPORARY
                   ? HA_OPEN_TMP_TABLE
                   : (db_stat & HA_WAIT_IF_LOCKED)
                         ? HA_OPEN_WAIT_IF_LOCKED
                         : (db_stat & (HA_ABORT_IF_LOCKED | HA_GET_INFO))
                               ? HA_OPEN_ABORT_IF_LOCKED
                               : HA_OPEN_IGNORE_IF_LOCKED) |
              ha_open_flags),
             table_def)))) {
      /* Set a flag if the table is crashed and it can be auto. repaired */
      share->crashed = ((ha_err == HA_ERR_CRASHED_ON_USAGE) &&
                        outparam->file->auto_repair() &&
                        !(ha_open_flags & HA_OPEN_FOR_REPAIR));

      switch (ha_err) {
        case HA_ERR_TABLESPACE_MISSING:
          /*
            In case of Innodb table space header may be corrupted or
            ibd file might be missing
          */
          error = 1;
          DBUG_ASSERT(my_errno() == HA_ERR_TABLESPACE_MISSING);
          break;
        case HA_ERR_NO_SUCH_TABLE:
          /*
            The table did not exists in storage engine, use same error message
            as if the .frm file didn't exist
          */
          error = 1;
          set_my_errno(ENOENT);
          break;
        case EMFILE:
          /*
            Too many files opened, use same error message as if the .frm
            file can't open
           */
          DBUG_PRINT("error",
                     ("open file: %s failed, too many files opened (errno: %d)",
                      share->normalized_path.str, ha_err));
          error = 1;
          set_my_errno(EMFILE);
          break;
        default:
          outparam->file->print_error(ha_err, MYF(0));
          error_reported = true;
          if (ha_err == HA_ERR_TABLE_DEF_CHANGED)
            error = 7;
          else if (ha_err == HA_ERR_ROW_FORMAT_CHANGED)
            error = 8;
          break;
      }
      goto err; /* purecov: inspected */
    }
  } else if (outparam->file)  // if db_stat!=0, ha_open() set those pointers:
    outparam->file->change_table_ptr(outparam, share);

  if ((share->table_category == TABLE_CATEGORY_LOG) ||
      (share->table_category == TABLE_CATEGORY_RPL_INFO) ||
      (share->table_category == TABLE_CATEGORY_GTID)) {
    outparam->no_replicate = true;
  } else if (outparam->file) {
    handler::Table_flags flags = outparam->file->ha_table_flags();
    outparam->no_replicate =
        !(flags & (HA_BINLOG_STMT_CAPABLE | HA_BINLOG_ROW_CAPABLE)) ||
        (flags & HA_HAS_OWN_BINLOGGING);
  } else {
    outparam->no_replicate = false;
  }

  /* Increment the opened_tables counter, only when open flags set. */
  if (db_stat) thd->status_var.opened_tables++;

  return 0;

err:
  if (!error_reported) open_table_error(thd, share, error, my_errno());
  destroy(outparam->file);
  if (outparam->part_info) free_items(outparam->part_info->item_list);
  if (outparam->vfield) {
    for (Field **vfield = outparam->vfield; *vfield; vfield++)
      free_items((*vfield)->gcol_info->item_list);
  }
  if (outparam->gen_def_fields_ptr) {
    for (Field **gen_def = outparam->gen_def_fields_ptr; *gen_def; gen_def++)
      free_items((*gen_def)->m_default_val_expr->item_list);
  }
  if (outparam->table_check_constraint_list != nullptr) {
    for (auto &table_cc : *outparam->table_check_constraint_list) {
      free_items(table_cc->value_generator()->item_list);
    }
  }
  outparam->file = 0;  // For easier error checking
  outparam->db_stat = 0;
  if (!internal_tmp) free_root(root, MYF(0));
  my_free(const_cast<char *>(outparam->alias));
  return error;
}

/**
  Free information allocated by openfrm

  @param table		TABLE object to free
  @param free_share		Is 1 if we also want to free table_share
*/

int closefrm(TABLE *table, bool free_share) {
  int error = 0;
  DBUG_TRACE;
  DBUG_PRINT("enter", ("table: %p", table));

  if (table->db_stat) error = table->file->ha_close();
  my_free(const_cast<char *>(table->alias));
  table->alias = 0;
  if (table->field) {
    for (Field **ptr = table->field; *ptr; ptr++) {
      if ((*ptr)->gcol_info) free_items((*ptr)->gcol_info->item_list);
      if ((*ptr)->m_default_val_expr)
        free_items((*ptr)->m_default_val_expr->item_list);
      destroy(*ptr);
    }
    table->field = 0;
  }
  if (table->table_check_constraint_list != nullptr) {
    for (auto &table_cc : *table->table_check_constraint_list) {
      free_items(table_cc->value_generator()->item_list);
    }
  }
  destroy(table->file);
  table->file = 0; /* For easier errorchecking */
  if (table->part_info) {
    /* Allocated through table->mem_root, freed below */
    free_items(table->part_info->item_list);
    table->part_info->item_list = nullptr;
    table->part_info = nullptr;
  }
  if (free_share) {
    if (table->s->tmp_table == NO_TMP_TABLE)
      release_table_share(table->s);
    else
      free_table_share(table->s);
  }
  free_root(&table->mem_root, MYF(0));
  return error;
}

/* Deallocate temporary blob storage */

void free_blobs(TABLE *table) {
  uint *ptr, *end;
  for (ptr = table->s->blob_field, end = ptr + table->s->blob_fields;
       ptr != end; ptr++) {
    /*
      Reduced TABLE objects which are used by row-based replication for
      type conversion might have some fields missing. Skip freeing BLOB
      buffers for such missing fields.
    */
    if (table->field[*ptr]) ((Field_blob *)table->field[*ptr])->mem_free();
  }
}

/**
  Reclaims temporary blob storage which is bigger than a threshold.
  Resets blob pointer. Unsets m_keep_old_value.

  @param table A handle to the TABLE object containing blob fields
  @param size The threshold value.
*/

void free_blob_buffers_and_reset(TABLE *table, uint32 size) {
  uint *ptr, *end;
  for (ptr = table->s->blob_field, end = ptr + table->s->blob_fields;
       ptr != end; ptr++) {
    Field_blob *blob = down_cast<Field_blob *>(table->field[*ptr]);
    if (blob->get_field_buffer_size() > size) blob->mem_free();
    blob->reset();

    if (blob->is_virtual_gcol()) blob->set_keep_old_value(false);
  }
}

/* error message when opening a table defintion */

static void open_table_error(THD *thd, TABLE_SHARE *share, int error,
                             int db_errno) {
  int err_no;
  char buff[FN_REFLEN];
  char errbuf[MYSYS_STRERROR_SIZE];
  DBUG_TRACE;

  switch (error) {
    case 8:
    case 7:
    case 1:
      switch (db_errno) {
        case ENOENT:
          my_error(ER_NO_SUCH_TABLE, MYF(0), share->db.str,
                   share->table_name.str);
          break;
        case HA_ERR_TABLESPACE_MISSING:
          snprintf(errbuf, MYSYS_STRERROR_SIZE, "`%s`.`%s`", share->db.str,
                   share->table_name.str);
          my_error(ER_TABLESPACE_MISSING, MYF(0), errbuf);
          break;
        default:
          strxmov(buff, share->normalized_path.str, reg_ext, NullS);
          my_error((db_errno == EMFILE) ? ER_CANT_OPEN_FILE : ER_FILE_NOT_FOUND,
                   MYF(0), buff, db_errno,
                   my_strerror(errbuf, sizeof(errbuf), db_errno));
          LogErr(ERROR_LEVEL,
                 (db_errno == EMFILE) ? ER_SERVER_CANT_OPEN_FILE
                                      : ER_SERVER_FILE_NOT_FOUND,
                 buff, db_errno, my_strerror(errbuf, sizeof(errbuf), db_errno));
      }
      break;
    case 2: {
      handler *file = 0;
      const char *datext = "";

      if (share->db_type() != NULL) {
        if ((file = get_new_handler(share, share->m_part_info != NULL,
                                    thd->mem_root, share->db_type()))) {
          if (!file->ht->file_extensions ||
              !(datext = file->ht->file_extensions[0]))
            datext = "";
        }
      }
      err_no = (db_errno == ENOENT)
                   ? ER_FILE_NOT_FOUND
                   : (db_errno == EAGAIN) ? ER_FILE_USED : ER_CANT_OPEN_FILE;
      strxmov(buff, share->normalized_path.str, datext, NullS);
      my_error(err_no, MYF(0), buff, db_errno,
               my_strerror(errbuf, sizeof(errbuf), db_errno));
      LogErr(ERROR_LEVEL,
             (db_errno == ENOENT)
                 ? ER_SERVER_FILE_NOT_FOUND
                 : (db_errno == EAGAIN) ? ER_SERVER_FILE_USED
                                        : ER_SERVER_CANT_OPEN_FILE,
             buff, db_errno, my_strerror(errbuf, sizeof(errbuf), db_errno));
      destroy(file);
      break;
    }
    default: /* Better wrong error than none */
    case 4:
      strxmov(buff, share->normalized_path.str, reg_ext, NullS);
      my_error(ER_NOT_FORM_FILE, MYF(0), buff);
      LogErr(ERROR_LEVEL, ER_SERVER_NOT_FORM_FILE, buff);
      break;
  }
} /* open_table_error */

/* Check that the integer is in the internal */

int set_zone(int nr, int min_zone, int max_zone) {
  if (nr <= min_zone) return (min_zone);
  if (nr >= max_zone) return (max_zone);
  return (nr);
} /* set_zone */

/**
  Store an SQL quoted string.

  @param res		result String
  @param pos		string to be quoted
  @param length	it's length

  NOTE
    This function works correctly with utf8 or single-byte charset strings.
    May fail with some multibyte charsets though.
*/

void append_unescaped(String *res, const char *pos, size_t length) {
  const char *end = pos + length;

  if (res->reserve(length + 2)) return;

  res->append('\'');

  for (; pos != end; pos++) {
    switch (*pos) {
      case 0: /* Must be escaped for 'mysql' */
        res->append('\\');
        res->append('0');
        break;
      case '\n': /* Must be escaped for logs */
        res->append('\\');
        res->append('n');
        break;
      case '\r':
        res->append('\\'); /* This gives better readability */
        res->append('r');
        break;
      case '\\':
        res->append('\\'); /* Because of the sql syntax */
        res->append('\\');
        break;
      case '\'':
        res->append('\''); /* Because of the sql syntax */
        res->append('\'');
        break;
      default:
        res->append(*pos);
        break;
    }
  }
  res->append('\'');
}

void update_create_info_from_table(HA_CREATE_INFO *create_info, TABLE *table) {
  TABLE_SHARE *share = table->s;
  DBUG_TRACE;

  create_info->max_rows = share->max_rows;
  create_info->min_rows = share->min_rows;
  create_info->table_options = share->db_create_options;
  create_info->avg_row_length = share->avg_row_length;
  create_info->row_type = share->row_type;
  create_info->default_table_charset = share->table_charset;
  create_info->table_charset = 0;
  create_info->comment = share->comment;
  create_info->storage_media = share->default_storage_media;
  create_info->tablespace = share->tablespace;
  create_info->compress = share->compress;
  create_info->encrypt_type = share->encrypt_type;
  create_info->secondary_engine = share->secondary_engine;
}

int rename_file_ext(const char *from, const char *to, const char *ext) {
  char from_b[FN_REFLEN], to_b[FN_REFLEN];
  (void)strxmov(from_b, from, ext, NullS);
  (void)strxmov(to_b, to, ext, NullS);
  return (mysql_file_rename(key_file_frm, from_b, to_b, MYF(MY_WME)));
}

/**
  Allocate string field in MEM_ROOT and return it as String

  @param mem   	MEM_ROOT for allocating
  @param field 	Field for retrieving of string
  @param res    result String

  @retval  1   string is empty
  @retval  0	all ok
*/

bool get_field(MEM_ROOT *mem, Field *field, String *res) {
  char buff[MAX_FIELD_WIDTH], *to;
  String str(buff, sizeof(buff), &my_charset_bin);
  size_t length;

  field->val_str(&str);
  if (!(length = str.length())) {
    res->length(0);
    return 1;
  }
  if (!(to = strmake_root(mem, str.ptr(), length))) length = 0;  // Safety fix
  res->set(to, length, field->charset());
  return 0;
}

/**
  Allocate string field in MEM_ROOT and return it as NULL-terminated string

  @param mem   	MEM_ROOT for allocating
  @param field 	Field for retrieving of string

  @retval  NullS  string is empty
  @retval  other  pointer to NULL-terminated string value of field
*/

char *get_field(MEM_ROOT *mem, Field *field) {
  char buff[MAX_FIELD_WIDTH], *to;
  String str(buff, sizeof(buff), &my_charset_bin);
  size_t length;

  field->val_str(&str);
  length = str.length();
  if (!length || !(to = (char *)mem->Alloc(length + 1))) return NullS;
  memcpy(to, str.ptr(), length);
  to[length] = 0;
  return to;
}

/**
  Check if database name is valid

  @param name             Name of database
  @param length           Length of name

  @retval  Ident_name_check::OK        Identifier name is Ok (Success)
  @retval  Ident_name_check::WRONG     Identifier name is Wrong
                                       (ER_WRONG_TABLE_NAME)
  @retval  Ident_name_check::TOO_LONG  Identifier name is too long if it is
                                       greater than 64 characters
                                       (ER_TOO_LONG_IDENT)

  @note In case of Ident_name_check::WRONG and Ident_name_check::TOO_LONG, this
        function reports an error (my_error)
*/

Ident_name_check check_db_name(const char *name, size_t length) {
  Ident_name_check ident_check_status;

  if (!length || length > NAME_LEN) {
    my_error(ER_WRONG_DB_NAME, MYF(0), name);
    return Ident_name_check::WRONG;
  }

  ident_check_status = check_table_name(name, length);
  if (ident_check_status == Ident_name_check::WRONG)
    my_error(ER_WRONG_DB_NAME, MYF(0), name);
  else if (ident_check_status == Ident_name_check::TOO_LONG)
    my_error(ER_TOO_LONG_IDENT, MYF(0), name);
  return ident_check_status;
}

/**
  Check if database name is valid, and convert to lower case if necessary

  @param org_name             Name of database and length
  @param preserve_lettercase  Preserve lettercase if true

  @note If lower_case_table_names is true and preserve_lettercase
  is false then database is converted to lower case

  @retval  Ident_name_check::OK        Identifier name is Ok (Success)
  @retval  Ident_name_check::WRONG     Identifier name is Wrong
                                       (ER_WRONG_TABLE_NAME)
  @retval  Ident_name_check::TOO_LONG  Identifier name is too long if it is
                                       greater than 64 characters
                                       (ER_TOO_LONG_IDENT)

  @note In case of Ident_name_check::WRONG and Ident_name_check::TOO_LONG, this
        function reports an error (my_error)
*/

Ident_name_check check_and_convert_db_name(LEX_STRING *org_name,
                                           bool preserve_lettercase) {
  char *name = org_name->str;
  size_t name_length = org_name->length;
  Ident_name_check ident_check_status;

  if (!name_length || name_length > NAME_LEN) {
    my_error(ER_WRONG_DB_NAME, MYF(0), org_name->str);
    return Ident_name_check::WRONG;
  }

  if (!preserve_lettercase && lower_case_table_names && name != any_db)
    my_casedn_str(files_charset_info, name);

  ident_check_status = check_table_name(name, name_length);
  if (ident_check_status == Ident_name_check::WRONG)
    my_error(ER_WRONG_DB_NAME, MYF(0), org_name->str);
  else if (ident_check_status == Ident_name_check::TOO_LONG)
    my_error(ER_TOO_LONG_IDENT, MYF(0), org_name->str);
  return ident_check_status;
}

/**
  Function to check if table name is valid or not. If it is invalid,
  return appropriate error in each case to the caller.

  @param name                  Table name
  @param length                Length of table name

  @retval  Ident_name_check::OK        Identifier name is Ok (Success)
  @retval  Ident_name_check::WRONG     Identifier name is Wrong
                                       (ER_WRONG_TABLE_NAME)
  @retval  Ident_name_check::TOO_LONG  Identifier name is too long if it is
                                       greater than 64 characters
                                       (ER_TOO_LONG_IDENT)

  @note Reporting error to the user is the responsiblity of the caller.
*/

Ident_name_check check_table_name(const char *name, size_t length) {
  // name length in symbols
  size_t name_length = 0;
  const char *end = name + length;
  if (!length || length > NAME_LEN) return Ident_name_check::WRONG;
  bool last_char_is_space = false;

  while (name != end) {
    last_char_is_space = my_isspace(system_charset_info, *name);
    if (use_mb(system_charset_info)) {
      int len = my_ismbchar(system_charset_info, name, end);
      if (len) {
        name += len;
        name_length++;
        continue;
      }
    }
    name++;
    name_length++;
  }
  if (last_char_is_space)
    return Ident_name_check::WRONG;
  else if (name_length > NAME_CHAR_LEN)
    return Ident_name_check::TOO_LONG;
  return Ident_name_check::OK;
}

bool check_column_name(const char *name) {
  // name length in symbols
  size_t name_length = 0;
  bool last_char_is_space = true;

  while (*name) {
    last_char_is_space = my_isspace(system_charset_info, *name);
    if (use_mb(system_charset_info)) {
      int len = my_ismbchar(system_charset_info, name,
                            name + system_charset_info->mbmaxlen);
      if (len) {
        name += len;
        name_length++;
        continue;
      }
    }
    if (*name == NAMES_SEP_CHAR) return 1;
    name++;
    name_length++;
  }
  /* Error if empty or too long column name */
  return last_char_is_space || (name_length > NAME_CHAR_LEN);
}

/**
  Checks whether a table is intact. Should be done *just* after the table has
  been opened.

  @param[in] table             The table to check
  @param[in] table_def         Expected structure of the table (column name
                               and type)

  @retval  false  OK
  @retval  true   There was an error.
*/

bool Table_check_intact::check(THD *thd MY_ATTRIBUTE((unused)), TABLE *table,
                               const TABLE_FIELD_DEF *table_def) {
  uint i;
  bool error = false;
  const TABLE_FIELD_TYPE *field_def = table_def->field;
  DBUG_TRACE;
  DBUG_PRINT("info",
             ("table: %s  expected_count: %d", table->alias, table_def->count));

  /* Whether the table definition has already been validated. */
  if (table->s->table_field_def_cache == table_def) goto end;

  if (table->s->fields != table_def->count) {
    DBUG_PRINT("info", ("Column count has changed, checking the definition"));

    /* previous MySQL version */
    if (MYSQL_VERSION_ID > table->s->mysql_version) {
      report_error(ER_COL_COUNT_DOESNT_MATCH_PLEASE_UPDATE_V2,
                   ER_THD(thd, ER_COL_COUNT_DOESNT_MATCH_PLEASE_UPDATE_V2),
                   table->s->db.str, table->alias, table_def->count,
                   table->s->fields, static_cast<int>(table->s->mysql_version),
                   MYSQL_VERSION_ID);
      return true;
    } else if (MYSQL_VERSION_ID == table->s->mysql_version) {
      report_error(ER_COL_COUNT_DOESNT_MATCH_CORRUPTED_V2,
                   ER_THD(thd, ER_COL_COUNT_DOESNT_MATCH_CORRUPTED_V2),
                   table->s->db.str, table->s->table_name.str, table_def->count,
                   table->s->fields);
      return true;
    }
    /*
      Something has definitely changed, but we're running an older
      version of MySQL with new system tables.
      Let's check column definitions. If a column was added at
      the end of the table, then we don't care much since such change
      is backward compatible.
    */
  }
  char buffer[STRING_BUFFER_USUAL_SIZE];
  for (i = 0; i < table_def->count; i++, field_def++) {
    String sql_type(buffer, sizeof(buffer), system_charset_info);
    sql_type.length(0);
    if (i < table->s->fields) {
      Field *field = table->field[i];

      if (strncmp(field->field_name, field_def->name.str,
                  field_def->name.length)) {
        /*
          Name changes are not fatal, we use ordinal numbers to access columns.
          Still this can be a sign of a tampered table, output an error
          to the error log.
        */
        report_error(0,
                     "Incorrect definition of table %s.%s: "
                     "expected column '%s' at position %d, found '%s'.",
                     table->s->db.str, table->alias, field_def->name.str, i,
                     field->field_name);
      }
      field->sql_type(sql_type);
      /*
        Generally, if column types don't match, then something is
        wrong.

        However, we only compare column definitions up to the
        length of the original definition, since we consider the
        following definitions compatible:

        1. DATETIME and DATETIM
        2. INT(11) and INT(11
        3. SET('one', 'two') and SET('one', 'two', 'more')

        For SETs or ENUMs, if the same prefix is there it's OK to
        add more elements - they will get higher ordinal numbers and
        the new table definition is backward compatible with the
        original one.
       */
      if (strncmp(sql_type.c_ptr_safe(), field_def->type.str,
                  field_def->type.length - 1)) {
        report_error(ER_CANNOT_LOAD_FROM_TABLE_V2,
                     "Incorrect definition of "
                     "table %s.%s: expected column '%s' at position %d to "
                     "have type %s, found type %s.",
                     table->s->db.str, table->alias, field_def->name.str, i,
                     field_def->type.str, sql_type.c_ptr_safe());
        error = true;
      } else if (field_def->cset.str && !field->has_charset()) {
        report_error(ER_CANNOT_LOAD_FROM_TABLE_V2,
                     "Incorrect definition of "
                     "table %s.%s: expected the type of column '%s' at "
                     "position %d to have character set '%s' but the type "
                     "has no character set.",
                     table->s->db.str, table->alias, field_def->name.str, i,
                     field_def->cset.str);
        error = true;
      } else if (field_def->cset.str &&
                 strcmp(field->charset()->csname, field_def->cset.str)) {
        report_error(ER_CANNOT_LOAD_FROM_TABLE_V2,
                     "Incorrect definition of "
                     "table %s.%s: expected the type of column '%s' at "
                     "position %d to have character set '%s' but found "
                     "character set '%s'.",
                     table->s->db.str, table->alias, field_def->name.str, i,
                     field_def->cset.str, field->charset()->csname);
        error = true;
      }
    } else {
      report_error(ER_CANNOT_LOAD_FROM_TABLE_V2,
                   "Incorrect definition of "
                   "table %s.%s: expected column '%s' at position %d to "
                   "have type %s but the column is not found.",
                   table->s->db.str, table->alias, field_def->name.str, i,
                   field_def->type.str);
      error = true;
    }
  }

  if (!error) table->s->table_field_def_cache = table_def;

end:

  if (has_keys && !error && !table->key_info) {
    my_error(ER_MISSING_KEY, MYF(0), table->s->db.str,
             table->s->table_name.str);
    error = true;
  }

  return error;
}

/**
  Traverse portion of wait-for graph which is reachable through edge
  represented by this flush ticket in search for deadlocks.

  @retval true  A deadlock is found. A victim is remembered
                by the visitor.
  @retval false Success, no deadlocks.
*/

bool Wait_for_flush::accept_visitor(MDL_wait_for_graph_visitor *gvisitor) {
  return m_share->visit_subgraph(this, gvisitor);
}

uint Wait_for_flush::get_deadlock_weight() const { return m_deadlock_weight; }

/**
  Traverse portion of wait-for graph which is reachable through this
  table share in search for deadlocks.

  @param wait_for_flush Undocumented.
  @param gvisitor        Deadlock detection visitor.

  @retval true  A deadlock is found. A victim is remembered
                by the visitor.
  @retval false No deadlocks, it's OK to begin wait.
*/

bool TABLE_SHARE::visit_subgraph(Wait_for_flush *wait_for_flush,
                                 MDL_wait_for_graph_visitor *gvisitor) {
  TABLE *table;
  MDL_context *src_ctx = wait_for_flush->get_ctx();
  bool result = true;
  bool locked = false;

  /*
    To protect used_tables list from being concurrently modified
    while we are iterating through it we acquire LOCK_open.
    This does not introduce deadlocks in the deadlock detector
    because we won't try to acquire LOCK_open while
    holding a write-lock on MDL_lock::m_rwlock.
  */
  if (gvisitor->m_lock_open_count++ == 0) {
    locked = true;
    table_cache_manager.lock_all_and_tdc();
  }

  Table_cache_iterator tables_it(this);

  /*
    In case of multiple searches running in parallel, avoid going
    over the same loop twice and shortcut the search.
    Do it after taking the lock to weed out unnecessary races.
  */
  if (src_ctx->m_wait.get_status() != MDL_wait::WS_EMPTY) {
    result = false;
    goto end;
  }

  if (gvisitor->enter_node(src_ctx)) goto end;

  while ((table = tables_it++)) {
    if (gvisitor->inspect_edge(&table->in_use->mdl_context)) {
      goto end_leave_node;
    }
  }

  tables_it.rewind();
  while ((table = tables_it++)) {
    if (table->in_use->mdl_context.visit_subgraph(gvisitor)) {
      goto end_leave_node;
    }
  }

  result = false;

end_leave_node:
  gvisitor->leave_node(src_ctx);

end:
  gvisitor->m_lock_open_count--;
  if (locked) {
    DBUG_ASSERT(gvisitor->m_lock_open_count == 0);
    table_cache_manager.unlock_all_and_tdc();
  }

  return result;
}

const histograms::Histogram *TABLE_SHARE::find_histogram(uint field_index) {
  if (m_histograms == nullptr) return nullptr;

  const auto found = m_histograms->find(field_index);
  if (found == m_histograms->end()) return nullptr;

  return found->second;
}

/**
  Wait until the subject share is removed from the table
  definition cache and make sure it's destroyed.

  @note This method may access the share concurrently with another
  thread if the share is in the process of being opened, i.e., that
  m_open_in_progress is true. In this case, close_cached_tables() may
  iterate over elements in the table definition cache, and call this
  method regardless of the share being opened or not. This works anyway
  since a new flush ticket is added below, and LOCK_open ensures
  that the share may not be destroyed by another thread in the time
  between finding this share (having an old version) and adding the flush
  ticket. Thus, after this thread has added the flush ticket, the thread
  opening the table will eventually call free_table_share (as a result of
  releasing the share after using it, or as a result of a failing
  open_table_def()), which will notify the owners of the flush tickets,
  and the last one being notified will actually destroy the share.

  @param thd Session.
  @param abstime         Timeout for waiting as absolute time value.
  @param deadlock_weight Weight of this wait for deadlock detector.

  @pre LOCK_open is write locked, the share is used (has
       non-zero reference count), is marked for flush and
       this connection does not reference the share.
       LOCK_open will be unlocked temporarily during execution.

  @retval false - Success.
  @retval true  - Error (OOM, deadlock, timeout, etc...).
*/

bool TABLE_SHARE::wait_for_old_version(THD *thd, struct timespec *abstime,
                                       uint deadlock_weight) {
  MDL_context *mdl_context = &thd->mdl_context;
  Wait_for_flush ticket(mdl_context, this, deadlock_weight);
  MDL_wait::enum_wait_status wait_status;

  mysql_mutex_assert_owner(&LOCK_open);
  /*
    We should enter this method only when share's version is not
    up to date and the share is referenced. Otherwise our
    thread will never be woken up from wait.
  */
  DBUG_ASSERT(has_old_version() && ref_count() != 0);

  m_flush_tickets.push_front(&ticket);

  mdl_context->m_wait.reset_status();

  mysql_mutex_unlock(&LOCK_open);

  mdl_context->will_wait_for(&ticket);

  mdl_context->find_deadlock();

  DEBUG_SYNC(thd, "flush_complete");

  wait_status = mdl_context->m_wait.timed_wait(thd, abstime, true,
                                               &stage_waiting_for_table_flush);

  mdl_context->done_waiting_for();

  mysql_mutex_lock(&LOCK_open);

  m_flush_tickets.remove(&ticket);

  if (m_flush_tickets.is_empty() && ref_count() == 0) {
    /*
      If our thread was the last one using the share,
      we must destroy it here.
    */
    destroy();
  }

  DEBUG_SYNC(thd, "share_destroyed");

  /*
    In cases when our wait was aborted by KILL statement,
    a deadlock or a timeout, the share might still be referenced,
    so we don't delete it. Note, that we can't determine this
    condition by checking wait_status alone, since, for example,
    a timeout can happen after all references to the table share
    were released, but before the share is removed from the
    cache and we receive the notification. This is why
    we first destroy the share, and then look at
    wait_status.
  */
  switch (wait_status) {
    case MDL_wait::GRANTED:
      return false;
    case MDL_wait::VICTIM:
      my_error(ER_LOCK_DEADLOCK, MYF(0));
      return true;
    case MDL_wait::TIMEOUT:
      my_error(ER_LOCK_WAIT_TIMEOUT, MYF(0));
      return true;
    case MDL_wait::KILLED:
      return true;
    default:
      DBUG_ASSERT(0);
      return true;
  }
}

ulonglong TABLE_SHARE::get_table_ref_version() const {
  if (table_category == TABLE_CATEGORY_DICTIONARY ||
      tmp_table == SYSTEM_TMP_TABLE ||
      (is_view && view_object &&
       view_object->type() == dd::enum_table_type::SYSTEM_VIEW))
    return 0;

  return table_map_id.id();
}

Blob_mem_storage::Blob_mem_storage() : truncated_value(false) {
  init_alloc_root(key_memory_blob_mem_storage, &storage,
                  MAX_FIELD_VARCHARLENGTH, 0);
}

Blob_mem_storage::~Blob_mem_storage() { free_root(&storage, MYF(0)); }

/**
  Initialize TABLE instance (newly created, or coming either from table
  cache or THD::temporary_tables list) and prepare it for further use
  during statement execution. Set the 'alias' attribute from the specified
  TABLE_LIST element. Remember the TABLE_LIST element in the
  TABLE::pos_in_table_list member.

  @param thd  Thread context.
  @param tl   TABLE_LIST element.
*/

void TABLE::init(THD *thd, TABLE_LIST *tl) {
#ifndef DBUG_OFF
  if (s->tmp_table == NO_TMP_TABLE) {
    mysql_mutex_lock(&LOCK_open);
    DBUG_ASSERT(s->ref_count() > 0);
    mysql_mutex_unlock(&LOCK_open);
  }
#endif

  if (thd->lex->need_correct_ident())
    alias_name_used =
        my_strcasecmp(table_alias_charset, s->table_name.str, tl->alias);
  /* Fix alias if table name changes. */
  if (strcmp(alias, tl->alias)) {
    size_t length = strlen(tl->alias) + 1;
    alias = static_cast<char *>(my_realloc(
        key_memory_TABLE, const_cast<char *>(alias), length, MYF(MY_WME)));
    memcpy(const_cast<char *>(alias), tl->alias, length);
  }

  const_table = false;
  nullable = false;
  force_index = 0;
  force_index_order = 0;
  force_index_group = 0;
  set_not_started();
  insert_values = 0;
  fulltext_searched = 0;
  file->ft_handler = 0;
  reginfo.impossible_range = 0;

  /* Catch wrong handling of the auto_increment_field_not_null. */
  DBUG_ASSERT(!auto_increment_field_not_null);
  auto_increment_field_not_null = false;

  pos_in_table_list = tl;

  clear_column_bitmaps();

  DBUG_ASSERT(key_read == 0);
  no_keyread = false;

  /* Tables may be reused in a sub statement. */
  DBUG_ASSERT(!db_stat || !file->ha_extra(HA_EXTRA_IS_ATTACHED_CHILDREN));

  /*
    Do not call refix_value_generator_items() for tables which are not directly
    used by the statement (i.e. used by the substatements of routines or
    triggers to be invoked by the statement).

    Firstly, there will be call to refix_value_generator_items() at the start
    of execution of substatement which directly uses this table anyway.
    Secondly, cleanup of generated column (call to
    cleanup_value_generator_items()) for the table will be done only at the
    end of execution of substatement which uses it. Because of this call to
    refix_value_generator_items() for prelocking
    placeholder will miss corresponding call to cleanup_value_generator_items()
    if substatement which uses the table is not executed for some reason.
  */
  if (!pos_in_table_list->prelocking_placeholder) {
    bool error MY_ATTRIBUTE((unused)) = refix_value_generator_items(thd);
    DBUG_ASSERT(!error);
  }
}

/**
  Initialize table as internal tmp table

  @param thd        thread handle
  @param share      table share
  @param m_root     table's mem root
  @param charset    table's charset
  @param alias_arg  table's alias
  @param fld        table's fields array
  @param blob_fld   buffer for blob field index
  @param is_virtual true <=> it's a virtual tmp table

  @returns
    true  OOM
    false otherwise
*/

bool TABLE::init_tmp_table(THD *thd, TABLE_SHARE *share, MEM_ROOT *m_root,
                           CHARSET_INFO *charset, const char *alias_arg,
                           Field **fld, uint *blob_fld, bool is_virtual) {
  if (!is_virtual) {
    char *name, path[FN_REFLEN];
    DBUG_ASSERT(sizeof(my_thread_id) == 4);
    sprintf(path, "%s%lx_%x_%x", tmp_file_prefix, current_pid, thd->thread_id(),
            thd->tmp_table++);
    fn_format(path, path, mysql_tmpdir, "",
              MY_REPLACE_EXT | MY_UNPACK_FILENAME);
    if (!(name = (char *)m_root->Alloc(strlen(path) + 1))) return true;
    my_stpcpy(name, path);

    init_tmp_table_share(thd, share, "", 0, name, name, m_root);
  }
  s = share;
  in_use = thd;

  share->blob_field = blob_fld;
  share->db_low_byte_first = 1;  // True for HEAP and MyISAM
  share->increment_ref_count();
  share->primary_key = MAX_KEY;
  share->visible_indexes.init();
  share->keys_for_keyread.init();
  share->keys_in_use.init();
  share->keys = 0;
  share->field = field = fld;
  share->table_charset = charset;
  set_not_started();
  alias = alias_arg;
  reginfo.lock_type = TL_WRITE; /* Will be updated */
  db_stat = HA_OPEN_KEYFILE + HA_OPEN_RNDFILE;
  copy_blobs = 1;
  quick_keys.init();
  possible_quick_keys.init();
  covering_keys.init();
  merge_keys.init();
  keys_in_use_for_query.init();
  keys_in_use_for_group_by.init();
  keys_in_use_for_order_by.init();
  set_not_started();
#ifndef DBUG_OFF
  set_tmp_table_seq_id(thd->get_tmp_table_seq_id());
#endif
  return false;
}

bool TABLE::refix_value_generator_items(THD *thd) {
  if (vfield) {
    for (Field **vfield_ptr = vfield; *vfield_ptr; vfield_ptr++) {
      Field *vfield = *vfield_ptr;
      DBUG_ASSERT(vfield->gcol_info && vfield->gcol_info->expr_item);
      refix_inner_value_generator_items(thd, vfield->gcol_info, vfield,
                                        vfield->table, VGS_GENERATED_COLUMN,
                                        vfield->field_name);
    }
  }

  if (gen_def_fields_ptr)
    for (Field **gen_def_col = gen_def_fields_ptr; *gen_def_col;
         gen_def_col++) {
      Value_generator *gen_def_expr = (*gen_def_col)->m_default_val_expr;
      DBUG_ASSERT(gen_def_expr && gen_def_expr->expr_item);
      refix_inner_value_generator_items(
          thd, gen_def_expr, (*gen_def_col), (*gen_def_col)->table,
          VGS_DEFAULT_EXPRESSION, (*gen_def_col)->field_name);
    }

  if (table_check_constraint_list != nullptr) {
    for (auto &table_cc : *table_check_constraint_list) {
      Value_generator *cc_expr = table_cc->value_generator();
      DBUG_ASSERT(cc_expr != nullptr && cc_expr->expr_item != nullptr);
      refix_inner_value_generator_items(thd, cc_expr, nullptr,
                                        table_cc->table(), VGS_CHECK_CONSTRAINT,
                                        table_cc->name().str);
    }
  }

  return false;
}

bool TABLE::refix_inner_value_generator_items(THD *thd, Value_generator *g_expr,
                                              Field *field, TABLE *table,
                                              Value_generator_source source,
                                              const char *source_name) {
  if (!g_expr->expr_item->fixed) {
    bool res = false;
    /*
      The call to fix_value_generators_fields() may create new item objects in
      the item tree for the val generation expression. If these are permanent
      changes to the item tree, the new items must have the same life-span
      as the ones created during parsing of the generated expression
      string. We achieve this by temporarily switching to use the TABLE's
      mem_root if the permanent changes to the item tree haven't been
      completed (by checking the status of
      gcol_info->permanent_changes_completed) and this call is not part of
      context analysis (like prepare or show create table).
    */
    Query_arena *backup_stmt_arena_ptr = thd->stmt_arena;
    Query_arena backup_arena;
    Query_arena gcol_arena(&mem_root, Query_arena::STMT_REGULAR_EXECUTION);
    if (!g_expr->permanent_changes_completed &&
        !thd->lex->is_ps_or_view_context_analysis()) {
      thd->swap_query_arena(gcol_arena, &backup_arena);
      thd->stmt_arena = &gcol_arena;
    }

    /*
      Temporarily disable privileges check; already done when first fixed,
      and then based on definer's (owner's) rights: this thread has
      invoker's rights
    */
    ulong sav_want_priv = thd->want_privilege;
    thd->want_privilege = 0;

    if (fix_value_generators_fields(thd, table, g_expr, source, source_name,
                                    field))
      res = true;

    if (!g_expr->permanent_changes_completed &&
        !thd->lex->is_ps_or_view_context_analysis()) {
      // Switch back to the original stmt_arena.
      thd->stmt_arena = backup_stmt_arena_ptr;
      thd->swap_query_arena(backup_arena, &gcol_arena);

      // Append the new items to the original item_free_list.
      Item *item = g_expr->item_list;
      while (item->next_free) item = item->next_free;
      item->next_free = gcol_arena.item_list();

      // Permanent changes to the item_tree are completed.
      g_expr->permanent_changes_completed = true;
    }

    // Restore any privileges check
    thd->want_privilege = sav_want_priv;
    get_fields_in_item_tree = false;

    /* error occurs */
    if (res) return res;
  }
  return false;
}

void TABLE::cleanup_value_generator_items() {
  if (gen_def_fields_ptr)
    for (Field **vfield_ptr = gen_def_fields_ptr; *vfield_ptr; vfield_ptr++)
      cleanup_items((*vfield_ptr)->m_default_val_expr->item_list);

  if (table_check_constraint_list != nullptr) {
    for (auto &table_cc : *table_check_constraint_list)
      cleanup_items(table_cc->value_generator()->item_list);
  }

  if (!has_gcol()) return;

  for (Field **vfield_ptr = vfield; *vfield_ptr; vfield_ptr++)
    cleanup_items((*vfield_ptr)->gcol_info->item_list);
}

/**
  Create Item_field for each column in the table.

  SYNPOSIS
    TABLE::fill_item_list()
      item_list          a pointer to an empty list used to store items

    Create Item_field object for each column in the table and
    initialize it with the corresponding Field. New items are
    created in the current THD memory root.

  @retval 0 success
  @retval 1 out of memory
*/

bool TABLE::fill_item_list(List<Item> *item_list) const {
  /*
    All Item_field's created using a direct pointer to a field
    are fixed in Item_field constructor.
  */
  uint i = 0;
  for (Field **ptr = visible_field_ptr(); *ptr; ptr++, i++) {
    Item_field *item = new Item_field(*ptr);
    if (!item || item_list->push_back(item)) return true;
  }
  return false;
}

/**
  Reset an existing list of Item_field items to point to the
  Fields of this table.

  SYNPOSIS
    TABLE::reset_item_list()
      item_list          a non-empty list with Item_fields

    This is a counterpart of fill_item_list used to redirect
    Item_fields to the fields of a newly created table.
*/

void TABLE::reset_item_list(List<Item> *item_list) const {
  List_iterator_fast<Item> it(*item_list);
  uint i = 0;
  for (Field **ptr = visible_field_ptr(); *ptr; ptr++, i++) {
    Item_field *item_field = (Item_field *)it++;
    DBUG_ASSERT(item_field != 0);
    item_field->reset_field(*ptr);
  }
}

/**
  Create a TABLE_LIST object representing a nested join

  @param allocator  Mem root allocator that object is created from.
  @param alias      Name of nested join object
  @param embedding  Pointer to embedding join nest (or NULL if top-most)
  @param belongs_to List of tables this nest belongs to (never NULL).
  @param select     The query block that this join nest belongs within.

  @returns Pointer to created join nest object, or NULL if error.
*/

TABLE_LIST *TABLE_LIST::new_nested_join(MEM_ROOT *allocator, const char *alias,
                                        TABLE_LIST *embedding,
                                        List<TABLE_LIST> *belongs_to,
                                        SELECT_LEX *select) {
  DBUG_ASSERT(belongs_to && select);

  TABLE_LIST *const join_nest = new (allocator) TABLE_LIST;
  if (join_nest == nullptr) return nullptr;

  join_nest->nested_join = new (allocator) NESTED_JOIN;
  if (join_nest->nested_join == nullptr) return nullptr;

  join_nest->db = "";
  join_nest->db_length = 0;
  join_nest->table_name = "";
  join_nest->table_name_length = 0;
  join_nest->alias = alias;

  join_nest->embedding = embedding;
  join_nest->join_list = belongs_to;
  join_nest->select_lex = select;
  join_nest->nested_join->first_nested = NO_PLAN_IDX;

  join_nest->nested_join->join_list.empty();

  return join_nest;
}

/**
  Merge tables from a query block into a nested join structure.

  @param select Query block containing tables to be merged into nested join

  @return false if success, true if error
*/

bool TABLE_LIST::merge_underlying_tables(SELECT_LEX *select) {
  DBUG_ASSERT(nested_join->join_list.is_empty());

  List_iterator_fast<TABLE_LIST> li(select->top_join_list);
  TABLE_LIST *tl;
  while ((tl = li++)) {
    tl->embedding = this;
    tl->join_list = &nested_join->join_list;
    if (nested_join->join_list.push_back(tl))
      return true; /* purecov: inspected */
  }

  return false;
}

/**
   Reset a table before starting optimization
*/
void TABLE_LIST::reset() {
  // @todo If TABLE::init() was always called, this would not be necessary:
  table->const_table = false;
  table->set_not_started();

  table->force_index = force_index;
  table->force_index_order = table->force_index_group = 0;
  table->covering_keys = table->s->keys_for_keyread;
  table->merge_keys.clear_all();
  table->quick_keys.clear_all();
  table->possible_quick_keys.clear_all();
  table->set_keyread(false);
  table->reginfo.not_exists_optimize = false;
  table->m_record_buffer = Record_buffer{0, 0, nullptr};
  memset(table->const_key_parts, 0, sizeof(key_part_map) * table->s->keys);
}

/**
  Merge WHERE condition of view or derived table into outer query.

  If the derived table is on the inner side of an outer join, its WHERE
  condition is merged into the respective join operation's join condition,
  otherwise the WHERE condition is merged with the derived table's
  join condition.

  @param thd    thread handler

  @return false if success, true if error
*/

bool TABLE_LIST::merge_where(THD *thd) {
  DBUG_TRACE;

  DBUG_ASSERT(is_merged());

  Item *const condition = derived_unit()->first_select()->where_cond();

  if (!condition) return false;

  /*
    Save the WHERE condition separately. This is needed because it is already
    resolved, so we need to explicitly update used tables information after
    merging this derived table into the outer query.
  */
  derived_where_cond = condition;

  Prepared_stmt_arena_holder ps_arena_holder(thd);

  /*
    Merge WHERE condition with the join condition of the outer join nest
    and attach it to join nest representing this derived table.
  */
  set_join_cond(and_conds(join_cond(), condition));
  if (!join_cond()) return true; /* purecov: inspected */

  return false;
}

/**
  Create field translation for merged derived table/view.

  @param thd  Thread handle

  @return false if success, true if error.
*/

bool TABLE_LIST::create_field_translation(THD *thd) {
  Item *item;
  SELECT_LEX *select = derived->first_select();
  List_iterator_fast<Item> it(select->item_list);
  uint field_count = 0;

  DBUG_ASSERT(derived->is_prepared());

  DBUG_ASSERT(!field_translation);

  Prepared_stmt_arena_holder ps_arena_holder(thd);

  // Create view fields translation table
  Field_translator *transl = (Field_translator *)thd->stmt_arena->alloc(
      select->item_list.elements * sizeof(Field_translator));
  if (!transl) return true; /* purecov: inspected */

  while ((item = it++)) {
    /*
      Notice that all items keep their nullability here.
      All items are later wrapped within Item_direct_view objects.
      If the view is used on the inner side of an outer join, these
      objects will reflect the correct nullability of the selected
      expressions.
      The name is either explicitely specified in a list of column
      names, or is derived from the name of the expression in the SELECT
      list.
    */
    transl[field_count].name = m_derived_column_names
                                   ? (*m_derived_column_names)[field_count].str
                                   : item->item_name.ptr();
    transl[field_count++].item = item;
  }
  field_translation = transl;
  field_translation_end = transl + field_count;

  return false;
}

/**
  Return merged WHERE clause and join conditions for a view

  @param thd          thread handle
  @param table        table for the VIEW
  @param[out] pcond   Pointer to the built condition (NULL if none)

  This function returns the result of ANDing the WHERE clause and the
  join conditions of the given view.

  @returns  false for success, true for error
*/

static bool merge_join_conditions(THD *thd, TABLE_LIST *table, Item **pcond) {
  DBUG_TRACE;

  *pcond = NULL;
  DBUG_PRINT("info", ("alias: %s", table->alias));
  if (table->join_cond()) {
    if (!(*pcond = table->join_cond()->copy_andor_structure(thd)))
      return true; /* purecov: inspected */
  }
  if (!table->nested_join) return false;
  List_iterator<TABLE_LIST> li(table->nested_join->join_list);
  while (TABLE_LIST *tbl = li++) {
    if (tbl->is_view()) continue;
    Item *cond;
    if (merge_join_conditions(thd, tbl, &cond))
      return true; /* purecov: inspected */
    if (cond && !(*pcond = and_conds(*pcond, cond)))
      return true; /* purecov: inspected */
  }
  return false;
}

/**
  Prepare check option expression of table

  @param thd            thread handler
  @param is_cascaded     True if parent view requests that this view's
  filtering condition be treated as WITH CASCADED CHECK OPTION; this is for
  recursive calls; user code should omit this argument.

  @details

  This function builds check option condition for use in regular execution or
  subsequent SP/PS executions.

  This function must be called after the WHERE clause and join condition
  of this and all underlying derived tables/views have been resolved.

  The function will always call itself recursively for all underlying views
  and base tables.

  On first invocation, the check option condition is built bottom-up in
  statement mem_root, and check_option_processed is set true.

  On subsequent executions, check_option_processed is true and no
  expression building is necessary. However, the function needs to assure that
  the expression is resolved by calling fix_fields() on it.

  @returns false if success, true if error
*/

bool TABLE_LIST::prepare_check_option(THD *thd, bool is_cascaded) {
  DBUG_TRACE;
  DBUG_ASSERT(is_view());

  /*
    True if conditions of underlying views should be treated as WITH CASCADED
    CHECK OPTION
  */
  is_cascaded |= (with_check == VIEW_CHECK_CASCADED);

  for (TABLE_LIST *tbl = merge_underlying_list; tbl; tbl = tbl->next_local) {
    if (tbl->is_view() && tbl->prepare_check_option(thd, is_cascaded))
      return true; /* purecov: inspected */
  }

  if (!check_option_processed) {
    Prepared_stmt_arena_holder ps_arena_holder(thd);
    if ((with_check || is_cascaded) &&
        merge_join_conditions(thd, this, &check_option))
      return true; /* purecov: inspected */

    for (TABLE_LIST *tbl = merge_underlying_list; tbl; tbl = tbl->next_local) {
      if (tbl->check_option &&
          !(check_option = and_conds(check_option, tbl->check_option)))
        return true; /* purecov: inspected */
    }

    check_option_processed = true;
  }

  if (check_option && !check_option->fixed) {
    const char *save_where = thd->where;
    thd->where = "check option";
    if (check_option->fix_fields(thd, &check_option) ||
        check_option->check_cols(1))
      return true; /* purecov: inspected */
    thd->where = save_where;
  }

  return false;
}

/**
  Prepare replace filter for a table that is inserted into via a view.

  Used with REPLACE command to filter out rows that should not be deleted.
  Concatenate WHERE clauses from multiple views into one permanent field:
  TABLE::replace_filter.

  Since REPLACE is not possible against a join view, there is no need to
  process join conditions, only WHERE clause is needed. But we still call
  merge_join_conditions() since this is a general function that handles both
  join conditions (if any) and the original WHERE clause.

  @param thd            thread handler

  @returns false if success, true if error
*/

bool TABLE_LIST::prepare_replace_filter(THD *thd) {
  DBUG_TRACE;

  for (TABLE_LIST *tbl = merge_underlying_list; tbl; tbl = tbl->next_local) {
    if (tbl->is_view() && tbl->prepare_replace_filter(thd)) return true;
  }

  if (!replace_filter_processed) {
    Prepared_stmt_arena_holder ps_arena_holder(thd);

    if (merge_join_conditions(thd, this, &replace_filter))
      return true; /* purecov: inspected */
    for (TABLE_LIST *tbl = merge_underlying_list; tbl; tbl = tbl->next_local) {
      if (tbl->replace_filter) {
        if (!(replace_filter = and_conds(replace_filter, tbl->replace_filter)))
          return true;
      }
    }
    replace_filter_processed = true;
  }

  if (replace_filter && !replace_filter->fixed) {
    const char *save_where = thd->where;
    thd->where = "replace filter";
    if (replace_filter->fix_fields(thd, &replace_filter) ||
        replace_filter->check_cols(1))
      return true;
    thd->where = save_where;
  }

  return false;
}

/**
  Cleanup items belonged to view fields translation table
*/

void TABLE_LIST::cleanup_items() {
  if (!field_translation) return;

  for (Field_translator *transl = field_translation;
       transl < field_translation_end; transl++)
    transl->item->walk(&Item::cleanup_processor, enum_walk::POSTFIX, NULL);
}

/**
  Check CHECK OPTION condition

  @param thd       thread handler

  @retval VIEW_CHECK_OK     OK
  @retval VIEW_CHECK_ERROR  FAILED
  @retval VIEW_CHECK_SKIP   FAILED, but continue
*/

int TABLE_LIST::view_check_option(THD *thd) const {
  if (check_option && check_option->val_int() == 0) {
    const TABLE_LIST *main_view = top_table();
    my_error(ER_VIEW_CHECK_FAILED, MYF(0), main_view->view_db.str,
             main_view->view_name.str);
    if (thd->lex->is_ignore()) return (VIEW_CHECK_SKIP);
    return (VIEW_CHECK_ERROR);
  }
  return (VIEW_CHECK_OK);
}

/**
  Find table in underlying tables by map and check that only this
  table belong to given map.

  @param[out] table_ref reference to found table
                        (must be set to NULL by caller)
  @param      map       bit mask of tables

  @retval false table not found or found only one (table_ref is non-NULL)
  @retval true  found several tables
*/

bool TABLE_LIST::check_single_table(TABLE_LIST **table_ref, table_map map) {
  for (TABLE_LIST *tbl = merge_underlying_list; tbl; tbl = tbl->next_local) {
    if (tbl->is_view_or_derived() && tbl->is_merged()) {
      if (tbl->check_single_table(table_ref, map)) return true;
    } else if (tbl->map() & map) {
      if (*table_ref) return true;

      *table_ref = tbl;
    }
  }
  return false;
}

/**
  Set insert_values buffer

  @param mem_root   memory pool for allocating

  @returns false if success, true if error (out of memory)
*/

bool TABLE_LIST::set_insert_values(MEM_ROOT *mem_root) {
  if (table) {
    DBUG_ASSERT(table->insert_values == NULL);
    if (!table->insert_values &&
        !(table->insert_values =
              (uchar *)mem_root->Alloc(table->s->rec_buff_length)))
      return true; /* purecov: inspected */
  } else {
    DBUG_ASSERT(view && merge_underlying_list);
    for (TABLE_LIST *tbl = merge_underlying_list; tbl; tbl = tbl->next_local)
      if (tbl->set_insert_values(mem_root))
        return true; /* purecov: inspected */
  }
  return false;
}

/**
  Test if this is a leaf with respect to name resolution.


    A table reference is a leaf with respect to name resolution if
    it is either a leaf node in a nested join tree (table, view,
    schema table, subquery), or an inner node that represents a
    NATURAL/USING join, or a nested join with materialized join
    columns.

  @retval true if a leaf, false otherwise.
*/
bool TABLE_LIST::is_leaf_for_name_resolution() const {
  return (is_view_or_derived() || is_natural_join || is_join_columns_complete ||
          !nested_join);
}

/**
  Retrieve the first (left-most) leaf in a nested join tree with
  respect to name resolution.


    Given that 'this' is a nested table reference, recursively walk
    down the left-most children of 'this' until we reach a leaf
    table reference with respect to name resolution.

    The left-most child of a nested table reference is the last element
    in the list of children because the children are inserted in
    reverse order.

  @retval If 'this' is a nested table reference - the left-most child of
  @retval the tree rooted in 'this',
    else return 'this'
*/

TABLE_LIST *TABLE_LIST::first_leaf_for_name_resolution() {
  TABLE_LIST *cur_table_ref = NULL;
  NESTED_JOIN *cur_nested_join;

  if (is_leaf_for_name_resolution()) return this;
  DBUG_ASSERT(nested_join);

  for (cur_nested_join = nested_join; cur_nested_join;
       cur_nested_join = cur_table_ref->nested_join) {
    List_iterator_fast<TABLE_LIST> it(cur_nested_join->join_list);
    cur_table_ref = it++;
    /*
      If the current nested join is a RIGHT JOIN, the operands in
      'join_list' are in reverse order, thus the first operand is
      already at the front of the list. Otherwise the first operand
      is in the end of the list of join operands.
    */
    if (!(cur_table_ref->outer_join & JOIN_TYPE_RIGHT)) {
      TABLE_LIST *next;
      while ((next = it++)) cur_table_ref = next;
    }
    if (cur_table_ref->is_leaf_for_name_resolution()) break;
  }
  return cur_table_ref;
}

/**
  Retrieve the last (right-most) leaf in a nested join tree with
  respect to name resolution.


    Given that 'this' is a nested table reference, recursively walk
    down the right-most children of 'this' until we reach a leaf
    table reference with respect to name resolution.

    The right-most child of a nested table reference is the first
    element in the list of children because the children are inserted
    in reverse order.

  @retval - If 'this' is a nested table reference - the right-most child of
  @retval the tree rooted in 'this',
  @retval - else - 'this'
*/

TABLE_LIST *TABLE_LIST::last_leaf_for_name_resolution() {
  TABLE_LIST *cur_table_ref = this;
  NESTED_JOIN *cur_nested_join;

  if (is_leaf_for_name_resolution()) return this;
  DBUG_ASSERT(nested_join);

  for (cur_nested_join = nested_join; cur_nested_join;
       cur_nested_join = cur_table_ref->nested_join) {
    cur_table_ref = cur_nested_join->join_list.head();
    /*
      If the current nested is a RIGHT JOIN, the operands in
      'join_list' are in reverse order, thus the last operand is in the
      end of the list.
    */
    if ((cur_table_ref->outer_join & JOIN_TYPE_RIGHT)) {
      List_iterator_fast<TABLE_LIST> it(cur_nested_join->join_list);
      TABLE_LIST *next;
      cur_table_ref = it++;
      while ((next = it++)) cur_table_ref = next;
    }
    if (cur_table_ref->is_leaf_for_name_resolution()) break;
  }
  return cur_table_ref;
}

/**
  Load security context information for this view

  @param thd                  thread handler

  @retval false OK
  @retval true Error
*/

bool TABLE_LIST::prepare_view_security_context(THD *thd) {
  DBUG_TRACE;
  DBUG_PRINT("enter", ("table: %s", alias));

  DBUG_ASSERT(!prelocking_placeholder && view);
  if (view_suid) {
    DBUG_PRINT("info", ("This table is suid view => load contest"));
    DBUG_ASSERT(view && view_sctx);
    if (acl_getroot(thd, view_sctx, definer.user.str, definer.host.str,
                    definer.host.str, thd->db().str)) {
      if ((thd->lex->sql_command == SQLCOM_SHOW_CREATE) ||
          (thd->lex->sql_command == SQLCOM_SHOW_FIELDS)) {
        push_warning_printf(thd, Sql_condition::SL_NOTE, ER_NO_SUCH_USER,
                            ER_THD(thd, ER_NO_SUCH_USER), definer.user.str,
                            definer.host.str);
      } else {
        if (thd->security_context()->check_access(SUPER_ACL)) {
          my_error(ER_NO_SUCH_USER, MYF(0), definer.user.str, definer.host.str);

        } else {
          if (thd->password == 2)
            my_error(ER_ACCESS_DENIED_NO_PASSWORD_ERROR, MYF(0),
                     thd->security_context()->priv_user().str,
                     thd->security_context()->priv_host().str);
          else
            my_error(
                ER_ACCESS_DENIED_ERROR, MYF(0),
                thd->security_context()->priv_user().str,
                thd->security_context()->priv_host().str,
                (thd->password ? ER_THD(thd, ER_YES) : ER_THD(thd, ER_NO)));
        }
        return true;
      }
    }
  }
  return false;
}

/**
  Find security context of current view

  @param thd                  thread handler

*/

Security_context *TABLE_LIST::find_view_security_context(THD *thd) {
  Security_context *sctx;
  TABLE_LIST *upper_view = this;
  DBUG_TRACE;

  DBUG_ASSERT(view);
  while (upper_view && !upper_view->view_suid) {
    DBUG_ASSERT(!upper_view->prelocking_placeholder);
    upper_view = upper_view->referencing_view;
  }
  if (upper_view) {
    DBUG_PRINT("info",
               ("Security context of view %s will be used", upper_view->alias));
    sctx = upper_view->view_sctx;
    DBUG_ASSERT(sctx);
  } else {
    DBUG_PRINT("info", ("Current global context will be used"));
    sctx = thd->security_context();
  }
  return sctx;
}

/**
  Prepare security context and load underlying tables priveleges for view

  @param thd                  thread handler

  @retval false OK
  @retval true Error
*/

bool TABLE_LIST::prepare_security(THD *thd) {
  List_iterator_fast<TABLE_LIST> tb(*view_tables);
  TABLE_LIST *tbl;
  DBUG_TRACE;
  Security_context *save_security_ctx = thd->security_context();

  DBUG_ASSERT(!prelocking_placeholder);
  if (prepare_view_security_context(thd)) return true;
  /* Acl_map was previously checked out by get_aclroot */
  thd->set_security_context(find_view_security_context(thd));
  opt_trace_disable_if_no_security_context_access(thd);
  while ((tbl = tb++)) {
    DBUG_ASSERT(tbl->referencing_view);
    const char *local_db, *local_table_name;
    if (tbl->is_view()) {
      local_db = tbl->view_db.str;
      local_table_name = tbl->view_name.str;
    } else if (tbl->is_derived()) {
      /* Initialize privileges for derived tables */
      tbl->grant.privilege = SELECT_ACL;
      continue;
    } else {
      local_db = tbl->db;
      local_table_name = tbl->get_table_name();
    }
    fill_effective_table_privileges(thd, &tbl->grant, local_db,
                                    local_table_name);
  }
  thd->set_security_context(save_security_ctx);
  return false;
}

Natural_join_column::Natural_join_column(Field_translator *field_param,
                                         TABLE_LIST *tab) {
  DBUG_ASSERT(tab->field_translation);
  view_field = field_param;
  table_field = NULL;
  table_ref = tab;
  is_common = false;
}

Natural_join_column::Natural_join_column(Item_field *field_param,
                                         TABLE_LIST *tab) {
  DBUG_ASSERT(tab->table == field_param->field->table);
  table_field = field_param;
  /*
    Cache table, to have no resolution problem after natural join nests have
    been changed to ordinary join nests.
  */
  if (tab->cacheable_table) field_param->cached_table = tab;
  view_field = NULL;
  table_ref = tab;
  is_common = false;
}

const char *Natural_join_column::name() {
  if (view_field) {
    DBUG_ASSERT(table_field == NULL);
    return view_field->name;
  }

  return table_field->field_name;
}

Item *Natural_join_column::create_item(THD *thd) {
  if (view_field) {
    DBUG_ASSERT(table_field == NULL);
    SELECT_LEX *select = thd->lex->current_select();
    return create_view_field(thd, table_ref, &view_field->item,
                             view_field->name, &select->context);
  }
  return table_field;
}

Field *Natural_join_column::field() {
  if (view_field) {
    DBUG_ASSERT(table_field == NULL);
    return NULL;
  }
  return table_field->field;
}

const char *Natural_join_column::table_name() {
  DBUG_ASSERT(table_ref);
  return table_ref->alias;
}

const char *Natural_join_column::db_name() {
  if (view_field) return table_ref->view_db.str;

  /*
    Test that TABLE_LIST::db is the same as TABLE_SHARE::db to
    ensure consistency. An exception are I_S schema tables, which
    are inconsistent in this respect.
  */
  DBUG_ASSERT(!strcmp(table_ref->db, table_ref->table->s->db.str) ||
              (table_ref->schema_table &&
               is_infoschema_db(table_ref->table->s->db.str,
                                table_ref->table->s->db.length)));
  return table_ref->db;
}

GRANT_INFO *Natural_join_column::grant() { return &table_ref->grant; }

void Field_iterator_view::set(TABLE_LIST *table) {
  DBUG_ASSERT(table->field_translation);
  view = table;
  ptr = table->field_translation;
  array_end = table->field_translation_end;
}

const char *Field_iterator_table::name() { return (*ptr)->field_name; }

Item *Field_iterator_table::create_item(THD *thd) {
  SELECT_LEX *select = thd->lex->current_select();

  Item_field *item = new Item_field(thd, &select->context, *ptr);
  if (!item) return nullptr;
  /*
    This function creates Item-s which don't go through fix_fields(); see same
    code in Item_field::fix_fields().
    */
  if (is_null_on_empty_table(thd, item)) item->maybe_null = true;

  return item;
}

const char *Field_iterator_view::name() { return ptr->name; }

Item *Field_iterator_view::create_item(THD *thd) {
  SELECT_LEX *select = thd->lex->current_select();
  return create_view_field(thd, view, &ptr->item, ptr->name, &select->context);
}

static Item *create_view_field(THD *thd, TABLE_LIST *view, Item **field_ref,
                               const char *name,
                               Name_resolution_context *context) {
  Item *field = *field_ref;
  const char *table_name;
  DBUG_TRACE;

  if (view->schema_table_reformed) {
    /*
      Translation table items are always Item_fields and already fixed
      ('mysql_schema_table' function). So we can return directly the
      field. This case happens only for 'show & where' commands.
    */
    DBUG_ASSERT(field && field->fixed);
    return field;
  }

  DBUG_ASSERT(field);
  if (!field->fixed) {
    if (field->fix_fields(thd, field_ref)) return NULL; /* purecov: inspected */
    field = *field_ref;
  }

  /*
    Original table name of a field is calculated as follows:
    - For a view or base table, the view or base table name.
    - For a derived table, the base table name.
    - For an expression that is not a simple column reference, an empty string.
  */
  if (view->is_derived()) {
    while (field->type() == Item::REF_ITEM) {
      field = down_cast<Item_ref *>(field)->ref[0];
    }
    if (field->type() == Item::FIELD_ITEM)
      table_name = thd->mem_strdup(down_cast<Item_field *>(field)->table_name);
    else
      table_name = "";
  } else {
    table_name = view->table_name;
  }
  /*
    @note Creating an Item_view_ref object on top of an Item_field
          means that the underlying Item_field object may be shared by
          multiple occurrences of superior fields. This is a vulnerable
          practice, so special precaution must be taken to avoid programming
          mistakes, such as forgetting to mark the use of a field in both
          read_set and write_set (may happen e.g in an UPDATE statement).
  */
  Item *item = new Item_view_ref(context, field_ref, view->alias, table_name,
                                 name, view);
  return item;
}

void Field_iterator_natural_join::set(TABLE_LIST *table_ref) {
  DBUG_ASSERT(table_ref->join_columns);
  column_ref_it.init(*(table_ref->join_columns));
  cur_column_ref = column_ref_it++;
}

void Field_iterator_natural_join::next() {
  cur_column_ref = column_ref_it++;
  DBUG_ASSERT(!cur_column_ref || !cur_column_ref->table_field ||
              cur_column_ref->table_ref->table ==
                  cur_column_ref->table_field->field->table);
}

void Field_iterator_table_ref::set_field_iterator() {
  DBUG_TRACE;
  /*
    If the table reference we are iterating over is a natural join, or it is
    an operand of a natural join, and TABLE_LIST::join_columns contains all
    the columns of the join operand, then we pick the columns from
    TABLE_LIST::join_columns, instead of the  orginial container of the
    columns of the join operator.
  */
  if (table_ref->is_join_columns_complete) {
    /* Necesary, but insufficient conditions. */
    DBUG_ASSERT(
        table_ref->is_natural_join || table_ref->nested_join ||
        (table_ref->join_columns &&
         /* This is a merge view. */
         ((table_ref->field_translation &&
           table_ref->join_columns->elements ==
               (ulong)(table_ref->field_translation_end -
                       table_ref->field_translation)) ||
          /* This is stored table or a tmptable view. */
          (!table_ref->field_translation &&
           table_ref->join_columns->elements == table_ref->table->s->fields))));
    field_it = &natural_join_it;
    DBUG_PRINT("info", ("field_it for '%s' is Field_iterator_natural_join",
                        table_ref->alias));
  }
  /* This is a merge view, so use field_translation. */
  else if (table_ref->field_translation) {
    DBUG_ASSERT(table_ref->is_merged());
    field_it = &view_field_it;
    DBUG_PRINT("info",
               ("field_it for '%s' is Field_iterator_view", table_ref->alias));
  }
  /* This is a base table or stored view. */
  else {
    DBUG_ASSERT(table_ref->table || table_ref->is_view());
    field_it = &table_field_it;
    DBUG_PRINT("info",
               ("field_it for '%s' is Field_iterator_table", table_ref->alias));
  }
  field_it->set(table_ref);
}

void Field_iterator_table_ref::set(TABLE_LIST *table) {
  DBUG_ASSERT(table);
  first_leaf = table->first_leaf_for_name_resolution();
  last_leaf = table->last_leaf_for_name_resolution();
  DBUG_ASSERT(first_leaf && last_leaf);
  table_ref = first_leaf;
  set_field_iterator();
}

void Field_iterator_table_ref::next() {
  /* Move to the next field in the current table reference. */
  field_it->next();
  /*
    If all fields of the current table reference are exhausted, move to
    the next leaf table reference.
  */
  if (field_it->end_of_fields() && table_ref != last_leaf) {
    table_ref = table_ref->next_name_resolution_table;
    DBUG_ASSERT(table_ref);
    set_field_iterator();
  }
}

const char *Field_iterator_table_ref::get_table_name() {
  if (table_ref->is_view())
    return table_ref->view_name.str;
  else if (table_ref->is_natural_join)
    return natural_join_it.column_ref()->table_name();

  DBUG_ASSERT(
      table_ref->is_table_function() ||
      !strcmp(table_ref->table_name, table_ref->table->s->table_name.str));
  return table_ref->table_name;
}

const char *Field_iterator_table_ref::get_db_name() {
  if (table_ref->is_view())
    return table_ref->view_db.str;
  else if (table_ref->is_natural_join)
    return natural_join_it.column_ref()->db_name();

  /*
    Test that TABLE_LIST::db is the same as TABLE_SHARE::db to
    ensure consistency. An exception are I_S schema tables, which
    are inconsistent in this respect and any_db (used in the handler
    interface to manage aliases).
  */
  DBUG_ASSERT(!strcmp(table_ref->db, table_ref->table->s->db.str) ||
              table_ref->db == any_db ||
              (table_ref->schema_table &&
               is_infoschema_db(table_ref->table->s->db.str,
                                table_ref->table->s->db.length)));

  return table_ref->db == any_db ? table_ref->table->s->db.str : table_ref->db;
}

GRANT_INFO *Field_iterator_table_ref::grant() {
  if (table_ref->is_natural_join)
    return natural_join_it.column_ref()->grant();
  else
    return &table_ref->grant;
}

/**
  Create new or return existing column reference to a column of a
  natural/using join.

  @param thd Session.
  @param parent_table_ref  the parent table reference over which the
                      iterator is iterating

    Create a new natural join column for the current field of the
    iterator if no such column was created, or return an already
    created natural join column. The former happens for base tables or
    views, and the latter for natural/using joins. If a new field is
    created, then the field is added to 'parent_table_ref' if it is
    given, or to the original table referene of the field if
    parent_table_ref == NULL.

  @note
    This method is designed so that when a Field_iterator_table_ref
    walks through the fields of a table reference, all its fields
    are created and stored as follows:
    - If the table reference being iterated is a stored table, view or
      natural/using join, store all natural join columns in a list
      attached to that table reference.
    - If the table reference being iterated is a nested join that is
      not natural/using join, then do not materialize its result
      fields. This is OK because for such table references
      Field_iterator_table_ref iterates over the fields of the nested
      table references (recursively). In this way we avoid the storage
      of unnecessay copies of result columns of nested joins.

  @retval other Pointer to a column of a natural join (or its operand)
  @retval NULL No memory to allocate the column
*/

Natural_join_column *Field_iterator_table_ref::get_or_create_column_ref(
    THD *thd, TABLE_LIST *parent_table_ref) {
  Natural_join_column *nj_col;
  bool is_created = true;
  uint field_count = 0;
  TABLE_LIST *add_table_ref = parent_table_ref ? parent_table_ref : table_ref;

  if (field_it == &table_field_it) {
    /* The field belongs to a stored table. */
    Field *tmp_field = table_field_it.field();
    Item_field *tmp_item =
        new Item_field(thd, &thd->lex->current_select()->context, tmp_field);
    if (!tmp_item) return NULL;
    nj_col = new (thd->mem_root) Natural_join_column(tmp_item, table_ref);
    field_count = table_ref->table->s->fields;
  } else if (field_it == &view_field_it) {
    /* The field belongs to a merge view or information schema table. */
    Field_translator *translated_field = view_field_it.field_translator();
    nj_col =
        new (thd->mem_root) Natural_join_column(translated_field, table_ref);
    field_count =
        table_ref->field_translation_end - table_ref->field_translation;
  } else {
    /*
      The field belongs to a NATURAL join, therefore the column reference was
      already created via one of the two constructor calls above. In this case
      we just return the already created column reference.
    */
    DBUG_ASSERT(table_ref->is_join_columns_complete);
    is_created = false;
    nj_col = natural_join_it.column_ref();
    DBUG_ASSERT(nj_col);
  }
  DBUG_ASSERT(!nj_col->table_field ||
              nj_col->table_ref->table == nj_col->table_field->field->table);

  /*
    If the natural join column was just created add it to the list of
    natural join columns of either 'parent_table_ref' or to the table
    reference that directly contains the original field.
  */
  if (is_created) {
    /* Make sure not all columns were materialized. */
    DBUG_ASSERT(!add_table_ref->is_join_columns_complete);
    if (!add_table_ref->join_columns) {
      /* Create a list of natural join columns on demand. */
      if (!(add_table_ref->join_columns =
                new (thd->mem_root) List<Natural_join_column>))
        return NULL;
      add_table_ref->is_join_columns_complete = false;
    }
    add_table_ref->join_columns->push_back(nj_col);
    /*
      If new fields are added to their original table reference, mark if
      all fields were added. We do it here as the caller has no easy way
      of knowing when to do it.
      If the fields are being added to parent_table_ref, then the caller
      must take care to mark when all fields are created/added.
    */
    if (!parent_table_ref &&
        add_table_ref->join_columns->elements == field_count)
      add_table_ref->is_join_columns_complete = true;
  }

  return nj_col;
}

/**
  Return an existing reference to a column of a natural/using join.


    The method should be called in contexts where it is expected that
    all natural join columns are already created, and that the column
    being retrieved is a Natural_join_column.

  @retval other Pointer to a column of a natural join (or its operand)
  @retval NULL No memory to allocate the column
*/

Natural_join_column *Field_iterator_table_ref::get_natural_column_ref() {
  Natural_join_column *nj_col;

  DBUG_ASSERT(field_it == &natural_join_it);
  /*
    The field belongs to a NATURAL join, therefore the column reference was
    already created via one of the two constructor calls above. In this case
    we just return the already created column reference.
  */
  nj_col = natural_join_it.column_ref();
  DBUG_ASSERT(nj_col &&
              (!nj_col->table_field ||
               nj_col->table_ref->table == nj_col->table_field->field->table));
  return nj_col;
}

/*****************************************************************************
  Functions to handle column usage bitmaps (read_set, write_set etc...)
*****************************************************************************/

/* Reset all columns bitmaps */

void TABLE::clear_column_bitmaps() {
  /*
    Reset column read/write usage. It's identical to:
    bitmap_clear_all(&table->def_read_set);
    bitmap_clear_all(&table->def_write_set);
  */
  memset(def_read_set.bitmap, 0, s->column_bitmap_size * 2);
  column_bitmaps_set(&def_read_set, &def_write_set);

  bitmap_clear_all(&def_fields_set_during_insert);
  fields_set_during_insert = &def_fields_set_during_insert;

  bitmap_clear_all(&tmp_set);

  if (m_partial_update_columns != nullptr)
    bitmap_clear_all(m_partial_update_columns);
}

/**
  Tell handler we are going to call position() and rnd_pos() later.

  This is needed for handlers that uses the primary key to find the
  row. In this case we have to extend the read bitmap with the primary
  key fields.

  @note: Calling this function does not initialize the table for
  reading using rnd_pos(). rnd_init() still has to be called before
  rnd_pos().
*/

void TABLE::prepare_for_position() {
  DBUG_TRACE;

  if ((file->ha_table_flags() & HA_PRIMARY_KEY_REQUIRED_FOR_POSITION) &&
      s->primary_key < MAX_KEY) {
    mark_columns_used_by_index_no_reset(s->primary_key, read_set);
    /* signal change */
    file->column_bitmaps_signal();
  }
}

/**
  Mark column as either read or written (or none) according to mark_used.

  @note If marking a written field, set thd->dup_field if the column is
        already marked.

  @note If TABLE::get_fields_in_item_tree is set, set the flag bit
        GET_FIXED_FIELDS_FLAG for the field.

  @param field    The column to be marked as used
  @param mark      =MARK_COLUMNS_NONE: Only update flag field, if applicable
                   =MARK_COLUMNS_READ: Mark column as read
                   =MARK_COLUMNS_WRITE: Mark column as written
                   =MARK_COLUMNS_TEMP: Mark column as read, used by filesort()
                                       and processing of generated columns
*/

void TABLE::mark_column_used(Field *field, enum enum_mark_columns mark) {
  DBUG_TRACE;

  switch (mark) {
    case MARK_COLUMNS_NONE:
      if (get_fields_in_item_tree) field->flags |= GET_FIXED_FIELDS_FLAG;
      break;

    case MARK_COLUMNS_READ: {
      Key_map part_of_key = field->part_of_key;
      bitmap_set_bit(read_set, field->field_index);

      part_of_key.merge(field->part_of_prefixkey);
      covering_keys.intersect(part_of_key);
      merge_keys.merge(field->part_of_key);
      if (get_fields_in_item_tree) field->flags |= GET_FIXED_FIELDS_FLAG;
      if (field->is_virtual_gcol()) mark_gcol_in_maps(field);
      break;
    }
    case MARK_COLUMNS_WRITE:
      bitmap_set_bit(write_set, field->field_index);
      DBUG_ASSERT(!get_fields_in_item_tree);

      if (field->is_gcol()) mark_gcol_in_maps(field);
      break;

    case MARK_COLUMNS_TEMP:
      bitmap_set_bit(read_set, field->field_index);
      if (field->is_virtual_gcol()) mark_gcol_in_maps(field);
      break;
  }
}

/*
  Mark that only fields from one key is used

  NOTE:
    This changes the bitmap to use the tmp bitmap
    After this, you can't access any other columns in the table until
    bitmaps are reset, for example with TABLE::clear_column_bitmaps().
*/

void TABLE::mark_columns_used_by_index(uint index) {
  MY_BITMAP *bitmap = &tmp_set;
  DBUG_TRACE;

  set_keyread(true);
  bitmap_clear_all(bitmap);
  mark_columns_used_by_index_no_reset(index, bitmap);
  column_bitmaps_set(bitmap, bitmap);
}

/*
  mark columns used by key, but don't reset other fields

  The parameter key_parts is used for controlling how many of the
  key_parts that will be marked in the bitmap. It has the following
  interpretation:

  = 0:                 Use all regular key parts from the key
                       (user_defined_key_parts)
  >= actual_key_parts: Use all regular and extended columns
  < actual_key_parts:  Use this exact number of key parts

  To use all regular key parts, the caller can use the default value (0).
  To use all regular and extended key parts, use UINT_MAX.

  @note The bit map is not cleared by this function. Only bits
  corresponding to a column used by the index will be set. Bits
  representing columns not used by the index will not be changed.

  @param index     index number
  @param bitmap    bitmap to mark
  @param key_parts number of leading key parts to mark. Default is 0.

  @todo consider using actual_key_parts(key_info[index]) instead of
  key_info[index].user_defined_key_parts: if the PK suffix of a secondary
  index is usable it should be marked.
*/

void TABLE::mark_columns_used_by_index_no_reset(uint index, MY_BITMAP *bitmap,
                                                uint key_parts) {
  // If key_parts has the default value, then include user defined key parts
  if (key_parts == 0)
    key_parts = key_info[index].user_defined_key_parts;
  else if (key_parts > key_info[index].actual_key_parts)
    key_parts = key_info[index].actual_key_parts;

  KEY_PART_INFO *key_part = key_info[index].key_part;
  KEY_PART_INFO *key_part_end = key_part + key_parts;
  for (; key_part != key_part_end; key_part++)
    bitmap_set_bit(bitmap, key_part->fieldnr - 1);
}

/**
  Mark auto-increment fields as used fields in both read and write maps

  @note
    This is needed in insert & update as the auto-increment field is
    always set and sometimes read.
*/

void TABLE::mark_auto_increment_column() {
  DBUG_ASSERT(found_next_number_field);
  /*
    We must set bit in read set as update_auto_increment() is using the
    store() to check overflow of auto_increment values
  */
  bitmap_set_bit(read_set, found_next_number_field->field_index);
  bitmap_set_bit(write_set, found_next_number_field->field_index);
  if (s->next_number_keypart)
    mark_columns_used_by_index_no_reset(s->next_number_index, read_set);
  file->column_bitmaps_signal();
}

/*
  Mark columns needed for doing an delete of a row

  DESCRIPTON
    Some table engines don't have a cursor on the retrieve rows
    so they need either to use the primary key or all columns to
    be able to delete a row.

    If the engine needs this, the function works as follows:
    - If primary key exits, mark the primary key columns to be read.
    - If not, mark all columns to be read

    If the engine has HA_REQUIRES_KEY_COLUMNS_FOR_DELETE, we will
    mark all key columns as 'to-be-read'. This allows the engine to
    loop over the given record to find all keys and doesn't have to
    retrieve the row again.
*/

void TABLE::mark_columns_needed_for_delete(THD *thd) {
  mark_columns_per_binlog_row_image(thd);

  if (triggers && triggers->mark_fields(TRG_EVENT_DELETE)) return;

  if (file->ha_table_flags() & HA_REQUIRES_KEY_COLUMNS_FOR_DELETE) {
    Field **reg_field;
    for (reg_field = field; *reg_field; reg_field++) {
      if ((*reg_field)->flags & PART_KEY_FLAG)
        bitmap_set_bit(read_set, (*reg_field)->field_index);
    }
    file->column_bitmaps_signal();
  }
  if (file->ha_table_flags() & HA_PRIMARY_KEY_REQUIRED_FOR_DELETE) {
    /*
      If the handler has no cursor capabilites we have to read
      either the primary key, the hidden primary key or all columns to
      be able to do an delete
    */
    if (s->primary_key == MAX_KEY) {
      /*
        If in RBR, we have alreay marked the full before image
        in mark_columns_per_binlog_row_image, if not, then use
        the hidden primary key
      */
      if (!(mysql_bin_log.is_open() && in_use &&
            in_use->is_current_stmt_binlog_format_row()))
        file->use_hidden_primary_key();
    } else
      mark_columns_used_by_index_no_reset(s->primary_key, read_set);

    file->column_bitmaps_signal();
  }
  if (vfield) {
    /*
      InnoDB's delete_row may need to log pre-image of the index entries to
      its UNDO log. Thus, indexed virtual generated column must be made ready
      for evaluation.
    */
    mark_generated_columns(true);
  }
}

/**
  @brief
  Mark columns needed for doing an update of a row

  @details
    Some engines needs to have all columns in an update (to be able to
    build a complete row). If this is the case, we mark all not
    updated columns to be read.

    If this is not the case, we do like in the delete case and mark
    if neeed, either the primary key column or all columns to be read.
    (see mark_columns_needed_for_delete() for details)

    If the engine has HA_REQUIRES_KEY_COLUMNS_FOR_DELETE, we will
    mark all USED key columns as 'to-be-read'. This allows the engine to
    loop over the given record to find all changed keys and doesn't have to
    retrieve the row again.

    Unlike other similar methods, it doesn't mark fields used by triggers,
    that is the responsibility of the caller to do, by using
    Table_trigger_dispatcher::mark_used_fields(TRG_EVENT_UPDATE)!

    Note: Marking additional columns as per binlog_row_image requirements will
    influence query execution plan. For example in the case of
    binlog_row_image=FULL the entire read_set and write_set needs to be flagged.
    This will influence update query to think that 'used key is being modified'
    and query will create a temporary table to process the update operation.
    Which will result in performance degradation. Hence callers who don't want
    their query execution to be influenced as per binlog_row_image requirements
    can skip marking binlog specific columns here and they should make an
    explicit call to 'mark_columns_per_binlog_row_image()' function to mark
    binlog_row_image specific columns.
*/

void TABLE::mark_columns_needed_for_update(THD *thd, bool mark_binlog_columns) {
  DBUG_TRACE;
  if (mark_binlog_columns) mark_columns_per_binlog_row_image(thd);
  if (file->ha_table_flags() & HA_REQUIRES_KEY_COLUMNS_FOR_DELETE) {
    /* Mark all used key columns for read */
    Field **reg_field;
    for (reg_field = field; *reg_field; reg_field++) {
      /* Merge keys is all keys that had a column refered to in the query */
      if (merge_keys.is_overlapping((*reg_field)->part_of_key))
        bitmap_set_bit(read_set, (*reg_field)->field_index);
    }
    file->column_bitmaps_signal();
  }

  if (file->ha_table_flags() & HA_PRIMARY_KEY_REQUIRED_FOR_DELETE) {
    /*
      If the handler has no cursor capabilites we have to read either
      the primary key, the hidden primary key or all columns to be
      able to do an update
    */
    if (s->primary_key == MAX_KEY) {
      /*
        If in RBR, we have alreay marked the full before image
        in mark_columns_per_binlog_row_image, if not, then use
        the hidden primary key
      */
      if (!(mysql_bin_log.is_open() && in_use &&
            in_use->is_current_stmt_binlog_format_row()))
        file->use_hidden_primary_key();
    } else
      mark_columns_used_by_index_no_reset(s->primary_key, read_set);

    file->column_bitmaps_signal();
  }
  /* Mark dependent generated columns as writable */
  if (vfield) mark_generated_columns(true);
<<<<<<< HEAD
=======
  /* Mark columns needed for check constraints evaluation */
  if (table_check_constraint_list != nullptr)
    mark_check_constraint_columns(true);
  DBUG_VOID_RETURN;
>>>>>>> 459778d9
}

/*
  Mark columns according the binlog row image option.

  When logging in RBR, the user can select whether to
  log partial or full rows, depending on the table
  definition, and the value of binlog_row_image.

  Semantics of the binlog_row_image are the following
  (PKE - primary key equivalent, ie, PK fields if PK
  exists, all fields otherwise):

  binlog_row_image= MINIMAL
    - This marks the PKE fields in the read_set
    - This marks all fields where a value was specified
      in the write_set

  binlog_row_image= NOBLOB
    - This marks PKE + all non-blob fields in the read_set
    - This marks all fields where a value was specified
      and all non-blob fields in the write_set

  binlog_row_image= FULL
    - all columns in the read_set
    - all columns in the write_set

  This marking is done without resetting the original
  bitmaps. This means that we will strip extra fields in
  the read_set at binlogging time (for those cases that
  we only want to log a PK and we needed other fields for
  execution).
 */
void TABLE::mark_columns_per_binlog_row_image(THD *thd) {
  DBUG_TRACE;
  DBUG_ASSERT(read_set->bitmap);
  DBUG_ASSERT(write_set->bitmap);

  /**
    If in RBR we may need to mark some extra columns,
    depending on the binlog-row-image command line argument.
   */
  if ((mysql_bin_log.is_open() && in_use &&
       in_use->is_current_stmt_binlog_format_row() &&
       !ha_check_storage_engine_flag(s->db_type(), HTON_NO_BINLOG_ROW_OPT))) {
    /* if there is no PK, then mark all columns for the BI. */
    if (s->primary_key >= MAX_KEY) bitmap_set_all(read_set);

    switch (thd->variables.binlog_row_image) {
      case BINLOG_ROW_IMAGE_FULL:
        if (s->primary_key < MAX_KEY) bitmap_set_all(read_set);
        bitmap_set_all(write_set);
        break;
      case BINLOG_ROW_IMAGE_NOBLOB:
        /* for every field that is not set, mark it unless it is a blob */
        for (Field **ptr = field; *ptr; ptr++) {
          Field *my_field = *ptr;
          /*
            bypass blob fields. These can be set or not set, we don't care.
            Later, at binlogging time, if we don't need them in the before
            image, we will discard them.

            If set in the AI, then the blob is really needed, there is
            nothing we can do about it.
           */
          if ((s->primary_key < MAX_KEY) &&
              ((my_field->flags & PRI_KEY_FLAG) ||
               (my_field->type() != MYSQL_TYPE_BLOB)))
            bitmap_set_bit(read_set, my_field->field_index);

          if (my_field->type() != MYSQL_TYPE_BLOB)
            bitmap_set_bit(write_set, my_field->field_index);
        }
        break;
      case BINLOG_ROW_IMAGE_MINIMAL:
        /* mark the primary key if available in the read_set */
        if (s->primary_key < MAX_KEY)
          mark_columns_used_by_index_no_reset(s->primary_key, read_set);
        break;

      default:
        DBUG_ASSERT(false);
    }
    file->column_bitmaps_signal();
  }
}

/**
  Allocate space for keys, for a materialized derived table.

  @param key_count     Number of keys to allocate.
  @param modify_share  Do modificationts to TABLE_SHARE.

  When modifying TABLE, modifications to TABLE_SHARE are needed, so that both
  objects remain consistent. Even if several TABLEs point to the same
  TABLE_SHARE, those modifications must be done only once (consider for
  example, incremementing TABLE_SHARE::keys).  Should they be done when
  processing the first TABLE, or the second, or? In case this function, when
  updating TABLE, relies on TABLE_SHARE members which are the subject of
  modifications, we follow this rule: do those TABLE_SHARE member
  modifications first: thus, TABLE-modifying code can be identical for all
  TABLEs. So the _first_ TABLE calling this function, only, should pass
  'true': all next ones should not modify the TABLE_SHARE.

  @returns true if error
*/

bool TABLE::alloc_tmp_keys(uint key_count, bool modify_share) {
  const size_t bytes = sizeof(KEY) * key_count;

  if (modify_share) {
    s->max_tmp_keys = key_count;
    /*
      s->keyinfo may pre-exist, if keys have already been added to another
      reference to the same CTE in another query block.
    */
    KEY *old_ki = s->key_info;
    if (!(s->key_info = static_cast<KEY *>(s->mem_root.Alloc(bytes))))
      return true; /* purecov: inspected */
    memset(s->key_info, 0, bytes);
    if (old_ki) memcpy(s->key_info, old_ki, sizeof(KEY) * s->keys);
  }

  // Catch if the caller didn't respect the rule for 'modify_share'
  DBUG_ASSERT(s->max_tmp_keys == key_count);

  KEY *old_ki = key_info;
  if (!(key_info = static_cast<KEY *>(s->mem_root.Alloc(bytes))))
    return true; /* purecov: inspected */
  memset(key_info, 0, bytes);
  if (old_ki) memcpy(key_info, old_ki, sizeof(KEY) * s->keys);

  return false;
}

/**
  @brief Add one key to a materialized derived table.

  @param key_parts      bitmap of fields that take a part in the key.
  @param key_name       name of the key
  @param invisible      If true, set up bitmaps so the key is never used by
                        this TABLE
  @param modify_share   @see alloc_tmp_keys

  @details
  Creates a key for this table from fields which corresponds the bits set to 1
  in the 'key_parts' bitmap. The 'key_name' name is given to the newly created
  key. In the key, columns are in the same order as in the table.
  @see add_derived_key

  @todo somehow manage to create keys in tmp_table_param for unification
        purposes

  @return true OOM error.
  @return false the key was created or ignored (too long key).
*/

bool TABLE::add_tmp_key(Field_map *key_parts, char *key_name, bool invisible,
                        bool modify_share) {
  DBUG_ASSERT(!created && key_parts);

  Field **reg_field;
  uint i;
  bool key_start = true;
  uint field_count = 0;
  uint key_len = 0;

  for (i = 0, reg_field = field; *reg_field; i++, reg_field++) {
    if (key_parts->is_set(i)) {
      KEY_PART_INFO tkp;
      // Ensure that we're not creating a key over a blob field.
      DBUG_ASSERT(!((*reg_field)->flags & BLOB_FLAG));
      /*
        Check if possible key is too long, ignore it if so.
        The reason to use MI_MAX_KEY_LENGTH (myisam's default) is that it is
        smaller than MAX_KEY_LENGTH (heap's default) and it's unknown whether
        myisam or heap will be used for tmp table.
      */
      tkp.init_from_field(*reg_field);
      key_len += tkp.store_length;
      if (key_len > MI_MAX_KEY_LENGTH) {
        return false;
      }
    }
    field_count++;
  }
  const uint key_part_count = key_parts->bits_set();

  // Code above didn't change TABLE; start with changing TABLE_SHARE:
  if (modify_share) {
    set_if_bigger(s->max_key_length, key_len);
    s->key_parts += key_part_count;
    DBUG_ASSERT(s->keys < s->max_tmp_keys);
    s->keys++;
  }

  const uint keyno = s->keys - 1;
  KEY *cur_key = key_info + keyno;

  cur_key->usable_key_parts = cur_key->user_defined_key_parts = key_part_count;
  cur_key->actual_key_parts = cur_key->user_defined_key_parts;
  cur_key->key_length = key_len;
  cur_key->algorithm = HA_KEY_ALG_BTREE;
  cur_key->name = key_name;
  cur_key->actual_flags = cur_key->flags = HA_GENERATED_KEY;
  cur_key->set_in_memory_estimate(IN_MEMORY_ESTIMATE_UNKNOWN);

  /*
    Allocate storage for the key part array and the two rec_per_key arrays in
    the tables' mem_root.
  */
  const size_t key_buf_size = sizeof(KEY_PART_INFO) * key_part_count;
  ulong *rec_per_key;
  rec_per_key_t *rec_per_key_float;
  uchar *key_buf;
  KEY_PART_INFO *key_part_info;

  if (!multi_alloc_root(&s->mem_root, &key_buf, key_buf_size, &rec_per_key,
                        sizeof(ulong) * key_part_count, &rec_per_key_float,
                        sizeof(rec_per_key_t) * key_part_count, NULL))
    return true; /* purecov: inspected */

  memset(key_buf, 0, key_buf_size);
  cur_key->key_part = key_part_info = (KEY_PART_INFO *)key_buf;
  cur_key->set_rec_per_key_array(rec_per_key, rec_per_key_float);
  cur_key->table = this;

  /* Initialize rec_per_key and rec_per_key_float */
  for (uint kp = 0; kp < key_part_count; ++kp) {
    cur_key->rec_per_key[kp] = 0;
    cur_key->set_records_per_key(kp, REC_PER_KEY_UNKNOWN);
  }

  if (!invisible) {
    if (field_count == key_part_count) covering_keys.set_bit(keyno);
    keys_in_use_for_group_by.set_bit(keyno);
    keys_in_use_for_order_by.set_bit(keyno);
  }

  for (i = 0, reg_field = field; *reg_field; i++, reg_field++) {
    if (!(key_parts->is_set(i))) continue;

    if (key_start) (*reg_field)->key_start.set_bit(keyno);
    key_start = false;
    (*reg_field)->part_of_key.set_bit(keyno);
    (*reg_field)->part_of_sortkey.set_bit(keyno);
    (*reg_field)->flags |= PART_KEY_FLAG;
    key_part_info->init_from_field(*reg_field);
    key_part_info++;
  }

  if (modify_share) {
    /*
      We copy the TABLE's key_info to the TABLE_SHARE's key_info. Some of the
      copied info is constant over all instances of TABLE,
      e.g. s->key_info[keyno].key_part[i].key_part_flag, so can be
      legally accessed from the share. On the other hand, TABLE-specific
      members (rec_per_key, field, etc) of the TABLE's key_info shouldn't be
      accessed from the share.
    */
    KEY &sk = s->key_info[keyno];
    sk = *cur_key;
    sk.table = nullptr;  // catch any illegal access
    sk.set_rec_per_key_array(nullptr, nullptr);
  }

  return false;
}

/**
  For a materialized derived table: informs the share that certain
  not-yet-used keys are going to be used.

  @param k  Used keys
  @returns  New position of first not-yet-used key.
 */
uint TABLE_SHARE::find_first_unused_tmp_key(const Key_map &k) {
  while (first_unused_tmp_key < MAX_INDEXES && k.is_set(first_unused_tmp_key))
    first_unused_tmp_key++;  // locate the first free slot
  return first_unused_tmp_key;
}

/**
  For a materialized derived table: copies a KEY definition from a position to
  the first not-yet-used position (which is lower).

  @param old_idx        source position
  @param modify_share   @see alloc_tmp_keys
*/
void TABLE::copy_tmp_key(int old_idx, bool modify_share) {
  if (modify_share)
    s->key_info[s->first_unused_tmp_key++] = s->key_info[old_idx];
  const int new_idx = s->first_unused_tmp_key - 1;
  DBUG_ASSERT(!created && new_idx < old_idx && old_idx < (int)s->keys);
  key_info[new_idx] = key_info[old_idx];

  for (auto reg_field = field; *reg_field; reg_field++) {
    auto f = *reg_field;
    f->key_start.clear_bit(new_idx);
    if (f->key_start.is_set(old_idx)) f->key_start.set_bit(new_idx);
    f->part_of_key.clear_bit(new_idx);
    if (f->part_of_key.is_set(old_idx)) f->part_of_key.set_bit(new_idx);
    f->part_of_sortkey.clear_bit(new_idx);
    if (f->part_of_sortkey.is_set(old_idx)) f->part_of_sortkey.set_bit(new_idx);
  }
  covering_keys.clear_bit(new_idx);
  if (covering_keys.is_set(old_idx)) covering_keys.set_bit(new_idx);
  keys_in_use_for_group_by.clear_bit(new_idx);
  if (keys_in_use_for_group_by.is_set(old_idx))
    keys_in_use_for_group_by.set_bit(new_idx);
  keys_in_use_for_order_by.clear_bit(new_idx);
  if (keys_in_use_for_order_by.is_set(old_idx))
    keys_in_use_for_order_by.set_bit(new_idx);
}

/**
  For a materialized derived table: after copy_tmp_key() has copied all
  definitions of used KEYs, in TABLE::key_info we have a head of used keys
  followed by a tail of unused keys; this function chops the tail.
  @param modify_share   @see alloc_tmp_keys
*/
void TABLE::drop_unused_tmp_keys(bool modify_share) {
  if (modify_share) {
    DBUG_ASSERT(s->first_unused_tmp_key <= s->keys);
    s->keys = s->first_unused_tmp_key;
    s->key_parts = 0;
    for (uint i = 0; i < s->keys; i++)
      s->key_parts += s->key_info[i].user_defined_key_parts;
    if (s->first_unused_tmp_key == 0) s->key_info = nullptr;
  }
  if (!s->key_info) key_info = nullptr;
  const Key_map keys_to_keep(s->keys);
  for (auto reg_field = field; *reg_field; reg_field++) {
    auto f = *reg_field;
    f->key_start.intersect(keys_to_keep);
    f->part_of_key.intersect(keys_to_keep);
    if (f->part_of_key.is_clear_all()) f->flags &= ~PART_KEY_FLAG;
    f->part_of_sortkey.intersect(keys_to_keep);
  }

  // Eliminate unused keys; make other keys visible
  covering_keys.intersect(keys_to_keep);
  for (uint keyno = 0; keyno < s->keys; keyno++)
    if (key_info[keyno].actual_key_parts == s->fields)
      covering_keys.set_bit(keyno);
  keys_in_use_for_group_by.set_prefix(s->keys);
  keys_in_use_for_order_by.set_prefix(s->keys);
}

void TABLE::set_keyread(bool flag) {
  DBUG_ASSERT(file);
  if (flag && !key_read) {
    key_read = 1;
    if (is_created()) file->ha_extra(HA_EXTRA_KEYREAD);
  } else if (!flag && key_read) {
    key_read = 0;
    if (is_created()) file->ha_extra(HA_EXTRA_NO_KEYREAD);
  }
}

void TABLE::set_created() {
  if (created) return;
  if (key_read) file->ha_extra(HA_EXTRA_KEYREAD);
  created = true;
}

/*
  Mark columns the handler needs for doing an insert

  For now, this is used to mark fields used by the trigger
  as changed.
*/

void TABLE::mark_columns_needed_for_insert(THD *thd) {
  mark_columns_per_binlog_row_image(thd);

  if (found_next_number_field) mark_auto_increment_column();
  /* Mark all generated columns as writable */
  if (vfield) mark_generated_columns(false);
  /* Mark columns needed for check constraints evaluation */
  if (table_check_constraint_list != nullptr)
    mark_check_constraint_columns(false);
}

/*
  @brief Update the write/read_set for generated columns
         when doing update and insert operation.

  @param        is_update  true means the operation is UPDATE.
                           false means it's INSERT.

  @return       void

  @detail

  Prerequisites for INSERT:

  - write_map is filled with all base columns.

  - read_map is filled with base columns and generated columns to be read.
  Otherwise, it is empty. covering_keys and merge_keys are adjusted according
  to read_map.

  Actions for INSERT:

  - Fill write_map with all generated columns.
  Stored columns are needed because their values will be stored.
  Virtual columns are needed because their values must be checked against
  constraints and it might be referenced by latter generated columns.

  - Fill read_map with base columns for all generated columns.
  This has no technical reason, but is required because the function that
  evaluates generated functions asserts that base columns are in the read_map.
  covering_keys and merge_keys are adjusted according to read_map.

  Prerequisites for UPDATE:

  - write_map is filled with base columns to be updated.

  - read_map is filled with base columns and generated columns to be read
  prior to the row update. covering_keys and merge_keys are adjusted
  according to read_map.

  Actions for UPDATE:

  - Fill write_map with generated columns that are dependent on updated base
  columns and all virtual generated columns. Stored columns are needed because
  their values will be stored. Virtual columns are needed because their values
  must be checked against constraints and might be referenced by latter
  generated columns.
*/

void TABLE::mark_generated_columns(bool is_update) {
  Field **vfield_ptr, *tmp_vfield;
  bool bitmap_updated = false;

  if (is_update) {
    MY_BITMAP dependent_fields;
    my_bitmap_map
        bitbuf[bitmap_buffer_size(MAX_FIELDS) / sizeof(my_bitmap_map)];
    bitmap_init(&dependent_fields, bitbuf, s->fields, 0);

    for (vfield_ptr = vfield; *vfield_ptr; vfield_ptr++) {
      tmp_vfield = *vfield_ptr;
      DBUG_ASSERT(tmp_vfield->gcol_info && tmp_vfield->gcol_info->expr_item);

      /*
        We need to evaluate the GC if:
        - it depends on any updated column
        - or it is virtual indexed, for example:
           * UPDATE changes the primary key's value, and the virtual index
           is a secondary index which includes the pk's value
           * the gcol is in a multi-column index, and UPDATE changes another
           column of this index
           * in both cases the entry in the index needs to change, so needs to
           be located first, for that the GC's value is needed.
      */
      if ((!tmp_vfield->stored_in_db && tmp_vfield->m_indexed) ||
          bitmap_is_overlapping(write_set,
                                &tmp_vfield->gcol_info->base_columns_map)) {
        // The GC needs to be updated
        tmp_vfield->table->mark_column_used(tmp_vfield, MARK_COLUMNS_WRITE);
        // In order to update the new value, we have to read the old value
        tmp_vfield->table->mark_column_used(tmp_vfield, MARK_COLUMNS_READ);
        bitmap_updated = true;
      }
    }
  } else  // Insert needs to evaluate all generated columns
  {
    for (vfield_ptr = vfield; *vfield_ptr; vfield_ptr++) {
      tmp_vfield = *vfield_ptr;
      DBUG_ASSERT(tmp_vfield->gcol_info && tmp_vfield->gcol_info->expr_item);
      tmp_vfield->table->mark_column_used(tmp_vfield, MARK_COLUMNS_WRITE);
      bitmap_updated = true;
    }
  }

  if (bitmap_updated) file->column_bitmaps_signal();
}

/*
  Update the read_map with columns needed for check constraint evaluation when
  doing update and insert operations.

  The read_map is filled with the base columns and generated columns to be read
  to evaluate check constraints. Prerequisites for UPDATE is, write_map is
  filled with the base columns to be updated and generated columns that are
  dependent on updated base columns.

  @param        is_update  true means the operation is UPDATE.
                           false means it's INSERT.

  @return       void
*/
void TABLE::mark_check_constraint_columns(bool is_update) {
  DBUG_ASSERT(table_check_constraint_list != nullptr);

  bool bitmap_updated = false;
  for (Sql_table_check_constraint *tbl_cc : *table_check_constraint_list) {
    if (tbl_cc->is_enforced()) {
      /*
        For update operation, check constraint should be evaluated if it is
        dependent on any of the updated column.
      */
      if (is_update &&
          !bitmap_is_overlapping(write_set,
                                 &tbl_cc->value_generator()->base_columns_map))
        continue;

      // Mark all the columns used in the check constraint.
      const MY_BITMAP *columns_map =
          &tbl_cc->value_generator()->base_columns_map;
      for (uint i = bitmap_get_first_set(columns_map); i != MY_BIT_NONE;
           i = bitmap_get_next_set(columns_map, i)) {
        DBUG_ASSERT(i < s->fields);
        mark_column_used(field[i], MARK_COLUMNS_READ);
      }
      bitmap_updated = true;
    }
  }

  if (bitmap_updated) file->column_bitmaps_signal();
}

/**
  Cleanup this table for re-execution.

*/

void TABLE_LIST::reinit_before_use(THD *thd) {
  /*
    Reset old pointers to TABLEs: they are not valid since the tables
    were closed in the end of previous prepare or execute call.
  */
  table = 0;

  /*
    Reset table_name and table_name_length for schema table.
    They are not valid as TABLEs were closed in the end of previous prepare
    or execute call.
  */
  if (schema_table_name) {
    table_name = schema_table_name;
    table_name_length = strlen(schema_table_name);
  }

  /* Reset is_schema_table_processed value(needed for I_S tables */
  schema_table_state = NOT_PROCESSED;

  mdl_request.ticket = NULL;

  if (is_recursive_reference() && select_lex)
    set_derived_unit(select_lex->recursive_dummy_unit);

  /*
    Is this table part of a SECURITY DEFINER VIEW?
  */
  if (!prelocking_placeholder && view && view_suid && view_sctx) {
    /*
      The suid view needs to "login" again at this stage before privilege
      precheck is done. The THD::m_view_ctx list is used to keep track of the
      new authorized security context life time. When the THD is reset or
      destroyed the security context is safely logged out and and any Acl_maps
      returned to the Acl cache.
    */
    prepare_view_security_context(thd);
    thd->m_view_ctx_list.push_back(view_sctx);
  }
}

uint TABLE_LIST::query_block_id() const {
  if (!derived) return 0;
  return derived->first_select()->select_number;
}

uint TABLE_LIST::query_block_id_for_explain() const {
  if (!derived) return 0;
  if (!m_common_table_expr || !m_common_table_expr->tmp_tables.size())
    return derived->first_select()->select_number;
  return m_common_table_expr->tmp_tables[0]
      ->derived_unit()
      ->first_select()
      ->select_number;
}

/**
  Compiles the tagged hints list and fills up the bitmasks.

  @param thd The current session.
  @param tbl the TABLE to operate on.

    The parser collects the index hints for each table in a "tagged list"
    (TABLE_LIST::index_hints). Using the information in this tagged list
    this function sets the members st_table::keys_in_use_for_query,
    st_table::keys_in_use_for_group_by, st_table::keys_in_use_for_order_by,
    st_table::force_index, st_table::force_index_order,
    st_table::force_index_group and st_table::covering_keys.

    Current implementation of the runtime does not allow mixing FORCE INDEX
    and USE INDEX, so this is checked here. Then the FORCE INDEX list
    (if non-empty) is appended to the USE INDEX list and a flag is set.

    Multiple hints of the same kind are processed so that each clause
    is applied to what is computed in the previous clause.
    For example:
        USE INDEX (i1) USE INDEX (i2)
    is equivalent to
        USE INDEX (i1,i2)
    and means "consider only i1 and i2".

    Similarly
        USE INDEX () USE INDEX (i1)
    is equivalent to
        USE INDEX (i1)
    and means "consider only the index i1"

    It is OK to have the same index several times, e.g. "USE INDEX (i1,i1)" is
    not an error.

    Different kind of hints (USE/FORCE/IGNORE) are processed in the following
    order:
      1. All indexes in USE (or FORCE) INDEX are added to the mask.
      2. All IGNORE INDEX

    e.g. "USE INDEX i1, IGNORE INDEX i1, USE INDEX i1" will not use i1 at all
    as if we had "USE INDEX i1, USE INDEX i1, IGNORE INDEX i1".

  @retval false No errors found.
  @retval true Found and reported an error.
*/
bool TABLE_LIST::process_index_hints(const THD *thd, TABLE *tbl) {
  /* initialize the result variables */
  tbl->keys_in_use_for_query = tbl->keys_in_use_for_group_by =
      tbl->keys_in_use_for_order_by = tbl->s->usable_indexes(thd);

  /* index hint list processing */
  if (index_hints) {
    /* Temporary variables used to collect hints of each kind. */
    Key_map index_join[INDEX_HINT_FORCE + 1];
    Key_map index_order[INDEX_HINT_FORCE + 1];
    Key_map index_group[INDEX_HINT_FORCE + 1];
    Index_hint *hint;
    bool have_empty_use_join = false, have_empty_use_order = false,
         have_empty_use_group = false;
    List_iterator<Index_hint> iter(*index_hints);

    /* iterate over the hints list */
    while ((hint = iter++)) {
      uint pos;

      /* process empty USE INDEX () */
      if (hint->type == INDEX_HINT_USE && !hint->key_name.str) {
        if (hint->clause & INDEX_HINT_MASK_JOIN) {
          index_join[hint->type].clear_all();
          have_empty_use_join = true;
        }
        if (hint->clause & INDEX_HINT_MASK_ORDER) {
          index_order[hint->type].clear_all();
          have_empty_use_order = true;
        }
        if (hint->clause & INDEX_HINT_MASK_GROUP) {
          index_group[hint->type].clear_all();
          have_empty_use_group = true;
        }
        continue;
      }

      /*
        Check if an index with the given name exists and get his offset in
        the keys bitmask for the table
      */
      if (tbl->s->keynames.type_names == 0 ||
          (pos = find_type(&tbl->s->keynames, hint->key_name.str,
                           hint->key_name.length, 1)) <= 0 ||
          !tbl->s->key_info[pos - 1].is_visible) {
        my_error(ER_KEY_DOES_NOT_EXITS, MYF(0), hint->key_name.str, alias);
        return 1;
      }

      pos--;

      /* add to the appropriate clause mask */
      if (hint->clause & INDEX_HINT_MASK_JOIN)
        index_join[hint->type].set_bit(pos);
      if (hint->clause & INDEX_HINT_MASK_ORDER)
        index_order[hint->type].set_bit(pos);
      if (hint->clause & INDEX_HINT_MASK_GROUP)
        index_group[hint->type].set_bit(pos);
    }

    /* cannot mix USE INDEX and FORCE INDEX */
    if ((!index_join[INDEX_HINT_FORCE].is_clear_all() ||
         !index_order[INDEX_HINT_FORCE].is_clear_all() ||
         !index_group[INDEX_HINT_FORCE].is_clear_all()) &&
        (!index_join[INDEX_HINT_USE].is_clear_all() || have_empty_use_join ||
         !index_order[INDEX_HINT_USE].is_clear_all() || have_empty_use_order ||
         !index_group[INDEX_HINT_USE].is_clear_all() || have_empty_use_group)) {
      my_error(ER_WRONG_USAGE, MYF(0), index_hint_type_name[INDEX_HINT_USE],
               index_hint_type_name[INDEX_HINT_FORCE]);
      return 1;
    }

    /* process FORCE INDEX as USE INDEX with a flag */
    if (!index_order[INDEX_HINT_FORCE].is_clear_all()) {
      tbl->force_index_order = true;
      index_order[INDEX_HINT_USE].merge(index_order[INDEX_HINT_FORCE]);
    }

    if (!index_group[INDEX_HINT_FORCE].is_clear_all()) {
      tbl->force_index_group = true;
      index_group[INDEX_HINT_USE].merge(index_group[INDEX_HINT_FORCE]);
    }

    /*
      TODO: get rid of tbl->force_index (on if any FORCE INDEX is specified) and
      create tbl->force_index_join instead.
      Then use the correct force_index_XX instead of the global one.
    */
    if (!index_join[INDEX_HINT_FORCE].is_clear_all() ||
        tbl->force_index_group || tbl->force_index_order) {
      tbl->force_index = true;
      index_join[INDEX_HINT_USE].merge(index_join[INDEX_HINT_FORCE]);
    }

    /* apply USE INDEX */
    if (!index_join[INDEX_HINT_USE].is_clear_all() || have_empty_use_join)
      tbl->keys_in_use_for_query.intersect(index_join[INDEX_HINT_USE]);
    if (!index_order[INDEX_HINT_USE].is_clear_all() || have_empty_use_order)
      tbl->keys_in_use_for_order_by.intersect(index_order[INDEX_HINT_USE]);
    if (!index_group[INDEX_HINT_USE].is_clear_all() || have_empty_use_group)
      tbl->keys_in_use_for_group_by.intersect(index_group[INDEX_HINT_USE]);

    /* apply IGNORE INDEX */
    tbl->keys_in_use_for_query.subtract(index_join[INDEX_HINT_IGNORE]);
    tbl->keys_in_use_for_order_by.subtract(index_order[INDEX_HINT_IGNORE]);
    tbl->keys_in_use_for_group_by.subtract(index_group[INDEX_HINT_IGNORE]);
  }

  /* make sure covering_keys don't include indexes disabled with a hint */
  tbl->covering_keys.intersect(tbl->keys_in_use_for_query);
  return 0;
}

/**
   Helper function which allows to allocate metadata lock request
   objects for all elements of table list.
*/

void init_mdl_requests(TABLE_LIST *table_list) {
  for (; table_list; table_list = table_list->next_global)
    MDL_REQUEST_INIT(&table_list->mdl_request, MDL_key::TABLE, table_list->db,
                     table_list->table_name,
                     mdl_type_for_dml(table_list->lock_descriptor().type),
                     MDL_TRANSACTION);
}

/**
  @returns true if view or derived table is mergeable, based on
  technical constraints.
*/
bool TABLE_LIST::is_mergeable() const {
  return is_view_or_derived() && algorithm != VIEW_ALGORITHM_TEMPTABLE &&
         derived->is_mergeable();
}

///  @returns true if materializable table contains one or zero rows
bool TABLE_LIST::materializable_is_const() const {
  DBUG_ASSERT(uses_materialization());
  return derived_unit()->query_result()->estimated_rowcount <= 1;
}

/**
  Return the number of leaf tables for a merged view.
*/

uint TABLE_LIST::leaf_tables_count() const {
  // Join nests are not permissible, except as merged views
  DBUG_ASSERT(nested_join == NULL || is_merged());
  if (!is_merged())  // Base table or materialized view
    return 1;

  uint count = 0;
  for (TABLE_LIST *tbl = merge_underlying_list; tbl; tbl = tbl->next_local)
    count += tbl->leaf_tables_count();

  return count;
}

/**
  @brief
  Retrieve number of rows in the table

  @details
  Retrieve number of rows in the table referred by this TABLE_LIST and
  store it in the table's stats.records variable. If this TABLE_LIST refers
  to a materialized derived table/view, then the estimated number of rows of
  the derived table/view is used instead.

  @return 0          ok
  @return non zero   error
*/

int TABLE_LIST::fetch_number_of_rows() {
  int error = 0;
  if (is_table_function()) {
    // FIXME: open question - there's no estimate for table function.
    // return arbitrary, non-zero number;
    table->file->stats.records = PLACEHOLDER_TABLE_ROW_ESTIMATE;
  } else if (uses_materialization()) {
    /*
      @todo: CostModel: This updates the stats.record value to the
      estimated number of records. This number is used when estimating
      the cost of a table scan for a heap table (ie. it helps producing
      a reasonable good cost estimate for heap tables). If the materialized
      table is stored in MyISAM, this number is not used in the cost estimate
      for table scan. The table scan cost for MyISAM thus always becomes
      the estimate for an empty table.
    */
    table->file->stats.records = derived->query_result()->estimated_rowcount;
  } else if (is_recursive_reference()) {
    /*
      Use the estimated row count of all query blocks before this one, as the
      table will contain, at least, the rows produced by those blocks.
    */
    table->file->stats.records =
        std::max(select_lex->master_unit()->query_result()->estimated_rowcount,
                 // Recursive reference is never a const table
                 (ha_rows)PLACEHOLDER_TABLE_ROW_ESTIMATE);
  } else
    error = table->file->info(HA_STATUS_VARIABLE | HA_STATUS_NO_LOCK);
  return error;
}

/**
  A helper function to add a derived key to the list of possible keys

  @param derived_key_list  list of all possible derived keys
  @param field             referenced field
  @param ref_by_tbl        the table that refers to given field

  @details The possible key to be used for join with table with ref_by_tbl
  table map is extended to include 'field'. If ref_by_tbl == 0 then the key
  that includes all referred fields is extended.

  @note
  Procedure of keys generation for result tables of materialized derived
  tables/views for allowing ref access to them.

  A key is generated for each equi-join pair (derived table, another table).
  Each generated key consists of fields of derived table used in equi-join.
  Example:

    SELECT * FROM (SELECT f1, f2, count(*) FROM t1 GROUP BY f1) tt JOIN
                  t1 ON tt.f1=t1.f3 and tt.f2=t1.f4;

  In this case for the derived table tt one key will be generated. It will
  consist of two parts f1 and f2.
  Example:

    SELECT * FROM (SELECT f1, f2, count(*) FROM t1 GROUP BY f1) tt JOIN
                  t1 ON tt.f1=t1.f3 JOIN
                  t2 ON tt.f2=t2.f4;

  In this case for the derived table tt two keys will be generated.
  One key over f1 field, and another key over f2 field.
  Currently optimizer may choose to use only one such key, thus the second
  one will be dropped after the range optimizer is finished.
  See also JOIN::finalize_derived_keys function.
  Example:

    SELECT * FROM (SELECT f1, f2, count(*) FROM t1 GROUP BY f1) tt JOIN
                  t1 ON tt.f1=a_function(t1.f3);

  In this case for the derived table tt one key will be generated. It will
  consist of one field - f1.
  In all cases beside one-per-table keys one additional key is generated.
  It includes all fields referenced by other tables.

  Implementation is split in three steps:
    gather information on all used fields of derived tables/view and
      store it in lists of possible keys, one per a derived table/view.
    add keys to result tables of derived tables/view using info from above
      lists.
    (...Planner selects best key...)
    drop unused keys from the table.

  The above procedure is implemented in 4 functions:
    TABLE_LIST::update_derived_keys
                          Create/extend list of possible keys for one derived
                          table/view based on given field/used tables info.
                          (Step one)
    JOIN::generate_derived_keys
                          This function is called from update_ref_and_keys
                          when all possible info on keys is gathered and it's
                          safe to add keys - no keys or key parts would be
                          missed.  Walk over list of derived tables/views and
                          call to TABLE_LIST::generate_keys to actually
                          generate keys. (Step two)
    TABLE_LIST::generate_keys
                          Walks over list of possible keys for this derived
                          table/view to add keys to the result table.
                          Calls to TABLE::add_tmp_key to actually add
                          keys (i.e. KEY objects in TABLE::key_info). (Step two)
    TABLE::add_tmp_key    Creates one index description according to given
                          bitmap of used fields. (Step two)
    [ Planner runs and possibly chooses one key, stored in Key_use->key ]
    JOIN::finalize_derived_keys Walk over list of derived tables/views to
                          destroy unused keys. (Step three)

  This design is used for derived tables, views and CTEs. As a CTE
  can be multi-referenced, some points are worth noting:

  1) Definitions

  - let's call the CTE 'X'
  - Key creation/deletion happens in a window between the start of
  update_derived_keys() and the end of finalize_derived_keys().

  2) Key array locking

  - Evaluation of constant subqueries (and thus their optimization)
  may happen either before, inside, or after the window above:
    * an example of "before": WHERE 1=(subq)), due to optimize_cond()
    * an example of "inside": WHERE col<>(subq), as make_join_plan()
  calls estimate_rowcount() which calls the range optimizer for <>, which
  evaluates subq
    * an example of "after": WHERE key_col=(subq), due to
  create_ref_for_key().
  - let's say that a being-optimized query block 'QB1' is entering that
  window; other query blocks are QB2, etc; let's say (subq) above is QB2, a
  subquery of QB1.
  - While QB1 is in this window, it is possible, as we saw above, that QB2
  gets optimized. Because it is not safe to have two query blocks
  reading/writing possible keys for a same table at the same time, a locking
  mechanism is in place: TABLE_SHARE::owner_of_possible_tmp_keys is a record
  of which query block entered first the window for this table and hasn't left
  it yet; only that query block is allowed to read/write possible keys for
  this table.

  3) Key array growth

  - let's say that a being-optimized query block 'QB1' is entering the
  window; other query blocks are QB2 (not necessarily the same QB2 as in
  previous paragraph), etc.
  - let's call "local" the references to X in QB1, let's call "nonlocal" the
  ones in other query blocks. For example,
  with X(n) as (select 1)
  select /+ QB_NAME(QB2) *_/ n from X as X2
  where X2.n = (select /+* QB_NAME(QB1) *_/ X1.n from X as X1)
  union
  select n+2 from X as X3;
  QB1 owns the window, then X1 is local, X2 and X3 are nonlocal.
  - when QB1 enters the window, update_derived_keys() starts for the local
  reference X1, other references to X may already have keys,
  defined by previously optimized query blocks on their
  references (e.g. QB2 on X2). At that stage the TABLE_SHARE::key_info array is
  of size TABLE_SHARE::keys, and the TABLE_SHARE::first_unused_tmp_key member
  points to 'where any new key should be added in this array', so it's equal
  to TABLE_SHARE::keys. Let's call the keys defined by QB2 the "existing
  keys": they exist at this point and will continue to do so. X2 in QB2 is
  already set up to read with such key. Here's the key_info array, with cell 0
  to the left, "E" meaning "an existing key, created by previous
  optimizations", "-" meaning "an empty cell created by alloc_keys()".

  EEEEEEEEEE-----------
            ^ s->first_unused_keys
            ^ s->keys

  - generate_keys() extends the key_info array and adds "possible" keys to the
  end. "Possible" is defined as "not yet existing", "might be dropped in the
  end". Even if a possible key is a duplicate of an existing key, it is
  added. TABLE_SHARE::keys is increased to include existing and possible
  keys. All TABLEs referencing X, local or not, are kept in sync (i.e. any
  possible key is added to all key_info arrays). But possible keys are set to
  be unusable by nonlocal references, so that the decision to drop those keys
  can be left to the window's owner. Key_info array now is ("P" means
  "possible key"):

  EEEEEEEEEEPPPPPPP---
            ^ s->first_unused_keys
                   ^ s->keys

  - All possible keys are unused, at this stage.
  - Planner selects the best key for each local reference, among existing and
  possible keys, it is recorded in Key_use.
  - finalize_derived_keys() looks at local references, and gathers the list
  of (existing and possible) keys which the Planner has chosen for them. We
  call this list the list of locally-used keys, marked below with "!":

      !       !  !
  EEEEEEEEEEPPPPPPP---
            ^ s->first_unused_keys
                   ^ s->keys

  - Any possible key which isn't locally-used is unnecessary.

  - finalize_derived_keys() re-organizes the possible locally-used keys and
  unnecessary keys, and does needed updates to TABLEs' bitmaps.

      !     !!
  EEEEEEEEEEPPPPPPP---
              ^ s->first_unused_keys
                   ^ s->keys

  The locally-used keys become existing keys and are made visible to nonlocal
  references. The unnecessary keys are chopped.
      !     !!
  EEEEEEEEEEEE-----
              ^ s->first_unused_keys
              ^ s->keys

  - After that, another query block can be optimized.
  - So, query block after query block, optimization phases grow the key_info
  array.
  - If a reference is considered constant in a query block and the Optimizer
  decides to evaluate it, this triggers materialization (creation in engine),
  which freezes the key definition: other query blocks will not be allowed to
  add keys.

  @return true  OOM
  @return false otherwise
*/

static bool add_derived_key(List<Derived_key> &derived_key_list, Field *field,
                            table_map ref_by_tbl) {
  uint key = 0;
  Derived_key *entry = 0;
  List_iterator<Derived_key> ki(derived_key_list);

  /* Search for already existing possible key. */
  while ((entry = ki++)) {
    key++;
    if (ref_by_tbl) {
      /* Search for the entry for the specified table.*/
      if (entry->referenced_by & ref_by_tbl) break;
    } else {
      /*
        Search for the special entry that should contain fields referred
        from any table.
      */
      if (!entry->referenced_by) break;
    }
  }
  /* Add new possible key if nothing is found. */
  if (!entry) {
    THD *thd = field->table->in_use;
    key++;
    entry = new (thd->mem_root) Derived_key();
    if (!entry) return true;
    entry->referenced_by = ref_by_tbl;
    entry->used_fields.clear_all();
    if (derived_key_list.push_back(entry, thd->mem_root)) return true;
  }
  /* Don't create keys longer than REF access can use. */
  if (entry->used_fields.bits_set() < MAX_REF_PARTS) {
    field->part_of_key.set_bit(key - 1);
    field->flags |= PART_KEY_FLAG;
    entry->used_fields.set_bit(field->field_index);
  }
  return false;
}

/*
  @brief
  Update derived table's list of possible keys

  @param thd        session context
  @param field      derived table's field to take part in a key
  @param values     array of values. Each value combined with "field"
                    forms an equality predicate.
  @param num_values number of elements in the array values
  @param[out] allocated true if key was allocated, false if unsupported

  @details
  This function creates/extends a list of possible keys for this derived
  table/view. For each table used by a value from the 'values' array the
  corresponding possible key is extended to include the 'field'.
  If there is no such possible key, then it is created. field's
  part_of_key bitmaps are updated accordingly.
  @see add_derived_key

  @returns false if success, true if error
*/

bool TABLE_LIST::update_derived_keys(THD *thd, Field *field, Item **values,
                                     uint num_values, bool *allocated) {
  *allocated = false;
  /*
    Don't bother with keys for CREATE VIEW, BLOB fields and fields with
    zero length.
  */
  if (thd->lex->is_ps_or_view_context_analysis() || field->flags & BLOB_FLAG ||
      field->field_length == 0)
    return false;

  const Sql_cmd *const cmd = thd->lex->m_sql_cmd;

  // Secondary storage engines do not support use of indexes on derived tables
  if (cmd != nullptr && cmd->using_secondary_storage_engine()) return false;

  /* Allow all keys to be used. */
  if (derived_key_list.elements == 0) table->keys_in_use_for_query.set_all();

  for (uint i = 0; i < num_values; i++) {
    table_map tables = values[i]->used_tables() & ~PSEUDO_TABLE_BITS;
    if (!tables || values[i]->real_item()->type() != Item::FIELD_ITEM) continue;
    for (table_map tbl = 1; tables >= tbl; tbl <<= 1) {
      if (!(tables & tbl)) continue;
      if (add_derived_key(derived_key_list, field, tbl)) return true;
    }
  }
  /* Extend key which includes all referenced fields. */
  if (add_derived_key(derived_key_list, field, (table_map)0)) return true;
  *allocated = true;

  return false;
}

/*
  Comparison function for Derived_key entries.
  See TABLE_LIST::generate_keys.
*/

static int Derived_key_comp(Derived_key *e1, Derived_key *e2) {
  /* Move entries for tables with greater table bit to the end. */
  return ((e1->referenced_by < e2->referenced_by)
              ? -1
              : ((e1->referenced_by > e2->referenced_by) ? 1 : 0));
}

/**
  @brief
  Generate keys for a materialized derived table/view.
  @details
  This function adds keys to the result table by walking over the list of
  possible keys for this derived table/view and calling the
  TABLE::add_tmp_key to actually add keys. A name @<auto_keyN@>, where N is a
  sequential number, is given to each key to ease debugging.
  @see add_derived_key

  @return true  an error occur.
  @return false all keys were successfully added.
*/

bool TABLE_LIST::generate_keys() {
  DBUG_ASSERT(uses_materialization());

  if (!derived_key_list.elements) return false;

  Derived_refs_iterator ref_it(this);
  while (TABLE *t = ref_it.get_next())
    if (t->is_created()) {
      /*
        The table may have been instantiated already, by another query
        block. Consider:
        with qn as (...) select * from qn where a=(select * from qn)
                         union select * from qn where b=3;
        Then the scalar subquery is non-correlated, and cache-able, so the
        optimization phase of the first UNION member evaluates this subquery,
        which instantiates qn, then this phase may want to add an index on 'a'
        (for 'a=') but it's too late. Or the upcoming optimization phase for
        the second UNION member may want to add an index on 'b'.
       */
      return false;
    }

  if (table->s->owner_of_possible_tmp_keys != nullptr &&
      table->s->owner_of_possible_tmp_keys != select_lex)
    return false;

  // Extend the key array of every reference

  const int new_key_count =
      std::min(table->s->keys + derived_key_list.elements, MAX_INDEXES);
  ref_it.rewind();
  while (TABLE *t = ref_it.get_next())
    if (t->alloc_tmp_keys(new_key_count, ref_it.is_first()))
      return true; /* purecov: inspected */

  /* Sort entries to make key numbers sequence deterministic. */
  derived_key_list.sort(Derived_key_comp);

  List_iterator<Derived_key> it(derived_key_list);
  Derived_key *entry;
  char buf[NAME_CHAR_LEN];

  while ((entry = it++)) {
    if (table->s->keys == MAX_INDEXES)
      break;  // Impossible to create more keys.
    sprintf(buf, "<auto_key%d>", table->s->keys);
    char *name_buf = table->in_use->mem_strdup(buf);
    ref_it.rewind();
    while (TABLE *t = ref_it.get_next()) {
      if (t->add_tmp_key(&entry->used_fields, name_buf,
                         t->pos_in_table_list->select_lex != select_lex,
                         ref_it.is_first()))
        return true; /* purecov: inspected */
    }
  }

  if (table->s->keys)
    table->s->owner_of_possible_tmp_keys = select_lex;  // Acquire lock

  return false;
}

/**
  Update TABLE::const_key_parts for single table UPDATE/DELETE query

  @param conds               WHERE clause expression

  @retval true   error (OOM)
  @retval false  success

  @note
    Set const_key_parts bits if key fields are equal to constants in
    the WHERE expression.
*/

bool TABLE::update_const_key_parts(Item *conds) {
  memset(const_key_parts, 0, sizeof(key_part_map) * s->keys);

  if (conds == NULL) return false;

  for (uint index = 0; index < s->keys; index++) {
    KEY_PART_INFO *keyinfo = key_info[index].key_part;
    KEY_PART_INFO *keyinfo_end =
        keyinfo + key_info[index].user_defined_key_parts;

    for (key_part_map part_map = (key_part_map)1; keyinfo < keyinfo_end;
         keyinfo++, part_map <<= 1) {
      if (const_expression_in_where(conds, NULL, keyinfo->field))
        const_key_parts[index] |= part_map;
    }
  }

  /*
    Handle error for the whole function here instead of along with the call for
    const_expression_in_where() as the function does not return true for errors.
  */
  return this->in_use && this->in_use->is_error();
}

/**
  Read removal is possible if the selected quick read
  method is using full unique index

  @see HA_READ_BEFORE_WRITE_REMOVAL

  @param index              Number of the index used for read

  @retval true   success, read removal started
  @retval false  read removal not started
*/

bool TABLE::check_read_removal(uint index) {
  bool retval = false;

  DBUG_TRACE;
  DBUG_ASSERT(file->ha_table_flags() & HA_READ_BEFORE_WRITE_REMOVAL);
  DBUG_ASSERT(index != MAX_KEY);

  // Index must be unique
  if ((key_info[index].flags & HA_NOSAME) == 0) return false;

  // Full index must be used
  bitmap_clear_all(&tmp_set);
  mark_columns_used_by_index_no_reset(index, &tmp_set);

  if (bitmap_cmp(&tmp_set, read_set)) {
    // Start read removal in handler
    retval = file->start_read_removal();
  }

  bitmap_clear_all(&tmp_set);
  return retval;
}

/**
  Test if the order list consists of simple field expressions

  @param order                Linked list of ORDER BY arguments

  @return true if @a order is empty or consist of simple field expressions
*/

bool is_simple_order(ORDER *order) {
  for (ORDER *ord = order; ord; ord = ord->next) {
    if (ord->item[0]->real_item()->type() != Item::FIELD_ITEM) return false;
  }
  return true;
}

/**
  Repoint a table's fields from old_rec to new_rec

  @param table     the table of fields needed to be repointed
  @param old_rec   the original record buffer fields point to
  @param new_rec   the target record buff fields need to repoint
*/

void repoint_field_to_record(TABLE *table, uchar *old_rec, uchar *new_rec) {
  Field **fields = table->field;
  ptrdiff_t ptrdiff = new_rec - old_rec;
  for (uint i = 0; i < table->s->fields; i++)
    fields[i]->move_field_offset(ptrdiff);
}

/**
  Evaluate necessary virtual generated columns.
  This is used right after reading a row from the storage engine.

  @note this is not necessary for stored generated columns, as they are
  provided by the storage engine.

  @param [in,out] buf    the buffer to store data
  @param table           the TABLE object
  @param active_index    the number of key for index scan (MAX_KEY is default)

  @return true if error.

  @todo see below for potential conflict with Bug#21815348 .
 */
bool update_generated_read_fields(uchar *buf, TABLE *table, uint active_index) {
  DBUG_TRACE;
  DBUG_ASSERT(table && table->vfield);
  if (table->in_use->is_error()) return true;
  if (active_index != MAX_KEY && table->key_read) {
    /*
      The covering index is providing all necessary columns, including
      generated ones.
      Note that this logic may have to be reconsidered when we fix
      Bug#21815348; indeed, for that bug it could be possible to implement the
      following optimization: if A is an indexed base column, and B is a
      virtual generated column dependent on A, "select B from t" could choose
      an index-only scan over the index of A and calculate values of B on the
      fly. In that case, we would come here, however calculation of B would
      still be needed.
      Currently MySQL doesn't choose an index scan in that case because it
      considers B as independent from A, in its index-scan decision logic.
    */
    return false;
  }

  int error = 0;

  /*
    If the buffer storing the record data is not record[0], then the field
    objects must be temporarily changed to point into the supplied buffer.
    The field pointers are restored at the end of this function.
  */
  if (buf != table->record[0])
    repoint_field_to_record(table, table->record[0], buf);

  for (Field **vfield_ptr = table->vfield; *vfield_ptr; vfield_ptr++) {
    Field *vfield = *vfield_ptr;
    DBUG_ASSERT(vfield->gcol_info && vfield->gcol_info->expr_item);
    /*
      Only calculate those virtual generated fields that are marked in the
      read_set bitmap.
    */
    if (vfield->is_virtual_gcol() &&
        bitmap_is_set(table->read_set, vfield->field_index)) {
      if (vfield->handle_old_value()) {
        (down_cast<Field_blob *>(vfield))->keep_old_value();
        (down_cast<Field_blob *>(vfield))->set_keep_old_value(true);
      }

      error = vfield->gcol_info->expr_item->save_in_field(vfield, 0);
      DBUG_PRINT("info", ("field '%s' - updated", vfield->field_name));
      if (error && !table->in_use->is_error()) {
        /*
          Most likely a calculation error which only triggered a warning, so
          let's not make the read fail.
        */
        error = 0;
      }
    } else {
      DBUG_PRINT("info", ("field '%s' - skipped", vfield->field_name));
    }
  }

  if (buf != table->record[0])
    repoint_field_to_record(table, buf, table->record[0]);

  return error != 0;
  /*
    @todo
    this function is used by ha_rnd/etc, those ha_* functions are expected to
    return 0 or a HA_ERR code (and such codes are picked up by
    handler::print_error), but update_generated_read_fields returns true/false
    (0/1), which is then returned by the ha_* functions. If it
    returns 1 we get:
    ERROR 1030 (HY000): Got error 1 from storage engine
    which isn't informative for the user.
  */
}

/**
  Calculate data for each generated field marked for write in the
  corresponding column map.

  @note We need calculate data for both virtual and stored generated
  fields.

  @param bitmap         Bitmap over fields to update
  @param table          the TABLE object

  @return
    @retval
      false  - Success
    @retval
      true   - Error occurred during the generation/calculation of a generated
               field value
 */
bool update_generated_write_fields(const MY_BITMAP *bitmap, TABLE *table) {
  DBUG_TRACE;
  Field **field_ptr;
  int error = 0;

  if (table->in_use->is_error()) return true;

  if (table->vfield) {
    /* Iterate over generated fields in the table */
    for (field_ptr = table->vfield; *field_ptr; field_ptr++) {
      Field *vfield;
      vfield = (*field_ptr);
      DBUG_ASSERT(vfield->gcol_info && vfield->gcol_info->expr_item);

      /* Only update those fields that are marked in the bitmap */
      if (bitmap_is_set(bitmap, vfield->field_index)) {
        /*
          For a virtual generated column of blob type, we have to keep
          the current blob value since this might be needed by the
          storage engine during updates.
          All arrays are BLOB fields.
        */
        if (vfield->handle_old_value()) {
          (down_cast<Field_blob *>(vfield))->keep_old_value();
          (down_cast<Field_blob *>(vfield))->set_keep_old_value(true);
        }

        /* Generate the actual value of the generated fields */
        error = vfield->gcol_info->expr_item->save_in_field(vfield, 0);

        DBUG_PRINT("info", ("field '%s' - updated", vfield->field_name));
        if (error && !table->in_use->is_error()) error = 0;
        if (table->fields_set_during_insert)
          bitmap_set_bit(table->fields_set_during_insert, vfield->field_index);
      } else {
        DBUG_PRINT("info", ("field '%s' - skipped", vfield->field_name));
      }
    }
  }

  if (error > 0) return true;
  return false;
}

/**
  Adds a generated column and its dependencies to the read_set/write_set
  bitmaps.

  If the value of a generated column (gcol) must be calculated, it needs to
  be in write_set (to satisfy the assertion in Field::store); the value of
  its underlying base columns is necessary to the calculation so those must
  be in read_set.

  A gcol must be calculated in two cases:
  - we're sending the gcol to the engine
  - the gcol is virtual and we're reading it from the engine without using a
  covering index on it.
*/
void TABLE::mark_gcol_in_maps(Field *field) {
  bitmap_set_bit(write_set, field->field_index);

  /*
    Typed array fields internally are using a conversion field, it needs to
    marked as readable in order to do conversions.
  */
  if (field->is_array()) bitmap_set_bit(read_set, field->field_index);

  /*
    Note that underlying base columns are here added to read_set but not added
    to requirements for an index to be covering (covering_keys is not touched).
    So, if we have:
    SELECT gcol FROM t :
    - an index covering gcol only (not including base columns), can still be
    chosen by the optimizer; note that InnoDB's build_template_needs_field()
    properly ignores read_set when MySQL asks for "index only" reads
    (table->key_read == true); if it didn't, it would do useless reads.
    - but if gcol is not read from an index, we will read base columns because
    they are in read_set.
    - Note how this relies on InnoDB's behaviour.
  */
  for (uint i = 0; i < s->fields; i++) {
    if (bitmap_is_set(&field->gcol_info->base_columns_map, i)) {
      bitmap_set_bit(read_set, i);
      if (this->field[i]->is_virtual_gcol()) bitmap_set_bit(write_set, i);
    }
  }
}

void TABLE::column_bitmaps_set(MY_BITMAP *read_set_arg,
                               MY_BITMAP *write_set_arg) {
  read_set = read_set_arg;
  write_set = write_set_arg;
  if (file && created) file->column_bitmaps_signal();
}

bool TABLE_LIST::set_recursive_reference() {
  if (select_lex->recursive_reference != nullptr) return true;
  select_lex->recursive_reference = this;
  m_is_recursive_reference = true;
  return false;
}

/**
  Propagate table map of a table up by nested join tree. Used to check
  dependencies for LATERAL JOIN of table functions.
  simplify_joins() calculates the same information but also does
  transformations, and we need this semantic check to be earlier than
  simplify_joins() and before transformations.

  @param map_arg  table map to propagate
*/

void TABLE_LIST::propagate_table_maps(table_map map_arg) {
  table_map prop_map;
  if (nested_join) {
    nested_join->used_tables |= map_arg;
    prop_map = nested_join->used_tables;
  } else
    prop_map = map();
  if (embedding) embedding->propagate_table_maps(prop_map);
}

LEX_USER *LEX_USER::alloc(THD *thd, LEX_STRING *user_arg,
                          LEX_STRING *host_arg) {
  LEX_USER *ret = static_cast<LEX_USER *>(thd->alloc(sizeof(LEX_USER)));
  if (ret == NULL) return NULL;
  /*
    Trim whitespace as the values will go to a CHAR field
    when stored.
  */
  trim_whitespace(system_charset_info, user_arg);
  if (host_arg) trim_whitespace(system_charset_info, host_arg);

  ret->user.str = user_arg->str;
  ret->user.length = user_arg->length;
  ret->host.str = host_arg ? host_arg->str : "%";
  ret->host.length = host_arg ? host_arg->length : 1;
  ret->plugin = EMPTY_CSTR;
  ret->auth = NULL_CSTR;
  ret->current_auth = NULL_CSTR;
  ret->uses_replace_clause = false;
  ret->uses_identified_by_clause = false;
  ret->uses_identified_with_clause = false;
  ret->uses_authentication_string_clause = false;
  ret->retain_current_password = false;
  ret->discard_old_password = false;
  ret->alter_status.account_locked = false;
  ret->alter_status.expire_after_days = 0;
  ret->alter_status.update_account_locked_column = false;
  ret->alter_status.update_password_expired_column = false;
  ret->alter_status.update_password_expired_fields = false;
  ret->alter_status.use_default_password_lifetime = true;
  ret->alter_status.use_default_password_history = true;
  ret->alter_status.update_password_require_current =
      Lex_acl_attrib_udyn::UNCHANGED;
  ret->alter_status.password_history_length = 0;
  ret->alter_status.password_reuse_interval = 0;
  if (check_string_char_length(ret->user, ER_THD(thd, ER_USERNAME),
                               USERNAME_CHAR_LENGTH, system_charset_info, 0) ||
      (host_arg && check_host_name(ret->host)))
    return NULL;
  if (host_arg) {
    /*
      Convert hostname part of username to lowercase.
      It's OK to use in-place lowercase as long as
      the character set is utf8.
    */
    my_casedn_str(system_charset_info, host_arg->str);
    ret->host.str = host_arg->str;
  }
  return ret;
}

/**
  A struct that contains execution time state used for partial update of JSON
  columns.
*/
struct Partial_update_info {
  Partial_update_info(const TABLE *table, const MY_BITMAP *columns,
                      bool logical_diffs)
      : m_binary_diff_vectors(table->in_use->mem_root, table->s->fields,
                              nullptr),
        m_logical_diff_vectors(table->in_use->mem_root,
                               logical_diffs ? table->s->fields : 0, nullptr) {
    MEM_ROOT *const mem_root = table->in_use->mem_root;
    const size_t bitmap_size = table->s->column_bitmap_size;

    auto buffer = static_cast<my_bitmap_map *>(mem_root->Alloc(bitmap_size));
    if (buffer != nullptr) {
      bitmap_init(&m_enabled_binary_diff_columns, buffer, table->s->fields,
                  false);
      bitmap_copy(&m_enabled_binary_diff_columns, columns);
    }

    buffer = static_cast<my_bitmap_map *>(mem_root->Alloc(bitmap_size));
    if (buffer != nullptr) {
      bitmap_init(&m_enabled_logical_diff_columns, buffer, table->s->fields,
                  false);
      if (logical_diffs)
        bitmap_copy(&m_enabled_logical_diff_columns, columns);
      else
        bitmap_clear_all(&m_enabled_logical_diff_columns);
    }

    for (uint i = bitmap_get_first_set(columns); i != MY_BIT_NONE;
         i = bitmap_get_next_set(columns, i)) {
      m_binary_diff_vectors[i] = new (mem_root) Binary_diff_vector(mem_root);

      if (logical_diffs) {
        Json_diff_vector::allocator_type alloc(mem_root);
        m_logical_diff_vectors[i] = new (mem_root) Json_diff_vector(alloc);
      }
    }
  }

  ~Partial_update_info() {
    for (auto v : m_logical_diff_vectors) destroy(v);
  }

  /**
    The columns for which partial update using binary diffs is enabled
    in the current row.
  */
  MY_BITMAP m_enabled_binary_diff_columns;

  /**
    The columns for which partial update using logical JSON diffs is
    enabled in the current row.
  */
  MY_BITMAP m_enabled_logical_diff_columns;

  /**
    The binary diffs that have been collected for the current row.

    The Binary_diff_vector objects live entirely in a MEM_ROOT, so
    there is no need to destroy them when this object is destroyed.
  */
  Mem_root_array<Binary_diff_vector *> m_binary_diff_vectors;

  /**
    The logical diffs that have been collected for JSON operations in
    the current row.

    Whereas the Json_diff_vector objects live in a MEM_ROOT and their
    memory will be reclaimed automatically, the Json_diff objects
    within them can own memory allocated on the heap, so they will
    have to be destroyed when this object is destroyed.
  */
  Mem_root_array<Json_diff_vector *> m_logical_diff_vectors;

  /**
    A buffer that can be used to hold the partially updated column value while
    performing the update in memory.
  */
  String m_buffer;

  /// Should logical JSON diffs be collected in addition to binary diffs?
  bool collect_logical_diffs() const {
    /*
      We only allocate logical diff vectors when we want logical diffs
      to be collected, so check if we have any.
    */
    return !m_logical_diff_vectors.empty();
  }
};

bool TABLE::mark_column_for_partial_update(const Field *field) {
  DBUG_ASSERT(field->table == this);
  if (m_partial_update_columns == nullptr) {
    MY_BITMAP *map = new (&mem_root) MY_BITMAP;
    my_bitmap_map *buf =
        static_cast<my_bitmap_map *>(mem_root.Alloc(s->column_bitmap_size));
    if (map == nullptr || buf == nullptr ||
        bitmap_init(map, buf, s->fields, false))
      return true; /* purecov: inspected */
    m_partial_update_columns = map;
  }

  bitmap_set_bit(m_partial_update_columns, field->field_index);
  return false;
}

void TABLE::disable_binary_diffs_for_current_row(const Field *field) {
  DBUG_ASSERT(field->table == this);
  DBUG_ASSERT(is_binary_diff_enabled(field));

  // Remove the diffs collected for the column.
  m_partial_update_info->m_binary_diff_vectors[field->field_index]->clear();

  // Mark the column as disabled.
  bitmap_clear_bit(&m_partial_update_info->m_enabled_binary_diff_columns,
                   field->field_index);
}

bool TABLE::is_marked_for_partial_update(const Field *field) const {
  DBUG_ASSERT(field->table == this);
  return m_partial_update_columns != nullptr &&
         bitmap_is_set(m_partial_update_columns, field->field_index);
}

bool TABLE::has_binary_diff_columns() const {
  return m_partial_update_info != nullptr &&
         !bitmap_is_clear_all(
             &m_partial_update_info->m_enabled_binary_diff_columns);
}

bool TABLE::setup_partial_update(bool logical_diffs) {
  DBUG_TRACE;
  DBUG_ASSERT(m_partial_update_info == nullptr);

  if (!has_columns_marked_for_partial_update()) return false;

  Opt_trace_context *trace = &in_use->opt_trace;
  if (trace->is_started()) {
    Opt_trace_object trace_wrapper(trace);
    Opt_trace_object trace_partial_update(trace, "json_partial_update");
    trace_partial_update.add_utf8_table(pos_in_table_list);
    Opt_trace_array columns(trace, "eligible_columns");
    for (uint i = bitmap_get_first_set(m_partial_update_columns);
         i != MY_BIT_NONE;
         i = bitmap_get_next_set(m_partial_update_columns, i)) {
      columns.add_utf8(s->field[i]->field_name);
    }
  }

  m_partial_update_info = new (in_use->mem_root)
      Partial_update_info(this, m_partial_update_columns, logical_diffs);
  return in_use->is_error();
}

bool TABLE::setup_partial_update() {
  bool logical_diffs = (in_use->variables.binlog_row_value_options &
                        PARTIAL_JSON_UPDATES) != 0 &&
                       mysql_bin_log.is_open() &&
                       (in_use->variables.option_bits & OPTION_BIN_LOG) != 0 &&
                       log_bin_use_v1_row_events == 0 &&
                       in_use->is_current_stmt_binlog_format_row();
  DBUG_PRINT(
      "info",
      ("TABLE::setup_partial_update(): logical_diffs=%d "
       "because binlog_row_value_options=%d binlog.is_open=%d "
       "sql_log_bin=%d use_v1_row_events=%d rbr=%d",
       logical_diffs,
       (in_use->variables.binlog_row_value_options & PARTIAL_JSON_UPDATES) != 0,
       mysql_bin_log.is_open(),
       (in_use->variables.option_bits & OPTION_BIN_LOG) != 0,
       log_bin_use_v1_row_events, in_use->is_current_stmt_binlog_format_row()));
  return setup_partial_update(logical_diffs);
}

bool TABLE::has_columns_marked_for_partial_update() const {
  /*
    Do we have any columns that satisfy the syntactical requirements for
    partial update?
  */
  return m_partial_update_columns != nullptr &&
         !bitmap_is_clear_all(m_partial_update_columns);
}

void TABLE::cleanup_partial_update() {
  DBUG_TRACE;
  destroy(m_partial_update_info);
  m_partial_update_info = nullptr;
}

String *TABLE::get_partial_update_buffer() {
  DBUG_ASSERT(m_partial_update_info != nullptr);
  return &m_partial_update_info->m_buffer;
}

void TABLE::clear_partial_update_diffs() {
  DBUG_TRACE;
  if (m_partial_update_info != nullptr) {
    for (auto v : m_partial_update_info->m_binary_diff_vectors)
      if (v != nullptr) v->clear();

    bitmap_copy(&m_partial_update_info->m_enabled_binary_diff_columns,
                m_partial_update_columns);

    if (m_partial_update_info->collect_logical_diffs()) {
      for (auto v : m_partial_update_info->m_logical_diff_vectors)
        if (v != nullptr) v->clear();

      bitmap_copy(&m_partial_update_info->m_enabled_logical_diff_columns,
                  m_partial_update_columns);
    }
  }
}

const Binary_diff_vector *TABLE::get_binary_diffs(const Field *field) const {
  if (!is_binary_diff_enabled(field)) return nullptr;
  return m_partial_update_info->m_binary_diff_vectors[field->field_index];
}

bool TABLE::add_binary_diff(const Field *field, size_t offset, size_t length) {
  DBUG_ASSERT(is_binary_diff_enabled(field));

  Binary_diff_vector *diffs =
      m_partial_update_info->m_binary_diff_vectors[field->field_index];

  /*
    Find the first diff that does not end before the diff we want to insert.
    That is, we find the first diff that is either overlapping with the diff we
    want to insert, adjacent to the diff we want to insert, or comes after the
    diff that we want to insert.

    In the case of overlapping or adjacent diffs, we want to merge the diffs
    rather than insert a new one.
  */
  Binary_diff_vector::iterator first_it =
      std::lower_bound(diffs->begin(), diffs->end(), offset,
                       [](const Binary_diff &diff, size_t start_offset) {
                         return diff.offset() + diff.length() < start_offset;
                       });

  if (first_it != diffs->end() && first_it->offset() <= offset + length) {
    /*
      The diff we found was overlapping or adjacent, so we want to merge the
      new diff with it. Find out if the new diff overlaps with or borders to
      some of the diffs behind it. The call below finds the first diff after
      first_it that is not overlapping with or adjacent to the new diff.
    */
    Binary_diff_vector::const_iterator last_it =
        std::upper_bound(first_it, diffs->end(), offset + length,
                         [](size_t end_offset, const Binary_diff &diff) {
                           return end_offset < diff.offset();
                         });

    // First and last adjacent or overlapping diff. They can be the same one.
    const Binary_diff &first_diff = *first_it;
    const Binary_diff &last_diff = *(last_it - 1);

    // Calculate the boundaries of the merged diff.
    size_t beg = std::min(offset, first_diff.offset());
    size_t end =
        std::max(offset + length, last_diff.offset() + last_diff.length());

    /*
      Replace the first overlapping/adjacent diff with the merged diff, and
      erase any subsequent diffs that are covered by the merged diff.
    */
    *first_it = Binary_diff(beg, end - beg);
    diffs->erase(first_it + 1, last_it);
    return false;
  }

  /*
    The new diff isn't overlapping with or adjacent to any of the existing
    diffs. Just insert it.
  */
  diffs->insert(first_it, Binary_diff(offset, length));
  return false;
}

const char *Binary_diff::new_data(Field *field) const {
  /*
    Currently, partial update is only supported for JSON columns, so it's
    safe to assume that the Field is in fact a Field_json.
  */
  auto fld = down_cast<Field_json *>(field);
  return fld->get_binary() + m_offset;
}

const char *Binary_diff::old_data(Field *field) const {
  ptrdiff_t ptrdiff = field->table->record[1] - field->table->record[0];
  field->move_field_offset(ptrdiff);
  const char *data = new_data(field);
  field->move_field_offset(-ptrdiff);
  return data;
}

void TABLE::add_logical_diff(const Field_json *field,
                             const Json_seekable_path &path,
                             enum_json_diff_operation operation,
                             const Json_wrapper *new_value) {
  DBUG_ASSERT(is_logical_diff_enabled(field));
  Json_diff_vector *diffs =
      m_partial_update_info->m_logical_diff_vectors[field->field_index];
  if (new_value == nullptr)
    diffs->add_diff(path, operation);
  else {
    diffs->add_diff(path, operation,
                    new_value->clone_dom(field->table->in_use));
  }
#ifndef DBUG_OFF
  StringBuffer<STRING_BUFFER_USUAL_SIZE> path_str;
  StringBuffer<STRING_BUFFER_USUAL_SIZE> value_str;
  if (diffs->at(diffs->size() - 1).path().to_string(&path_str))
    path_str.length(0); /* purecov: inspected */
  if (new_value == nullptr || new_value->type() == enum_json_type::J_ERROR)
    value_str.set_ascii("<none>", 6);
  else {
    if (new_value->to_string(&value_str, false, "add_logical_diff"))
      value_str.length(0); /* purecov: inspected */
  }
  DBUG_PRINT("info", ("add_logical_diff(operation=%d, path=%.*s, value=%.*s)",
                      (int)operation, (int)path_str.length(), path_str.ptr(),
                      (int)value_str.length(), value_str.ptr()));
#endif
}

const Json_diff_vector *TABLE::get_logical_diffs(
    const Field_json *field) const {
  if (!is_logical_diff_enabled(field)) return nullptr;
  return m_partial_update_info->m_logical_diff_vectors[field->field_index];
}

bool TABLE::is_binary_diff_enabled(const Field *field) const {
  return m_partial_update_info != nullptr &&
         bitmap_is_set(&m_partial_update_info->m_enabled_binary_diff_columns,
                       field->field_index);
}

bool TABLE::is_logical_diff_enabled(const Field *field) const {
  DBUG_TRACE;
  bool ret =
      m_partial_update_info != nullptr &&
      bitmap_is_set(&m_partial_update_info->m_enabled_logical_diff_columns,
                    field->field_index);
  DBUG_PRINT("info",
             ("field=%s "
              "is_logical_diff_enabled returns=%d "
              "(m_partial_update_info!=NULL)=%d "
              "m_enabled_logical_diff_columns[column]=%s",
              field->field_name, ret, m_partial_update_info != nullptr,
              m_partial_update_info != nullptr
                  ? (bitmap_is_set(
                         &m_partial_update_info->m_enabled_logical_diff_columns,
                         field->field_index)
                         ? "1"
                         : "0")
                  : "unknown"));
  return ret;
}

void TABLE::disable_logical_diffs_for_current_row(const Field *field) const {
  DBUG_ASSERT(field->table == this);
  DBUG_ASSERT(is_logical_diff_enabled(field));

  // Remove the diffs collected for the column.
  m_partial_update_info->m_logical_diff_vectors[field->field_index]->clear();

  // Mark the column as disabled.
  bitmap_clear_bit(&m_partial_update_info->m_enabled_logical_diff_columns,
                   field->field_index);
}

//////////////////////////////////////////////////////////////////////////

/*
  NOTE:

  The functions in this block are used to read .frm file.
  They should not be used any where else in the code. They are only used
  in upgrade scenario for migrating old data directory to be compatible
  with current server. They will be removed in future release.

  Any new code should not be added in this section.
*/

/**
  Open and Read .frm file.
  Based on header, it is decided if its a table or view.
  Prepare TABLE_SHARE if its a table.
  Prepare File_parser if its a view.

  @param  thd                       thread handle
  @param  share                     TABLE_SHARE object to be filled.
  @param  frm_context               FRM_context for structures removed from
                                    TABLE_SHARE
  @param  table                     table name
  @param  is_fix_view_cols_and_deps Flag to indicate that we are recreating view
                                    to create view dependency entry in DD tables

  @retval  true   Error
  @retval  false  Success
*/
static bool read_frm_file(THD *thd, TABLE_SHARE *share,
                          FRM_context *frm_context, const std::string &table,
                          bool is_fix_view_cols_and_deps) {
  File file;
  uchar head[64];
  char path[FN_REFLEN + 1];
  MEM_ROOT **root_ptr, *old_root;

  strxnmov(path, sizeof(path) - 1, share->normalized_path.str, reg_ext, NullS);
  LEX_STRING pathstr = {path, strlen(path)};

  if ((file = mysql_file_open(key_file_frm, path, O_RDONLY, MYF(0))) < 0) {
    LogErr(ERROR_LEVEL, ER_CANT_OPEN_FRM_FILE, path);
    return true;
  }

  if (mysql_file_read(file, head, 64, MYF(MY_NABP))) {
    LogErr(ERROR_LEVEL, ER_CANT_READ_FRM_FILE, path);
    goto err;
  }

  /*
    Checking if the given .frm file is TABLE or VIEW.
  */
  if (head[0] == (uchar)254 && head[1] == 1) {
    if (head[2] == FRM_VER || head[2] == FRM_VER + 1 ||
        (head[2] >= FRM_VER + 3 && head[2] <= FRM_VER + 4)) {
      /*
        This means this is a BASE_TABLE.
        Don't read .frm file for tables if we are recreating views
        to resolve dependency. At this time, all tables are already upgraded.
        .frm file should be only read for views.
      */
      if (is_fix_view_cols_and_deps) {
        mysql_file_close(file, MYF(MY_WME));
        return false;
      }
      int error;
      root_ptr = THR_MALLOC;
      old_root = *root_ptr;
      *root_ptr = &share->mem_root;

      error = open_binary_frm(thd, share, frm_context, head, file);

      *root_ptr = old_root;
      if (error) {
        LogErr(ERROR_LEVEL, ER_CANT_READ_FRM_FILE, path);
        goto err;
      }
    } else {
      LogErr(ERROR_LEVEL, ER_TABLE_CREATED_WITH_DIFFERENT_VERSION,
             table.c_str());
      goto err;
    }
  } else if (memcmp(head, STRING_WITH_LEN("TYPE=")) == 0) {
    if (memcmp(head + 5, "VIEW", 4) == 0) {
      // View found
      share->is_view = 1;

      /*
        Create view file parser and hold it in
        FRM_context member view_def.
      */
      frm_context->view_def =
          sql_parse_prepare(&pathstr, &share->mem_root, true);
      if (!frm_context->view_def) {
        LogErr(ERROR_LEVEL, ER_VIEW_UNPARSABLE, pathstr.str);
        goto err;
      }
    } else {
      LogErr(ERROR_LEVEL, ER_FILE_TYPE_UNKNOWN, pathstr.str);
      goto err;
    }
  } else {
    LogErr(ERROR_LEVEL, ER_INVALID_INFO_IN_FRM, pathstr.str);
    goto err;
  }

  // Close file and return
  mysql_file_close(file, MYF(MY_WME));
  return false;

err:
  mysql_file_close(file, MYF(MY_WME));
  return true;
}

bool create_table_share_for_upgrade(THD *thd, const char *path,
                                    TABLE_SHARE *share,
                                    FRM_context *frm_context,
                                    const char *db_name, const char *table_name,
                                    bool is_fix_view_cols_and_deps) {
  DBUG_TRACE;

  init_tmp_table_share(thd, share, db_name, 0, table_name, path, nullptr);

  // Fix table categories set by init_tmp_table_share
  share->table_category = TABLE_UNKNOWN_CATEGORY;
  share->tmp_table = NO_TMP_TABLE;
  mysql_mutex_init(key_TABLE_SHARE_LOCK_ha_data, &share->LOCK_ha_data,
                   MY_MUTEX_INIT_FAST);

  if (read_frm_file(thd, share, frm_context, table_name,
                    is_fix_view_cols_and_deps)) {
    free_table_share(share);
    return true;
  }
  return false;
}

void TABLE::blobs_need_not_keep_old_value() {
  for (Field **vfield_ptr = vfield; *vfield_ptr; vfield_ptr++) {
    Field *vfield = *vfield_ptr;
    /*
      Set this flag so that all blob columns can keep the old value.
    */
    if (vfield->handle_old_value())
      (down_cast<Field_blob *>(vfield))->set_keep_old_value(false);
  }
}

void TABLE::set_binlog_drop_if_temp(bool should_binlog) {
  should_binlog_drop_if_temp_flag = should_binlog;
}

bool TABLE::should_binlog_drop_if_temp(void) const {
  return should_binlog_drop_if_temp_flag;
}

bool TABLE::empty_result_table() {
  materialized = false;
  set_not_started();
  if (!is_created()) return false;
  if (file->ha_index_or_rnd_end() || file->ha_extra(HA_EXTRA_RESET_STATE) ||
      file->ha_delete_all_rows())
    return true;
  free_io_cache(this);
  filesort_free_buffers(this, 0);
  return false;
}

void TABLE::update_covering_prefix_keys(Field *field, uint16 key_read_length,
                                        Key_map *covering_prefix_keys) {
  for (uint keyno = 0; keyno < s->keys; keyno++)
    if (covering_prefix_keys->is_set(keyno)) {
      KEY *key_info = &this->key_info[keyno];
      for (KEY_PART_INFO *part = key_info->key_part,
                         *part_end = part + actual_key_parts(key_info);
           part != part_end; ++part)
        if ((part->key_part_flag & HA_PART_KEY_SEG) && field->eq(part->field)) {
          uint16 key_part_length = part->length / field->charset()->mbmaxlen;
          if (key_part_length < key_read_length) covering_keys.clear_bit(keyno);
        }
    }
}

//////////////////////////////////////////////////////////////////////////<|MERGE_RESOLUTION|>--- conflicted
+++ resolved
@@ -5697,13 +5697,9 @@
   }
   /* Mark dependent generated columns as writable */
   if (vfield) mark_generated_columns(true);
-<<<<<<< HEAD
-=======
   /* Mark columns needed for check constraints evaluation */
   if (table_check_constraint_list != nullptr)
     mark_check_constraint_columns(true);
-  DBUG_VOID_RETURN;
->>>>>>> 459778d9
 }
 
 /*
