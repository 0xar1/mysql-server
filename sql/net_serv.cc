/* Copyright (c) 2000, 2013, Oracle and/or its affiliates. All rights reserved.

   This program is free software; you can redistribute it and/or modify
   it under the terms of the GNU General Public License as published by
   the Free Software Foundation; version 2 of the License.

   This program is distributed in the hope that it will be useful,
   but WITHOUT ANY WARRANTY; without even the implied warranty of
   MERCHANTABILITY or FITNESS FOR A PARTICULAR PURPOSE.  See the
   GNU General Public License for more details.

   You should have received a copy of the GNU General Public License
   along with this program; if not, write to the Free Software
   Foundation, Inc., 51 Franklin Street, Fifth Floor, Boston, MA  02110-1301, USA */

/**
  @file

  This file is the net layer API for the MySQL client/server protocol.

  Write and read of logical packets to/from socket.

  Writes are cached into net_buffer_length big packets.
  Read packets are reallocated dynamicly when reading big packets.
  Each logical packet has the following pre-info:
  3 byte length & 1 byte package-number.

  This file needs to be written in C as it's used by the libmysql client as a
  C file.
*/

/*
  HFTODO this must be hidden if we don't want client capabilities in 
  embedded library
 */
#include <my_global.h>
#include <mysql.h>
#include <mysql_com.h>
#include <mysqld_error.h>
#include <my_sys.h>
#include <m_string.h>
#include <my_net.h>
#include <violite.h>
#include <signal.h>
#include <errno.h>
#include "probes_mysql.h"

#ifdef EMBEDDED_LIBRARY
#undef MYSQL_SERVER
#undef MYSQL_CLIENT
#define MYSQL_CLIENT
#endif /*EMBEDDED_LIBRARY */


/*
  The following handles the differences when this is linked between the
  client and the server.

  This gives an error if a too big packet is found.
  The server can change this, but because the client can't normally do this
  the client should have a bigger max_allowed_packet.
*/

#if defined(__WIN__) || !defined(MYSQL_SERVER)
  /* The following is because alarms doesn't work on windows. */
#ifndef NO_ALARM
#define NO_ALARM
#endif
#endif

#ifndef NO_ALARM
#include "my_pthread.h"
void sql_print_error(const char *format,...);
#else
#define DONT_USE_THR_ALARM
#endif /* NO_ALARM */

#include "thr_alarm.h"

#ifdef MYSQL_SERVER
/*
  The following variables/functions should really not be declared
  extern, but as it's hard to include sql_priv.h here, we have to
  live with this for a while.
*/
extern uint test_flags;
extern ulong bytes_sent, bytes_received, net_big_packet_count;
#ifndef MYSQL_INSTANCE_MANAGER
#ifdef HAVE_QUERY_CACHE
#define USE_QUERY_CACHE
extern void query_cache_insert(const char *packet, ulong length,
                               unsigned pkt_nr);
#endif // HAVE_QUERY_CACHE
#define update_statistics(A) A
#endif /* MYSQL_INSTANCE_MANGER */
#endif /* defined(MYSQL_SERVER) && !defined(MYSQL_INSTANCE_MANAGER) */

#if !defined(MYSQL_SERVER) || defined(MYSQL_INSTANCE_MANAGER)
#define update_statistics(A)
#define thd_increment_bytes_sent(N)
#endif

#define TEST_BLOCKING		8
#define MAX_PACKET_LENGTH (256L*256L*256L-1)

static my_bool net_write_buff(NET *net,const uchar *packet,ulong len);


/** Init with packet info. */

my_bool my_net_init(NET *net, Vio* vio)
{
  DBUG_ENTER("my_net_init");
  net->vio = vio;
  my_net_local_init(net);			/* Set some limits */
  if (!(net->buff=(uchar*) my_malloc((size_t) net->max_packet+
				     NET_HEADER_SIZE + COMP_HEADER_SIZE,
				     MYF(MY_WME))))
    DBUG_RETURN(1);
  net->buff_end=net->buff+net->max_packet;
  net->error=0; net->return_status=0;
  net->pkt_nr=net->compress_pkt_nr=0;
  net->write_pos=net->read_pos = net->buff;
  net->last_error[0]=0;
  net->compress=0; net->reading_or_writing=0;
  net->where_b = net->remain_in_buf=0;
  net->last_errno=0;
  net->unused= 0;
#if defined(MYSQL_SERVER) && !defined(EMBEDDED_LIBRARY)
  net->skip_big_packet= FALSE;
#endif

  if (vio != 0)					/* If real connection */
  {
    net->fd  = vio_fd(vio);			/* For perl DBI/DBD */
#if defined(MYSQL_SERVER) && !defined(__WIN__)
    if (!(test_flags & TEST_BLOCKING))
    {
      my_bool old_mode;
      vio_blocking(vio, FALSE, &old_mode);
    }
#endif
    vio_fastsend(vio);
  }
  DBUG_RETURN(0);
}


void net_end(NET *net)
{
  DBUG_ENTER("net_end");
  my_free(net->buff);
  net->buff=0;
  DBUG_VOID_RETURN;
}


/** Realloc the packet buffer. */

my_bool net_realloc(NET *net, size_t length)
{
  uchar *buff;
  size_t pkt_length;
  DBUG_ENTER("net_realloc");
  DBUG_PRINT("enter",("length: %lu", (ulong) length));

  if (length >= net->max_packet_size)
  {
    DBUG_PRINT("error", ("Packet too large. Max size: %lu",
                         net->max_packet_size));
    /* @todo: 1 and 2 codes are identical. */
    net->error= 1;
    net->last_errno= ER_NET_PACKET_TOO_LARGE;
#ifdef MYSQL_SERVER
    my_error(ER_NET_PACKET_TOO_LARGE, MYF(0));
#endif
    DBUG_RETURN(1);
  }
  pkt_length = (length+IO_SIZE-1) & ~(IO_SIZE-1); 
  /*
    We must allocate some extra bytes for the end 0 and to be able to
    read big compressed blocks + 1 safety byte since uint3korr() in
    my_real_read() may actually read 4 bytes depending on build flags and
    platform.
  */
  if (!(buff= (uchar*) my_realloc((char*) net->buff, pkt_length +
                                  NET_HEADER_SIZE + COMP_HEADER_SIZE + 1,
                                  MYF(MY_WME))))
  {
    /* @todo: 1 and 2 codes are identical. */
    net->error= 1;
    net->last_errno= ER_OUT_OF_RESOURCES;
    /* In the server the error is reported by MY_WME flag. */
    DBUG_RETURN(1);
  }
  net->buff=net->write_pos=buff;
  net->buff_end=buff+(net->max_packet= (ulong) pkt_length);
  DBUG_RETURN(0);
}


/**
  Check if there is any data to be read from the socket.

  @param sd   socket descriptor

  @retval
    0  No data to read
  @retval
    1  Data or EOF to read
  @retval
    -1   Don't know if data is ready or not
*/

#if !defined(EMBEDDED_LIBRARY)

static int net_data_is_ready(my_socket sd)
{
#ifdef HAVE_POLL
  struct pollfd ufds;
  int res;

  ufds.fd= sd;
  ufds.events= POLLIN | POLLPRI;
  if (!(res= poll(&ufds, 1, 0)))
    return 0;
  if (res < 0 || !(ufds.revents & (POLLIN | POLLPRI)))
    return 0;
  return 1;
#else
  fd_set sfds;
  struct timeval tv;
  int res;

#ifndef __WIN__
  /* Windows uses an _array_ of 64 fd's as default, so it's safe */
  if (sd >= FD_SETSIZE)
    return -1;
#define NET_DATA_IS_READY_CAN_RETURN_MINUS_ONE
#endif

  FD_ZERO(&sfds);
  FD_SET(sd, &sfds);

  tv.tv_sec= tv.tv_usec= 0;

  if ((res= select((int) (sd + 1), &sfds, NULL, NULL, &tv)) < 0)
    return 0;
  else
    return test(res ? FD_ISSET(sd, &sfds) : 0);
#endif /* HAVE_POLL */
}

#endif /* EMBEDDED_LIBRARY */

/**
  Remove unwanted characters from connection
  and check if disconnected.

    Read from socket until there is nothing more to read. Discard
    what is read.

    If there is anything when to read 'net_clear' is called this
    normally indicates an error in the protocol.

    When connection is properly closed (for TCP it means with
    a FIN packet), then select() considers a socket "ready to read",
    in the sense that there's EOF to read, but read() returns 0.

  @param net			NET handler
  @param clear_buffer           if <> 0, then clear all data from comm buff
*/

void net_clear(NET *net, my_bool clear_buffer)
{
#if !defined(EMBEDDED_LIBRARY)
  size_t count;
  int ready;
#endif
  DBUG_ENTER("net_clear");

#if !defined(EMBEDDED_LIBRARY)
  if (clear_buffer)
  {
    while ((ready= net_data_is_ready(net->vio->sd)) > 0)
    {
      /* The socket is ready */
      if ((long) (count= vio_read(net->vio, net->buff,
                                  (size_t) net->max_packet)) > 0)
      {
        DBUG_PRINT("info",("skipped %ld bytes from file: %s",
                           (long) count, vio_description(net->vio)));
#if defined(EXTRA_DEBUG)
        fprintf(stderr,"Note: net_clear() skipped %ld bytes from file: %s\n",
                (long) count, vio_description(net->vio));
#endif
      }
      else
      {
        DBUG_PRINT("info",("socket ready but only EOF to read - disconnected"));
        net->error= 2;
        break;
      }
    }
#ifdef NET_DATA_IS_READY_CAN_RETURN_MINUS_ONE
    /* 'net_data_is_ready' returned "don't know" */
    if (ready == -1)
    {
      /* Read unblocking to clear net */
      my_bool old_mode;
      if (!vio_blocking(net->vio, FALSE, &old_mode))
      {
        while ((long) (count= vio_read(net->vio, net->buff,
                                       (size_t) net->max_packet)) > 0)
          DBUG_PRINT("info",("skipped %ld bytes from file: %s",
                             (long) count, vio_description(net->vio)));
        vio_blocking(net->vio, TRUE, &old_mode);
      }
    }
#endif /* NET_DATA_IS_READY_CAN_RETURN_MINUS_ONE */
  }
#endif /* EMBEDDED_LIBRARY */
  net->pkt_nr=net->compress_pkt_nr=0;		/* Ready for new command */
  net->write_pos=net->buff;
  DBUG_VOID_RETURN;
}


/** Flush write_buffer if not empty. */

my_bool net_flush(NET *net)
{
  my_bool error= 0;
  DBUG_ENTER("net_flush");
  if (net->buff != net->write_pos)
  {
    error=test(net_real_write(net, net->buff,
			      (size_t) (net->write_pos - net->buff)));
    net->write_pos=net->buff;
  }
  /* Sync packet number if using compression */
  if (net->compress)
    net->pkt_nr=net->compress_pkt_nr;
  DBUG_RETURN(error);
}


/*****************************************************************************
** Write something to server/client buffer
*****************************************************************************/

/**
  Write a logical packet with packet header.

  Format: Packet length (3 bytes), packet number(1 byte)
  When compression is used a 3 byte compression length is added

  @note
    If compression is used the original package is modified!
*/

my_bool
my_net_write(NET *net,const uchar *packet,size_t len)
{
  uchar buff[NET_HEADER_SIZE];
  int rc;

  if (unlikely(!net->vio)) /* nowhere to write */
    return 0;

  MYSQL_NET_WRITE_START(len);

<<<<<<< HEAD
=======
  DBUG_EXECUTE_IF("simulate_net_write_failure", {
                  my_error(ER_NET_ERROR_ON_WRITE, MYF(0));
                  return 1;
                  };
                 );

>>>>>>> f6dfd7d7
  /*
    Big packets are handled by splitting them in packets of MAX_PACKET_LENGTH
    length. The last packet is always a packet that is < MAX_PACKET_LENGTH.
    (The last packet may even have a length of 0)
  */
  while (len >= MAX_PACKET_LENGTH)
  {
    const ulong z_size = MAX_PACKET_LENGTH;
    int3store(buff, z_size);
    buff[3]= (uchar) net->pkt_nr++;
    if (net_write_buff(net, buff, NET_HEADER_SIZE) ||
	net_write_buff(net, packet, z_size))
    {
      MYSQL_NET_WRITE_DONE(1);
      return 1;
    }
    packet += z_size;
    len-=     z_size;
  }
  /* Write last packet */
  int3store(buff,len);
  buff[3]= (uchar) net->pkt_nr++;
  if (net_write_buff(net, buff, NET_HEADER_SIZE))
  {
    MYSQL_NET_WRITE_DONE(1);
    return 1;
  }
#ifndef DEBUG_DATA_PACKETS
  DBUG_DUMP("packet_header", buff, NET_HEADER_SIZE);
#endif
  rc= test(net_write_buff(net,packet,len));
  MYSQL_NET_WRITE_DONE(rc);
  return rc;
}

/**
  Send a command to the server.

    The reason for having both header and packet is so that libmysql
    can easy add a header to a special command (like prepared statements)
    without having to re-alloc the string.

    As the command is part of the first data packet, we have to do some data
    juggling to put the command in there, without having to create a new
    packet.
  
    This function will split big packets into sub-packets if needed.
    (Each sub packet can only be 2^24 bytes)

  @param net		NET handler
  @param command	Command in MySQL server (enum enum_server_command)
  @param header	Header to write after command
  @param head_len	Length of header
  @param packet	Query or parameter to query
  @param len		Length of packet

  @retval
    0	ok
  @retval
    1	error
*/

my_bool
net_write_command(NET *net,uchar command,
		  const uchar *header, size_t head_len,
		  const uchar *packet, size_t len)
{
  size_t length=len+1+head_len;			/* 1 extra byte for command */
  uchar buff[NET_HEADER_SIZE+1];
  uint header_size=NET_HEADER_SIZE+1;
  int rc;
  DBUG_ENTER("net_write_command");
  DBUG_PRINT("enter",("length: %lu", (ulong) len));

  MYSQL_NET_WRITE_START(length);

  buff[4]=command;				/* For first packet */

  if (length >= MAX_PACKET_LENGTH)
  {
    /* Take into account that we have the command in the first header */
    len= MAX_PACKET_LENGTH - 1 - head_len;
    do
    {
      int3store(buff, MAX_PACKET_LENGTH);
      buff[3]= (uchar) net->pkt_nr++;
      if (net_write_buff(net, buff, header_size) ||
	  net_write_buff(net, header, head_len) ||
	  net_write_buff(net, packet, len))
      {
        MYSQL_NET_WRITE_DONE(1);
	DBUG_RETURN(1);
      }
      packet+= len;
      length-= MAX_PACKET_LENGTH;
      len= MAX_PACKET_LENGTH;
      head_len= 0;
      header_size= NET_HEADER_SIZE;
    } while (length >= MAX_PACKET_LENGTH);
    len=length;					/* Data left to be written */
  }
  int3store(buff,length);
  buff[3]= (uchar) net->pkt_nr++;
  rc= test(net_write_buff(net, buff, header_size) ||
           (head_len && net_write_buff(net, header, head_len)) ||
           net_write_buff(net, packet, len) || net_flush(net));
  MYSQL_NET_WRITE_DONE(rc);
  DBUG_RETURN(rc);
}

/**
  Caching the data in a local buffer before sending it.

   Fill up net->buffer and send it to the client when full.

    If the rest of the to-be-sent-packet is bigger than buffer,
    send it in one big block (to avoid copying to internal buffer).
    If not, copy the rest of the data to the buffer and return without
    sending data.

  @param net		Network handler
  @param packet	Packet to send
  @param len		Length of packet

  @note
    The cached buffer can be sent as it is with 'net_flush()'.
    In this code we have to be careful to not send a packet longer than
    MAX_PACKET_LENGTH to net_real_write() if we are using the compressed
    protocol as we store the length of the compressed packet in 3 bytes.

  @retval
    0	ok
  @retval
    1
*/

static my_bool
net_write_buff(NET *net, const uchar *packet, ulong len)
{
  ulong left_length;
  if (net->compress && net->max_packet > MAX_PACKET_LENGTH)
    left_length= (ulong) (MAX_PACKET_LENGTH - (net->write_pos - net->buff));
  else
    left_length= (ulong) (net->buff_end - net->write_pos);

#ifdef DEBUG_DATA_PACKETS
  DBUG_DUMP("data", packet, len);
#endif
  if (len > left_length)
  {
    if (net->write_pos != net->buff)
    {
      /* Fill up already used packet and write it */
      memcpy((char*) net->write_pos,packet,left_length);
      if (net_real_write(net, net->buff, 
			 (size_t) (net->write_pos - net->buff) + left_length))
	return 1;
      net->write_pos= net->buff;
      packet+= left_length;
      len-= left_length;
    }
    if (net->compress)
    {
      /*
	We can't have bigger packets than 16M with compression
	Because the uncompressed length is stored in 3 bytes
      */
      left_length= MAX_PACKET_LENGTH;
      while (len > left_length)
      {
	if (net_real_write(net, packet, left_length))
	  return 1;
	packet+= left_length;
	len-= left_length;
      }
    }
    if (len > net->max_packet)
      return net_real_write(net, packet, len) ? 1 : 0;
    /* Send out rest of the blocks as full sized blocks */
  }
  memcpy((char*) net->write_pos,packet,len);
  net->write_pos+= len;
  return 0;
}


/**
  Read and write one packet using timeouts.
  If needed, the packet is compressed before sending.

  @todo
    - TODO is it needed to set this variable if we have no socket
*/

int
net_real_write(NET *net,const uchar *packet, size_t len)
{
  size_t length;
  const uchar *pos,*end;
  thr_alarm_t alarmed;
#ifndef NO_ALARM
  ALARM alarm_buff;
#endif
  uint retry_count=0;
  my_bool net_blocking = vio_is_blocking(net->vio);
  DBUG_ENTER("net_real_write");

#if defined(MYSQL_SERVER) && defined(USE_QUERY_CACHE)
  query_cache_insert((char*) packet, len, net->pkt_nr);
#endif

  if (net->error == 2)
    DBUG_RETURN(-1);				/* socket can't be used */

  net->reading_or_writing=2;
#ifdef HAVE_COMPRESS
  if (net->compress)
  {
    size_t complen;
    uchar *b;
    uint header_length=NET_HEADER_SIZE+COMP_HEADER_SIZE;
    if (!(b= (uchar*) my_malloc(len + NET_HEADER_SIZE +
                                COMP_HEADER_SIZE, MYF(MY_WME))))
    {
      net->error= 2;
      net->last_errno= ER_OUT_OF_RESOURCES;
      /* In the server, the error is reported by MY_WME flag. */
      net->reading_or_writing= 0;
      DBUG_RETURN(1);
    }
    memcpy(b+header_length,packet,len);

    if (my_compress(b+header_length, &len, &complen))
      complen=0;
    int3store(&b[NET_HEADER_SIZE],complen);
    int3store(b,len);
    b[3]=(uchar) (net->compress_pkt_nr++);
    len+= header_length;
    packet= b;
  }
#endif /* HAVE_COMPRESS */

#ifdef DEBUG_DATA_PACKETS
  DBUG_DUMP("data", packet, len);
#endif

#ifndef NO_ALARM
  thr_alarm_init(&alarmed);
  if (net_blocking)
    thr_alarm(&alarmed, net->write_timeout, &alarm_buff);
#else
  alarmed=0;
  /* Write timeout is set in my_net_set_write_timeout */
#endif /* NO_ALARM */

  pos= packet;
  end=pos+len;
  while (pos != end)
  {
    if ((long) (length= vio_write(net->vio,pos,(size_t) (end-pos))) <= 0)
    {
      my_bool interrupted = vio_should_retry(net->vio);
#if !defined(__WIN__)
      if ((interrupted || length == 0) && !thr_alarm_in_use(&alarmed))
      {
        if (!thr_alarm(&alarmed, net->write_timeout, &alarm_buff))
        {                                       /* Always true for client */
	  my_bool old_mode;
	  while (vio_blocking(net->vio, TRUE, &old_mode) < 0)
	  {
	    if (vio_should_retry(net->vio) && retry_count++ < net->retry_count)
	      continue;
#ifdef EXTRA_DEBUG
	    fprintf(stderr,
		    "%s: my_net_write: fcntl returned error %d, aborting thread\n",
		    my_progname,vio_errno(net->vio));
#endif /* EXTRA_DEBUG */
	    net->error= 2;                     /* Close socket */
            net->last_errno= ER_NET_PACKET_TOO_LARGE;
#ifdef MYSQL_SERVER
            my_error(ER_NET_PACKET_TOO_LARGE, MYF(0));
#endif
	    goto end;
	  }
	  retry_count=0;
	  continue;
	}
      }
      else
#endif /* !defined(__WIN__) */
	if (thr_alarm_in_use(&alarmed) && !thr_got_alarm(&alarmed) &&
	    interrupted)
      {
	if (retry_count++ < net->retry_count)
	    continue;
#ifdef EXTRA_DEBUG
	  fprintf(stderr, "%s: write looped, aborting thread\n",
		  my_progname);
#endif /* EXTRA_DEBUG */
      }
#if defined(THREAD_SAFE_CLIENT) && !defined(MYSQL_SERVER)
      if (vio_errno(net->vio) == SOCKET_EINTR)
      {
	DBUG_PRINT("warning",("Interrupted write. Retrying..."));
	continue;
      }
#endif /* defined(THREAD_SAFE_CLIENT) && !defined(MYSQL_SERVER) */
      net->error= 2;				/* Close socket */
      net->last_errno= (interrupted ? ER_NET_WRITE_INTERRUPTED :
                               ER_NET_ERROR_ON_WRITE);
#ifdef MYSQL_SERVER
      my_error(net->last_errno, MYF(0));
#endif /* MYSQL_SERVER */
      break;
    }
    pos+=length;
    update_statistics(thd_increment_bytes_sent(length));
  }
#ifndef __WIN__
 end:
#endif
#ifdef HAVE_COMPRESS
  if (net->compress)
    my_free((void*) packet);
#endif
  if (thr_alarm_in_use(&alarmed))
  {
    my_bool old_mode;
    thr_end_alarm(&alarmed);
    vio_blocking(net->vio, net_blocking, &old_mode);
  }
  net->reading_or_writing=0;
  DBUG_RETURN(((int) (pos != end)));
}


/*****************************************************************************
** Read something from server/clinet
*****************************************************************************/

#ifndef NO_ALARM

static my_bool net_safe_read(NET *net, uchar *buff, size_t length,
			     thr_alarm_t *alarmed)
{
  uint retry_count=0;
  while (length > 0)
  {
    size_t tmp;
    if ((long) (tmp= vio_read(net->vio, buff, length)) <= 0)
    {
      my_bool interrupted = vio_should_retry(net->vio);
      if (!thr_got_alarm(alarmed) && interrupted)
      {					/* Probably in MIT threads */
	if (retry_count++ < net->retry_count)
	  continue;
      }
      return 1;
    }
    length-= tmp;
    buff+= tmp;
  }
  return 0;
}

/**
  Help function to clear the commuication buffer when we get a too big packet.

  @param net		Communication handle
  @param remain	Bytes to read
  @param alarmed	Parameter for thr_alarm()
  @param alarm_buff	Parameter for thr_alarm()

  @retval
   0	Was able to read the whole packet
  @retval
   1	Got mailformed packet from client
*/

static my_bool my_net_skip_rest(NET *net, uint32 remain, thr_alarm_t *alarmed,
				ALARM *alarm_buff)
{
  uint32 old=remain;
  DBUG_ENTER("my_net_skip_rest");
  DBUG_PRINT("enter",("bytes_to_skip: %u", (uint) remain));

  /* The following is good for debugging */
  update_statistics(thd_increment_net_big_packet_count(1));

  if (!thr_alarm_in_use(alarmed))
  {
    my_bool old_mode;
    if (thr_alarm(alarmed,net->read_timeout, alarm_buff) ||
	vio_blocking(net->vio, TRUE, &old_mode) < 0)
      DBUG_RETURN(1);				/* Can't setup, abort */
  }
  for (;;)
  {
    while (remain > 0)
    {
      size_t length= min(remain, net->max_packet);
      if (net_safe_read(net, net->buff, length, alarmed))
	DBUG_RETURN(1);
      update_statistics(thd_increment_bytes_received(length));
      remain -= (uint32) length;
    }
    if (old != MAX_PACKET_LENGTH)
      break;
    if (net_safe_read(net, net->buff, NET_HEADER_SIZE, alarmed))
      DBUG_RETURN(1);
    old=remain= uint3korr(net->buff);
    net->pkt_nr++;
  }
  DBUG_RETURN(0);
}
#endif /* NO_ALARM */


/**
  Reads one packet to net->buff + net->where_b.
  Long packets are handled by my_net_read().
  This function reallocates the net->buff buffer if necessary.

  @return
    Returns length of packet.
*/

static ulong
my_real_read(NET *net, size_t *complen)
{
  uchar *pos;
  size_t length;
  uint i,retry_count=0;
  ulong len=packet_error;
  thr_alarm_t alarmed;
#ifndef NO_ALARM
  ALARM alarm_buff;
#endif
  my_bool net_blocking=vio_is_blocking(net->vio);
  uint32 remain= (net->compress ? NET_HEADER_SIZE+COMP_HEADER_SIZE :
		  NET_HEADER_SIZE);
  *complen = 0;

  net->reading_or_writing=1;
  thr_alarm_init(&alarmed);
#ifndef NO_ALARM
  if (net_blocking)
    thr_alarm(&alarmed,net->read_timeout,&alarm_buff);
#else
  /* Read timeout is set in my_net_set_read_timeout */
#endif /* NO_ALARM */

    pos = net->buff + net->where_b;		/* net->packet -4 */
    for (i=0 ; i < 2 ; i++)
    {
      while (remain > 0)
      {
	/* First read is done with non blocking mode */
        if ((long) (length= vio_read(net->vio, pos, remain)) <= 0L)
        {
          my_bool interrupted = vio_should_retry(net->vio);

	  DBUG_PRINT("info",("vio_read returned %ld  errno: %d",
			     (long) length, vio_errno(net->vio)));
#if !defined(__WIN__) || defined(MYSQL_SERVER)
	  /*
	    We got an error that there was no data on the socket. We now set up
	    an alarm to not 'read forever', change the socket to non blocking
	    mode and try again
	  */
	  if ((interrupted || length == 0) && !thr_alarm_in_use(&alarmed))
	  {
	    if (!thr_alarm(&alarmed,net->read_timeout,&alarm_buff)) /* Don't wait too long */
	    {
	      my_bool old_mode;
	      while (vio_blocking(net->vio, TRUE, &old_mode) < 0)
	      {
		if (vio_should_retry(net->vio) &&
		    retry_count++ < net->retry_count)
		  continue;
		DBUG_PRINT("error",
			   ("fcntl returned error %d, aborting thread",
			    vio_errno(net->vio)));
#ifdef EXTRA_DEBUG
		fprintf(stderr,
			"%s: read: fcntl returned error %d, aborting thread\n",
			my_progname,vio_errno(net->vio));
#endif /* EXTRA_DEBUG */
		len= packet_error;
		net->error= 2;                 /* Close socket */
	        net->last_errno= ER_NET_FCNTL_ERROR;
#ifdef MYSQL_SERVER
		my_error(ER_NET_FCNTL_ERROR, MYF(0));
#endif
		goto end;
	      }
	      retry_count=0;
	      continue;
	    }
	  }
#endif /* (!defined(__WIN__) || defined(MYSQL_SERVER) */
	  if (thr_alarm_in_use(&alarmed) && !thr_got_alarm(&alarmed) &&
	      interrupted)
	  {					/* Probably in MIT threads */
	    if (retry_count++ < net->retry_count)
	      continue;
#ifdef EXTRA_DEBUG
	    fprintf(stderr, "%s: read looped with error %d, aborting thread\n",
		    my_progname,vio_errno(net->vio));
#endif /* EXTRA_DEBUG */
	  }
#if defined(THREAD_SAFE_CLIENT) && !defined(MYSQL_SERVER)
	  if (vio_errno(net->vio) == SOCKET_EINTR)
	  {
	    DBUG_PRINT("warning",("Interrupted read. Retrying..."));
	    continue;
	  }
#endif
	  DBUG_PRINT("error",("Couldn't read packet: remain: %u  errno: %d  length: %ld",
			      remain, vio_errno(net->vio), (long) length));
	  len= packet_error;
	  net->error= 2;				/* Close socket */
          net->last_errno= (vio_was_interrupted(net->vio) ?
                                   ER_NET_READ_INTERRUPTED :
                                   ER_NET_READ_ERROR);
#ifdef MYSQL_SERVER
          my_error(net->last_errno, MYF(0));
#endif
	  goto end;
	}
	remain -= (uint32) length;
	pos+= length;
	update_statistics(thd_increment_bytes_received(length));
      }
      if (i == 0)
      {					/* First parts is packet length */
	ulong helping;
        DBUG_DUMP("packet_header", net->buff+net->where_b,
                  NET_HEADER_SIZE);
	if (net->buff[net->where_b + 3] != (uchar) net->pkt_nr)
	{
	  if (net->buff[net->where_b] != (uchar) 255)
	  {
	    DBUG_PRINT("error",
		       ("Packets out of order (Found: %d, expected %u)",
			(int) net->buff[net->where_b + 3],
			net->pkt_nr));
            /* 
              We don't make noise server side, since the client is expected
              to break the protocol for e.g. --send LOAD DATA .. LOCAL where
              the server expects the client to send a file, but the client
              may reply with a new command instead.
            */
#if defined (EXTRA_DEBUG) && !defined (MYSQL_SERVER)
            fflush(stdout);
	    fprintf(stderr,"Error: Packets out of order (Found: %d, expected %d)\n",
		    (int) net->buff[net->where_b + 3],
		    (uint) (uchar) net->pkt_nr);
            fflush(stderr);
            DBUG_ASSERT(0);
#endif
	  }
	  len= packet_error;
          /* Not a NET error on the client. XXX: why? */
#ifdef MYSQL_SERVER
	  my_error(ER_NET_PACKETS_OUT_OF_ORDER, MYF(0));
#endif
	  goto end;
	}
	net->compress_pkt_nr= ++net->pkt_nr;
#ifdef HAVE_COMPRESS
	if (net->compress)
	{
          /*
            The following uint3korr() may read 4 bytes, so make sure we don't
            read unallocated or uninitialized memory. The right-hand expression
            must match the size of the buffer allocated in net_realloc().
          */
          DBUG_ASSERT(net->where_b + NET_HEADER_SIZE + sizeof(uint32) <=
                      net->max_packet + NET_HEADER_SIZE + COMP_HEADER_SIZE + 1);
	  /*
	    If the packet is compressed then complen > 0 and contains the
	    number of bytes in the uncompressed packet
	  */
	  *complen=uint3korr(&(net->buff[net->where_b + NET_HEADER_SIZE]));
	}
#endif

	len=uint3korr(net->buff+net->where_b);
	if (!len)				/* End of big multi-packet */
	  goto end;
	helping = max(len,*complen) + net->where_b;
	/* The necessary size of net->buff */
	if (helping >= net->max_packet)
	{
	  if (net_realloc(net,helping))
	  {
#if defined(MYSQL_SERVER) && !defined(NO_ALARM)
	    if (!net->compress &&
                net->skip_big_packet &&
		!my_net_skip_rest(net, (uint32) len, &alarmed, &alarm_buff))
	      net->error= 3;		/* Successfully skiped packet */
#endif
	    len= packet_error;          /* Return error and close connection */
	    goto end;
	  }
	}
	pos=net->buff + net->where_b;
	remain = (uint32) len;
      }
    }

end:
  if (thr_alarm_in_use(&alarmed))
  {
    my_bool old_mode;
    thr_end_alarm(&alarmed);
    vio_blocking(net->vio, net_blocking, &old_mode);
  }
  net->reading_or_writing=0;
#ifdef DEBUG_DATA_PACKETS
  if (len != packet_error)
    DBUG_DUMP("data", net->buff+net->where_b, len);
#endif
  return(len);
}


/**
  Read a packet from the client/server and return it without the internal
  package header.

  If the packet is the first packet of a multi-packet packet
  (which is indicated by the length of the packet = 0xffffff) then
  all sub packets are read and concatenated.

  If the packet was compressed, its uncompressed and the length of the
  uncompressed packet is returned.

  @return
  The function returns the length of the found packet or packet_error.
  net->read_pos points to the read data.
*/

ulong
my_net_read(NET *net)
{
  size_t len, complen;

  MYSQL_NET_READ_START();

#ifdef HAVE_COMPRESS
  if (!net->compress)
  {
#endif
    len = my_real_read(net,&complen);
    if (len == MAX_PACKET_LENGTH)
    {
      /* First packet of a multi-packet.  Concatenate the packets */
      ulong save_pos = net->where_b;
      size_t total_length= 0;
      do
      {
	net->where_b += len;
	total_length += len;
	len = my_real_read(net,&complen);
      } while (len == MAX_PACKET_LENGTH);
      if (len != packet_error)
	len+= total_length;
      net->where_b = save_pos;
    }
    net->read_pos = net->buff + net->where_b;
    if (len != packet_error)
      net->read_pos[len]=0;		/* Safeguard for mysql_use_result */
    MYSQL_NET_READ_DONE(0, len);
    return len;
#ifdef HAVE_COMPRESS
  }
  else
  {
    /* We are using the compressed protocol */

    ulong buf_length;
    ulong start_of_packet;
    ulong first_packet_offset;
    uint read_length, multi_byte_packet=0;

    if (net->remain_in_buf)
    {
      buf_length= net->buf_length;		/* Data left in old packet */
      first_packet_offset= start_of_packet= (net->buf_length -
					     net->remain_in_buf);
      /* Restore the character that was overwritten by the end 0 */
      net->buff[start_of_packet]= net->save_char;
    }
    else
    {
      /* reuse buffer, as there is nothing in it that we need */
      buf_length= start_of_packet= first_packet_offset= 0;
    }
    for (;;)
    {
      ulong packet_len;

      if (buf_length - start_of_packet >= NET_HEADER_SIZE)
      {
	read_length = uint3korr(net->buff+start_of_packet);
	if (!read_length)
	{ 
	  /* End of multi-byte packet */
	  start_of_packet += NET_HEADER_SIZE;
	  break;
	}
	if (read_length + NET_HEADER_SIZE <= buf_length - start_of_packet)
	{
	  if (multi_byte_packet)
	  {
	    /* Remove packet header for second packet */
	    memmove(net->buff + first_packet_offset + start_of_packet,
		    net->buff + first_packet_offset + start_of_packet +
		    NET_HEADER_SIZE,
		    buf_length - start_of_packet);
	    start_of_packet += read_length;
	    buf_length -= NET_HEADER_SIZE;
	  }
	  else
	    start_of_packet+= read_length + NET_HEADER_SIZE;

	  if (read_length != MAX_PACKET_LENGTH)	/* last package */
	  {
	    multi_byte_packet= 0;		/* No last zero len packet */
	    break;
	  }
	  multi_byte_packet= NET_HEADER_SIZE;
	  /* Move data down to read next data packet after current one */
	  if (first_packet_offset)
	  {
	    memmove(net->buff,net->buff+first_packet_offset,
		    buf_length-first_packet_offset);
	    buf_length-=first_packet_offset;
	    start_of_packet -= first_packet_offset;
	    first_packet_offset=0;
	  }
	  continue;
	}
      }
      /* Move data down to read next data packet after current one */
      if (first_packet_offset)
      {
	memmove(net->buff,net->buff+first_packet_offset,
		buf_length-first_packet_offset);
	buf_length-=first_packet_offset;
	start_of_packet -= first_packet_offset;
	first_packet_offset=0;
      }

      net->where_b=buf_length;
      if ((packet_len = my_real_read(net,&complen)) == packet_error)
      {
        MYSQL_NET_READ_DONE(1, 0);
	return packet_error;
      }
      if (my_uncompress(net->buff + net->where_b, packet_len,
			&complen))
      {
	net->error= 2;			/* caller will close socket */
        net->last_errno= ER_NET_UNCOMPRESS_ERROR;
#ifdef MYSQL_SERVER
	my_error(ER_NET_UNCOMPRESS_ERROR, MYF(0));
#endif
        MYSQL_NET_READ_DONE(1, 0);
	return packet_error;
      }
      buf_length+= complen;
    }

    net->read_pos=      net->buff+ first_packet_offset + NET_HEADER_SIZE;
    net->buf_length=    buf_length;
    net->remain_in_buf= (ulong) (buf_length - start_of_packet);
    len = ((ulong) (start_of_packet - first_packet_offset) - NET_HEADER_SIZE -
           multi_byte_packet);
    net->save_char= net->read_pos[len];	/* Must be saved */
    net->read_pos[len]=0;		/* Safeguard for mysql_use_result */
  }
#endif /* HAVE_COMPRESS */
  MYSQL_NET_READ_DONE(0, len);
  return len;
}


void my_net_set_read_timeout(NET *net, uint timeout)
{
  DBUG_ENTER("my_net_set_read_timeout");
  DBUG_PRINT("enter", ("timeout: %d", timeout));
  net->read_timeout= timeout;
#ifdef NO_ALARM
  if (net->vio)
    vio_timeout(net->vio, 0, timeout);
#endif
  DBUG_VOID_RETURN;
}


void my_net_set_write_timeout(NET *net, uint timeout)
{
  DBUG_ENTER("my_net_set_write_timeout");
  DBUG_PRINT("enter", ("timeout: %d", timeout));
  net->write_timeout= timeout;
#ifdef NO_ALARM
  if (net->vio)
    vio_timeout(net->vio, 1, timeout);
#endif
  DBUG_VOID_RETURN;
}<|MERGE_RESOLUTION|>--- conflicted
+++ resolved
@@ -370,15 +370,12 @@
 
   MYSQL_NET_WRITE_START(len);
 
-<<<<<<< HEAD
-=======
   DBUG_EXECUTE_IF("simulate_net_write_failure", {
                   my_error(ER_NET_ERROR_ON_WRITE, MYF(0));
                   return 1;
                   };
                  );
 
->>>>>>> f6dfd7d7
   /*
     Big packets are handled by splitting them in packets of MAX_PACKET_LENGTH
     length. The last packet is always a packet that is < MAX_PACKET_LENGTH.
