--- conflicted
+++ resolved
@@ -186,11 +186,7 @@
   mysql_mutex_unlock(&LOCK_user_conn);
   if (error)
   {
-<<<<<<< HEAD
-    inc_host_errors(thd->main_security_ctx.ip, &errors);
-=======
     inc_host_errors(thd->main_security_ctx.get_ip()->ptr(), &errors);
->>>>>>> 7c0bc485
   }
   DBUG_RETURN(error);
 }
@@ -597,12 +593,8 @@
       my_error(ER_BAD_HOST_ERROR, MYF(0));
       return 1;
     }
-<<<<<<< HEAD
-    if (!(thd->main_security_ctx.ip= my_strdup(ip,MYF(MY_WME))))
-=======
     thd->main_security_ctx.set_ip(my_strdup(ip, MYF(MY_WME)));
     if (!(thd->main_security_ctx.get_ip()->length()))
->>>>>>> 7c0bc485
     {
       /*
         No error accounting per IP in host_cache,
@@ -612,23 +604,11 @@
       statistic_increment(connection_errors_internal, &LOCK_status);
       return 1; /* The error is set by my_strdup(). */
     }
-<<<<<<< HEAD
-    thd->main_security_ctx.host_or_ip= thd->main_security_ctx.ip;
-    if (!(specialflag & SPECIAL_NO_RESOLVE))
-    {
-      int rc;
-
-      rc= ip_to_hostname(&net->vio->remote,
-                         thd->main_security_ctx.ip,
-                         &thd->main_security_ctx.host,
-                         &connect_errors);
-=======
     thd->main_security_ctx.host_or_ip= thd->main_security_ctx.get_ip()->ptr();
     if (!(specialflag & SPECIAL_NO_RESOLVE))
     {
       int rc;
       char *host= (char *) thd->main_security_ctx.get_host()->ptr();
->>>>>>> 7c0bc485
 
       rc= ip_to_hostname(&net->vio->remote,
                          thd->main_security_ctx.get_ip()->ptr(),
@@ -638,19 +618,12 @@
       /* Cut very long hostnames to avoid possible overflows */
       if (thd->main_security_ctx.get_host()->length())
       {
-<<<<<<< HEAD
-        if (thd->main_security_ctx.host != my_localhost)
-          thd->main_security_ctx.host[min<size_t>(strlen(thd->main_security_ctx.host),
-                                                  HOSTNAME_LENGTH)]= 0;
-        thd->main_security_ctx.host_or_ip= thd->main_security_ctx.host;
-=======
         if (thd->main_security_ctx.get_host()->ptr() != my_localhost)
           thd->main_security_ctx.set_host(thd->main_security_ctx.get_host()->ptr(),
                                min<size_t>(thd->main_security_ctx.get_host()->length(),
                                HOSTNAME_LENGTH));
         thd->main_security_ctx.host_or_ip=
                         thd->main_security_ctx.get_host()->ptr();
->>>>>>> 7c0bc485
       }
 
       if (rc == RC_BLOCKED_HOST)
@@ -661,20 +634,12 @@
       }
     }
     DBUG_PRINT("info",("Host: %s  ip: %s",
-<<<<<<< HEAD
-           (thd->main_security_ctx.host ?
-                        thd->main_security_ctx.host : "unknown host"),
-           (thd->main_security_ctx.ip ?
-                        thd->main_security_ctx.ip : "unknown ip")));
-    if (acl_check_host(thd->main_security_ctx.host, thd->main_security_ctx.ip))
-=======
            (thd->main_security_ctx.get_host()->length() ?
                  thd->main_security_ctx.get_host()->ptr() : "unknown host"),
            (thd->main_security_ctx.get_ip()->length() ?
                  thd->main_security_ctx.get_ip()->ptr() : "unknown ip")));
     if (acl_check_host(thd->main_security_ctx.get_host()->ptr(),
                        thd->main_security_ctx.get_ip()->ptr()))
->>>>>>> 7c0bc485
     {
       /* HOST_CACHE stats updated by acl_check_host(). */
       my_error(ER_HOST_NOT_PRIVILEGED, MYF(0),
@@ -717,11 +682,7 @@
       after some previous failures.
       Reset the connection error counter.
     */
-<<<<<<< HEAD
-    reset_host_connect_errors(thd->main_security_ctx.ip);
-=======
     reset_host_connect_errors(thd->main_security_ctx.get_ip()->ptr());
->>>>>>> 7c0bc485
   }
 
   return auth_rc;
@@ -900,11 +861,7 @@
       thd->protocol->end_statement();
       thd->killed = THD::KILL_CONNECTION;
       errors.m_init_connect= 1;
-<<<<<<< HEAD
-      inc_host_errors(thd->main_security_ctx.ip, &errors);
-=======
       inc_host_errors(thd->main_security_ctx.get_ip()->ptr(), &errors);
->>>>>>> 7c0bc485
       return;
     }
 
