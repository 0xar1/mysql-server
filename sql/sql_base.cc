--- conflicted
+++ resolved
@@ -1089,9 +1089,6 @@
 
   DBUG_PRINT("info", ("thd->open_tables: %p", thd->open_tables));
 
-<<<<<<< HEAD
-=======
-  
   /* 
     End open index scans and table scans and remove references to the tables 
     from the handler tables hash. After this preparation it is safe to close 
@@ -1099,7 +1096,6 @@
   */
   mysql_ha_mark_tables_for_reopen(thd, thd->open_tables);
 
->>>>>>> 55aa6e04
   found_old_table= 0;
   while (thd->open_tables)
     found_old_table|= close_thread_table(thd, &thd->open_tables);
