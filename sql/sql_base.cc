--- conflicted
+++ resolved
@@ -5933,17 +5933,11 @@
     }
   }
 
-  /* Accessing data in XA_IDLE or XA_PREPARED or when an error(rm_error) is set
-     by the resource manager, is not allowed. */
+  /* Accessing data in XA_IDLE or XA_PREPARED is not allowed. */
   if (*start &&
-<<<<<<< HEAD
-      thd->get_transaction()->xid_state()->check_xa_idle_or_prepared(true))
-    return true;
-=======
       (thd->get_transaction()->xid_state()->check_xa_idle_or_prepared(true) ||
        thd->get_transaction()->xid_state()->xa_trans_rolled_back()))
-    DBUG_RETURN(true);
->>>>>>> 5708f0b1
+    return true;
 
   /*
    If some routine is modifying the table then the statement is not read only.
