--- conflicted
+++ resolved
@@ -428,17 +428,13 @@
 
   uint binlog_format; ///< binlog format for this thd (see enum_binlog_format)
   my_bool binlog_direct_non_trans_update;
-<<<<<<< HEAD
+  ulong binlog_row_image; 
   uint completion_type;
   uint query_cache_type;
   uint tx_isolation;
   uint updatable_views_with_limit;
   uint max_user_connections;
   /**
-=======
-  ulong binlog_row_image; 
-  /*
->>>>>>> 978cad00
     In slave thread we need to know in behalf of which
     thread the query is being run to replicate temp tables properly
   */
