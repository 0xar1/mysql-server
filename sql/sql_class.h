--- conflicted
+++ resolved
@@ -383,10 +383,7 @@
   ulonglong max_heap_table_size;
   ulonglong tmp_table_size;
   ulonglong long_query_time;
-<<<<<<< HEAD
-=======
   /* A bitmap for switching optimizations on/off */
->>>>>>> 20ca15d4
   ulonglong optimizer_switch;
   ulonglong sql_mode; ///< which non-standard SQL behaviour should be enabled
   ulonglong option_bits; ///< OPTION_xxx constants, e.g. OPTION_PROFILING
@@ -395,10 +392,7 @@
   ulong auto_increment_increment, auto_increment_offset;
   ulong bulk_insert_buff_size;
   ulong join_buff_size;
-<<<<<<< HEAD
-=======
   ulong optimizer_join_cache_level;
->>>>>>> 20ca15d4
   ulong lock_wait_timeout;
   ulong max_allowed_packet;
   ulong max_error_count;
@@ -408,6 +402,9 @@
   ulong max_insert_delayed_threads;
   ulong min_examined_row_limit;
   ulong multi_range_count;
+  ulong myisam_repair_threads;
+  ulong myisam_sort_buff_size;
+  ulong myisam_stats_method;
   ulong net_buffer_length;
   ulong net_interactive_timeout;
   ulong net_read_timeout;
@@ -435,10 +432,7 @@
 
   ulong binlog_format; ///< binlog format for this thd (see enum_binlog_format)
   my_bool binlog_direct_non_trans_update;
-<<<<<<< HEAD
-=======
   ulong binlog_row_image; 
->>>>>>> 20ca15d4
   my_bool sql_log_bin;
   ulong completion_type;
   ulong query_cache_type;
@@ -481,10 +475,7 @@
   Time_zone *time_zone;
 
   my_bool sysdate_is_now;
-<<<<<<< HEAD
-=======
   my_bool binlog_rows_query_log_events;
->>>>>>> 20ca15d4
 
   double long_query_time_double;
 
@@ -1600,14 +1591,11 @@
                 current_stmt_binlog_format == BINLOG_FORMAT_ROW);
     return current_stmt_binlog_format == BINLOG_FORMAT_ROW;
   }
-<<<<<<< HEAD
-=======
   /** Tells whether the given optimizer_switch flag is on */
   inline bool optimizer_switch_flag(ulonglong flag)
   {
     return (variables.optimizer_switch & flag);
   }
->>>>>>> 20ca15d4
 
 private:
   /**
@@ -2713,15 +2701,9 @@
     To raise a SQL condition, the code should use the public
     raise_error() or raise_warning() methods provided by class THD.
   */
-<<<<<<< HEAD
-  friend class Signal_common;
-  friend class Signal_statement;
-  friend class Resignal_statement;
-=======
   friend class Sql_cmd_common_signal;
   friend class Sql_cmd_signal;
   friend class Sql_cmd_resignal;
->>>>>>> 20ca15d4
   friend void push_warning(THD*, MYSQL_ERROR::enum_warning_level, uint, const char*);
   friend void my_message_sql(uint, const char *, myf);
 
@@ -2850,19 +2832,9 @@
 #define tmp_disable_binlog(A)       \
   {ulonglong tmp_disable_binlog__save_options= (A)->variables.option_bits; \
   (A)->variables.option_bits&= ~OPTION_BIN_LOG
-<<<<<<< HEAD
 
 #define reenable_binlog(A)   (A)->variables.option_bits= tmp_disable_binlog__save_options;}
-=======
-
-#define reenable_binlog(A)   (A)->variables.option_bits= tmp_disable_binlog__save_options;}
-
->>>>>>> 20ca15d4
-
-LEX_STRING *
-make_lex_string_root(MEM_ROOT *mem_root,
-                     LEX_STRING *lex_str, const char* str, uint length,
-                     bool allocate_lex_string);
+
 
 LEX_STRING *
 make_lex_string_root(MEM_ROOT *mem_root,
@@ -3610,7 +3582,6 @@
   modifies our currently non-transactional system tables.
 */
 #define CF_AUTO_COMMIT_TRANS  (CF_IMPLICT_COMMIT_BEGIN | CF_IMPLICIT_COMMIT_END)
-<<<<<<< HEAD
 
 /**
   Diagnostic statement.
@@ -3648,45 +3619,6 @@
 #define CF_SKIP_QUERY_ID        (1U << 0)
 
 /**
-=======
-
-/**
-  Diagnostic statement.
-  Diagnostic statements:
-  - SHOW WARNING
-  - SHOW ERROR
-  - GET DIAGNOSTICS (WL#2111)
-  do not modify the diagnostics area during execution.
-*/
-#define CF_DIAGNOSTIC_STMT        (1U << 8)
-
-/**
-  SQL statements that must be protected against impending global read lock
-  to prevent deadlock. This deadlock could otherwise happen if the statement
-  starts waiting for the GRL to go away inside mysql_lock_tables while at the
-  same time having "old" opened tables. The thread holding the GRL can be
-  waiting for these "old" opened tables to be closed, causing a deadlock
-  (FLUSH TABLES WITH READ LOCK).
- */
-#define CF_PROTECT_AGAINST_GRL  (1U << 10)
-
-/**
-  Identifies statements that may generate row events
-  and that may end up in the binary log.
-*/
-#define CF_CAN_GENERATE_ROW_EVENTS (1U << 11)
-
-/* Bits in server_command_flags */
-
-/**
-  Skip the increase of the global query id counter. Commonly set for
-  commands that are stateless (won't cause any change on the server
-  internal states).
-*/
-#define CF_SKIP_QUERY_ID        (1U << 0)
-
-/**
->>>>>>> 20ca15d4
   Skip the increase of the number of statements that clients have
   sent to the server. Commonly used for commands that will cause
   a statement to be executed but the statement might have not been
