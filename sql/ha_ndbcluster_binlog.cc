/*
<<<<<<< HEAD
   Copyright (c) 2000, 2016, Oracle and/or its affiliates. All rights reserved.
=======
  Copyright (c) 2006, 2016, Oracle and/or its affiliates. All rights reserved.
>>>>>>> ba27f867

   This program is free software; you can redistribute it and/or modify
   it under the terms of the GNU General Public License as published by
   the Free Software Foundation; version 2 of the License.

   This program is distributed in the hope that it will be useful,
   but WITHOUT ANY WARRANTY; without even the implied warranty of
   MERCHANTABILITY or FITNESS FOR A PARTICULAR PURPOSE.  See the
   GNU General Public License for more details.

   You should have received a copy of the GNU General Public License
   along with this program; if not, write to the Free Software
   Foundation, Inc., 51 Franklin St, Fifth Floor, Boston, MA 02110-1301  USA
*/

#include "ha_ndbcluster_glue.h"
#include "ha_ndbcluster.h"
#include "ha_ndbcluster_connection.h"
#include "ndb_local_connection.h"
#include "ndb_thd.h"
#include "ndb_table_guard.h"
#include "ndb_global_schema_lock.h"
#include "ndb_global_schema_lock_guard.h"
#include "ndb_tdc.h"
#include "ndb_name_util.h"
#include <NdbSleep.h>

#include "rpl_injector.h"
#include "rpl_filter.h"
#if MYSQL_VERSION_ID > 50600
#include "rpl_slave.h"
#else
#include "slave.h"
#include "log_event.h"
#endif
#include "binlog.h"
#include "ha_ndbcluster_binlog.h"
#include <ndbapi/NdbDictionary.hpp>
#include <ndbapi/ndb_cluster_connection.hpp>
#include "mysqld_thd_manager.h"  // Global_THD_manager

#include <my_pthread.h>

extern my_bool opt_ndb_log_orig;
extern my_bool opt_ndb_log_bin;
extern my_bool opt_ndb_log_update_as_write;
extern my_bool opt_ndb_log_updated_only;
extern my_bool opt_ndb_log_binlog_index;
extern my_bool opt_ndb_log_apply_status;
extern ulong opt_ndb_extra_logging;
extern st_ndb_slave_state g_ndb_slave_state;
extern my_bool opt_ndb_log_transaction_id;
extern my_bool log_bin_use_v1_row_events;
extern my_bool opt_ndb_log_empty_update;
extern my_bool opt_ndb_clear_apply_status;

bool ndb_log_empty_epochs(void);

void ndb_index_stat_restart();

/*
  defines for cluster replication table names
*/
#include "ha_ndbcluster_tables.h"

#include "ndb_dist_priv_util.h"
#include "ndb_anyvalue.h"
#include "ndb_binlog_extra_row_info.h"
#include "ndb_event_data.h"
#include "ndb_schema_object.h"
#include "ndb_schema_dist.h"
#include "ndb_repl_tab.h"
#include "ndb_binlog_thread.h"
#include "ndb_find_files_list.h"

/*
  Timeout for syncing schema events between
  mysql servers, and between mysql server and the binlog
*/
static const int DEFAULT_SYNC_TIMEOUT= 120;

/* Column numbers in the ndb_binlog_index table */
enum Ndb_binlog_index_cols
{
  NBICOL_START_POS                 = 0
  ,NBICOL_START_FILE               = 1
  ,NBICOL_EPOCH                    = 2
  ,NBICOL_NUM_INSERTS              = 3
  ,NBICOL_NUM_UPDATES              = 4
  ,NBICOL_NUM_DELETES              = 5
  ,NBICOL_NUM_SCHEMAOPS            = 6
  /* Following colums in schema 'v2' */
  ,NBICOL_ORIG_SERVERID            = 7
  ,NBICOL_ORIG_EPOCH               = 8
  ,NBICOL_GCI                      = 9
  /* Following columns in schema 'v3' */
  ,NBICOL_NEXT_POS                 = 10
  ,NBICOL_NEXT_FILE                = 11
};

/*
  Flag showing if the ndb binlog should be created, if so == TRUE
  FALSE if not
*/
my_bool ndb_binlog_running= FALSE;
static my_bool ndb_binlog_tables_inited= FALSE;
static my_bool ndb_binlog_is_ready= FALSE;

bool
ndb_binlog_is_read_only(void)
{
  if(!ndb_binlog_tables_inited)
  {
    /* the ndb_* system tables not setup yet */
    return true;
  }

  if (ndb_binlog_running && !ndb_binlog_is_ready)
  {
    /*
      The binlog thread is supposed to write to binlog
      but not ready (still initializing or has lost connection)
    */
    return true;
  }
  return false;
}

/*
  Global reference to the ndb injector thread THD oject

  Has one sole purpose, for setting the in_use table member variable
  in get_share(...)
*/
extern THD * injector_thd; // Declared in ha_ndbcluster.cc

/*
  Global reference to ndb injector thd object.

  Used mainly by the binlog index thread, but exposed to the client sql
  thread for one reason; to setup the events operations for a table
  to enable ndb injector thread receiving events.

  Must therefore always be used with a surrounding
  native_mutex_lock(&injector_mutex), when doing create/dropEventOperation
*/
static Ndb *injector_ndb= NULL;
static Ndb *schema_ndb= NULL;

static int ndbcluster_binlog_inited= 0;

/*
  Mutex and condition used for interacting between client sql thread
  and injector thread
*/
static native_mutex_t injector_mutex;
static native_cond_t  injector_cond;

/* NDB Injector thread (used for binlog creation) */
static ulonglong ndb_latest_applied_binlog_epoch= 0;
static ulonglong ndb_latest_handled_binlog_epoch= 0;
static ulonglong ndb_latest_received_binlog_epoch= 0;

NDB_SHARE *ndb_apply_status_share= 0;
NDB_SHARE *ndb_schema_share= 0;
static native_mutex_t ndb_schema_share_mutex;

extern my_bool opt_log_slave_updates;
static my_bool g_ndb_log_slave_updates;

static bool g_injector_v1_warning_emitted = false;

#ifndef DBUG_OFF
static void print_records(TABLE *table, const uchar *record)
{
  for (uint j= 0; j < table->s->fields; j++)
  {
    char buf[40];
    int pos= 0;
    Field *field= table->field[j];
    const uchar* field_ptr= field->ptr - table->record[0] + record;
    int pack_len= field->pack_length();
    int n= pack_len < 10 ? pack_len : 10;

    for (int i= 0; i < n && pos < 20; i++)
    {
      pos+= sprintf(&buf[pos]," %x", (int) (uchar) field_ptr[i]);
    }
    buf[pos]= 0;
    DBUG_PRINT("info",("[%u]field_ptr[0->%d]: %s", j, n, buf));
  }
}
#else
#define print_records(a,b)
#endif


#ifndef DBUG_OFF
static void dbug_print_table(const char *info, TABLE *table)
{
  if (table == 0)
  {
    DBUG_PRINT("info",("%s: (null)", info));
    return;
  }
  DBUG_PRINT("info",
             ("%s: %s.%s s->fields: %d  "
              "reclength: %lu  rec_buff_length: %u  record[0]: 0x%lx  "
              "record[1]: 0x%lx",
              info,
              table->s->db.str,
              table->s->table_name.str,
              table->s->fields,
              table->s->reclength,
              table->s->rec_buff_length,
              (long) table->record[0],
              (long) table->record[1]));

  for (unsigned int i= 0; i < table->s->fields; i++) 
  {
    Field *f= table->field[i];
    DBUG_PRINT("info",
               ("[%d] \"%s\"(0x%lx:%s%s%s%s%s%s) type: %d  pack_length: %d  "
                "ptr: 0x%lx[+%d]  null_bit: %u  null_ptr: 0x%lx[+%d]",
                i,
                f->field_name,
                (long) f->flags,
                (f->flags & PRI_KEY_FLAG)  ? "pri"       : "attr",
                (f->flags & NOT_NULL_FLAG) ? ""          : ",nullable",
                (f->flags & UNSIGNED_FLAG) ? ",unsigned" : ",signed",
                (f->flags & ZEROFILL_FLAG) ? ",zerofill" : "",
                (f->flags & BLOB_FLAG)     ? ",blob"     : "",
                (f->flags & BINARY_FLAG)   ? ",binary"   : "",
                f->real_type(),
                f->pack_length(),
                (long) f->ptr, (int) (f->ptr - table->record[0]),
                f->null_bit,
                (long) f->null_offset(0),
                (int) f->null_offset()));
    if (f->type() == MYSQL_TYPE_BIT)
    {
      Field_bit *g= (Field_bit*) f;
      DBUG_PRINT("MYSQL_TYPE_BIT",("field_length: %d  bit_ptr: 0x%lx[+%d] "
                                   "bit_ofs: %d  bit_len: %u",
                                   g->field_length, (long) g->bit_ptr,
                                   (int) ((uchar*) g->bit_ptr -
                                          table->record[0]),
                                   g->bit_ofs, g->bit_len));
    }
  }
}
#else
#define dbug_print_table(a,b)
#endif


static void run_query(THD *thd, char *buf, char *end,
                      const int *no_print_error)
{
  /*
    NOTE! Don't use this function for new implementation, backward
    compat. only
  */

  Ndb_local_connection mysqld(thd);

  /*
    Run the query, suppress some errors from being printed
    to log and ignore any error returned
  */
  (void)mysqld.raw_run_query(buf, (end - buf),
                             no_print_error);
}

static void
ndb_binlog_close_shadow_table(NDB_SHARE *share)
{
  DBUG_ENTER("ndb_binlog_close_shadow_table");
  Ndb_event_data *event_data= share->event_data;
  if (event_data)
  {
    delete event_data;
    share->event_data= 0;
  }
  DBUG_VOID_RETURN;
}


/*
  Open a shadow table for the table given in share.
  - The shadow table is (mainly) used when an event is
    received from the data nodes which need to be written
    to the binlog injector.
*/

static int
ndb_binlog_open_shadow_table(THD *thd, NDB_SHARE *share)
{
  int error;
  DBUG_ASSERT(share->event_data == 0);
  Ndb_event_data *event_data= share->event_data= new Ndb_event_data(share);
  DBUG_ENTER("ndb_binlog_open_shadow_table");

  MEM_ROOT **root_ptr= my_thread_get_THR_MALLOC();
  MEM_ROOT *old_root= *root_ptr;
  init_sql_alloc(PSI_INSTRUMENT_ME, &event_data->mem_root, 1024, 0);
  *root_ptr= &event_data->mem_root;

  TABLE_SHARE *shadow_table_share=
    (TABLE_SHARE*)alloc_root(&event_data->mem_root, sizeof(TABLE_SHARE));
  TABLE *shadow_table=
    (TABLE*)alloc_root(&event_data->mem_root, sizeof(TABLE));

  init_tmp_table_share(thd, shadow_table_share,
                       share->db, 0,
                       share->table_name,
                       share->key_string());
  if ((error= open_table_def(thd, shadow_table_share, 0)) ||
      (error= open_table_from_share(thd, shadow_table_share, "", 0,
                                    (uint) (OPEN_FRM_FILE_ONLY | DELAYED_OPEN | READ_ALL),
                                    0, shadow_table,
                                    false
                                    )))
  {
    DBUG_PRINT("error", ("failed to open shadow table, error: %d my_errno: %d",
                         error, my_errno()));
    free_table_share(shadow_table_share);
    delete event_data;
    share->event_data= 0;
    *root_ptr= old_root;
    DBUG_RETURN(error);
  }
  event_data->shadow_table= shadow_table;

  mysql_mutex_lock(&LOCK_open);
  assign_new_table_id(shadow_table_share);
  mysql_mutex_unlock(&LOCK_open);

  shadow_table->in_use= injector_thd;
  

  // Allocate strings for db and table_name for shadow_table
  // in event_data's MEM_ROOT(where the shadow_table itself is allocated)
  lex_string_copy(&event_data->mem_root,
                  &shadow_table->s->db,
                  share->db);
  lex_string_copy(&event_data->mem_root,
                  &shadow_table->s->table_name,
                  share->table_name);

  /* We can't use 'use_all_columns()' as the file object is not setup yet */
  shadow_table->column_bitmaps_set_no_signal(&shadow_table->s->all_set,
                                             &shadow_table->s->all_set);

  if (shadow_table->s->primary_key == MAX_KEY)
   share->flags|= NSF_HIDDEN_PK;

  if (shadow_table->s->blob_fields != 0)
    share->flags|= NSF_BLOB_FLAG;

#ifndef DBUG_OFF
  dbug_print_table("table", shadow_table);
#endif
  *root_ptr= old_root;
  DBUG_RETURN(0);
}


/*
  Initialize the binlog part of the NDB_SHARE
*/
int ndbcluster_binlog_init_share(THD *thd, NDB_SHARE *share, TABLE *_table)
{
  DBUG_ENTER("ndbcluster_binlog_init_share");

  if (!share->need_events(ndb_binlog_running))
  {
    if (_table)
    {
      if (_table->s->primary_key == MAX_KEY)
        share->flags|= NSF_HIDDEN_PK;
      if (_table->s->blob_fields != 0)
        share->flags|= NSF_BLOB_FLAG;
    }
    else
    {
      share->flags|= NSF_NO_BINLOG;
    }
    DBUG_RETURN(0);
  }

  DBUG_RETURN(ndb_binlog_open_shadow_table(thd, share));
}

static int
get_ndb_blobs_value(TABLE* table, NdbValue* value_array,
                    uchar*& buffer, uint& buffer_size,
                    my_ptrdiff_t ptrdiff)
{
  DBUG_ENTER("get_ndb_blobs_value");

  // Field has no field number so cannot use TABLE blob_field
  // Loop twice, first only counting total buffer size
  for (int loop= 0; loop <= 1; loop++)
  {
    uint32 offset= 0;
    for (uint i= 0; i < table->s->fields; i++)
    {
      Field *field= table->field[i];
      NdbValue value= value_array[i];
      if (! (field->flags & BLOB_FLAG))
        continue;
      if (value.blob == NULL)
      {
        DBUG_PRINT("info",("[%u] skipped", i));
        continue;
      }
      Field_blob *field_blob= (Field_blob *)field;
      NdbBlob *ndb_blob= value.blob;
      int isNull;
      if (ndb_blob->getNull(isNull) != 0)
        DBUG_RETURN(-1);
      if (isNull == 0) {
        Uint64 len64= 0;
        if (ndb_blob->getLength(len64) != 0)
          DBUG_RETURN(-1);
        // Align to Uint64
        uint32 size= Uint32(len64);
        if (size % 8 != 0)
          size+= 8 - size % 8;
        if (loop == 1)
        {
          uchar *buf= buffer + offset;
          uint32 len= 0xffffffff;  // Max uint32
          if (ndb_blob->readData(buf, len) != 0)
            DBUG_RETURN(-1);
          DBUG_PRINT("info", ("[%u] offset: %u  buf: 0x%lx  len=%u  [ptrdiff=%d]",
                              i, offset, (long) buf, len, (int)ptrdiff));
          DBUG_ASSERT(len == len64);
          // Ugly hack assumes only ptr needs to be changed
          field_blob->set_ptr_offset(ptrdiff, len, buf);
        }
        offset+= size;
      }
      else if (loop == 1) // undefined or null
      {
        // have to set length even in this case
        uchar *buf= buffer + offset; // or maybe NULL
        uint32 len= 0;
        field_blob->set_ptr_offset(ptrdiff, len, buf);
        DBUG_PRINT("info", ("[%u] isNull=%d", i, isNull));
        }
    }
    if (loop == 0 && offset > buffer_size)
    {
      my_free(buffer);
      buffer_size= 0;
      DBUG_PRINT("info", ("allocate blobs buffer size %u", offset));
      buffer= (uchar*) my_malloc(PSI_INSTRUMENT_ME, offset, MYF(MY_WME));
      if (buffer == NULL)
      {
        sql_print_error("get_ndb_blobs_value: my_malloc(%u) failed", offset);
        DBUG_RETURN(-1);
      }
      buffer_size= offset;
    }
  }
  DBUG_RETURN(0);
}


/*****************************************************************
  functions called from master sql client threads
****************************************************************/

/*
  called in mysql_show_binlog_events and reset_logs to make sure we wait for
  all events originating from the 'thd' to arrive in the binlog.

  'thd' is expected to be non-NULL.

  Wait for the epoch in which the last transaction of the 'thd' is a part of.

  Wait a maximum of 30 seconds.
*/
static void ndbcluster_binlog_wait(THD *thd)
{
  if (ndb_binlog_running)
  {
    DBUG_ENTER("ndbcluster_binlog_wait");
    DBUG_ASSERT(thd);
    DBUG_ASSERT(thd_sql_command(thd) == SQLCOM_SHOW_BINLOG_EVENTS ||
                thd_sql_command(thd) == SQLCOM_FLUSH ||
                thd_sql_command(thd) == SQLCOM_RESET);
    /*
      Binlog Injector should not wait for itself
    */
    if (thd->system_thread == SYSTEM_THREAD_NDBCLUSTER_BINLOG)
      DBUG_VOID_RETURN;

    Thd_ndb *thd_ndb = get_thd_ndb(thd);
    if (!thd_ndb)
    {
      /*
       thd has not interfaced with ndb before
       so there is no need for waiting
      */
       DBUG_VOID_RETURN;
    }

    const char *save_info = thd->proc_info;
    thd->proc_info = "Waiting for ndbcluster binlog update to "
	"reach current position";

    const Uint64 start_handled_epoch = ndb_latest_handled_binlog_epoch;
   /*
     Highest epoch that a transaction against Ndb has received
     as part of commit processing *in this thread*. This is a
     per-session 'most recent change' indicator.
    */
    const Uint64 session_last_committed_epoch =
      thd_ndb->m_last_commit_epoch_session;

    /*
     * Wait until the last committed epoch from the session enters Binlog.
     * Break any possible deadlock after 30s.
     */
    int count = 30;

    native_mutex_lock(&injector_mutex);
    while (!thd->killed && count && ndb_binlog_running &&
           (ndb_latest_handled_binlog_epoch == 0 ||
            ndb_latest_handled_binlog_epoch < session_last_committed_epoch))
    {
      count--;
      struct timespec abstime;
      set_timespec(&abstime, 1);
      native_cond_timedwait(&injector_cond, &injector_mutex, &abstime);
    }
    native_mutex_unlock(&injector_mutex);

    if (count == 0)
    {
      sql_print_warning("NDB: Thread id %u timed out (30s) waiting for epoch %u/%u "
                        "to be handled.  Progress : %u/%u -> %u/%u.",
                        thd->thread_id(),
                        Uint32((session_last_committed_epoch >> 32) & 0xffffffff),
                        Uint32(session_last_committed_epoch & 0xffffffff),
                        Uint32((start_handled_epoch >> 32) & 0xffffffff),
                        Uint32(start_handled_epoch & 0xffffffff),
                        Uint32((ndb_latest_handled_binlog_epoch >> 32) & 0xffffffff),
                        Uint32(ndb_latest_handled_binlog_epoch & 0xffffffff));

      // Fail on wait/deadlock timeout in debug compile
      DBUG_ASSERT(false);
    }
    
    thd->proc_info= save_info;
    DBUG_VOID_RETURN;
  }
}

/*
 Called from MYSQL_BIN_LOG::reset_logs in log.cc when binlog is emptied
*/
static int ndbcluster_reset_logs(THD *thd)
{
  if (!ndb_binlog_running)
    return 0;

  /* only reset master should reset logs */
  if (!((thd->lex->sql_command == SQLCOM_RESET) &&
        (thd->lex->type & REFRESH_MASTER)))
    return 0;

  DBUG_ENTER("ndbcluster_reset_logs");

  /*
    Wait for all events originating from this mysql server has
    reached the binlog before continuing to reset
  */
  ndbcluster_binlog_wait(thd);

  /*
    Truncate mysql.ndb_binlog_index table, if table does not
    exist ignore the error as it is a "consistent" behavior
  */
  Ndb_local_connection mysqld(thd);
  const bool ignore_no_such_table = true;
  if(mysqld.truncate_table(STRING_WITH_LEN("mysql"),
                           STRING_WITH_LEN("ndb_binlog_index"),
                           ignore_no_such_table))
  {
    // Failed to truncate table
    DBUG_RETURN(1);
  }
  DBUG_RETURN(0);
}

/*
  Setup THD object
  'Inspired' from ha_ndbcluster.cc : ndb_util_thread_func
*/
THD *
ndb_create_thd(char * stackptr)
{
  DBUG_ENTER("ndb_create_thd");
  THD * thd= new THD; /* note that contructor of THD uses DBUG_ */
  if (thd == 0)
  {
    DBUG_RETURN(0);
  }
  THD_CHECK_SENTRY(thd);

  thd->thread_stack= stackptr; /* remember where our stack is */
  if (thd->store_globals())
  {
    delete thd;
    DBUG_RETURN(0);
  }

  thd->init_for_queries();
  thd_set_command(thd, COM_DAEMON);
  thd->system_thread= SYSTEM_THREAD_NDBCLUSTER_BINLOG;
#ifndef NDB_THD_HAS_NO_VERSION
  thd->version= refresh_version;
#endif
  thd->get_protocol_classic()->set_client_capabilities(0);
  thd->lex->start_transaction_opt= 0;
  thd->security_context()->skip_grants();

  CHARSET_INFO *charset_connection= get_charset_by_csname("utf8",
                                                          MY_CS_PRIMARY,
                                                          MYF(MY_WME));
  thd->variables.character_set_client= charset_connection;
  thd->variables.character_set_results= charset_connection;
  thd->variables.collation_connection= charset_connection;
  thd->update_charset();
  DBUG_RETURN(thd);
}

/*
  Called from MYSQL_BIN_LOG::purge_logs in log.cc when the binlog "file"
  is removed
*/

static int
ndbcluster_binlog_index_purge_file(THD *passed_thd, const char *file)
{
  int stack_base = 0;
  int error = 0;
  DBUG_ENTER("ndbcluster_binlog_index_purge_file");
  DBUG_PRINT("enter", ("file: %s", file));

  if (!ndb_binlog_running || (passed_thd && passed_thd->slave_thread))
    DBUG_RETURN(0);

  /**
   * This function cannot safely reuse the passed thd object
   * due to the variety of places from which it is called.
   *   new/delete one...yuck!
   */
  THD* my_thd;
  if ((my_thd = ndb_create_thd((char*)&stack_base) /* stack ptr */) == 0)
  {
    /**
     * TODO return proper error code here,
     * BUT! return code is not (currently) checked in
     *      log.cc : purge_index_entry() so we settle for warning printout
     * Will sql_print_warning fail with no thd?
     */
    sql_print_warning("NDB: Unable to purge "
                      NDB_REP_DB "." NDB_REP_TABLE
                      " File=%s (failed to setup thd)", file);
    DBUG_RETURN(0);
  }


  /*
    delete rows from mysql.ndb_binlog_index table for the given
    filename, if table does not exist ignore the error as it
    is a "consistent" behavior
  */
  Ndb_local_connection mysqld(my_thd);
  const bool ignore_no_such_table = true;
  if(mysqld.delete_rows(STRING_WITH_LEN("mysql"),
                        STRING_WITH_LEN("ndb_binlog_index"),
                        ignore_no_such_table,
                        "File='", file, "'", NULL))
  {
    // Failed to delete rows from table
    error = 1;
  }

  delete my_thd;
  
  if (passed_thd)
  {
    /* Relink passed THD with this thread */
    passed_thd->store_globals();
  }

  DBUG_RETURN(error);
}


// Determine if privilege tables are distributed, ie. stored in NDB
bool
Ndb_dist_priv_util::priv_tables_are_in_ndb(THD* thd)
{
  bool distributed= false;
  Ndb_dist_priv_util dist_priv;
  DBUG_ENTER("ndbcluster_distributed_privileges");

  Ndb *ndb= check_ndb_in_thd(thd);
  if (!ndb)
    DBUG_RETURN(false); // MAGNUS, error message?

  if (ndb->setDatabaseName(dist_priv.database()) != 0)
    DBUG_RETURN(false);

  const char* table_name;
  while((table_name= dist_priv.iter_next_table()))
  {
    DBUG_PRINT("info", ("table_name: %s", table_name));
    Ndb_table_guard ndbtab_g(ndb->getDictionary(), table_name);
    const NDBTAB *ndbtab= ndbtab_g.get_table();
    if (ndbtab)
    {
      distributed= true;
    }
    else if (distributed)
    {
      sql_print_error("NDB: Inconsistency detected in distributed "
                      "privilege tables. Table '%s.%s' is not distributed",
                      dist_priv.database(), table_name);
      DBUG_RETURN(false);
    }
  }
  DBUG_RETURN(distributed);
}


/*
  ndbcluster_binlog_log_query

   - callback function installed in handlerton->binlog_log_query
   - called by MySQL Server in places where no other handlerton
     function exists which can be used to notify about changes
   - used by ndbcluster to detect when
     -- databases are created or altered
     -- privilege tables have been modified
*/

static void
ndbcluster_binlog_log_query(handlerton *hton, THD *thd,
                            enum_binlog_command binlog_command,
                            const char *query, uint query_length,
                            const char *db, const char *table_name)
{
  DBUG_ENTER("ndbcluster_binlog_log_query");
  DBUG_PRINT("enter", ("db: %s  table_name: %s  query: %s",
                       db, table_name, query));
  enum SCHEMA_OP_TYPE type;
  /* Use random table_id and table_version  */
  const uint32 table_id = (uint32)rand();
  const uint32 table_version = (uint32)rand();
  switch (binlog_command)
  {
  case LOGCOM_CREATE_DB:
    DBUG_PRINT("info", ("New database '%s' created", db));
    type= SOT_CREATE_DB;
    break;

  case LOGCOM_ALTER_DB:
    DBUG_PRINT("info", ("The database '%s' was altered", db));
    type= SOT_ALTER_DB;
    break;

  case LOGCOM_ACL_NOTIFY:
    DBUG_PRINT("info", ("Privilege tables have been modified"));
    type= SOT_GRANT;
    if (!Ndb_dist_priv_util::priv_tables_are_in_ndb(thd))
    {
      DBUG_VOID_RETURN;
    }
    /*
      NOTE! Grant statements with db set to NULL is very rare but
      may be provoked by for example dropping the currently selected
      database. Since ndbcluster_log_schema_op does not allow
      db to be NULL(can't create a key for the ndb_schem_object nor
      writeNULL to ndb_schema), the situation is salvaged by setting db
      to the constant string "mysql" which should work in most cases.

      Interestingly enough this "hack" has the effect that grant statements
      are written to the remote binlog in same format as if db would have
      been NULL.
    */
    if (!db)
      db = "mysql";
    break;    

  default:
    DBUG_PRINT("info", ("Ignoring binlog_log_query notification"));
    DBUG_VOID_RETURN;
    break;

  }
  ndbcluster_log_schema_op(thd, query, query_length,
                           db, table_name, table_id, table_version, type,
                           NULL, NULL);
  DBUG_VOID_RETURN;
}

extern void ndb_util_thread_stop(void);

// Instantiate Ndb_binlog_thread component
static Ndb_binlog_thread ndb_binlog_thread;


/*
  End use of the NDB Cluster binlog
   - wait for binlog thread to shutdown
*/

int ndbcluster_binlog_end(THD *thd)
{
  DBUG_ENTER("ndbcluster_binlog_end");

  // Stop ndb_util_thread first since it uses THD(which
  // implicitly depend on binlog)
  ndb_util_thread_stop();

  if (ndbcluster_binlog_inited)
  {
    ndbcluster_binlog_inited= 0;

    ndb_binlog_thread.stop();
    ndb_binlog_thread.deinit();

    native_mutex_destroy(&injector_mutex);
    native_cond_destroy(&injector_cond);
    native_mutex_destroy(&ndb_schema_share_mutex);
  }

  DBUG_RETURN(0);
}

/*****************************************************************
  functions called from slave sql client threads
****************************************************************/
static void ndbcluster_reset_slave(THD *thd)
{
  if (!ndb_binlog_running)
    return;

  DBUG_ENTER("ndbcluster_reset_slave");

  /*
    delete all rows from mysql.ndb_apply_status table
    - if table does not exist ignore the error as it
      is a consistent behavior
  */
  if (opt_ndb_clear_apply_status)
  {
    Ndb_local_connection mysqld(thd);
    const bool ignore_no_such_table = true;
    if(mysqld.delete_rows(STRING_WITH_LEN("mysql"),
                          STRING_WITH_LEN("ndb_apply_status"),
                          ignore_no_such_table,
                          NULL))
    {
      // Failed to delete rows from table
    }
  }

  g_ndb_slave_state.atResetSlave();

  // pending fix for bug#59844 will make this function return int
  DBUG_VOID_RETURN;
}

/*
  Initialize the binlog part of the ndb handlerton
*/

static int ndbcluster_binlog_func(handlerton *hton, THD *thd, 
                                  enum_binlog_func fn, 
                                  void *arg)
{
  DBUG_ENTER("ndbcluster_binlog_func");
  int res= 0;
  switch(fn)
  {
  case BFN_RESET_LOGS:
    res= ndbcluster_reset_logs(thd);
    break;
  case BFN_RESET_SLAVE:
    ndbcluster_reset_slave(thd);
    break;
  case BFN_BINLOG_WAIT:
    ndbcluster_binlog_wait(thd);
    break;
  case BFN_BINLOG_END:
    res= ndbcluster_binlog_end(thd);
    break;
  case BFN_BINLOG_PURGE_FILE:
    res= ndbcluster_binlog_index_purge_file(thd, (const char *)arg);
    break;
  }
  DBUG_RETURN(res);
}

void ndbcluster_binlog_init(handlerton* h)
{
  h->binlog_func=      ndbcluster_binlog_func;
  h->binlog_log_query= ndbcluster_binlog_log_query;
}


/*
  Convert db and table name into a key to use for searching
  the ndbcluster_open_tables hash
*/
static size_t
ndb_open_tables__create_key(char* key_buf, size_t key_buf_length,
                            const char* db, size_t db_length,
                            const char* table, size_t table_length)
{
  size_t key_length =  my_snprintf(key_buf, key_buf_length,
                                   "./%*s/%*s", db_length, db,
                                   table_length, table) - 1;
  assert(key_length > 0);
  assert(key_length < key_buf_length);

  return key_length;
}


/*
  Check if table with given name is open, ie. is
  in ndbcluster_open_tables hash
*/
static bool
ndb_open_tables__is_table_open(const char* db, size_t db_length,
                               const char* table, size_t table_length)
{
  char key[FN_REFLEN + 1];
  size_t key_length = ndb_open_tables__create_key(key, sizeof(key),
                                                  db, db_length,
                                                  table, table_length);
  DBUG_ENTER("ndb_open_tables__is_table_open");
  DBUG_PRINT("enter", ("db: '%s', table: '%s', key: '%s'",
                       db, table, key));

  native_mutex_lock(&ndbcluster_mutex);
  bool result = my_hash_search(&ndbcluster_open_tables,
                               (const uchar*)key,
                               key_length) != NULL;
  native_mutex_unlock(&ndbcluster_mutex);

  DBUG_PRINT("exit", ("result: %d", result));
  DBUG_RETURN(result);
}


static bool
ndbcluster_check_ndb_schema_share()
{
  return ndb_open_tables__is_table_open(STRING_WITH_LEN("mysql"),
                                        STRING_WITH_LEN("ndb_schema"));
}


static bool
ndbcluster_check_ndb_apply_status_share()
{
  return ndb_open_tables__is_table_open(STRING_WITH_LEN("mysql"),
                                        STRING_WITH_LEN("ndb_apply_status"));
}


static bool
create_cluster_sys_table(THD *thd, const char* db, size_t db_length,
                         const char* table, size_t table_length,
                         const char* create_definitions,
                         const char* create_options)
{
  if (ndb_open_tables__is_table_open(db, db_length, table, table_length))
    return false;

  if (g_ndb_cluster_connection->get_no_ready() <= 0)
    return false;

  if (opt_ndb_extra_logging)
    sql_print_information("NDB: Creating %s.%s", db, table);

  Ndb_local_connection mysqld(thd);

  /*
    Check if table exists in MySQL "dictionary"(i.e on disk)
    if so, remove it since there is none in Ndb
  */
  {
    char path[FN_REFLEN + 1];
    build_table_filename(path, sizeof(path) - 1,
                         db, table, reg_ext, 0);
    if (my_delete(path, MYF(0)) == 0)
    {
      /*
        The .frm file existed and was deleted from disk.
        It's possible that someone has tried to use it and thus
        it might have been inserted in the table definition cache.
        It must be flushed to avoid that it exist only in the
        table definition cache.
      */
      if (opt_ndb_extra_logging)
        sql_print_information("NDB: Flushing %s.%s", db, table);

      /* Flush mysql.ndb_apply_status table, ignore all errors */
      (void)mysqld.flush_table(db, db_length,
                               table, table_length);
    }
  }

  const bool create_if_not_exists = true;
  const bool res = mysqld.create_sys_table(db, db_length,
                                           table, table_length,
                                           create_if_not_exists,
                                           create_definitions,
                                           create_options);
  return res;
}


static bool
ndb_apply_table__create(THD *thd)
{
  DBUG_ENTER("ndb_apply_table__create");

  /* NOTE! Updating this table schema must be reflected in ndb_restore */
  const bool res =
    create_cluster_sys_table(thd,
                             STRING_WITH_LEN("mysql"),
                             STRING_WITH_LEN("ndb_apply_status"),
                             // table_definition
                             "server_id INT UNSIGNED NOT NULL,"
                             "epoch BIGINT UNSIGNED NOT NULL, "
                             "log_name VARCHAR(255) BINARY NOT NULL, "
                             "start_pos BIGINT UNSIGNED NOT NULL, "
                             "end_pos BIGINT UNSIGNED NOT NULL, "
                             "PRIMARY KEY USING HASH (server_id)",
                             // table_options
                             "ENGINE=NDB CHARACTER SET latin1");
  DBUG_RETURN(res);
}


static bool
ndb_schema_table__create(THD *thd)
{
  DBUG_ENTER("ndb_schema_table__create");

  /* NOTE! Updating this table schema must be reflected in ndb_restore */
  const bool res =
    create_cluster_sys_table(thd,
                             STRING_WITH_LEN("mysql"),
                             STRING_WITH_LEN("ndb_schema"),
                             // table_definition
                             "db VARBINARY("
                             NDB_MAX_DDL_NAME_BYTESIZE_STR
                             ") NOT NULL,"
                             "name VARBINARY("
                             NDB_MAX_DDL_NAME_BYTESIZE_STR
                             ") NOT NULL,"
                             "slock BINARY(32) NOT NULL,"
                             "query BLOB NOT NULL,"
                             "node_id INT UNSIGNED NOT NULL,"
                             "epoch BIGINT UNSIGNED NOT NULL,"
                             "id INT UNSIGNED NOT NULL,"
                             "version INT UNSIGNED NOT NULL,"
                             "type INT UNSIGNED NOT NULL,"
                             "PRIMARY KEY USING HASH (db,name)",
                             // table_options
                             "ENGINE=NDB CHARACTER SET latin1");
  DBUG_RETURN(res);
}

class Thd_ndb_options_guard
{
public:
  Thd_ndb_options_guard(Thd_ndb *thd_ndb)
    : m_val(thd_ndb->options), m_save_val(thd_ndb->options) {}
  ~Thd_ndb_options_guard() { m_val= m_save_val; }
  void set(uint32 flag) { m_val|= flag; }
private:
  uint32 &m_val;
  uint32 m_save_val;
};

extern int ndb_setup_complete;
extern native_cond_t COND_ndb_setup_complete;

/*
   ndb_notify_tables_writable
   
   Called to notify any waiting threads that Ndb tables are
   now writable
*/ 
static void ndb_notify_tables_writable()
{
  native_mutex_lock(&ndbcluster_mutex);
  ndb_setup_complete= 1;
  native_cond_broadcast(&COND_ndb_setup_complete);
  native_mutex_unlock(&ndbcluster_mutex);
}


/*
  Clean-up any stray files for non-existing NDB tables
  - "stray" means that there is a .frm + .ndb file on disk
    but there exists no such table in NDB. The two files
    can then be deleted from disk to get in synch with
    what's in NDB.
*/
static
void clean_away_stray_files(THD *thd)
{
  DBUG_ENTER("clean_away_stray_files");

  // Populate list of databases
  Ndb_find_files_list db_names(thd);
  if (!db_names.find_databases(mysql_data_home))
  {
    thd->clear_error();
    DBUG_PRINT("info", ("Failed to find databases"));
    DBUG_VOID_RETURN;
  }

  LEX_STRING *db_name;
  while ((db_name= db_names.next()))
  {
    DBUG_PRINT("info", ("Found database %s", db_name->str));
    if (strcmp(NDB_REP_DB, db_name->str)) /* Skip system database */
    {

      sql_print_information("NDB: Cleaning stray tables from database '%s'",
                            db_name->str);

      char path[FN_REFLEN + 1];
      build_table_filename(path, sizeof(path) - 1, db_name->str, "", "", 0);
      
      /* Require that no binlog setup is attempted yet, that will come later
       * right now we just want to get rid of stray frms et al
       */

      Thd_ndb *thd_ndb= get_thd_ndb(thd);
      thd_ndb->set_skip_binlog_setup_in_find_files(true);
      Ndb_find_files_list tab_names(thd);
      if (!tab_names.find_tables(db_name->str, path))
      {
        thd->clear_error();
        DBUG_PRINT("info", ("Failed to find tables"));
      }
      thd_ndb->set_skip_binlog_setup_in_find_files(false);
    }
  }
  DBUG_VOID_RETURN;
}

/*
  Ndb has no representation of the database schema objects.
  The mysql.ndb_schema table contains the latest schema operations
  done via a mysqld, and thus reflects databases created/dropped/altered
  while a mysqld was disconnected.  This function tries to recover
  the correct state w.r.t created databases using the information in
  that table.


*/
static int ndbcluster_find_all_databases(THD *thd)
{
  Ndb *ndb= check_ndb_in_thd(thd);
  Thd_ndb *thd_ndb= get_thd_ndb(thd);
  Thd_ndb_options_guard thd_ndb_options(thd_ndb);
  NDBDICT *dict= ndb->getDictionary();
  NdbTransaction *trans= NULL;
  NdbError ndb_error;
  int retries= 100;
  int retry_sleep= 30; /* 30 milliseconds, transaction */
  DBUG_ENTER("ndbcluster_find_all_databases");

  /*
    Function should only be called while ndbcluster_global_schema_lock
    is held, to ensure that ndb_schema table is not being updated while
    scanning.
  */
  if (!thd_ndb->has_required_global_schema_lock("ndbcluster_find_all_databases"))
    DBUG_RETURN(1);

  ndb->setDatabaseName(NDB_REP_DB);
  thd_ndb_options.set(TNO_NO_LOG_SCHEMA_OP);
  thd_ndb_options.set(TNO_NO_LOCK_SCHEMA_OP);
  while (1)
  {
    char db_buffer[FN_REFLEN];
    char *db= db_buffer+1;
    char name[FN_REFLEN];
    char query[64000];
    Ndb_table_guard ndbtab_g(dict, NDB_SCHEMA_TABLE);
    const NDBTAB *ndbtab= ndbtab_g.get_table();
    NdbScanOperation *op;
    NdbBlob *query_blob_handle;
    int r= 0;
    if (ndbtab == NULL)
    {
      ndb_error= dict->getNdbError();
      goto error;
    }
    trans= ndb->startTransaction();
    if (trans == NULL)
    {
      ndb_error= ndb->getNdbError();
      goto error;
    }
    op= trans->getNdbScanOperation(ndbtab);
    if (op == NULL)
    {
      ndb_error= trans->getNdbError();
      goto error;
    }

    op->readTuples(NdbScanOperation::LM_Read,
                   NdbScanOperation::SF_TupScan, 1);
    
    r|= op->getValue("db", db_buffer) == NULL;
    r|= op->getValue("name", name) == NULL;
    r|= (query_blob_handle= op->getBlobHandle("query")) == NULL;
    r|= query_blob_handle->getValue(query, sizeof(query));

    if (r)
    {
      ndb_error= op->getNdbError();
      goto error;
    }

    if (trans->execute(NdbTransaction::NoCommit))
    {
      ndb_error= trans->getNdbError();
      goto error;
    }

    while ((r= op->nextResult()) == 0)
    {
      unsigned db_len= db_buffer[0];
      unsigned name_len= name[0];
      /*
        name_len == 0 means no table name, hence the row
        is for a database
      */
      if (db_len > 0 && name_len == 0)
      {
        /* database found */
        db[db_len]= 0;

	/* find query */
        Uint64 query_length= 0;
        if (query_blob_handle->getLength(query_length))
        {
          ndb_error= query_blob_handle->getNdbError();
          goto error;
        }
        query[query_length]= 0;
        build_table_filename(name, sizeof(name), db, "", "", 0);
        int database_exists= !my_access(name, F_OK);
        if (native_strncasecmp("CREATE", query, 6) == 0)
        {
          /* Database should exist */
          if (!database_exists)
          {
            /* create missing database */
            sql_print_information("NDB: Discovered missing database '%s'", db);
            const int no_print_error[1]= {0};
            run_query(thd, query, query + query_length,
                      no_print_error);
          }
        }
        else if (native_strncasecmp("ALTER", query, 5) == 0)
        {
          /* Database should exist */
          if (!database_exists)
          {
            /* create missing database */
            sql_print_information("NDB: Discovered missing database '%s'", db);
            const int no_print_error[1]= {0};
            name_len= (unsigned)my_snprintf(name, sizeof(name), "CREATE DATABASE %s", db);
            run_query(thd, name, name + name_len,
                      no_print_error);
            run_query(thd, query, query + query_length,
                      no_print_error);
          }
        }
        else if (native_strncasecmp("DROP", query, 4) == 0)
        {
          /* Database should not exist */
          if (database_exists)
          {
            /* drop missing database */
            sql_print_information("NDB: Discovered remaining database '%s'", db);
          }
        }
      }
    }
    if (r == -1)
    {
      ndb_error= op->getNdbError();
      goto error;
    }
    ndb->closeTransaction(trans);
    trans= NULL;
    DBUG_RETURN(0); // success
  error:
    if (trans)
    {
      ndb->closeTransaction(trans);
      trans= NULL;
    }
    if (ndb_error.status == NdbError::TemporaryError && !thd->killed)
    {
      if (retries--)
      {
        sql_print_warning("NDB: ndbcluster_find_all_databases retry: %u - %s",
                          ndb_error.code,
                          ndb_error.message);
        do_retry_sleep(retry_sleep);
        continue; // retry
      }
    }
    if (!thd->killed)
    {
      sql_print_error("NDB: ndbcluster_find_all_databases fail: %u - %s",
                      ndb_error.code,
                      ndb_error.message);
    }

    DBUG_RETURN(1); // not temp error or too many retries
  }
}


/*
  find all tables in ndb and discover those needed
*/
static
int ndbcluster_find_all_files(THD *thd)
{
  Ndb* ndb;
  char key[FN_REFLEN + 1];
  NDBDICT *dict;
  int unhandled= 0, retries= 5, skipped= 0;
  DBUG_ENTER("ndbcluster_find_all_files");

  if (!(ndb= check_ndb_in_thd(thd)))
    DBUG_RETURN(HA_ERR_NO_CONNECTION);

  dict= ndb->getDictionary();

  do
  {
    NdbDictionary::Dictionary::List list;
    if (dict->listObjects(list, NdbDictionary::Object::UserTable) != 0)
      DBUG_RETURN(1);
    unhandled= 0;
    skipped= 0;
    retries--;
    for (uint i= 0 ; i < list.count ; i++)
    {
      NDBDICT::List::Element& elmt= list.elements[i];
      if (IS_TMP_PREFIX(elmt.name) || IS_NDB_BLOB_PREFIX(elmt.name))
      {
        DBUG_PRINT("info", ("Skipping %s.%s in NDB", elmt.database, elmt.name));
        continue;
      }
      DBUG_PRINT("info", ("Found %s.%s in NDB", elmt.database, elmt.name));
      if (elmt.state != NDBOBJ::StateOnline &&
          elmt.state != NDBOBJ::StateBackup &&
          elmt.state != NDBOBJ::StateBuilding)
      {
        sql_print_information("NDB: skipping setup table %s.%s, in state %d",
                              elmt.database, elmt.name, elmt.state);
        skipped++;
        continue;
      }

      ndb->setDatabaseName(elmt.database);
      Ndb_table_guard ndbtab_g(dict, elmt.name);
      const NDBTAB *ndbtab= ndbtab_g.get_table();
      if (!ndbtab)
      {
        if (retries == 0)
          sql_print_error("NDB: failed to setup table %s.%s, error: %d, %s",
                          elmt.database, elmt.name,
                          dict->getNdbError().code,
                          dict->getNdbError().message);
        unhandled++;
        continue;
      }

      if (ndbtab->getFrmLength() == 0)
        continue;

      /* check if database exists */
      char *end= key +
        build_table_filename(key, sizeof(key) - 1, elmt.database, "", "", 0);
      if (my_access(key, F_OK))
      {
        /* no such database defined, skip table */
        continue;
      }
      /* finalize construction of path */
      end+= tablename_to_filename(elmt.name, end,
                                  (uint)(sizeof(key)-(end-key)));
      uchar *data= 0, *pack_data= 0;
      size_t length, pack_length;
      int discover= 0;
      if (readfrm(key, &data, &length) ||
          packfrm(data, length, &pack_data, &pack_length))
      {
        discover= 1;
        sql_print_information("NDB: missing frm for %s.%s, discovering...",
                              elmt.database, elmt.name);
      }
      else if (cmp_frm(ndbtab, pack_data, pack_length))
      {
        /* ndb_share reference temporary */
        NDB_SHARE *share= get_share(key, 0, FALSE);
        if (share)
        {
          DBUG_PRINT("NDB_SHARE", ("%s temporary  use_count: %u",
                                   share->key_string(), share->use_count));
        }
        if (!share || get_ndb_share_state(share) != NSS_ALTERED)
        {
          discover= 1;
          sql_print_information("NDB: mismatch in frm for %s.%s,"
                                " discovering...",
                                elmt.database, elmt.name);
        }
        if (share)
        {
          /* ndb_share reference temporary free */
          DBUG_PRINT("NDB_SHARE", ("%s temporary free  use_count: %u",
                                   share->key_string(), share->use_count));
          free_share(&share);  // temporary ref.
        }
      }
      my_free((char*) data, MYF(MY_ALLOW_ZERO_PTR));
      my_free((char*) pack_data, MYF(MY_ALLOW_ZERO_PTR));

      if (discover)
      {
        /* ToDo 4.1 database needs to be created if missing */
        if (ndb_create_table_from_engine(thd, elmt.database, elmt.name))
        {
          /* ToDo 4.1 handle error */
        }
      }
      else
      {
        /* set up replication for this table */
        ndbcluster_create_binlog_setup(thd, ndb, key,
                                       elmt.database, elmt.name,
                                       0);
      }
    }
  }
  while (unhandled && retries);

  DBUG_RETURN(-(skipped + unhandled));
}


bool
ndb_binlog_setup(THD *thd)
{
  if (ndb_binlog_tables_inited)
    return true; // Already setup -> OK

  /*
    Can't proceed unless ndb binlog thread has setup
    the schema_ndb pointer(since that pointer is used for
    creating the event operations owned by ndb_schema_share)
  */
  native_mutex_lock(&injector_mutex);
  if (!schema_ndb)
  {
    native_mutex_unlock(&injector_mutex);
    return false;
  }
  native_mutex_unlock(&injector_mutex);

  /*
    Take the global schema lock to make sure that
    the schema is not changed in the cluster while
    running setup.
  */
  Ndb_global_schema_lock_guard global_schema_lock_guard(thd);
  if (global_schema_lock_guard.lock(false, false))
    return false;

  if (!ndb_schema_share &&
      ndbcluster_check_ndb_schema_share() == 0)
  {
    ndb_create_table_from_engine(thd, NDB_REP_DB, NDB_SCHEMA_TABLE);
    if (!ndb_schema_share)
    {
      ndb_schema_table__create(thd);
      // always make sure we create the 'schema' first
      if (!ndb_schema_share)
        return false;
    }
  }
  if (!ndb_apply_status_share &&
      ndbcluster_check_ndb_apply_status_share() == 0)
  {
    ndb_create_table_from_engine(thd, NDB_REP_DB, NDB_APPLY_TABLE);
    if (!ndb_apply_status_share)
    {
      ndb_apply_table__create(thd);
      if (!ndb_apply_status_share)
        return false;
    }
  }

  clean_away_stray_files(thd);

  if (ndbcluster_find_all_databases(thd))
  {
    return false;
  }

  if (ndbcluster_find_all_files(thd))
  {
    return false;
  }

  ndb_binlog_tables_inited= TRUE;

  if (ndb_binlog_running && ndb_binlog_is_ready)
  {
    if (opt_ndb_extra_logging)
      sql_print_information("NDB Binlog: ndb tables writable");

    ndb_tdc_close_cached_tables();

    /*
       Signal any waiting thread that ndb table setup is
       now complete
    */
    ndb_notify_tables_writable();
  }

  /* Signal injector thread that all is setup */
  native_cond_signal(&injector_cond);

  return true; // Setup completed -> OK
}

/*
  Defines and struct for schema table.
  Should reflect table definition above.
*/
#define SCHEMA_DB_I 0u
#define SCHEMA_NAME_I 1u
#define SCHEMA_SLOCK_I 2u
#define SCHEMA_QUERY_I 3u
#define SCHEMA_NODE_ID_I 4u
#define SCHEMA_EPOCH_I 5u
#define SCHEMA_ID_I 6u
#define SCHEMA_VERSION_I 7u
#define SCHEMA_TYPE_I 8u
#define SCHEMA_SIZE 9u
#define SCHEMA_SLOCK_SIZE 32u


/*
  log query in schema table
*/
static void ndb_report_waiting(const char *key,
                               int the_time,
                               const char *op,
                               const char *obj,
                               const MY_BITMAP * map)
{
  ulonglong ndb_latest_epoch= 0;
  const char *proc_info= "<no info>";
  native_mutex_lock(&injector_mutex);
  if (injector_ndb)
    ndb_latest_epoch= injector_ndb->getLatestGCI();
  if (injector_thd)
    proc_info= injector_thd->proc_info;
  native_mutex_unlock(&injector_mutex);
  if (map == 0)
  {
    sql_print_information("NDB %s:"
                          " waiting max %u sec for %s %s."
                          "  epochs: (%u/%u,%u/%u,%u/%u)"
                          "  injector proc_info: %s"
                          ,key, the_time, op, obj
                          ,(uint)(ndb_latest_handled_binlog_epoch >> 32)
                          ,(uint)(ndb_latest_handled_binlog_epoch)
                          ,(uint)(ndb_latest_received_binlog_epoch >> 32)
                          ,(uint)(ndb_latest_received_binlog_epoch)
                          ,(uint)(ndb_latest_epoch >> 32)
                          ,(uint)(ndb_latest_epoch)
                          ,proc_info
                          );
  }
  else
  {
    sql_print_information("NDB %s:"
                          " waiting max %u sec for %s %s."
                          "  epochs: (%u/%u,%u/%u,%u/%u)"
                          "  injector proc_info: %s map: %x%x"
                          ,key, the_time, op, obj
                          ,(uint)(ndb_latest_handled_binlog_epoch >> 32)
                          ,(uint)(ndb_latest_handled_binlog_epoch)
                          ,(uint)(ndb_latest_received_binlog_epoch >> 32)
                          ,(uint)(ndb_latest_received_binlog_epoch)
                          ,(uint)(ndb_latest_epoch >> 32)
                          ,(uint)(ndb_latest_epoch)
                          ,proc_info
                          ,map->bitmap[0]
                          ,map->bitmap[1]
                          );
  }
}


extern void update_slave_api_stats(Ndb*);

int ndbcluster_log_schema_op(THD *thd,
                             const char *query, int query_length,
                             const char *db, const char *table_name,
                             uint32 ndb_table_id,
                             uint32 ndb_table_version,
                             enum SCHEMA_OP_TYPE type,
                             const char *new_db, const char *new_table_name,
                             bool log_query_on_participant)
{
  DBUG_ENTER("ndbcluster_log_schema_op");
  Thd_ndb *thd_ndb= get_thd_ndb(thd);
  if (!thd_ndb)
  {
    if (!(thd_ndb= Thd_ndb::seize(thd)))
    {
      sql_print_error("Could not allocate Thd_ndb object");
      DBUG_RETURN(1);
    }
    thd_set_thd_ndb(thd, thd_ndb);
  }

  DBUG_PRINT("enter",
             ("query: %s  db: %s  table_name: %s  thd_ndb->options: %d",
              query, db, table_name, thd_ndb->options));
  if (!ndb_schema_share || thd_ndb->options & TNO_NO_LOG_SCHEMA_OP)
  {
    if (thd->slave_thread)
      update_slave_api_stats(thd_ndb->ndb);

    DBUG_RETURN(0);
  }

  /* Check that the database name will fit within limits */
  if(strlen(db) > NDB_MAX_DDL_NAME_BYTESIZE)
  {
    // Catch unexpected commands with too long db length
    DBUG_ASSERT(type == SOT_CREATE_DB ||
                type == SOT_ALTER_DB ||
                type == SOT_DROP_DB);
    push_warning_printf(thd, Sql_condition::SL_WARNING,
                        ER_TOO_LONG_IDENT,
                        "Ndb has an internal limit of %u bytes on the size of schema identifiers",
                        NDB_MAX_DDL_NAME_BYTESIZE);
    DBUG_RETURN(ER_TOO_LONG_IDENT);
  }

  char tmp_buf2[FN_REFLEN];
  char quoted_table1[2 + 2 * FN_REFLEN + 1];
  char quoted_db1[2 + 2 * FN_REFLEN + 1];
  char quoted_db2[2 + 2 * FN_REFLEN + 1];
  char quoted_table2[2 + 2 * FN_REFLEN + 1];
  size_t id_length= 0;
  const char *type_str;
  uint32 log_type= (uint32)type;
  switch (type)
  {
  case SOT_DROP_TABLE:
    /* drop database command, do not log at drop table */
    if (thd->lex->sql_command ==  SQLCOM_DROP_DB)
      DBUG_RETURN(0);
    /*
      Rewrite the drop table query as it may contain several tables
      but drop_table() is called once for each table in the query
      ie. DROP TABLE t1, t2;
          -> DROP TABLE t1 + DROP TABLE t2
    */

    query= tmp_buf2;
    id_length= my_strmov_quoted_identifier (thd, (char *) quoted_table1,
                                            table_name, 0);
    quoted_table1[id_length]= '\0';
    id_length= my_strmov_quoted_identifier (thd, (char *) quoted_db1,
                                            db, 0);
    quoted_db1[id_length]= '\0';
    query_length= (uint) (strxmov(tmp_buf2, "drop table ", quoted_db1, ".",
                                  quoted_table1, NullS) - tmp_buf2);
    type_str= "drop table";
    break;
  case SOT_RENAME_TABLE_PREPARE:
    type_str= "rename table prepare";
    break;
  case SOT_RENAME_TABLE:
    /*
      Rewrite the rename table query as it may contain several tables
      but rename_table() is called once for each table in the query
      ie. RENAME TABLE t1 to tx, t2 to ty;
          -> RENAME TABLE t1 to tx + RENAME TABLE t2 to ty
    */
    query= tmp_buf2;
    id_length= my_strmov_quoted_identifier (thd, (char *) quoted_db1,
                                            db, 0);
    quoted_db1[id_length]= '\0';
    id_length= my_strmov_quoted_identifier (thd, (char *) quoted_table1,
                                            table_name, 0);
    quoted_table1[id_length]= '\0';
    id_length= my_strmov_quoted_identifier (thd, (char *) quoted_db2,
                                            new_db, 0);
    quoted_db2[id_length]= '\0';
    id_length= my_strmov_quoted_identifier (thd, (char *) quoted_table2,
                                            new_table_name, 0);
    quoted_table2[id_length]= '\0';
    query_length= (uint) (strxmov(tmp_buf2, "rename table ",
                                  quoted_db1, ".", quoted_table1, " to ",
                                  quoted_db2, ".", quoted_table2, NullS) - tmp_buf2);
    type_str= "rename table";
    break;
  case SOT_CREATE_TABLE:
    type_str= "create table";
    break;
  case SOT_ALTER_TABLE_COMMIT:
    type_str= "alter table";
    break;
  case SOT_ONLINE_ALTER_TABLE_PREPARE:
    type_str= "online alter table prepare";
    break;
  case SOT_ONLINE_ALTER_TABLE_COMMIT:
    type_str= "online alter table commit";
    break;
  case SOT_DROP_DB:
    type_str= "drop db";
    break;
  case SOT_CREATE_DB:
    type_str= "create db";
    break;
  case SOT_ALTER_DB:
    type_str= "alter db";
    break;
  case SOT_TABLESPACE:
    type_str= "tablespace";
    break;
  case SOT_LOGFILE_GROUP:
    type_str= "logfile group";
    break;
  case SOT_TRUNCATE_TABLE:
    type_str= "truncate table";
    break;
  case SOT_CREATE_USER:
    type_str= "create user";
    break;
  case SOT_DROP_USER:
    type_str= "drop user";
    break;
  case SOT_RENAME_USER:
    type_str= "rename user";
    break;
  case SOT_GRANT:
    type_str= "grant/revoke";
    break;
  case SOT_REVOKE:
    type_str= "revoke all";
    break;
  default:
    abort(); /* should not happen, programming error */
  }

  NDB_SCHEMA_OBJECT *ndb_schema_object;
  {
    char key[FN_REFLEN + 1];
    build_table_filename(key, sizeof(key) - 1, db, table_name, "", 0);
    ndb_schema_object= ndb_get_schema_object(key, true);
    ndb_schema_object->table_id= ndb_table_id;
    ndb_schema_object->table_version= ndb_table_version;
  }

  const NdbError *ndb_error= 0;
  // Use nodeid of the primary cluster connection since that is
  // the nodeid which the coordinator and participants listen to
  const uint32 node_id= g_ndb_cluster_connection->node_id();
  Uint64 epoch= 0;
  {
    /* begin protect ndb_schema_share */
    native_mutex_lock(&ndb_schema_share_mutex);
    if (ndb_schema_share == 0)
    {
      native_mutex_unlock(&ndb_schema_share_mutex);
      ndb_free_schema_object(&ndb_schema_object);
      DBUG_RETURN(0);
    }
    native_mutex_unlock(&ndb_schema_share_mutex);
  }

  Ndb *ndb= thd_ndb->ndb;
  char save_db[FN_REFLEN];
  strcpy(save_db, ndb->getDatabaseName());

  char tmp_buf[FN_REFLEN];
  NDBDICT *dict= ndb->getDictionary();
  ndb->setDatabaseName(NDB_REP_DB);
  Ndb_table_guard ndbtab_g(dict, NDB_SCHEMA_TABLE);
  const NDBTAB *ndbtab= ndbtab_g.get_table();
  NdbTransaction *trans= 0;
  int retries= 100;
  int retry_sleep= 30; /* 30 milliseconds, transaction */
  const NDBCOL *col[SCHEMA_SIZE];
  unsigned sz[SCHEMA_SIZE];

  if (ndbtab == 0)
  {
    if (strcmp(NDB_REP_DB, db) != 0 ||
        strcmp(NDB_SCHEMA_TABLE, table_name))
    {
      ndb_error= &dict->getNdbError();
    }
    goto end;
  }

  {
    uint i;
    for (i= 0; i < SCHEMA_SIZE; i++)
    {
      col[i]= ndbtab->getColumn(i);
      if (i != SCHEMA_QUERY_I)
      {
        sz[i]= col[i]->getLength();
        DBUG_ASSERT(sz[i] <= sizeof(tmp_buf));
      }
    }
  }

  while (1)
  {
    const char *log_db= db;
    const char *log_tab= table_name;
    const char *log_subscribers= (char*)ndb_schema_object->slock;
    if ((trans= ndb->startTransaction()) == 0)
      goto err;
    while (1)
    {
      NdbOperation *op= 0;
      int r= 0;
      r|= (op= trans->getNdbOperation(ndbtab)) == 0;
      DBUG_ASSERT(r == 0);
      r|= op->writeTuple();
      DBUG_ASSERT(r == 0);
      
      /* db */
      ndb_pack_varchar(col[SCHEMA_DB_I], tmp_buf, log_db, (int)strlen(log_db));
      r|= op->equal(SCHEMA_DB_I, tmp_buf);
      DBUG_ASSERT(r == 0);
      /* name */
      ndb_pack_varchar(col[SCHEMA_NAME_I], tmp_buf, log_tab,
                       (int)strlen(log_tab));
      r|= op->equal(SCHEMA_NAME_I, tmp_buf);
      DBUG_ASSERT(r == 0);
      /* slock */
      DBUG_ASSERT(sz[SCHEMA_SLOCK_I] ==
                  no_bytes_in_map(&ndb_schema_object->slock_bitmap));
      r|= op->setValue(SCHEMA_SLOCK_I, log_subscribers);
      DBUG_ASSERT(r == 0);
      /* query */
      {
        NdbBlob *ndb_blob= op->getBlobHandle(SCHEMA_QUERY_I);
        DBUG_ASSERT(ndb_blob != 0);
        uint blob_len= query_length;
        const char* blob_ptr= query;
        r|= ndb_blob->setValue(blob_ptr, blob_len);
        DBUG_ASSERT(r == 0);
      }
      /* node_id */
      r|= op->setValue(SCHEMA_NODE_ID_I, node_id);
      DBUG_ASSERT(r == 0);
      /* epoch */
      r|= op->setValue(SCHEMA_EPOCH_I, epoch);
      DBUG_ASSERT(r == 0);
      /* id */
      r|= op->setValue(SCHEMA_ID_I, ndb_table_id);
      DBUG_ASSERT(r == 0);
      /* version */
      r|= op->setValue(SCHEMA_VERSION_I, ndb_table_version);
      DBUG_ASSERT(r == 0);
      /* type */
      r|= op->setValue(SCHEMA_TYPE_I, log_type);
      DBUG_ASSERT(r == 0);
      /* any value */
      Uint32 anyValue = 0;
      if (! thd->slave_thread)
      {
        /* Schema change originating from this MySQLD, check SQL_LOG_BIN
         * variable and pass 'setting' to all logging MySQLDs via AnyValue  
         */
        if (thd_options(thd) & OPTION_BIN_LOG) /* e.g. SQL_LOG_BIN == on */
        {
          DBUG_PRINT("info", ("Schema event for binlogging"));
          ndbcluster_anyvalue_set_normal(anyValue);
        }
        else
        {
          DBUG_PRINT("info", ("Schema event not for binlogging")); 
          ndbcluster_anyvalue_set_nologging(anyValue);
        }

        if(!log_query_on_participant)
        {
          DBUG_PRINT("info", ("Forcing query not to be binlogged on participant"));
          ndbcluster_anyvalue_set_nologging(anyValue);
        }
      }
      else
      {
        /* 
           Slave propagating replicated schema event in ndb_schema
           In case replicated serverId is composite 
           (server-id-bits < 31) we copy it into the 
           AnyValue as-is
           This is for 'future', as currently Schema operations
           do not have composite AnyValues.
           In future it may be useful to support *not* mapping composite
           AnyValues to/from Binlogged server-ids.
        */
        DBUG_PRINT("info", ("Replicated schema event with original server id %d",
                            thd->server_id));
        anyValue = thd_unmasked_server_id(thd);
      }

#ifndef DBUG_OFF
      /*
        MySQLD will set the user-portion of AnyValue (if any) to all 1s
        This tests code filtering ServerIds on the value of server-id-bits.
      */
      const char* p = getenv("NDB_TEST_ANYVALUE_USERDATA");
      if (p != 0  && *p != 0 && *p != '0' && *p != 'n' && *p != 'N')
      {
        dbug_ndbcluster_anyvalue_set_userbits(anyValue);
      }
#endif  
      r|= op->setAnyValue(anyValue);
      DBUG_ASSERT(r == 0);
      break;
    }
    if (trans->execute(NdbTransaction::Commit, NdbOperation::DefaultAbortOption,
                       1 /* force send */) == 0)
    {
      DBUG_PRINT("info", ("logged: %s", query));
      dict->forceGCPWait(1);
      break;
    }
err:
    const NdbError *this_error= trans ?
      &trans->getNdbError() : &ndb->getNdbError();
    if (this_error->status == NdbError::TemporaryError && !thd->killed)
    {
      if (retries--)
      {
        if (trans)
          ndb->closeTransaction(trans);
        do_retry_sleep(retry_sleep);
        continue; // retry
      }
    }
    ndb_error= this_error;
    break;
  }
end:
  if (ndb_error)
    push_warning_printf(thd, Sql_condition::SL_WARNING,
                        ER_GET_ERRMSG, ER(ER_GET_ERRMSG),
                        ndb_error->code,
                        ndb_error->message,
                        "Could not log query '%s' on other mysqld's");
          
  if (trans)
    ndb->closeTransaction(trans);
  ndb->setDatabaseName(save_db);

  if (opt_ndb_extra_logging > 19)
  {
    sql_print_information("NDB: distributed %s.%s(%u/%u) type: %s(%u) query: \'%s\' to %x%x",
                          db,
                          table_name,
                          ndb_table_id,
                          ndb_table_version,
                          get_schema_type_name(log_type),
                          log_type,
                          query,
                          ndb_schema_object->slock_bitmap.bitmap[0],
                          ndb_schema_object->slock_bitmap.bitmap[1]);
  }

  /*
    Wait for other mysqld's to acknowledge the table operation
  */
  if (ndb_error == 0 && !bitmap_is_clear_all(&ndb_schema_object->slock_bitmap))
  {
    int max_timeout= DEFAULT_SYNC_TIMEOUT;
    native_mutex_lock(&ndb_schema_object->mutex);
    while (true)
    {
      struct timespec abstime;
      set_timespec(&abstime, 1);

      // Wait for operation on ndb_schema_object to complete.
      // Condition for completion is that 'slock_bitmap' is cleared,
      // which is signaled by ::handle_clear_slock() on
      // 'ndb_schema_object->cond'
      const int ret= native_cond_timedwait(&ndb_schema_object->cond,
                                            &ndb_schema_object->mutex,
                                            &abstime);

      if (thd->killed)
        break;

      /* begin protect ndb_schema_share */
      native_mutex_lock(&ndb_schema_share_mutex);
      if (ndb_schema_share == 0)
      {
        native_mutex_unlock(&ndb_schema_share_mutex);
        break;
      }
      native_mutex_unlock(&ndb_schema_share_mutex);
      /* end protect ndb_schema_share */

      if (bitmap_is_clear_all(&ndb_schema_object->slock_bitmap))
        break; //Done, normal completion

      if (ret)
      {
        max_timeout--;
        if (max_timeout == 0)
        {
          sql_print_error("NDB %s: distributing %s timed out. Ignoring...",
                          type_str, ndb_schema_object->key);
          DBUG_ASSERT(false);
          break;
        }
        if (opt_ndb_extra_logging)
          ndb_report_waiting(type_str, max_timeout,
                             "distributing", ndb_schema_object->key,
                             &ndb_schema_object->slock_bitmap);
      }
    }
    native_mutex_unlock(&ndb_schema_object->mutex);
  }
  else if (ndb_error)
  {
    sql_print_error("NDB %s: distributing %s err: %u",
                    type_str, ndb_schema_object->key,
                    ndb_error->code);
  }
  else if (opt_ndb_extra_logging > 19)
  {
    sql_print_information("NDB %s: not waiting for distributing %s",
                          type_str, ndb_schema_object->key);
  }

  ndb_free_schema_object(&ndb_schema_object);

  if (opt_ndb_extra_logging > 19)
  {
    sql_print_information("NDB: distribution of %s.%s(%u/%u) type: %s(%u) query: \'%s\'"
                          " - complete!",
                          db,
                          table_name,
                          ndb_table_id,
                          ndb_table_version,
                          get_schema_type_name(log_type),
                          log_type,
                          query);
  }

  if (thd->slave_thread)
    update_slave_api_stats(ndb);

  DBUG_RETURN(0);
}


/*
  ndb_handle_schema_change

  Used when an even has been receieved telling that the table has been
  dropped or connection to cluster has failed. Function checks if the
  table need to be removed from any of the many places where it's
  referenced or cached, finally the EventOperation is dropped and
  the event_data structure is released.

  The function may be called either by Ndb_schema_event_handler which
  listens to events only on mysql.ndb_schema or by the "injector" which
  listen to events on all the other tables.

*/

static
int
ndb_handle_schema_change(THD *thd, Ndb *is_ndb, NdbEventOperation *pOp,
                         const Ndb_event_data *event_data)
{
  DBUG_ENTER("ndb_handle_schema_change");
  DBUG_PRINT("enter", ("pOp: %p", pOp));

  // Only called for TE_DROP and TE_CLUSTER_FAILURE event
  DBUG_ASSERT(pOp->getEventType() == NDBEVENT::TE_DROP ||
              pOp->getEventType() == NDBEVENT::TE_CLUSTER_FAILURE);

  DBUG_ASSERT(event_data);
  DBUG_ASSERT(pOp->getCustomData() == event_data);


  NDB_SHARE *share= event_data->share;
  dbug_print_share("changed share: ", share);

  TABLE *shadow_table= event_data->shadow_table;
  const char *tabname= shadow_table->s->table_name.str;
  const char *dbname= shadow_table->s->db.str;
  {
    Thd_ndb *thd_ndb= get_thd_ndb(thd);
    Ndb *ndb= thd_ndb->ndb;
    NDBDICT *dict= ndb->getDictionary();
    ndb->setDatabaseName(dbname);
    Ndb_table_guard ndbtab_g(dict, tabname);
    const NDBTAB *ev_tab= pOp->getTable();
    const NDBTAB *cache_tab= ndbtab_g.get_table();
    if (cache_tab &&
        cache_tab->getObjectId() == ev_tab->getObjectId() &&
        cache_tab->getObjectVersion() <= ev_tab->getObjectVersion())
      ndbtab_g.invalidate();
  }

  native_mutex_lock(&share->mutex);
  DBUG_ASSERT(share->state == NSS_DROPPED || 
              share->op == pOp || share->new_op == pOp);
  share->new_op= NULL;
  share->op= NULL;
  native_mutex_unlock(&share->mutex);

  /* Signal ha_ndbcluster::delete/rename_table that drop is done */
  DBUG_PRINT("info", ("signal that drop is done"));
  (void) native_cond_signal(&injector_cond);

  ndb_tdc_close_cached_table(thd, dbname, tabname);

  native_mutex_lock(&ndbcluster_mutex);
  const bool is_remote_change= !ndb_has_node_id(pOp->getReqNodeId());
  if (is_remote_change && share->state != NSS_DROPPED)
  {
    /* Mark share as DROPPED will free the ref from list of open_tables */
    DBUG_PRINT("info", ("remote change"));
    ndbcluster_mark_share_dropped(&share);
    DBUG_ASSERT(share != NULL);
  }

  /* ndb_share reference binlog free */
  DBUG_PRINT("NDB_SHARE", ("%s binlog free  use_count: %u",
                           share->key_string(), share->use_count));
  free_share(&share, TRUE);
  native_mutex_unlock(&ndbcluster_mutex);

  // Remove pointer to event_data from the EventOperation
  pOp->setCustomData(NULL);

  DBUG_PRINT("info", ("Dropping event operation: %p", pOp));
  native_mutex_lock(&injector_mutex);
  is_ndb->dropEventOperation(pOp);
  native_mutex_unlock(&injector_mutex);

  // Finally delete the event_data and thus it's mem_root, shadow_table etc.
  DBUG_PRINT("info", ("Deleting event_data"));
  delete event_data;

  DBUG_RETURN(0);
}


class Mutex_guard
{
public:
  Mutex_guard(native_mutex_t &mutex) : m_mutex(mutex)
  {
    native_mutex_lock(&m_mutex);
  };
  ~Mutex_guard()
  {
    native_mutex_unlock(&m_mutex);
  };
private:
  native_mutex_t &m_mutex;
};


/*
  Data used by the Ndb_schema_event_handler which lives
  as long as the NDB Binlog thread is connected to the cluster.

  NOTE! An Ndb_schema_event_handler instance only lives for one epoch

 */
class Ndb_schema_dist_data {
  static const uint max_ndb_nodes= 256; /* multiple of 32 */
  uchar m_data_node_id_list[max_ndb_nodes];
  /*
    The subscribers to ndb_schema are tracked separately for each
    data node. This avoids the need to know which data nodes are
    connected.
    An api counts as subscribed as soon as one of the data nodes
    report it as subscibed.
  */
  MY_BITMAP *subscriber_bitmap;
  unsigned m_num_bitmaps;

  // Holds the new key for a table to be renamed
  struct NDB_SHARE_KEY* m_prepared_rename_key;
public:
  Ndb_schema_dist_data(const Ndb_schema_dist_data&); // Not implemented
  Ndb_schema_dist_data() :
    subscriber_bitmap(NULL),
    m_num_bitmaps(0),
    m_prepared_rename_key(NULL)
  {}

  void init(Ndb_cluster_connection* cluster_connection)
  {
    // Initialize "g_node_id_map" which maps from nodeid to index in
    // subscriber bitmaps array. The mapping array is only used when
    // the NDB binlog thread handles events on the mysql.ndb_schema table
    uint node_id, i= 0;
    Ndb_cluster_connection_node_iter node_iter;
    memset((void *)m_data_node_id_list, 0xFFFF, sizeof(m_data_node_id_list));
    while ((node_id= cluster_connection->get_next_node(node_iter)))
      m_data_node_id_list[node_id]= i++;

    {
      // Create array of bitmaps for keeping track of subscribed nodes
      unsigned no_nodes= cluster_connection->no_db_nodes();
      subscriber_bitmap= (MY_BITMAP*)my_malloc(PSI_INSTRUMENT_ME,
                                               no_nodes * sizeof(MY_BITMAP),
                                               MYF(MY_WME));
      for (unsigned i= 0; i < no_nodes; i++)
      {
        bitmap_init(&subscriber_bitmap[i],
                    (Uint32*)my_malloc(PSI_INSTRUMENT_ME,
                                       max_ndb_nodes/8, MYF(MY_WME)),
                    max_ndb_nodes, FALSE);
        bitmap_clear_all(&subscriber_bitmap[i]);
      }
      // Remember the number of bitmaps allocated
      m_num_bitmaps = no_nodes;
    }
  }

  void release(void)
  {
    if (!m_num_bitmaps)
    {
      // Allow release without init(), happens when binlog thread
      // is terminated before connection to cluster has been made
      // NOTE! Should be possible to use static memory for the arrays
      return;
    }

    for (unsigned i= 0; i < m_num_bitmaps; i++)
    {
      // Free memory allocated for the bitmap
      // allocated by my_malloc() and passed as "buf" to bitmap_init()
      bitmap_free(&subscriber_bitmap[i]);
    }
    // Free memory allocated for the bitmap array
    my_free(subscriber_bitmap);
    m_num_bitmaps = 0;

    // Release the prepared rename key, it's very unlikely
    // that the key is still around here, but just in case
    NDB_SHARE::free_key(m_prepared_rename_key);
    m_prepared_rename_key = NULL;
  }

  // Map from nodeid to position in subscriber bitmaps array
  uint8 map2subscriber_bitmap_index(uint data_node_id) const
  {
    DBUG_ASSERT(data_node_id <
                (sizeof(m_data_node_id_list)/sizeof(m_data_node_id_list[0])));
    const uint8 bitmap_index = m_data_node_id_list[data_node_id];
    DBUG_ASSERT(bitmap_index != 0xFF);
    DBUG_ASSERT(bitmap_index < m_num_bitmaps);
    return bitmap_index;
  }

  void report_data_node_failure(unsigned data_node_id)
  {
    uint8 idx= map2subscriber_bitmap_index(data_node_id);
    bitmap_clear_all(&subscriber_bitmap[idx]);
    DBUG_PRINT("info",("Data node %u failure", data_node_id));
    if (opt_ndb_extra_logging)
    {
      sql_print_information("NDB Schema dist: Data node: %d failed,"
                            " subscriber bitmask %x%x",
                            data_node_id,
                            subscriber_bitmap[idx].bitmap[1],
                            subscriber_bitmap[idx].bitmap[0]);
    }
    check_wakeup_clients();
  }

  void report_subscribe(unsigned data_node_id, unsigned subscriber_node_id)
  {
    uint8 idx= map2subscriber_bitmap_index(data_node_id);
    DBUG_ASSERT(subscriber_node_id != 0);
    bitmap_set_bit(&subscriber_bitmap[idx], subscriber_node_id);
    DBUG_PRINT("info",("Data node %u reported node %u subscribed ",
                       data_node_id, subscriber_node_id));
    if (opt_ndb_extra_logging)
    {
      sql_print_information("NDB Schema dist: Data node: %d reports "
                            "subscribe from node %d, subscriber bitmask %x%x",
                            data_node_id,
                            subscriber_node_id,
                            subscriber_bitmap[idx].bitmap[1],
                            subscriber_bitmap[idx].bitmap[0]);
    }
    check_wakeup_clients();
  }

  void report_unsubscribe(unsigned data_node_id, unsigned subscriber_node_id)
  {
    uint8 idx= map2subscriber_bitmap_index(data_node_id);
    DBUG_ASSERT(subscriber_node_id != 0);
    bitmap_clear_bit(&subscriber_bitmap[idx], subscriber_node_id);
    DBUG_PRINT("info",("Data node %u reported node %u unsubscribed ",
                       data_node_id, subscriber_node_id));
    if (opt_ndb_extra_logging)
    {
      sql_print_information("NDB Schema dist: Data node: %d reports "
                            "unsubscribe from node %d, subscriber bitmask %x%x",
                            data_node_id,
                            subscriber_node_id,
                            subscriber_bitmap[idx].bitmap[1],
                            subscriber_bitmap[idx].bitmap[0]);
    }
    check_wakeup_clients();
  }

  void check_wakeup_clients()
  {
    // Build bitmask of current participants
     uint32 participants_buf[256/32];
     MY_BITMAP participants;
     bitmap_init(&participants, participants_buf, 256, FALSE);
     get_subscriber_bitmask(&participants);

     // Check all Client's for wakeup
     NDB_SCHEMA_OBJECT::check_waiters(participants);
  }

  void get_subscriber_bitmask(MY_BITMAP* servers)
  {
    for (unsigned i= 0; i < m_num_bitmaps; i++)
    {
      bitmap_union(servers, &subscriber_bitmap[i]);
    }
  }


  void save_prepared_rename_key(NDB_SHARE_KEY* key)
  {
    m_prepared_rename_key = key;
  }

  NDB_SHARE_KEY* get_prepared_rename_key() const {
    return m_prepared_rename_key;
  }

};

#include "ndb_local_schema.h"

class Ndb_schema_event_handler {

  class Ndb_schema_op
  {
    // Unpack Ndb_schema_op from event_data pointer
    void unpack_event(const Ndb_event_data *event_data)
    {
      TABLE *table= event_data->shadow_table;
      Field **field;
      /* unpack blob values */
      uchar* blobs_buffer= 0;
      uint blobs_buffer_size= 0;
      my_bitmap_map *old_map= dbug_tmp_use_all_columns(table, table->read_set);
      {
        ptrdiff_t ptrdiff= 0;
        int ret= get_ndb_blobs_value(table, event_data->ndb_value[0],
                                     blobs_buffer, blobs_buffer_size,
                                     ptrdiff);
        if (ret != 0)
        {
          my_free(blobs_buffer, MYF(MY_ALLOW_ZERO_PTR));
          DBUG_PRINT("info", ("blob read error"));
          DBUG_ASSERT(FALSE);
        }
      }
      /* db varchar 1 length uchar */
      field= table->field;
      db_length= *(uint8*)(*field)->ptr;
      DBUG_ASSERT(db_length <= (*field)->field_length);
      DBUG_ASSERT((*field)->field_length + 1 == sizeof(db));
      memcpy(db, (*field)->ptr + 1, db_length);
      db[db_length]= 0;
      /* name varchar 1 length uchar */
      field++;
      name_length= *(uint8*)(*field)->ptr;
      DBUG_ASSERT(name_length <= (*field)->field_length);
      DBUG_ASSERT((*field)->field_length + 1 == sizeof(name));
      memcpy(name, (*field)->ptr + 1, name_length);
      name[name_length]= 0;
      /* slock fixed length */
      field++;
      slock_length= (*field)->field_length;
      DBUG_ASSERT((*field)->field_length == sizeof(slock_buf));
      memcpy(slock_buf, (*field)->ptr, slock_length);
      /* query blob */
      field++;
      {
        Field_blob *field_blob= (Field_blob*)(*field);
        uint blob_len= field_blob->get_length((*field)->ptr);
        uchar *blob_ptr= 0;
        field_blob->get_ptr(&blob_ptr);
        DBUG_ASSERT(blob_len == 0 || blob_ptr != 0);
        query_length= blob_len;
        query= sql_strmake((char*) blob_ptr, blob_len);
      }
      /* node_id */
      field++;
      node_id= (Uint32)((Field_long *)*field)->val_int();
      /* epoch */
      field++;
      epoch= ((Field_long *)*field)->val_int();
      /* id */
      field++;
      id= (Uint32)((Field_long *)*field)->val_int();
      /* version */
      field++;
      version= (Uint32)((Field_long *)*field)->val_int();
      /* type */
      field++;
      type= (Uint32)((Field_long *)*field)->val_int();
      /* free blobs buffer */
      my_free(blobs_buffer, MYF(MY_ALLOW_ZERO_PTR));
      dbug_tmp_restore_column_map(table->read_set, old_map);
    }

  public:
    uchar db_length;
    char db[64];
    uchar name_length;
    char name[64];
    uchar slock_length;
    uint32 slock_buf[SCHEMA_SLOCK_SIZE/4];
    MY_BITMAP slock;
    unsigned short query_length;
    char *query;
    Uint64 epoch;
    uint32 node_id;
    uint32 id;
    uint32 version;
    uint32 type;
    uint32 any_value;

    /**
      Create a Ndb_schema_op from event_data
    */
    static Ndb_schema_op*
    create(const Ndb_event_data* event_data,
           Uint32 any_value)
    {
      DBUG_ENTER("Ndb_schema_op::create");
      Ndb_schema_op* schema_op=
        (Ndb_schema_op*)sql_alloc(sizeof(Ndb_schema_op));
      bitmap_init(&schema_op->slock,
                  schema_op->slock_buf, 8*SCHEMA_SLOCK_SIZE, FALSE);
      schema_op->unpack_event(event_data);
      schema_op->any_value= any_value;
      DBUG_PRINT("exit", ("%s.%s: query: '%s'  type: %d",
                          schema_op->db, schema_op->name,
                          schema_op->query,
                          schema_op->type));
      DBUG_RETURN(schema_op);
    }
  };

  static void
  print_could_not_discover_error(THD *thd,
                                 const Ndb_schema_op *schema)
  {
    sql_print_error("NDB Binlog: Could not discover table '%s.%s' from "
                    "binlog schema event '%s' from node %d. "
                    "my_errno: %d",
                    schema->db, schema->name, schema->query,
                    schema->node_id, my_errno());
    thd_print_warning_list(thd, "NDB Binlog");
  }


  static void
  write_schema_op_to_binlog(THD *thd, Ndb_schema_op *schema)
  {

    if (!ndb_binlog_running)
    {
      // This mysqld is not writing a binlog
      return;
    }

    /* any_value == 0 means local cluster sourced change that
     * should be logged
     */
    if (ndbcluster_anyvalue_is_reserved(schema->any_value))
    {
      /* Originating SQL node did not want this query logged */
      if (!ndbcluster_anyvalue_is_nologging(schema->any_value))
        sql_print_warning("NDB: unknown value for binlog signalling 0x%X, "
                          "query not logged",
                          schema->any_value);
      return;
    }

    Uint32 queryServerId = ndbcluster_anyvalue_get_serverid(schema->any_value);
    /*
       Start with serverId as received AnyValue, in case it's a composite
       (server_id_bits < 31).
       This is for 'future', as currently schema ops do not have composite
       AnyValues.
       In future it may be useful to support *not* mapping composite
       AnyValues to/from Binlogged server-ids.
    */
    Uint32 loggedServerId = schema->any_value;

    if (queryServerId)
    {
      /*
         AnyValue has non-zero serverId, must be a query applied by a slave
         mysqld.
         TODO : Assert that we are running in the Binlog injector thread?
      */
      if (! g_ndb_log_slave_updates)
      {
        /* This MySQLD does not log slave updates */
        return;
      }
    }
    else
    {
      /* No ServerId associated with this query, mark it as ours */
      ndbcluster_anyvalue_set_serverid(loggedServerId, ::server_id);
    }

    /*
      Write the DDL query to binlog with server_id set
      to the server_id where the query originated.
    */
    const uint32 thd_server_id_save= thd->server_id;
    DBUG_ASSERT(sizeof(thd_server_id_save) == sizeof(thd->server_id));
    thd->server_id = loggedServerId;

    LEX_CSTRING thd_db_save= thd->db();
    LEX_CSTRING schema_db_lex_cstr= {schema->db, strlen(schema->db)};
    thd->reset_db(schema_db_lex_cstr);

    int errcode = query_error_code(thd, thd->killed == THD::NOT_KILLED);
    thd->binlog_query(THD::STMT_QUERY_TYPE,
                      schema->query, schema->query_length,
                      false, // is_trans
                      true, // direct
                      schema->name[0] == 0 || thd->db().str[0] == 0,
                      errcode);

    // Commit the binlog write
    (void)trans_commit_stmt(thd);

    /*
      Restore original server_id and db after commit
      since the server_id is being used also in the commit logic
    */
    thd->server_id= thd_server_id_save;
    thd->reset_db(thd_db_save);
  }



  /*
    Acknowledge handling of schema operation
    - Inform the other nodes that schema op has
      been completed by this node (by updating the
      row for this op in ndb_schema table)
  */
  int
  ack_schema_op(const char *db, const char *table_name,
                uint32 table_id, uint32 table_version)
  {
    DBUG_ENTER("ack_schema_op");

    const NdbError *ndb_error= 0;
    Ndb *ndb= check_ndb_in_thd(m_thd);
    char save_db[FN_HEADLEN];
    strcpy(save_db, ndb->getDatabaseName());

    char tmp_buf[FN_REFLEN];
    NDBDICT *dict= ndb->getDictionary();
    ndb->setDatabaseName(NDB_REP_DB);
    Ndb_table_guard ndbtab_g(dict, NDB_SCHEMA_TABLE);
    const NDBTAB *ndbtab= ndbtab_g.get_table();
    NdbTransaction *trans= 0;
    int retries= 100;
    int retry_sleep= 30; /* 30 milliseconds, transaction */
    const NDBCOL *col[SCHEMA_SIZE];

    MY_BITMAP slock;
    uint32 bitbuf[SCHEMA_SLOCK_SIZE/4];
    bitmap_init(&slock, bitbuf, sizeof(bitbuf)*8, false);

    if (ndbtab == 0)
    {
      if (dict->getNdbError().code != 4009)
        abort();
      DBUG_RETURN(0);
    }

    {
      uint i;
      for (i= 0; i < SCHEMA_SIZE; i++)
      {
        col[i]= ndbtab->getColumn(i);
        if (i != SCHEMA_QUERY_I)
        {
          DBUG_ASSERT(col[i]->getLength() <= (int)sizeof(tmp_buf));
        }
      }
    }

    while (1)
    {
      if ((trans= ndb->startTransaction()) == 0)
        goto err;
      {
        NdbOperation *op= 0;
        int r= 0;

        /* read the bitmap exlusive */
        r|= (op= trans->getNdbOperation(ndbtab)) == 0;
        DBUG_ASSERT(r == 0);
        r|= op->readTupleExclusive();
        DBUG_ASSERT(r == 0);

        /* db */
        ndb_pack_varchar(col[SCHEMA_DB_I], tmp_buf, db, (int)strlen(db));
        r|= op->equal(SCHEMA_DB_I, tmp_buf);
        DBUG_ASSERT(r == 0);
        /* name */
        ndb_pack_varchar(col[SCHEMA_NAME_I], tmp_buf, table_name,
                         (int)strlen(table_name));
        r|= op->equal(SCHEMA_NAME_I, tmp_buf);
        DBUG_ASSERT(r == 0);
        /* slock */
        r|= op->getValue(SCHEMA_SLOCK_I, (char*)slock.bitmap) == 0;
        DBUG_ASSERT(r == 0);
      }
      if (trans->execute(NdbTransaction::NoCommit))
        goto err;

      if (opt_ndb_extra_logging > 19)
      {
        uint32 copy[SCHEMA_SLOCK_SIZE/4];
        memcpy(copy, bitbuf, sizeof(copy));
        bitmap_clear_bit(&slock, own_nodeid());
        sql_print_information("NDB: reply to %s.%s(%u/%u) from %x%x to %x%x",
                              db, table_name,
                              table_id, table_version,
                              copy[0], copy[1],
                              slock.bitmap[0],
                              slock.bitmap[1]);
      }
      else
      {
        bitmap_clear_bit(&slock, own_nodeid());
      }

      {
        NdbOperation *op= 0;
        int r= 0;

        /* now update the tuple */
        r|= (op= trans->getNdbOperation(ndbtab)) == 0;
        DBUG_ASSERT(r == 0);
        r|= op->updateTuple();
        DBUG_ASSERT(r == 0);

        /* db */
        ndb_pack_varchar(col[SCHEMA_DB_I], tmp_buf, db, (int)strlen(db));
        r|= op->equal(SCHEMA_DB_I, tmp_buf);
        DBUG_ASSERT(r == 0);
        /* name */
        ndb_pack_varchar(col[SCHEMA_NAME_I], tmp_buf, table_name,
                         (int)strlen(table_name));
        r|= op->equal(SCHEMA_NAME_I, tmp_buf);
        DBUG_ASSERT(r == 0);
        /* slock */
        r|= op->setValue(SCHEMA_SLOCK_I, (char*)slock.bitmap);
        DBUG_ASSERT(r == 0);
        /* node_id */
        r|= op->setValue(SCHEMA_NODE_ID_I, own_nodeid());
        DBUG_ASSERT(r == 0);
        /* type */
        r|= op->setValue(SCHEMA_TYPE_I, (uint32)SOT_CLEAR_SLOCK);
        DBUG_ASSERT(r == 0);
      }
      if (trans->execute(NdbTransaction::Commit,
                         NdbOperation::DefaultAbortOption, 1 /*force send*/) == 0)
      {
        DBUG_PRINT("info", ("node %d cleared lock on '%s.%s'",
                            own_nodeid(), db, table_name));
        dict->forceGCPWait(1);
        break;
      }
    err:
      const NdbError *this_error= trans ?
        &trans->getNdbError() : &ndb->getNdbError();
      if (this_error->status == NdbError::TemporaryError &&
          !thd_killed(m_thd))
      {
        if (retries--)
        {
          if (trans)
            ndb->closeTransaction(trans);
          do_retry_sleep(retry_sleep);
          continue; // retry
        }
      }
      ndb_error= this_error;
      break;
    }

    if (ndb_error)
    {
      sql_print_warning("NDB: Could not release slock on '%s.%s', "
                        "Error code: %d Message: %s",
                        db, table_name,
                        ndb_error->code, ndb_error->message);
    }
    if (trans)
      ndb->closeTransaction(trans);
    ndb->setDatabaseName(save_db);
    DBUG_RETURN(0);
  }


  bool check_is_ndb_schema_event(const Ndb_event_data* event_data) const
  {
    if (!event_data)
    {
      // Received event without event data pointer
      assert(false);
      return false;
    }

    NDB_SHARE *share= event_data->share;
    if (!share)
    {
      // Received event where the event_data is not properly initialized
      assert(false);
      return false;
    }
    assert(event_data->shadow_table);
    assert(event_data->ndb_value[0]);
    assert(event_data->ndb_value[1]);

    native_mutex_lock(&ndb_schema_share_mutex);
    if (share != ndb_schema_share)
    {
      // Received event from s_ndb not pointing at the ndb_schema_share
      native_mutex_unlock(&ndb_schema_share_mutex);
      assert(false);
      return false;
    }
    assert(!strncmp(share->db, STRING_WITH_LEN(NDB_REP_DB)));
    assert(!strncmp(share->table_name, STRING_WITH_LEN(NDB_SCHEMA_TABLE)));
    native_mutex_unlock(&ndb_schema_share_mutex);
    return true;
  }


  void
  handle_after_epoch(Ndb_schema_op* schema)
  {
    DBUG_ENTER("handle_after_epoch");
    DBUG_PRINT("info", ("Pushing Ndb_schema_op on list to be "
                        "handled after epoch"));
    assert(!is_post_epoch()); // Only before epoch
    m_post_epoch_handle_list.push_back(schema, m_mem_root);
    DBUG_VOID_RETURN;
  }


  void
  ack_after_epoch(Ndb_schema_op* schema)
  {
    DBUG_ENTER("ack_after_epoch");
    assert(!is_post_epoch()); // Only before epoch
    m_post_epoch_ack_list.push_back(schema, m_mem_root);
    DBUG_VOID_RETURN;
  }


  uint own_nodeid(void) const
  {
    return m_own_nodeid;
  }


  void
  ndbapi_invalidate_table(const char* db_name, const char* table_name) const
  {
    DBUG_ENTER("ndbapi_invalidate_table");
    Thd_ndb *thd_ndb= get_thd_ndb(m_thd);
    Ndb *ndb= thd_ndb->ndb;

    ndb->setDatabaseName(db_name);
    Ndb_table_guard ndbtab_g(ndb->getDictionary(), table_name);
    ndbtab_g.invalidate();
    DBUG_VOID_RETURN;
  }


  void
  mysqld_close_cached_table(const char* db_name, const char* table_name) const
  {
    DBUG_ENTER("mysqld_close_cached_table");
     // Just mark table as "need reopen"
    const bool wait_for_refresh = false;
    // Not waiting -> no timeout needed
    const ulong timeout = 0;

    TABLE_LIST table_list;
    memset(&table_list, 0, sizeof(table_list));
    table_list.db= (char*)db_name;
    table_list.alias= table_list.table_name= (char*)table_name;

    close_cached_tables(m_thd, &table_list,
                        wait_for_refresh, timeout);
    DBUG_VOID_RETURN;
  }


  void
  mysqld_write_frm_from_ndb(const char* db_name,
                            const char* table_name) const
  {
    DBUG_ENTER("mysqld_write_frm_from_ndb");
    Thd_ndb *thd_ndb= get_thd_ndb(m_thd);
    Ndb *ndb= thd_ndb->ndb;
    Ndb_table_guard ndbtab_g(ndb->getDictionary(), table_name);
    const NDBTAB *ndbtab= ndbtab_g.get_table();
    if (!ndbtab)
    {
      /*
        Bug#14773491 reports crash in 'cmp_frm' due to
        ndbtab* being NULL -> bail out here
      */
      sql_print_error("NDB schema: Could not find table '%s.%s' in NDB",
                      db_name, table_name);
      DBUG_ASSERT(false);
      DBUG_VOID_RETURN;
    }

    char key[FN_REFLEN];
    build_table_filename(key, sizeof(key)-1,
                         db_name, table_name, NullS, 0);

    uchar *data= 0, *pack_data= 0;
    size_t length, pack_length;

    if (readfrm(key, &data, &length) == 0 &&
        packfrm(data, length, &pack_data, &pack_length) == 0 &&
        cmp_frm(ndbtab, pack_data, pack_length))
    {
      DBUG_PRINT("info", ("Detected frm change of table %s.%s",
                          db_name, table_name));

      DBUG_DUMP("frm", (uchar*) ndbtab->getFrmData(),
                        ndbtab->getFrmLength());
      my_free(data);
      data= NULL;

      int error;
      if ((error= unpackfrm(&data, &length,
                            (const uchar*) ndbtab->getFrmData())) ||
          (error= writefrm(key, data, length)))
      {
        sql_print_error("NDB: Failed write frm for %s.%s, error %d",
                        db_name, table_name, error);
      }
    }
    my_free(data);
    my_free(pack_data);
    DBUG_VOID_RETURN;
  }


  NDB_SHARE* get_share(Ndb_schema_op* schema) const
  {
    DBUG_ENTER("get_share(Ndb_schema_op*)");
    char key[FN_REFLEN + 1];
    build_table_filename(key, sizeof(key) - 1,
                         schema->db, schema->name, "", 0);
    NDB_SHARE *share= ndbcluster_get_share(key, 0, FALSE, FALSE);
    if (share)
    {
      DBUG_PRINT("NDB_SHARE", ("%s temporary  use_count: %u",
                               share->key_string(), share->use_count));
    }
    DBUG_RETURN(share);
  }


  bool
  check_if_local_tables_in_db(const char *dbname) const
  {
    DBUG_ENTER("check_if_local_tables_in_db");
    DBUG_PRINT("info", ("Looking for files in directory %s", dbname));
    Ndb_find_files_list files(m_thd);
    char path[FN_REFLEN + 1];
    build_table_filename(path, sizeof(path) - 1, dbname, "", "", 0);
    if (!files.find_tables(dbname, path))
    {
      m_thd->clear_error();
      DBUG_PRINT("info", ("Failed to find files"));
      DBUG_RETURN(true);
    }
    DBUG_PRINT("info",("found: %d files", files.found_files()));

    LEX_STRING *tabname;
    while ((tabname= files.next()))
    {
      DBUG_PRINT("info", ("Found table %s", tabname->str));
      if (ndbcluster_check_if_local_table(dbname, tabname->str))
        DBUG_RETURN(true);
    }

    DBUG_RETURN(false);
  }


  bool is_local_table(const char* db_name, const char* table_name) const
  {
    return ndbcluster_check_if_local_table(db_name, table_name);
  }


  void handle_clear_slock(Ndb_schema_op* schema)
  {
    DBUG_ENTER("handle_clear_slock");

    assert(is_post_epoch());

    char key[FN_REFLEN + 1];
    build_table_filename(key, sizeof(key) - 1, schema->db, schema->name, "", 0);

    /* Ack to any SQL thread waiting for schema op to complete */
    NDB_SCHEMA_OBJECT *ndb_schema_object= ndb_get_schema_object(key, false);
    if (!ndb_schema_object)
    {
      /* Noone waiting for this schema op in this mysqld */
      if (opt_ndb_extra_logging > 19)
        sql_print_information("NDB: Discarding event...no obj: %s (%u/%u)",
                              key, schema->id, schema->version);
      DBUG_VOID_RETURN;
    }

    if (ndb_schema_object->table_id != schema->id ||
        ndb_schema_object->table_version != schema->version)
    {
      /* Someone waiting, but for another id/version... */
      if (opt_ndb_extra_logging > 19)
        sql_print_information("NDB: Discarding event...key: %s "
                              "non matching id/version [%u/%u] != [%u/%u]",
                              key,
                              ndb_schema_object->table_id,
                              ndb_schema_object->table_version,
                              schema->id,
                              schema->version);
      ndb_free_schema_object(&ndb_schema_object);
      DBUG_VOID_RETURN;
    }

    // Build bitmask of subscribers
    MY_BITMAP servers;
    bitmap_init(&servers, 0, 256, FALSE);
    bitmap_clear_all(&servers);
    bitmap_set_bit(&servers, own_nodeid()); // "we" are always alive
    m_schema_dist_data.get_subscriber_bitmask(&servers);
    assert(bitmap_is_set(&servers, schema->node_id)); // From known subscriber?

    /*
      Copy the latest slock info into the ndb_schema_object so that
      waiter can check if all nodes it's waiting for has answered
    */
    native_mutex_lock(&ndb_schema_object->mutex);
    if (opt_ndb_extra_logging > 19)
    {
      sql_print_information("NDB: CLEAR_SLOCK key: %s(%u/%u) from"
                            " %x%x to %x%x",
                            key, schema->id, schema->version,
                            ndb_schema_object->slock[0],
                            ndb_schema_object->slock[1],
                            schema->slock_buf[0],
                            schema->slock_buf[1]);
    }
    memcpy(ndb_schema_object->slock, schema->slock_buf,
           sizeof(ndb_schema_object->slock));
    DBUG_DUMP("ndb_schema_object->slock_bitmap.bitmap",
              (uchar*)ndb_schema_object->slock_bitmap.bitmap,
              no_bytes_in_map(&ndb_schema_object->slock_bitmap));

    /* remove any unsubscribed from ndb_schema_object->slock */
    bitmap_intersect(&ndb_schema_object->slock_bitmap, &servers);
    bitmap_free(&servers);

    DBUG_DUMP("ndb_schema_object->slock_bitmap.bitmap",
              (uchar*)ndb_schema_object->slock_bitmap.bitmap,
              no_bytes_in_map(&ndb_schema_object->slock_bitmap));

    /* Wake up the waiter */
    native_mutex_unlock(&ndb_schema_object->mutex);
    native_cond_signal(&ndb_schema_object->cond);

    ndb_free_schema_object(&ndb_schema_object);
    DBUG_VOID_RETURN;
  }


  void
  handle_offline_alter_table_commit(Ndb_schema_op* schema)
  {
    DBUG_ENTER("handle_offline_alter_table_commit");

    assert(is_post_epoch()); // Always after epoch

    if (schema->node_id == own_nodeid())
      DBUG_VOID_RETURN;

    write_schema_op_to_binlog(m_thd, schema);
    ndbapi_invalidate_table(schema->db, schema->name);
    mysqld_close_cached_table(schema->db, schema->name);

    /**
     * Note about get_share() / free_share() referrences:
     *
     *  1) All shares have a ref count related to their 'discovery' by dictionary.
     *     Referred from 'ndbcluster_open_tables' until they are 'unrefed'
     *     with ndbcluster_mark_share_dropped().
     *  2) All shares are referred by the binlog thread if its DDL operations 
     *     should be replicated with schema events ('share->op != NULL')
     *     Unref with free_share() when binlog repl for share is removed.
     *  3) All shares are ref counted when they are temporarily referred
     *     inside a function. (as below). Unref with free_share() as last
     *     share related operation when all above has been completed.
     *  4) Each ha_ndbcluster instance may have a share reference (m_share)
     *     until it ::close() the handle, which will unref it with free_share().
     */
    NDB_SHARE *share= get_share(schema);  // 3) Temporary pin 'share'
    if (share)
    {
      native_mutex_lock(&share->mutex);
      if (share->op)
      {
        Ndb_event_data *event_data=
          (Ndb_event_data *) share->op->getCustomData();
        if (event_data)
          delete event_data;
        share->op->setCustomData(NULL);
        {
          Mutex_guard injector_mutex_g(injector_mutex);
          injector_ndb->dropEventOperation(share->op);
        }
        share->op= 0;
        free_share(&share);   // Free binlog ref, 2)
        DBUG_ASSERT(share);   // Still ref'ed by 1) & 3)
      }
      native_mutex_unlock(&share->mutex);

      native_mutex_lock(&ndbcluster_mutex);
      ndbcluster_mark_share_dropped(&share); // Unref. from dictionary, 1)
      DBUG_ASSERT(share);                    // Still ref'ed by temp, 3)
      free_share(&share,TRUE);               // Free temporary ref, 3)
      /**
       * If this was the last share ref, it is now deleted.
       * If there are more (trailing) references, the share will remain as an
       * instance in the dropped_tables-hash until remaining references are dropped.
       */
      native_mutex_unlock(&ndbcluster_mutex);
    } // if (share)

    if (is_local_table(schema->db, schema->name) &&
       !Ndb_dist_priv_util::is_distributed_priv_table(schema->db,
                                                      schema->name))
    {
      sql_print_error("NDB Binlog: Skipping locally defined table '%s.%s' "
                      "from binlog schema event '%s' from node %d.",
                      schema->db, schema->name, schema->query,
                      schema->node_id);
      DBUG_VOID_RETURN;
    }

    // Instantiate a new 'share' for the altered table.
    if (ndb_create_table_from_engine(m_thd, schema->db, schema->name))
    {
      print_could_not_discover_error(m_thd, schema);
    }
    DBUG_VOID_RETURN;
  }


  void
  handle_online_alter_table_prepare(Ndb_schema_op* schema)
  {
    assert(is_post_epoch()); // Always after epoch

    ndbapi_invalidate_table(schema->db, schema->name);
    mysqld_close_cached_table(schema->db, schema->name);

    if (schema->node_id != own_nodeid())
    {
      write_schema_op_to_binlog(m_thd, schema);
      if (!is_local_table(schema->db, schema->name))
      {
        mysqld_write_frm_from_ndb(schema->db, schema->name);
      }
    }
  }


  void
  handle_online_alter_table_commit(Ndb_schema_op* schema)
  {
    assert(is_post_epoch()); // Always after epoch

    NDB_SHARE *share= get_share(schema);
    if (share)
    {
      if (opt_ndb_extra_logging > 9)
        sql_print_information("NDB Binlog: handling online alter/rename");

      native_mutex_lock(&share->mutex);
      ndb_binlog_close_shadow_table(share);

      if (ndb_binlog_open_shadow_table(m_thd, share))
      {
        sql_print_error("NDB Binlog: Failed to re-open shadow table %s.%s",
                        schema->db, schema->name);
        native_mutex_unlock(&share->mutex);
      }
      else
      {
        /*
          Start subscribing to data changes to the new table definition
        */
        String event_name(INJECTOR_EVENT_LEN);
        ndb_rep_event_name(&event_name, schema->db, schema->name,
                           get_binlog_full(share));
        NdbEventOperation *tmp_op= share->op;
        share->new_op= 0;
        share->op= 0;

        Thd_ndb *thd_ndb= get_thd_ndb(m_thd);
        Ndb *ndb= thd_ndb->ndb;
        Ndb_table_guard ndbtab_g(ndb->getDictionary(), schema->name);
        const NDBTAB *ndbtab= ndbtab_g.get_table();
        if (ndbcluster_create_event_ops(m_thd, share, ndbtab,
                                        event_name.c_ptr()))
        {
          sql_print_error("NDB Binlog:"
                          "FAILED CREATE (DISCOVER) EVENT OPERATIONS Event: %s",
                          event_name.c_ptr());
        }
        else
        {
          share->new_op= share->op;
        }
        share->op= tmp_op;
        native_mutex_unlock(&share->mutex);

        if (opt_ndb_extra_logging > 9)
          sql_print_information("NDB Binlog: handling online "
                                "alter/rename done");
      }
      native_mutex_lock(&share->mutex);
      if (share->op && share->new_op)
      {
        Ndb_event_data *event_data=
          (Ndb_event_data *) share->op->getCustomData();
        if (event_data)
          delete event_data;
        share->op->setCustomData(NULL);
        {
          Mutex_guard injector_mutex_g(injector_mutex);
          injector_ndb->dropEventOperation(share->op);
        }
        share->op= share->new_op;
        share->new_op= 0;
        free_share(&share);
        DBUG_ASSERT(share);   // Should still be ref'ed
      }
      native_mutex_unlock(&share->mutex);

      free_share(&share);     // temporary ref.
    }
  }


  void
  handle_drop_table(Ndb_schema_op* schema)
  {
    DBUG_ENTER("handle_drop_table");

    assert(is_post_epoch()); // Always after epoch

    if (schema->node_id == own_nodeid())
      DBUG_VOID_RETURN;

    write_schema_op_to_binlog(m_thd, schema);

    Ndb_local_schema::Table tab(m_thd, schema->db, schema->name);
    if (tab.is_local_table())
    {
      /* Table is not a NDB table in this mysqld -> leave it */
      sql_print_error("NDB Binlog: Skipping drop of locally "
                      "defined table '%s.%s' from binlog schema "
                      "event '%s' from node %d. ",
                      schema->db, schema->name, schema->query,
                      schema->node_id);

      // There should be no NDB_SHARE for this table
      assert(!get_share(schema));

      DBUG_VOID_RETURN;
    }

    tab.remove_table();

    NDB_SHARE *share= get_share(schema); // temporary ref.
    if (!share || !share->op)
    {
      ndbapi_invalidate_table(schema->db, schema->name);
      mysqld_close_cached_table(schema->db, schema->name);
    }
    if (share)
    {
      native_mutex_lock(&ndbcluster_mutex);
      ndbcluster_mark_share_dropped(&share); // server ref.
      DBUG_ASSERT(share);                    // Should still be ref'ed
      free_share(&share, TRUE);              // temporary ref.
      native_mutex_unlock(&ndbcluster_mutex);
    }

    ndbapi_invalidate_table(schema->db, schema->name);
    mysqld_close_cached_table(schema->db, schema->name);

    DBUG_VOID_RETURN;
  }


  /*
    The RENAME is performed in two steps.
    1) PREPARE_RENAME - sends the new table key to participants
    2) RENAME - perform the actual rename
  */

  void
  handle_rename_table_prepare(Ndb_schema_op* schema)
  {
    DBUG_ENTER("handle_rename_table_prepare");

    assert(is_post_epoch()); // Always after epoch

    if (schema->node_id == own_nodeid())
      DBUG_VOID_RETURN;

    const char* new_key_for_table= schema->query;
    DBUG_PRINT("info", ("new_key_for_table: '%s'", new_key_for_table));

    // Release potentially previously prepared new_key
    {
      NDB_SHARE_KEY* old_prepared_key =
          m_schema_dist_data.get_prepared_rename_key();
      if (old_prepared_key)
        NDB_SHARE::free_key(old_prepared_key);
    }

    // Create a new key save it, then hope for the best(i.e
    // that it can be found later when the RENAME arrives)
    NDB_SHARE_KEY* new_prepared_key =
        NDB_SHARE::create_key(new_key_for_table);
    m_schema_dist_data.save_prepared_rename_key(new_prepared_key);

    DBUG_VOID_RETURN;
  }


  void
  handle_rename_table(Ndb_schema_op* schema)
  {
    DBUG_ENTER("handle_rename_table");

    assert(is_post_epoch()); // Always after epoch

    if (schema->node_id == own_nodeid())
      DBUG_VOID_RETURN;

    write_schema_op_to_binlog(m_thd, schema);

    Ndb_local_schema::Table from(m_thd, schema->db, schema->name);
    if (from.is_local_table())
    {
      /* Tables exists as a local table, print error and leave it */
      sql_print_error("NDB Binlog: Skipping renaming locally "
                      "defined table '%s.%s' from binlog schema "
                      "event '%s' from node %d. ",
                      schema->db, schema->name, schema->query,
                      schema->node_id);
      DBUG_VOID_RETURN;
    }

    NDB_SHARE *share= get_share(schema); // temporary ref.
    if (!share || !share->op)
    {
      ndbapi_invalidate_table(schema->db, schema->name);
      mysqld_close_cached_table(schema->db, schema->name);
    }
    if (share)
      free_share(&share);      // temporary ref.

    share= get_share(schema);  // temporary ref.
    if (!share)
    {
      // The RENAME need to find share so it can be renamed
      DBUG_ASSERT(share);
      DBUG_VOID_RETURN;
    }

    NDB_SHARE_KEY* prepared_key =
        m_schema_dist_data.get_prepared_rename_key();
    if (!prepared_key)
    {
      // The rename need to have new_key set
      // by a previous RENAME_PREPARE
      DBUG_ASSERT(prepared_key);
      DBUG_VOID_RETURN;
    }

    // Rename on participant is always from real to
    // real name(i.e neiher old or new name should be a temporary name)
    DBUG_ASSERT(!IS_TMP_PREFIX(schema->name));
    DBUG_ASSERT(!IS_TMP_PREFIX(NDB_SHARE::key_get_table_name(prepared_key)));

    // Rename the local table
    from.rename_table(NDB_SHARE::key_get_db_name(prepared_key),
                      NDB_SHARE::key_get_table_name(prepared_key));

    // Rename share and release the old key
    NDB_SHARE_KEY* old_key = share->key;
    ndbcluster_rename_share(m_thd, share, prepared_key);
    m_schema_dist_data.save_prepared_rename_key(NULL);
    NDB_SHARE::free_key(old_key);

    free_share(&share);  // temporary ref.

    ndbapi_invalidate_table(schema->db, schema->name);
    mysqld_close_cached_table(schema->db, schema->name);

    DBUG_VOID_RETURN;
  }


  void
  handle_drop_db(Ndb_schema_op* schema)
  {
    DBUG_ENTER("handle_drop_db");

    assert(is_post_epoch()); // Always after epoch

    if (schema->node_id == own_nodeid())
      DBUG_VOID_RETURN;

    write_schema_op_to_binlog(m_thd, schema);

    Thd_ndb *thd_ndb= get_thd_ndb(m_thd);
    Thd_ndb_options_guard thd_ndb_options(thd_ndb);
    // Set NO_LOCK_SCHEMA_OP before 'check_if_local_tables_indb'
    // until ndbcluster_find_files does not take GSL
    thd_ndb_options.set(TNO_NO_LOCK_SCHEMA_OP);

    if (check_if_local_tables_in_db(schema->db))
    {
      /* Tables exists as a local table, print error and leave it */
      sql_print_error("NDB Binlog: Skipping drop database '%s' since "
                      "it contained local tables "
                      "binlog schema event '%s' from node %d. ",
                      schema->db, schema->query,
                      schema->node_id);
      DBUG_VOID_RETURN;
    }

    const int no_print_error[1]= {0};
    run_query(m_thd, schema->query,
              schema->query + schema->query_length,
              no_print_error);

    DBUG_VOID_RETURN;
  }


  void
  handle_truncate_table(Ndb_schema_op* schema)
  {
    DBUG_ENTER("handle_truncate_table");

    assert(!is_post_epoch()); // Always directly

    if (schema->node_id == own_nodeid())
      DBUG_VOID_RETURN;

    write_schema_op_to_binlog(m_thd, schema);

    NDB_SHARE *share= get_share(schema);
    // invalidation already handled by binlog thread
    if (!share || !share->op)
    {
      ndbapi_invalidate_table(schema->db, schema->name);
      mysqld_close_cached_table(schema->db, schema->name);
    }
    if (share)
      free_share(&share); // temporary ref.

    if (is_local_table(schema->db, schema->name))
    {
      sql_print_error("NDB Binlog: Skipping locally defined table "
                      "'%s.%s' from binlog schema event '%s' from "
                      "node %d. ",
                      schema->db, schema->name, schema->query,
                      schema->node_id);
      DBUG_VOID_RETURN;
    }

    if (ndb_create_table_from_engine(m_thd, schema->db, schema->name))
    {
      print_could_not_discover_error(m_thd, schema);
    }

    DBUG_VOID_RETURN;
  }


  void
  handle_create_table(Ndb_schema_op* schema)
  {
    DBUG_ENTER("handle_create_table");

    assert(!is_post_epoch()); // Always directly

    if (schema->node_id == own_nodeid())
      DBUG_VOID_RETURN;

    write_schema_op_to_binlog(m_thd, schema);

    if (is_local_table(schema->db, schema->name))
    {
      sql_print_error("NDB Binlog: Skipping locally defined table '%s.%s' from "
                          "binlog schema event '%s' from node %d. ",
                          schema->db, schema->name, schema->query,
                          schema->node_id);
      DBUG_VOID_RETURN;
    }

    if (ndb_create_table_from_engine(m_thd, schema->db, schema->name))
    {
      print_could_not_discover_error(m_thd, schema);
    }

    DBUG_VOID_RETURN;
  }


  void
  handle_create_db(Ndb_schema_op* schema)
  {
    DBUG_ENTER("handle_create_db");

    assert(!is_post_epoch()); // Always directly

    if (schema->node_id == own_nodeid())
      DBUG_VOID_RETURN;

    write_schema_op_to_binlog(m_thd, schema);

    Thd_ndb *thd_ndb= get_thd_ndb(m_thd);
    Thd_ndb_options_guard thd_ndb_options(thd_ndb);
    thd_ndb_options.set(TNO_NO_LOCK_SCHEMA_OP);
    const int no_print_error[1]= {0};
    run_query(m_thd, schema->query,
              schema->query + schema->query_length,
              no_print_error);

    DBUG_VOID_RETURN;
  }


  void
  handle_alter_db(Ndb_schema_op* schema)
  {
    DBUG_ENTER("handle_alter_db");

    assert(!is_post_epoch()); // Always directly

    if (schema->node_id == own_nodeid())
      DBUG_VOID_RETURN;

    write_schema_op_to_binlog(m_thd, schema);

    Thd_ndb *thd_ndb= get_thd_ndb(m_thd);
    Thd_ndb_options_guard thd_ndb_options(thd_ndb);
    thd_ndb_options.set(TNO_NO_LOCK_SCHEMA_OP);
    const int no_print_error[1]= {0};
    run_query(m_thd, schema->query,
              schema->query + schema->query_length,
              no_print_error);

    DBUG_VOID_RETURN;
  }


  void
  handle_grant_op(Ndb_schema_op* schema)
  {
    DBUG_ENTER("handle_grant_op");

    assert(!is_post_epoch()); // Always directly

    if (schema->node_id == own_nodeid())
      DBUG_VOID_RETURN;

    write_schema_op_to_binlog(m_thd, schema);

    if (opt_ndb_extra_logging > 9)
      sql_print_information("Got dist_priv event: %s, "
                            "flushing privileges",
                            get_schema_type_name(schema->type));

    Thd_ndb *thd_ndb= get_thd_ndb(m_thd);
    Thd_ndb_options_guard thd_ndb_options(thd_ndb);
    thd_ndb_options.set(TNO_NO_LOCK_SCHEMA_OP);
    const int no_print_error[1]= {0};
    char *cmd= (char *) "flush privileges";
    run_query(m_thd, cmd,
              cmd + strlen(cmd),
              no_print_error);

    DBUG_VOID_RETURN;
  }


  int
  handle_schema_op(Ndb_schema_op* schema)
  {
    DBUG_ENTER("handle_schema_op");
    {
      const SCHEMA_OP_TYPE schema_type= (SCHEMA_OP_TYPE)schema->type;

      if (opt_ndb_extra_logging > 19)
      {
        sql_print_information("NDB: got schema event on %s.%s(%u/%u) query: '%s' type: %s(%d) node: %u slock: %x%x",
                              schema->db, schema->name,
                              schema->id, schema->version,
                              schema->query,
                              get_schema_type_name(schema_type),
                              schema_type,
                              schema->node_id,
                              schema->slock.bitmap[0],
                              schema->slock.bitmap[1]);
      }

      if ((schema->db[0] == 0) && (schema->name[0] == 0))
      {
        /**
         * This happens if there is a schema event on a table (object)
         *   that this mysqld does not know about.
         *   E.g it had a local table shadowing a ndb table...
         */
        DBUG_RETURN(0);
      }

      switch (schema_type)
      {
      case SOT_CLEAR_SLOCK:
        /*
          handle slock after epoch is completed to ensure that
          schema events get inserted in the binlog after any data
          events
        */
        handle_after_epoch(schema);
        DBUG_RETURN(0);

      case SOT_ALTER_TABLE_COMMIT:
      case SOT_RENAME_TABLE_PREPARE:
      case SOT_ONLINE_ALTER_TABLE_PREPARE:
      case SOT_ONLINE_ALTER_TABLE_COMMIT:
      case SOT_RENAME_TABLE:
      case SOT_DROP_TABLE:
      case SOT_DROP_DB:
        handle_after_epoch(schema);
        ack_after_epoch(schema);
        DBUG_RETURN(0);

      case SOT_TRUNCATE_TABLE:
        handle_truncate_table(schema);
        break;

      case SOT_CREATE_TABLE:
        handle_create_table(schema);
        break;

      case SOT_CREATE_DB:
        handle_create_db(schema);
        break;

      case SOT_ALTER_DB:
        handle_alter_db(schema);
        break;

      case SOT_CREATE_USER:
      case SOT_DROP_USER:
      case SOT_RENAME_USER:
      case SOT_GRANT:
      case SOT_REVOKE:
        handle_grant_op(schema);
        break;

      case SOT_TABLESPACE:
      case SOT_LOGFILE_GROUP:
        if (schema->node_id == own_nodeid())
          break;
        write_schema_op_to_binlog(m_thd, schema);
        break;

      case SOT_RENAME_TABLE_NEW:
        /*
          Only very old MySQL Server connected to the cluster may
          send this schema operation, ignore it
        */
        sql_print_error("NDB schema: Skipping old schema operation"
                        "(RENAME_TABLE_NEW) on %s.%s",
                        schema->db, schema->name);
        DBUG_ASSERT(false);
        break;

      }

      /* signal that schema operation has been handled */
      DBUG_DUMP("slock", (uchar*) schema->slock_buf, schema->slock_length);
      if (bitmap_is_set(&schema->slock, own_nodeid()))
      {
        ack_schema_op(schema->db, schema->name,
                      schema->id, schema->version);
      }
    }
    DBUG_RETURN(0);
  }


  void
  handle_schema_op_post_epoch(Ndb_schema_op* schema)
  {
    DBUG_ENTER("handle_schema_op_post_epoch");
    DBUG_PRINT("enter", ("%s.%s: query: '%s'  type: %d",
                         schema->db, schema->name,
                         schema->query, schema->type));

    {
      const SCHEMA_OP_TYPE schema_type= (SCHEMA_OP_TYPE)schema->type;
      if (opt_ndb_extra_logging > 9)
        sql_print_information("%s - %s.%s",
                              get_schema_type_name(schema_type),
                              schema->db, schema->name);

      switch (schema_type)
      {
      case SOT_CLEAR_SLOCK:
        handle_clear_slock(schema);
        break;

      case SOT_DROP_DB:
        handle_drop_db(schema);
        break;

      case SOT_DROP_TABLE:
        handle_drop_table(schema);
        break;

      case SOT_RENAME_TABLE_PREPARE:
        handle_rename_table_prepare(schema);
        break;

      case SOT_RENAME_TABLE:
        handle_rename_table(schema);
        break;

      case SOT_ALTER_TABLE_COMMIT:
        handle_offline_alter_table_commit(schema);
        break;

      case SOT_ONLINE_ALTER_TABLE_PREPARE:
        handle_online_alter_table_prepare(schema);
        break;

      case SOT_ONLINE_ALTER_TABLE_COMMIT:
        handle_online_alter_table_commit(schema);
        break;

      default:
        DBUG_ASSERT(FALSE);
      }
    }

    DBUG_VOID_RETURN;
  }

  THD* m_thd;
  MEM_ROOT* m_mem_root;
  uint m_own_nodeid;
  Ndb_schema_dist_data& m_schema_dist_data;
  bool m_post_epoch;

  bool is_post_epoch(void) const { return m_post_epoch; }

  List<Ndb_schema_op> m_post_epoch_handle_list;
  List<Ndb_schema_op> m_post_epoch_ack_list;

public:
  Ndb_schema_event_handler(); // Not implemented
  Ndb_schema_event_handler(const Ndb_schema_event_handler&); // Not implemented

  Ndb_schema_event_handler(THD* thd, MEM_ROOT* mem_root, uint own_nodeid,
                           Ndb_schema_dist_data& schema_dist_data):
    m_thd(thd), m_mem_root(mem_root), m_own_nodeid(own_nodeid),
    m_schema_dist_data(schema_dist_data),
    m_post_epoch(false)
  {
  }


  ~Ndb_schema_event_handler()
  {
    // There should be no work left todo...
    DBUG_ASSERT(m_post_epoch_handle_list.elements == 0);
    DBUG_ASSERT(m_post_epoch_ack_list.elements == 0);
  }


  void handle_event(Ndb* s_ndb, NdbEventOperation *pOp)
  {
    DBUG_ENTER("handle_event");

    const Ndb_event_data *event_data=
      static_cast<const Ndb_event_data*>(pOp->getCustomData());

    if (!check_is_ndb_schema_event(event_data))
      DBUG_VOID_RETURN;

    const NDBEVENT::TableEvent ev_type= pOp->getEventType();
    switch (ev_type)
    {
    case NDBEVENT::TE_INSERT:
    case NDBEVENT::TE_UPDATE:
    {
      /* ndb_schema table, row INSERTed or UPDATEed*/
      Ndb_schema_op* schema_op=
        Ndb_schema_op::create(event_data, pOp->getAnyValue());
      handle_schema_op(schema_op);
      break;
    }

    case NDBEVENT::TE_DELETE:
      /* ndb_schema table, row DELETEd */
      break;

    case NDBEVENT::TE_CLUSTER_FAILURE:
      if (opt_ndb_extra_logging)
        sql_print_information("NDB Schema dist: cluster failure "
                              "at epoch %u/%u.",
                              (uint)(pOp->getGCI() >> 32),
                              (uint)(pOp->getGCI()));
      // fall through
    case NDBEVENT::TE_DROP:
      /* ndb_schema table DROPped */
      if (opt_ndb_extra_logging &&
          ndb_binlog_tables_inited && ndb_binlog_running)
        sql_print_information("NDB Binlog: ndb tables initially "
                              "read only on reconnect.");
      /**
       * Removing the 'schema_ndb' reference prevents a race condition where
       * ndb_binlog_setup() may recreate the dropped schema dist table
       * and its eventOp before the binlog thread had handled all the
       * failure events. Thus, BI-thread never reached 'all EventOp dropped'
       * state required for it to restart.
       * Once restarted, a new schema_ndb is recreated and ndb_binlog_setup()
       * is allowed to do its tasks.
       */
      native_mutex_lock(&injector_mutex);
      schema_ndb= NULL;
      native_mutex_unlock(&injector_mutex);

      /* release the ndb_schema_share */
      native_mutex_lock(&ndb_schema_share_mutex);
      free_share(&ndb_schema_share);
      ndb_schema_share= NULL;
      ndb_binlog_tables_inited= FALSE;
      ndb_binlog_is_ready= FALSE;
      native_mutex_unlock(&ndb_schema_share_mutex);

      ndb_tdc_close_cached_tables();

      ndb_handle_schema_change(m_thd, s_ndb, pOp, event_data);
      break;

    case NDBEVENT::TE_ALTER:
      /* ndb_schema table ALTERed */
      break;

    case NDBEVENT::TE_NODE_FAILURE:
    {
      /* Remove all subscribers for node */
      m_schema_dist_data.report_data_node_failure(pOp->getNdbdNodeId());
      (void) native_cond_signal(&injector_cond);
      break;
    }

    case NDBEVENT::TE_SUBSCRIBE:
    {
      /* Add node as subscriber */
      m_schema_dist_data.report_subscribe(pOp->getNdbdNodeId(), pOp->getReqNodeId());
      (void) native_cond_signal(&injector_cond);
      break;
    }

    case NDBEVENT::TE_UNSUBSCRIBE:
    {
      /* Remove node as subscriber */
      m_schema_dist_data.report_unsubscribe(pOp->getNdbdNodeId(), pOp->getReqNodeId());
      (void) native_cond_signal(&injector_cond);
      break;
    }

    default:
    {
      sql_print_error("NDB Schema dist: unknown event %u, ignoring...",
                      ev_type);
    }
    }

    DBUG_VOID_RETURN;
  }


  void post_epoch()
  {
    if (unlikely(m_post_epoch_handle_list.elements > 0))
    {
      // Set the flag used to check that functions are called at correct time
      m_post_epoch= true;

      /*
       process any operations that should be done after
       the epoch is complete
      */
      Ndb_schema_op* schema;
      while ((schema= m_post_epoch_handle_list.pop()))
      {
        handle_schema_op_post_epoch(schema);
      }

      /*
       process any operations that should be unlocked/acked after
       the epoch is complete
      */
      while ((schema= m_post_epoch_ack_list.pop()))
      {
        ack_schema_op(schema->db, schema->name,
                      schema->id, schema->version);
      }
    }
    // There should be no work left todo...
    DBUG_ASSERT(m_post_epoch_handle_list.elements == 0);
    DBUG_ASSERT(m_post_epoch_ack_list.elements == 0);
  }
};

/*********************************************************************
  Internal helper functions for handling of the cluster replication tables
  - ndb_binlog_index
  - ndb_apply_status
*********************************************************************/

/*
  struct to hold the data to be inserted into the
  ndb_binlog_index table
*/
struct ndb_binlog_index_row {
  ulonglong epoch;
  const char *start_master_log_file;
  ulonglong start_master_log_pos;
  ulong n_inserts;
  ulong n_updates;
  ulong n_deletes;
  ulong n_schemaops;

  ulong orig_server_id;
  ulonglong orig_epoch;

  ulong gci;

  const char *next_master_log_file;
  ulonglong next_master_log_pos;

  struct ndb_binlog_index_row *next;
};


/*
  Open the ndb_binlog_index table for writing
*/
static int
ndb_binlog_index_table__open(THD *thd,
                             TABLE **ndb_binlog_index)
{
  const char *save_proc_info=
    thd_proc_info(thd, "Opening " NDB_REP_DB "." NDB_REP_TABLE);

  TABLE_LIST tables;
  tables.init_one_table(STRING_WITH_LEN(NDB_REP_DB),    // db
                        STRING_WITH_LEN(NDB_REP_TABLE), // name
                        NDB_REP_TABLE,                  // alias
                        TL_WRITE);                      // for write

  /* Only allow real table to be opened */
  tables.required_type= FRMTYPE_TABLE;

  const uint flags =
    MYSQL_LOCK_IGNORE_TIMEOUT; /* Wait for lock "infinitely" */
  if (open_and_lock_tables(thd, &tables, flags))
  {
    if (thd->killed)
      DBUG_PRINT("error", ("NDB Binlog: Opening ndb_binlog_index: killed"));
    else
      sql_print_error("NDB Binlog: Opening ndb_binlog_index: %d, '%s'",
                      thd->get_stmt_da()->mysql_errno(),
                      thd->get_stmt_da()->message_text());
    thd_proc_info(thd, save_proc_info);
    return -1;
  }
  *ndb_binlog_index= tables.table;
  thd_proc_info(thd, save_proc_info);
  return 0;
}


/*
  Write rows to the ndb_binlog_index table
*/
static int
ndb_binlog_index_table__write_rows(THD *thd,
                                   ndb_binlog_index_row *row)
{
  int error= 0;
  ndb_binlog_index_row *first= row;
  TABLE *ndb_binlog_index= 0;

  /*
    Assume this function is not called with an error set in thd
    (but clear for safety in release version)
   */
  assert(!thd->is_error());
  thd->clear_error();

  /*
    Turn of binlogging to prevent the table changes to be written to
    the binary log.
  */
  tmp_disable_binlog(thd);

  if (ndb_binlog_index_table__open(thd, &ndb_binlog_index))
  {
    if (thd->killed)
      DBUG_PRINT("error", ("NDB Binlog: Unable to lock table ndb_binlog_index, killed"));
    else
      sql_print_error("NDB Binlog: Unable to lock table ndb_binlog_index");
    error= -1;
    goto add_ndb_binlog_index_err;
  }

  // Set all columns to be written
  ndb_binlog_index->use_all_columns();

  do
  {
    ulonglong epoch= 0, orig_epoch= 0;
    uint orig_server_id= 0;

    // Intialize ndb_binlog_index->record[0]
    empty_record(ndb_binlog_index);

    ndb_binlog_index->field[NBICOL_START_POS]
      ->store(first->start_master_log_pos, true);
    ndb_binlog_index->field[NBICOL_START_FILE]
      ->store(first->start_master_log_file,
              (uint)strlen(first->start_master_log_file),
              &my_charset_bin);
    ndb_binlog_index->field[NBICOL_EPOCH]
      ->store(epoch= first->epoch, true);
    if (ndb_binlog_index->s->fields > NBICOL_ORIG_SERVERID)
    {
      /* Table has ORIG_SERVERID / ORIG_EPOCH columns.
       * Write rows with different ORIG_SERVERID / ORIG_EPOCH
       * separately
       */
      ndb_binlog_index->field[NBICOL_NUM_INSERTS]
        ->store(row->n_inserts, true);
      ndb_binlog_index->field[NBICOL_NUM_UPDATES]
        ->store(row->n_updates, true);
      ndb_binlog_index->field[NBICOL_NUM_DELETES]
        ->store(row->n_deletes, true);
      ndb_binlog_index->field[NBICOL_NUM_SCHEMAOPS]
        ->store(row->n_schemaops, true);
      ndb_binlog_index->field[NBICOL_ORIG_SERVERID]
        ->store(orig_server_id= row->orig_server_id, true);
      ndb_binlog_index->field[NBICOL_ORIG_EPOCH]
        ->store(orig_epoch= row->orig_epoch, true);
      ndb_binlog_index->field[NBICOL_GCI]
        ->store(first->gci, true);

      if (ndb_binlog_index->s->fields > NBICOL_NEXT_POS)
      {
        /* Table has next log pos fields, fill them in */
        ndb_binlog_index->field[NBICOL_NEXT_POS]
          ->store(first->next_master_log_pos, true);
        ndb_binlog_index->field[NBICOL_NEXT_FILE]
          ->store(first->next_master_log_file,
                  (uint)strlen(first->next_master_log_file),
                  &my_charset_bin);
      }
      row= row->next;
    }
    else
    {
      /* Old schema : Table has no separate
       * ORIG_SERVERID / ORIG_EPOCH columns.
       * Merge operation counts and write one row
       */
      while ((row= row->next))
      {
        first->n_inserts+= row->n_inserts;
        first->n_updates+= row->n_updates;
        first->n_deletes+= row->n_deletes;
        first->n_schemaops+= row->n_schemaops;
      }
      ndb_binlog_index->field[NBICOL_NUM_INSERTS]
        ->store((ulonglong)first->n_inserts, true);
      ndb_binlog_index->field[NBICOL_NUM_UPDATES]
        ->store((ulonglong)first->n_updates, true);
      ndb_binlog_index->field[NBICOL_NUM_DELETES]
        ->store((ulonglong)first->n_deletes, true);
      ndb_binlog_index->field[NBICOL_NUM_SCHEMAOPS]
        ->store((ulonglong)first->n_schemaops, true);
    }

    error= ndb_binlog_index->file->ha_write_row(ndb_binlog_index->record[0]);

    /* Fault injection to test logging */
    DBUG_EXECUTE_IF("ndb_injector_binlog_index_write_fail_random",
                    {
                      if ((((uint32) rand()) % 10) == 9)
                      {
                        sql_print_error("NDB Binlog: Injecting random write failure");
                        error= ndb_binlog_index->file->ha_write_row(ndb_binlog_index->record[0]);
                      }
                    });
    
    if (error)
    {
      sql_print_error("NDB Binlog: Failed writing to ndb_binlog_index for epoch %u/%u "
                      " orig_server_id %u orig_epoch %u/%u "
                      "with error %d.",
                      uint(epoch >> 32), uint(epoch),
                      orig_server_id,
                      uint(orig_epoch >> 32), uint(orig_epoch),
                      error);
      
      bool seen_error_row = false;
      ndb_binlog_index_row* cursor= first;
      do
      {
        char tmp[128];
        if (ndb_binlog_index->s->fields > NBICOL_ORIG_SERVERID)
          my_snprintf(tmp, sizeof(tmp), "%u/%u,%u,%u/%u",
                      uint(epoch >> 32), uint(epoch),
                      uint(cursor->orig_server_id),
                      uint(cursor->orig_epoch >> 32), 
                      uint(cursor->orig_epoch));
        
        else
          my_snprintf(tmp, sizeof(tmp), "%u/%u", uint(epoch >> 32), uint(epoch));
        
        bool error_row = (row == (cursor->next));
        sql_print_error("NDB Binlog: Writing row (%s) to ndb_binlog_index - %s",
                        tmp,
                        (error_row?"ERROR":
                         (seen_error_row?"Discarded":
                          "OK")));
        seen_error_row |= error_row;

      } while ((cursor = cursor->next));
      
      error= -1;
      goto add_ndb_binlog_index_err;
    }
  } while (row);

add_ndb_binlog_index_err:
  /*
    Explicitly commit or rollback the writes(although we normally
    use a non transactional engine for the ndb_binlog_index table)
  */
  thd->get_stmt_da()->set_overwrite_status(true);
  thd->is_error() ? trans_rollback_stmt(thd) : trans_commit_stmt(thd);
  thd->get_stmt_da()->set_overwrite_status(false);

  // Close the tables this thread has opened
  close_thread_tables(thd);

  /*
    There should be no need for rolling back transaction due to deadlock
    (since ndb_binlog_index is non transactional).
  */
  DBUG_ASSERT(! thd->transaction_rollback_request);

  // Release MDL locks on the opened table
  thd->mdl_context.release_transactional_locks();

  reenable_binlog(thd);
  return error;
}

/*********************************************************************
  Functions for start, stop, wait for ndbcluster binlog thread
*********************************************************************/

int ndbcluster_binlog_start()
{
  DBUG_ENTER("ndbcluster_binlog_start");

  if (::server_id == 0)
  {
    sql_print_warning("NDB: server id set to zero - changes logged to "
                      "bin log with server id zero will be logged with "
                      "another server id by slave mysqlds");
  }

  /* 
     Check that ServerId is not using the reserved bit or bits reserved
     for application use
  */
  if ((::server_id & 0x1 << 31) ||                             // Reserved bit
      !ndbcluster_anyvalue_is_serverid_in_range(::server_id))  // server_id_bits
  {
    sql_print_error("NDB: server id provided is too large to be represented in "
                    "opt_server_id_bits or is reserved");
    DBUG_RETURN(-1);
  }

  /*
     Check that v2 events are enabled if log-transaction-id is set
  */
  if (opt_ndb_log_transaction_id &&
      log_bin_use_v1_row_events)
  {
    sql_print_error("NDB: --ndb-log-transaction-id requires v2 Binlog row events "
                    "but server is using v1.");
    DBUG_RETURN(-1);
  }

  ndb_binlog_thread.init();

  native_mutex_init(&injector_mutex, MY_MUTEX_INIT_FAST);
  native_cond_init(&injector_cond);
  native_mutex_init(&ndb_schema_share_mutex, MY_MUTEX_INIT_FAST);

  // The binlog thread globals has been initied and should be freed
  ndbcluster_binlog_inited= 1;

  /* Start ndb binlog thread */
  if (ndb_binlog_thread.start())
  {
    DBUG_PRINT("error", ("Could not start ndb binlog thread"));
    DBUG_RETURN(-1);
  }

  DBUG_RETURN(0);
}


/**************************************************************
  Internal helper functions for creating/dropping ndb events
  used by the client sql threads
**************************************************************/
void
ndb_rep_event_name(String *event_name,const char *db, const char *tbl,
                   bool full, bool allow_hardcoded_name)
{
  if (allow_hardcoded_name &&
      strcmp(db,  NDB_REP_DB) == 0 &&
      strcmp(tbl, NDB_SCHEMA_TABLE) == 0)
  {
    // Always use REPL$ as prefix for the event on mysql.ndb_schema
    // (unless when dropping events and allow_hardcoded_name is set to false)
    full = false;
  }
 
  if (full)
    event_name->set_ascii("REPLF$", 6);
  else
    event_name->set_ascii("REPL$", 5);
  event_name->append(db);
#ifdef NDB_WIN32
  /*
   * Some bright spark decided that we should sometimes have backslashes.
   * This causes us pain as the event is db/table and not db\table so trying
   * to drop db\table when we meant db/table ends in the event lying around
   * after drop table, leading to all sorts of pain.
  */
  String backslash_sep(1);
  backslash_sep.set_ascii("\\",1);

  int bsloc;
  if((bsloc= event_name->strstr(backslash_sep,0))!=-1)
	  event_name->replace(bsloc, 1, "/", 1);
#endif
  if (tbl)
  {
    event_name->append('/');
    event_name->append(tbl);
  }
  DBUG_PRINT("info", ("ndb_rep_event_name: %s", event_name->c_ptr()));
}

#ifdef HAVE_NDB_BINLOG
static void 
set_binlog_flags(NDB_SHARE *share,
                 Ndb_binlog_type ndb_binlog_type)
{
  DBUG_ENTER("set_binlog_flags");
  switch (ndb_binlog_type)
  {
  case NBT_NO_LOGGING:
    DBUG_PRINT("info", ("NBT_NO_LOGGING"));
    set_binlog_nologging(share);
    DBUG_VOID_RETURN;
  case NBT_DEFAULT:
    DBUG_PRINT("info", ("NBT_DEFAULT"));
    if (opt_ndb_log_updated_only)
    {
      set_binlog_updated_only(share);
    }
    else
    {
      set_binlog_full(share);
    }
    if (opt_ndb_log_update_as_write)
    {
      set_binlog_use_write(share);
    }
    else
    {
      set_binlog_use_update(share);
    }
    break;
  case NBT_UPDATED_ONLY:
    DBUG_PRINT("info", ("NBT_UPDATED_ONLY"));
    set_binlog_updated_only(share);
    set_binlog_use_write(share);
    break;
  case NBT_USE_UPDATE:
    DBUG_PRINT("info", ("NBT_USE_UPDATE"));
  case NBT_UPDATED_ONLY_USE_UPDATE:
    DBUG_PRINT("info", ("NBT_UPDATED_ONLY_USE_UPDATE"));
    set_binlog_updated_only(share);
    set_binlog_use_update(share);
    break;
  case NBT_FULL:
    DBUG_PRINT("info", ("NBT_FULL"));
    set_binlog_full(share);
    set_binlog_use_write(share);
    break;
  case NBT_FULL_USE_UPDATE:
    DBUG_PRINT("info", ("NBT_FULL_USE_UPDATE"));
    set_binlog_full(share);
    set_binlog_use_update(share);
    break;
  }
  set_binlog_logging(share);
  DBUG_VOID_RETURN;
}


/*
  ndbcluster_get_binlog_replication_info

  This function retrieves the data for the given table
  from the ndb_replication table.

  If the table is not found, or the table does not exist,
  then defaults are returned.
*/
int
ndbcluster_get_binlog_replication_info(THD *thd, Ndb *ndb,
                                       const char* db,
                                       const char* table_name,
                                       uint server_id,
                                       Uint32* binlog_flags,
                                       const st_conflict_fn_def** conflict_fn,
                                       st_conflict_fn_arg* args,
                                       Uint32* num_args)
{
  DBUG_ENTER("ndbcluster_get_binlog_replication_info");

  /* Override for ndb_apply_status when logging */
  if (opt_ndb_log_apply_status)
  {
    if (strcmp(db, NDB_REP_DB) == 0 &&
        strcmp(table_name, NDB_APPLY_TABLE) == 0)
    {
      /*
        Ensure that we get all columns from ndb_apply_status updates
        by forcing FULL event type
        Also, ensure that ndb_apply_status events are always logged as
        WRITES.
      */
      DBUG_PRINT("info", ("ndb_apply_status defaulting to FULL, USE_WRITE"));
      sql_print_information("NDB: ndb-log-apply-status forcing "
                            "%s.%s to FULL USE_WRITE",
                            NDB_REP_DB, NDB_APPLY_TABLE);
      *binlog_flags = NBT_FULL;
      *conflict_fn = NULL;
      *num_args = 0;
      DBUG_RETURN(0);
    }
  }

  Ndb_rep_tab_reader rep_tab_reader;

  int rc = rep_tab_reader.lookup(ndb,
                                 db,
                                 table_name,
                                 server_id);

  const char* msg = rep_tab_reader.get_warning_message();
  if (msg != NULL)
  {
    push_warning_printf(thd, Sql_condition::SL_WARNING,
                        ER_NDB_REPLICATION_SCHEMA_ERROR,
                        ER(ER_NDB_REPLICATION_SCHEMA_ERROR),
                        msg);
    sql_print_warning("NDB Binlog: %s",
                      msg);
  }

  if (rc != 0)
    DBUG_RETURN(ER_NDB_REPLICATION_SCHEMA_ERROR);

  *binlog_flags= rep_tab_reader.get_binlog_flags();
  const char* conflict_fn_spec= rep_tab_reader.get_conflict_fn_spec();

  if (conflict_fn_spec != NULL)
  {
    char msgbuf[ FN_REFLEN ];
    if (parse_conflict_fn_spec(conflict_fn_spec,
                               conflict_fn,
                               args,
                               num_args,
                               msgbuf,
                               sizeof(msgbuf)) != 0)
    {
        push_warning_printf(thd, Sql_condition::SL_WARNING,
                          ER_CONFLICT_FN_PARSE_ERROR,
                          ER(ER_CONFLICT_FN_PARSE_ERROR),
                          msgbuf);

      /*
        Log as well, useful for contexts where the thd's stack of
        warnings are ignored
      */
      if (opt_ndb_extra_logging)
      {
        sql_print_warning("NDB Slave: Table %s.%s : Parse error on conflict fn : %s",
                          db, table_name,
                          msgbuf);
      }

      DBUG_RETURN(ER_CONFLICT_FN_PARSE_ERROR);
    }
  }
  else
  {
    /* No conflict function specified */
    conflict_fn= NULL;
    num_args= 0;
  }

  DBUG_RETURN(0);
}

int
ndbcluster_apply_binlog_replication_info(THD *thd,
                                         NDB_SHARE *share,
                                         const NDBTAB* ndbtab,
                                         const st_conflict_fn_def* conflict_fn,
                                         const st_conflict_fn_arg* args,
                                         Uint32 num_args,
                                         Uint32 binlog_flags)
{
  DBUG_ENTER("ndbcluster_apply_binlog_replication_info");
  char tmp_buf[FN_REFLEN];

  DBUG_PRINT("info", ("Setting binlog flags to %u", binlog_flags));
  set_binlog_flags(share, (enum Ndb_binlog_type)binlog_flags);

  if (conflict_fn != NULL)
  {
    if (setup_conflict_fn(get_thd_ndb(thd)->ndb, 
                          &share->m_cfn_share,
                          share->db,
                          share->table_name,
                          ((share->flags & NSF_BLOB_FLAG) != 0),
                          get_binlog_use_update(share),
                          ndbtab,
                          tmp_buf, sizeof(tmp_buf),
                          conflict_fn,
                          args,
                          num_args) == 0)
    {
      if (opt_ndb_extra_logging)
      {
        sql_print_information("%s", tmp_buf);
      }
    }
    else
    {
      /*
        Dump setup failure message to error log
        for cases where thd warning stack is
        ignored
      */
      sql_print_warning("NDB Slave: Table %s.%s : %s",
                        share->db,
                        share->table_name,
                        tmp_buf);

      push_warning_printf(thd, Sql_condition::SL_WARNING,
                          ER_CONFLICT_FN_PARSE_ERROR,
                          ER(ER_CONFLICT_FN_PARSE_ERROR),
                          tmp_buf);

      DBUG_RETURN(-1);
    }
  }
  else
  {
    /* No conflict function specified */
    slave_reset_conflict_fn(share->m_cfn_share);
  }

  DBUG_RETURN(0);
}

int
ndbcluster_read_binlog_replication(THD *thd, Ndb *ndb,
                                   NDB_SHARE *share,
                                   const NDBTAB *ndbtab,
                                   uint server_id)
{
  DBUG_ENTER("ndbcluster_read_binlog_replication");
  Uint32 binlog_flags;
  const st_conflict_fn_def* conflict_fn= NULL;
  st_conflict_fn_arg args[MAX_CONFLICT_ARGS];
  Uint32 num_args = MAX_CONFLICT_ARGS;

  if ((ndbcluster_get_binlog_replication_info(thd, ndb,
                                              share->db,
                                              share->table_name,
                                              server_id,
                                              &binlog_flags,
                                              &conflict_fn,
                                              args,
                                              &num_args) != 0) ||
      (ndbcluster_apply_binlog_replication_info(thd,
                                                share,
                                                ndbtab,
                                                conflict_fn,
                                                args,
                                                num_args,
                                                binlog_flags) != 0))
  {
    DBUG_RETURN(-1);
  }

  DBUG_RETURN(0);
}
#endif /* HAVE_NDB_BINLOG */

bool
ndbcluster_check_if_local_table(const char *dbname, const char *tabname)
{
  char key[FN_REFLEN + 1];
  char ndb_file[FN_REFLEN + 1];

  DBUG_ENTER("ndbcluster_check_if_local_table");
  build_table_filename(key, sizeof(key)-1, dbname, tabname, reg_ext, 0);
  build_table_filename(ndb_file, sizeof(ndb_file)-1,
                       dbname, tabname, ha_ndb_ext, 0);
  /* Check that any defined table is an ndb table */
  DBUG_PRINT("info", ("Looking for file %s and %s", key, ndb_file));
  if ((! my_access(key, F_OK)) && my_access(ndb_file, F_OK))
  {
    DBUG_PRINT("info", ("table file %s not on disk, local table", ndb_file));   
  
  
    DBUG_RETURN(true);
  }

  DBUG_RETURN(false);
}


/*
  Common function for setting up everything for logging a table at
  create/discover.
*/
int ndbcluster_create_binlog_setup(THD *thd, Ndb *ndb, const char *key,
                                   const char *db,
                                   const char *table_name,
                                   TABLE * table)
{
  DBUG_ENTER("ndbcluster_create_binlog_setup");
  DBUG_PRINT("enter",("key: %s %s.%s",
                      key, db, table_name));
  DBUG_ASSERT(! IS_NDB_BLOB_PREFIX(table_name));

  // Get a temporary ref AND a ref from open_tables iff created.
  NDB_SHARE* share= get_share(key, table, true, false);
  if (share == 0)
  {
    /**
     * Failed to create share
     */
    DBUG_RETURN(-1);
  }

  native_mutex_lock(&share->mutex);
  if (get_binlog_nologging(share) || share->op != 0 || share->new_op != 0)
  {
    native_mutex_unlock(&share->mutex);
    free_share(&share); // temporary ref.
    DBUG_RETURN(0);     // replication already setup, or should not
  }

  if (!share->need_events(ndb_binlog_running))
  {
    set_binlog_nologging(share);
    native_mutex_unlock(&share->mutex);
    free_share(&share); // temporary ref.
    DBUG_RETURN(0);
  }

  while (share && !IS_TMP_PREFIX(table_name))
  {
    /*
      ToDo make sanity check of share so that the table is actually the same
      I.e. we need to do open file from frm in this case
      Currently awaiting this to be fixed in the 4.1 tree in the general
      case
    */

    /* Create the event in NDB */
    ndb->setDatabaseName(db);

    NDBDICT *dict= ndb->getDictionary();
    Ndb_table_guard ndbtab_g(dict, table_name);
    const NDBTAB *ndbtab= ndbtab_g.get_table();
    if (ndbtab == 0)
    {
      if (opt_ndb_extra_logging)
        sql_print_information("NDB Binlog: Failed to get table %s from ndb: "
                              "%s, %d", key, dict->getNdbError().message,
                              dict->getNdbError().code);
      break; // error
    }
#ifdef HAVE_NDB_BINLOG
    /*
     */
    ndbcluster_read_binlog_replication(thd, ndb, share, ndbtab,
                                       ::server_id);
#endif
    /*
      check if logging turned off for this table
    */
    if ((share->flags & NSF_HIDDEN_PK) &&
        (share->flags & NSF_BLOB_FLAG) &&
        !(share->flags & NSF_NO_BINLOG))
    {
      DBUG_PRINT("NDB_SHARE", ("NSF_HIDDEN_PK && NSF_BLOB_FLAG -> NSF_NO_BINLOG"));
      share->flags |= NSF_NO_BINLOG;
    }
    if (get_binlog_nologging(share))
    {
      if (opt_ndb_extra_logging)
        sql_print_information("NDB Binlog: NOT logging %s",
                              share->key_string());
      native_mutex_unlock(&share->mutex);
      free_share(&share); // temporary ref.
      DBUG_RETURN(0);
    }

    String event_name(INJECTOR_EVENT_LEN);
    ndb_rep_event_name(&event_name, db, table_name, get_binlog_full(share));
    /*
      event should have been created by someone else,
      but let's make sure, and create if it doesn't exist
    */
    const NDBEVENT *ev= dict->getEvent(event_name.c_ptr());
    if (!ev)
    {
      if (ndbcluster_create_event(thd, ndb, ndbtab, event_name.c_ptr(), share))
      {
        sql_print_error("NDB Binlog: "
                        "FAILED CREATE (DISCOVER) TABLE Event: %s",
                        event_name.c_ptr());
        break; // error
      }
      if (opt_ndb_extra_logging)
        sql_print_information("NDB Binlog: "
                              "CREATE (DISCOVER) TABLE Event: %s",
                              event_name.c_ptr());
    }
    else
    {
      delete ev;
      if (opt_ndb_extra_logging)
        sql_print_information("NDB Binlog: DISCOVER TABLE Event: %s",
                              event_name.c_ptr());
    }

    /*
      create the event operations for receiving logging events
    */
    if (ndbcluster_create_event_ops(thd, share,
                                    ndbtab, event_name.c_ptr()))
    {
      sql_print_error("NDB Binlog:"
                      "FAILED CREATE (DISCOVER) EVENT OPERATIONS Event: %s",
                      event_name.c_ptr());
      /* a warning has been issued to the client */
      break;
    }
    native_mutex_unlock(&share->mutex);
    free_share(&share); // temporary ref.
    DBUG_RETURN(0);
  }

  native_mutex_unlock(&share->mutex);
  free_share(&share); // temporary ref.
  DBUG_RETURN(-1);
}

int
ndbcluster_create_event(THD *thd, Ndb *ndb, const NDBTAB *ndbtab,
                        const char *event_name, NDB_SHARE *share,
                        int push_warning)
{
  DBUG_ENTER("ndbcluster_create_event");
  DBUG_PRINT("enter", ("table: '%s', version: %d",
                      ndbtab->getName(), ndbtab->getObjectVersion()));
  DBUG_PRINT("enter", ("event: '%s', share->key: '%s'",
                       event_name, share->key_string()));

  // Never create event on table with temporary name
  DBUG_ASSERT(! IS_TMP_PREFIX(ndbtab->getName()));
  // Never create event on the blob table(s)
  DBUG_ASSERT(! IS_NDB_BLOB_PREFIX(ndbtab->getName()));
  DBUG_ASSERT(share);

  if (get_binlog_nologging(share))
  {
    if (opt_ndb_extra_logging && ndb_binlog_running)
      sql_print_information("NDB Binlog: NOT logging %s",
                            share->key_string());
    DBUG_PRINT("info", ("share->flags & NSF_NO_BINLOG, flags: %x %d",
                        share->flags, share->flags & NSF_NO_BINLOG));
    DBUG_RETURN(0);
  }

  ndb->setDatabaseName(share->db);
  NDBDICT *dict= ndb->getDictionary();
  NDBEVENT my_event(event_name);
  my_event.setTable(*ndbtab);
  my_event.addTableEvent(NDBEVENT::TE_ALL);
  if (share->flags & NSF_HIDDEN_PK)
  {
    if (share->flags & NSF_BLOB_FLAG)
    {
      sql_print_error("NDB Binlog: logging of table %s "
                      "with BLOB attribute and no PK is not supported",
                      share->key_string());
      if (push_warning)
        push_warning_printf(thd, Sql_condition::SL_WARNING,
                            ER_ILLEGAL_HA_CREATE_OPTION,
                            ER(ER_ILLEGAL_HA_CREATE_OPTION),
                            ndbcluster_hton_name,
                            "Binlog of table with BLOB attribute and no PK");

      share->flags|= NSF_NO_BINLOG;
      DBUG_RETURN(-1);
    }
    /* No primary key, subscribe for all attributes */
    my_event.setReport((NDBEVENT::EventReport)
                       (NDBEVENT::ER_ALL | NDBEVENT::ER_DDL));
    DBUG_PRINT("info", ("subscription all"));
  }
  else
  {
    if (strcmp(share->db, NDB_REP_DB) == 0 &&
        strcmp(share->table_name, NDB_SCHEMA_TABLE) == 0)
    {
      /**
       * ER_SUBSCRIBE is only needed on NDB_SCHEMA_TABLE
       */
      my_event.setReport((NDBEVENT::EventReport)
                         (NDBEVENT::ER_ALL |
                          NDBEVENT::ER_SUBSCRIBE |
                          NDBEVENT::ER_DDL));
      DBUG_PRINT("info", ("subscription all and subscribe"));
    }
    else
    {
      if (get_binlog_full(share))
      {
        my_event.setReport((NDBEVENT::EventReport)
                           (NDBEVENT::ER_ALL | NDBEVENT::ER_DDL));
        DBUG_PRINT("info", ("subscription all"));
      }
      else
      {
        my_event.setReport((NDBEVENT::EventReport)
                           (NDBEVENT::ER_UPDATED | NDBEVENT::ER_DDL));
        DBUG_PRINT("info", ("subscription only updated"));
      }
    }
  }
  if (share->flags & NSF_BLOB_FLAG)
    my_event.mergeEvents(TRUE);

  /* add all columns to the event */
  int n_cols= ndbtab->getNoOfColumns();
  for(int a= 0; a < n_cols; a++)
    my_event.addEventColumn(a);

  if (dict->createEvent(my_event)) // Add event to database
  {
    if (dict->getNdbError().classification != NdbError::SchemaObjectExists)
    {
      /*
        failed, print a warning
      */
      if (push_warning > 1)
        push_warning_printf(thd, Sql_condition::SL_WARNING,
                            ER_GET_ERRMSG, ER(ER_GET_ERRMSG),
                            dict->getNdbError().code,
                            dict->getNdbError().message, "NDB");
      sql_print_error("NDB Binlog: Unable to create event in database. "
                      "Event: %s  Error Code: %d  Message: %s", event_name,
                      dict->getNdbError().code, dict->getNdbError().message);
      DBUG_RETURN(-1);
    }

    /*
      try retrieving the event, if table version/id matches, we will get
      a valid event.  Otherwise we have a trailing event from before
    */
    const NDBEVENT *ev;
    if ((ev= dict->getEvent(event_name)))
    {
      delete ev;
      DBUG_RETURN(0);
    }

    /*
      trailing event from before; an error, but try to correct it
    */
    if (dict->getNdbError().code == NDB_INVALID_SCHEMA_OBJECT &&
        dict->dropEvent(my_event.getName(), 1))
    {
      if (push_warning > 1)
        push_warning_printf(thd, Sql_condition::SL_WARNING,
                            ER_GET_ERRMSG, ER(ER_GET_ERRMSG),
                            dict->getNdbError().code,
                            dict->getNdbError().message, "NDB");
      sql_print_error("NDB Binlog: Unable to create event in database. "
                      " Attempt to correct with drop failed. "
                      "Event: %s Error Code: %d Message: %s",
                      event_name,
                      dict->getNdbError().code,
                      dict->getNdbError().message);
      DBUG_RETURN(-1);
    }

    /*
      try to add the event again
    */
    if (dict->createEvent(my_event))
    {
      if (push_warning > 1)
        push_warning_printf(thd, Sql_condition::SL_WARNING,
                            ER_GET_ERRMSG, ER(ER_GET_ERRMSG),
                            dict->getNdbError().code,
                            dict->getNdbError().message, "NDB");
      sql_print_error("NDB Binlog: Unable to create event in database. "
                      " Attempt to correct with drop ok, but create failed. "
                      "Event: %s Error Code: %d Message: %s",
                      event_name,
                      dict->getNdbError().code,
                      dict->getNdbError().message);
      DBUG_RETURN(-1);
    }
  }

  DBUG_RETURN(0);
}


inline int is_ndb_compatible_type(Field *field)
{
  return
    !(field->flags & BLOB_FLAG) &&
    field->type() != MYSQL_TYPE_BIT &&
    field->pack_length() != 0;
}

/*
  - create eventOperations for receiving log events
  - setup ndb recattrs for reception of log event data
  - "start" the event operation

  used at create/discover of tables
*/
int
ndbcluster_create_event_ops(THD *thd, NDB_SHARE *share,
                            const NDBTAB *ndbtab, const char *event_name)
{
  /*
    we are in either create table or rename table so table should be
    locked, hence we can work with the share without locks
  */

  DBUG_ENTER("ndbcluster_create_event_ops");
  DBUG_PRINT("enter", ("table: '%s' event: '%s', share->key: '%s'",
                       ndbtab->getName(), event_name, share->key_string()));

  // Never create event on table with temporary name
  DBUG_ASSERT(! IS_TMP_PREFIX(ndbtab->getName()));
  // Never create event on the blob table(s)
  DBUG_ASSERT(! IS_NDB_BLOB_PREFIX(ndbtab->getName()));
  DBUG_ASSERT(share);

  if (get_binlog_nologging(share))
  {
    DBUG_PRINT("info", ("share->flags & NSF_NO_BINLOG, flags: %x",
                        share->flags));
    DBUG_RETURN(0);
  }

  // Don't allow event ops to be created on distributed priv tables
  // they are distributed via ndb_schema
  assert(!Ndb_dist_priv_util::is_distributed_priv_table(share->db,
                                                        share->table_name));

  int do_ndb_schema_share= 0, do_ndb_apply_status_share= 0;
  if (!ndb_schema_share && strcmp(share->db, NDB_REP_DB) == 0 &&
      strcmp(share->table_name, NDB_SCHEMA_TABLE) == 0)
    do_ndb_schema_share= 1;
  else if (!ndb_apply_status_share && strcmp(share->db, NDB_REP_DB) == 0 &&
           strcmp(share->table_name, NDB_APPLY_TABLE) == 0)
    do_ndb_apply_status_share= 1;
  else
#ifdef HAVE_NDB_BINLOG
    if (!binlog_filter->db_ok(share->db) ||
        !ndb_binlog_running ||
        is_exceptions_table(share->table_name))
#endif
  {
    share->flags|= NSF_NO_BINLOG;
    DBUG_RETURN(0);
  }

  // Check that the share agrees
  DBUG_ASSERT(share->need_events(ndb_binlog_running));

  Ndb_event_data *event_data= share->event_data;
  if (share->op)
  {
    event_data= (Ndb_event_data *) share->op->getCustomData();
    assert(event_data->share == share);
    assert(share->event_data == 0);

    DBUG_ASSERT(share->use_count > 1);
    sql_print_error("NDB Binlog: discover reusing old ev op");
    /* ndb_share reference ToDo free */
    DBUG_PRINT("NDB_SHARE", ("%s ToDo free  use_count: %u",
                             share->key_string(), share->use_count));
    free_share(&share); // old event op already has reference
    assert(false);   //OJA, possibly ndbcluster_mark_share_dropped()?
    DBUG_RETURN(0);
  }

  DBUG_ASSERT(event_data != 0);
  TABLE *table= event_data->shadow_table;

  int retries= 100;
  int retry_sleep= 0;
  while (1)
  {
    if (retry_sleep > 0)
    {
      do_retry_sleep(retry_sleep);
    }
    Mutex_guard injector_mutex_g(injector_mutex);
    Ndb *ndb= injector_ndb;
    if (do_ndb_schema_share)
      ndb= schema_ndb;

    if (ndb == NULL)
      DBUG_RETURN(-1);

    NdbEventOperation* op;
    if (do_ndb_schema_share)
      op= ndb->createEventOperation(event_name);
    else
    {
      // set injector_ndb database/schema from table internal name
      int ret= ndb->setDatabaseAndSchemaName(ndbtab);
      assert(ret == 0); NDB_IGNORE_VALUE(ret);
      op= ndb->createEventOperation(event_name);
      // reset to catch errors
      ndb->setDatabaseName("");
    }
    if (!op)
    {
      sql_print_error("NDB Binlog: Creating NdbEventOperation failed for"
                      " %s",event_name);
      push_warning_printf(thd, Sql_condition::SL_WARNING,
                          ER_GET_ERRMSG, ER(ER_GET_ERRMSG),
                          ndb->getNdbError().code,
                          ndb->getNdbError().message,
                          "NDB");
      DBUG_RETURN(-1);
    }

    if (share->flags & NSF_BLOB_FLAG)
      op->mergeEvents(TRUE); // currently not inherited from event

    const uint n_columns= ndbtab->getNoOfColumns();
    const uint n_fields= table->s->fields;
    const uint val_length= sizeof(NdbValue) * n_columns;

    /*
       Allocate memory globally so it can be reused after online alter table
    */
    if (my_multi_malloc(PSI_INSTRUMENT_ME,
                        MYF(MY_WME),
                        &event_data->ndb_value[0],
                        val_length,
                        &event_data->ndb_value[1],
                        val_length,
                        NULL) == 0)
    {
      DBUG_PRINT("info", ("Failed to allocate records for event operation"));
      DBUG_RETURN(-1);
    }

    for (uint j= 0; j < n_columns; j++)
    {
      const char *col_name= ndbtab->getColumn(j)->getName();
      NdbValue attr0, attr1;
      if (j < n_fields)
      {
        Field *f= table->field[j];
        if (is_ndb_compatible_type(f))
        {
          DBUG_PRINT("info", ("%s compatible", col_name));
          attr0.rec= op->getValue(col_name, (char*) f->ptr);
          attr1.rec= op->getPreValue(col_name,
                                     (f->ptr - table->record[0]) +
                                     (char*) table->record[1]);
        }
        else if (! (f->flags & BLOB_FLAG))
        {
          DBUG_PRINT("info", ("%s non compatible", col_name));
          attr0.rec= op->getValue(col_name);
          attr1.rec= op->getPreValue(col_name);
        }
        else
        {
          DBUG_PRINT("info", ("%s blob", col_name));
          DBUG_ASSERT(share->flags & NSF_BLOB_FLAG);
          attr0.blob= op->getBlobHandle(col_name);
          attr1.blob= op->getPreBlobHandle(col_name);
          if (attr0.blob == NULL || attr1.blob == NULL)
          {
            sql_print_error("NDB Binlog: Creating NdbEventOperation"
                            " blob field %u handles failed (code=%d) for %s",
                            j, op->getNdbError().code, event_name);
            push_warning_printf(thd, Sql_condition::SL_WARNING,
                                ER_GET_ERRMSG, ER(ER_GET_ERRMSG),
                                op->getNdbError().code,
                                op->getNdbError().message,
                                "NDB");
            ndb->dropEventOperation(op);
            DBUG_RETURN(-1);
          }
        }
      }
      else
      {
        DBUG_PRINT("info", ("%s hidden key", col_name));
        attr0.rec= op->getValue(col_name);
        attr1.rec= op->getPreValue(col_name);
      }
      event_data->ndb_value[0][j].ptr= attr0.ptr;
      event_data->ndb_value[1][j].ptr= attr1.ptr;
      DBUG_PRINT("info", ("&event_data->ndb_value[0][%d]: 0x%lx  "
                          "event_data->ndb_value[0][%d]: 0x%lx",
                          j, (long) &event_data->ndb_value[0][j],
                          j, (long) attr0.ptr));
      DBUG_PRINT("info", ("&event_data->ndb_value[1][%d]: 0x%lx  "
                          "event_data->ndb_value[1][%d]: 0x%lx",
                          j, (long) &event_data->ndb_value[0][j],
                          j, (long) attr1.ptr));
    }
    op->setCustomData((void *) event_data); // set before execute
    share->event_data= 0;                   // take over event data
    share->op= op; // assign op in NDB_SHARE

    /* Check if user explicitly requires monitoring of empty updates */
    if (opt_ndb_log_empty_update)
      op->setAllowEmptyUpdate(true);

    if (op->execute())
    {
      share->op= NULL;
      retries--;
      if (op->getNdbError().status != NdbError::TemporaryError &&
          op->getNdbError().code != 1407)
        retries= 0;
      if (retries == 0)
      {
        push_warning_printf(thd, Sql_condition::SL_WARNING,
                            ER_GET_ERRMSG, ER(ER_GET_ERRMSG), 
                            op->getNdbError().code, op->getNdbError().message,
                            "NDB");
        sql_print_error("NDB Binlog: ndbevent->execute failed for %s; %d %s",
                        event_name,
                        op->getNdbError().code, op->getNdbError().message);
      }
      share->event_data= event_data;
      op->setCustomData(NULL);
      ndb->dropEventOperation(op);
      if (retries && !thd->killed)
      {
        /*
          100 milliseconds, temporary error on schema operation can
          take some time to be resolved
        */
        retry_sleep = 100;
        continue;
      }
      DBUG_RETURN(-1);
    }
    break;
  }

  /* ndb_share reference binlog */
  get_share(share);
  DBUG_PRINT("NDB_SHARE", ("%s binlog  use_count: %u",
                           share->key_string(), share->use_count));
  if (do_ndb_apply_status_share)
  {
    /* ndb_share reference binlog extra */
    ndb_apply_status_share= get_share(share);
    DBUG_PRINT("NDB_SHARE", ("%s binlog extra  use_count: %u",
                             share->key_string(), share->use_count));
    (void) native_cond_signal(&injector_cond);
  }
  else if (do_ndb_schema_share)
  {
    /* ndb_share reference binlog extra */
    ndb_schema_share= get_share(share);
    DBUG_PRINT("NDB_SHARE", ("%s binlog extra  use_count: %u",
                             share->key_string(), share->use_count));
    (void) native_cond_signal(&injector_cond);
  }

  DBUG_PRINT("info",("%s share->op: 0x%lx  share->use_count: %u",
                     share->key_string(), (long) share->op,
                     share->use_count));

  if (opt_ndb_extra_logging)
    sql_print_information("NDB Binlog: logging %s (%s,%s)",
                          share->key_string(),
                          get_binlog_full(share) ? "FULL" : "UPDATED",
                          get_binlog_use_update(share) ? "USE_UPDATE" : "USE_WRITE");
  DBUG_RETURN(0);
}

int
ndbcluster_drop_event(THD *thd, Ndb *ndb, NDB_SHARE *share,
                      const char *dbname,
                      const char *tabname)
{
  DBUG_ENTER("ndbcluster_drop_event");
  /*
    There might be 2 types of events setup for the table, we cannot know
    which ones are supposed to be there as they may have been created
    differently for different mysqld's.  So we drop both
  */
  for (uint i= 0; i < 2; i++)
  {
    NDBDICT *dict= ndb->getDictionary();
    String event_name(INJECTOR_EVENT_LEN);
    ndb_rep_event_name(&event_name, dbname, tabname, i,
                       false /* don't allow hardcoded event name */);
    
    if (!dict->dropEvent(event_name.c_ptr()))
      continue;

    if (dict->getNdbError().code != 4710 &&
        dict->getNdbError().code != 1419)
    {
      /* drop event failed for some reason, issue a warning */
      push_warning_printf(thd, Sql_condition::SL_WARNING,
                          ER_GET_ERRMSG, ER(ER_GET_ERRMSG),
                          dict->getNdbError().code,
                          dict->getNdbError().message, "NDB");
      /* error is not that the event did not exist */
      sql_print_error("NDB Binlog: Unable to drop event in database. "
                      "Event: %s Error Code: %d Message: %s",
                      event_name.c_ptr(),
                      dict->getNdbError().code,
                      dict->getNdbError().message);
      /* ToDo; handle error? */
      if (share && share->op &&
          share->op->getState() == NdbEventOperation::EO_EXECUTING &&
          dict->getNdbError().mysql_code != HA_ERR_NO_CONNECTION)
      {
        DBUG_ASSERT(FALSE);
        DBUG_RETURN(-1);
      }
    }
  }
  DBUG_RETURN(0);
}

/*
  when entering the calling thread should have a share lock id share != 0
  then the injector thread will have  one as well, i.e. share->use_count == 0
  (unless it has already dropped... then share->op == 0)
*/

int
ndbcluster_handle_drop_table(THD *thd, Ndb *ndb, NDB_SHARE *share,
                             const char *type_str,
                             const char * dbname, const char * tabname)
{
  DBUG_ENTER("ndbcluster_handle_drop_table");

  if (dbname && tabname)
  {
    if (ndbcluster_drop_event(thd, ndb, share, dbname, tabname))
      DBUG_RETURN(-1);
  }

  if (share == 0 || share->op == 0)
  {
    DBUG_RETURN(0);
  }

/*
  Syncronized drop between client thread and injector thread is
  neccessary in order to maintain ordering in the binlog,
  such that the drop occurs _after_ any inserts/updates/deletes.

  The penalty for this is that the drop table becomes slow.

  This wait is however not strictly neccessary to produce a binlog
  that is usable.  However the slave does not currently handle
  these out of order, thus we are keeping the SYNC_DROP_ defined
  for now.
*/
  const char *save_proc_info= thd->proc_info;
#define SYNC_DROP_
#ifdef SYNC_DROP_
  thd->proc_info= "Syncing ndb table schema operation and binlog";
  native_mutex_lock(&share->mutex);
  int max_timeout= DEFAULT_SYNC_TIMEOUT;
  while (share->op)
  {
    struct timespec abstime;
    set_timespec(&abstime, 1);

    // Unlock the share and wait for injector to signal that
    // something has happened. (NOTE! convoluted in order to
    // only use injector_cond with injector_mutex)
    native_mutex_unlock(&share->mutex);
    native_mutex_lock(&injector_mutex);
    int ret= native_cond_timedwait(&injector_cond,
                                    &injector_mutex,
                                    &abstime);
    native_mutex_unlock(&injector_mutex);
    native_mutex_lock(&share->mutex);

    if (thd->killed ||
        share->op == 0)
      break;
    if (ret)
    {
      max_timeout--;
      if (max_timeout == 0)
      {
        sql_print_error("NDB %s: %s timed out. Ignoring...",
                        type_str, share->key_string());
        DBUG_ASSERT(false);
        break;
      }
      if (opt_ndb_extra_logging)
        ndb_report_waiting(type_str, max_timeout,
                           type_str, share->key_string(), 0);
    }
  }
  native_mutex_unlock(&share->mutex);
#else
  native_mutex_lock(&share->mutex);
  share->op= 0;
  native_mutex_unlock(&share->mutex);
#endif
  thd->proc_info= save_proc_info;

  DBUG_RETURN(0);
}


/********************************************************************
  Internal helper functions for differentd events from the stoarage nodes
  used by the ndb injector thread
********************************************************************/

/*
  Unpack a record read from NDB 

  SYNOPSIS
    ndb_unpack_record()
    buf                 Buffer to store read row

  NOTE
    The data for each row is read directly into the
    destination buffer. This function is primarily 
    called in order to check if any fields should be 
    set to null.
*/

static void ndb_unpack_record(TABLE *table, NdbValue *value,
                              MY_BITMAP *defined, uchar *buf)
{
  Field **p_field= table->field, *field= *p_field;
  my_ptrdiff_t row_offset= (my_ptrdiff_t) (buf - table->record[0]);
  my_bitmap_map *old_map= dbug_tmp_use_all_columns(table, table->write_set);
  DBUG_ENTER("ndb_unpack_record");

  /*
    Set the filler bits of the null byte, since they are
    not touched in the code below.
    
    The filler bits are the MSBs in the last null byte
  */ 
  if (table->s->null_bytes > 0)
       buf[table->s->null_bytes - 1]|= 256U - (1U <<
					       table->s->last_null_bit_pos);
  /*
    Set null flag(s)
  */
  for ( ; field;
       p_field++, value++, field= *p_field)
  {
    field->set_notnull(row_offset);       
    if ((*value).ptr)
    {
      if (!(field->flags & BLOB_FLAG))
      {
        int is_null= (*value).rec->isNULL();
        if (is_null)
        {
          if (is_null > 0)
          {
            DBUG_PRINT("info",("[%u] NULL", field->field_index));
            field->set_null(row_offset);
          }
          else
          {
            DBUG_PRINT("info",("[%u] UNDEFINED", field->field_index));
            bitmap_clear_bit(defined, field->field_index);
          }
        }
        else if (field->type() == MYSQL_TYPE_BIT)
        {
          Field_bit *field_bit= static_cast<Field_bit*>(field);

          /*
            Move internal field pointer to point to 'buf'.  Calling
            the correct member function directly since we know the
            type of the object.
           */
          field_bit->Field_bit::move_field_offset(row_offset);
          if (field->pack_length() < 5)
          {
            DBUG_PRINT("info", ("bit field H'%.8X", 
                                (*value).rec->u_32_value()));
            field_bit->Field_bit::store((longlong) (*value).rec->u_32_value(),
                                        TRUE);
          }
          else
          {
            DBUG_PRINT("info", ("bit field H'%.8X%.8X",
                                *(Uint32 *)(*value).rec->aRef(),
                                *((Uint32 *)(*value).rec->aRef()+1)));
#ifdef WORDS_BIGENDIAN
            /* lsw is stored first */
            Uint32 *buf= (Uint32 *)(*value).rec->aRef();
            field_bit->Field_bit::store((((longlong)*buf)
                                         & 0x00000000FFFFFFFFLL)
                                        |
                                        ((((longlong)*(buf+1)) << 32)
                                         & 0xFFFFFFFF00000000LL),
                                        TRUE);
#else
            field_bit->Field_bit::store((longlong)
                                        (*value).rec->u_64_value(), TRUE);
#endif
          }
          /*
            Move back internal field pointer to point to original
            value (usually record[0]).
           */
          field_bit->Field_bit::move_field_offset(-row_offset);
          DBUG_PRINT("info",("[%u] SET",
                             (*value).rec->getColumn()->getColumnNo()));
          DBUG_DUMP("info", (const uchar*) field->ptr, field->pack_length());
        }
        else
        {
          DBUG_PRINT("info",("[%u] SET",
                             (*value).rec->getColumn()->getColumnNo()));
          DBUG_DUMP("info", (const uchar*) field->ptr, field->pack_length());
        }
      }
      else
      {
        NdbBlob *ndb_blob= (*value).blob;
        uint col_no= field->field_index;
        int isNull;
        ndb_blob->getDefined(isNull);
        if (isNull == 1)
        {
          DBUG_PRINT("info",("[%u] NULL", col_no));
          field->set_null(row_offset);
        }
        else if (isNull == -1)
        {
          DBUG_PRINT("info",("[%u] UNDEFINED", col_no));
          bitmap_clear_bit(defined, col_no);
        }
        else
        {
#ifndef DBUG_OFF
          // pointer vas set in get_ndb_blobs_value
          Field_blob *field_blob= (Field_blob*)field;
          uchar* ptr;
          field_blob->get_ptr(&ptr, row_offset);
          uint32 len= field_blob->get_length(row_offset);
          DBUG_PRINT("info",("[%u] SET ptr: 0x%lx  len: %u",
                             col_no, (long) ptr, len));
#endif
        }
      }
    }
  }
  dbug_tmp_restore_column_map(table->write_set, old_map);
  DBUG_VOID_RETURN;
}

/*
  Handle error states on events from the storage nodes
*/
static int
handle_error(NdbEventOperation *pOp)
{
  Ndb_event_data *event_data= (Ndb_event_data *) pOp->getCustomData();
  NDB_SHARE *share= event_data->share;
  DBUG_ENTER("handle_error");

  sql_print_error("NDB Binlog: unhandled error %d for table %s",
                  pOp->hasError(), share->key_string());
  pOp->clearError();
  DBUG_RETURN(0);
}


/*
  Handle _non_ data events from the storage nodes
*/

static
void
handle_non_data_event(THD *thd,
                      NdbEventOperation *pOp,
                      ndb_binlog_index_row &row)
{
  const Ndb_event_data* event_data=
    static_cast<const Ndb_event_data*>(pOp->getCustomData());
  NDB_SHARE *share= event_data->share;
  const NDBEVENT::TableEvent type= pOp->getEventType();

  DBUG_ENTER("handle_non_data_event");
  DBUG_PRINT("enter", ("pOp: %p, event_data: %p, share: %p",
                       pOp, event_data, share));
  DBUG_PRINT("enter", ("type: %d", type));

  if (type == NDBEVENT::TE_DROP ||
      type == NDBEVENT::TE_ALTER)
  {
    // Count schema events
    row.n_schemaops++;
  }

  switch (type)
  {
  case NDBEVENT::TE_CLUSTER_FAILURE:
    if (opt_ndb_extra_logging)
      sql_print_information("NDB Binlog: cluster failure for %s at epoch %u/%u.",
                            share->key_string(),
                            (uint)(pOp->getGCI() >> 32),
                            (uint)(pOp->getGCI()));
    // fallthrough
  case NDBEVENT::TE_DROP:
    if (ndb_apply_status_share == share)
    {
      if (opt_ndb_extra_logging &&
          ndb_binlog_tables_inited && ndb_binlog_running)
        sql_print_information("NDB Binlog: ndb tables initially "
                              "read only on reconnect.");

      /* release the ndb_apply_status_share */
      free_share(&ndb_apply_status_share);
      ndb_apply_status_share= 0;
      ndb_binlog_tables_inited= FALSE;
    }

    ndb_handle_schema_change(thd, injector_ndb, pOp, event_data);
    break;

  case NDBEVENT::TE_ALTER:
    DBUG_PRINT("info", ("TE_ALTER"));
    break;

  case NDBEVENT::TE_NODE_FAILURE:
  case NDBEVENT::TE_SUBSCRIBE:
  case NDBEVENT::TE_UNSUBSCRIBE:
    /* ignore */
    break;

  default:
    sql_print_error("NDB Binlog: unknown non data event %d for %s. "
                    "Ignoring...", (unsigned) type, share->key_string());
    break;
  }

  DBUG_VOID_RETURN;
}

/*
  Handle data events from the storage nodes
*/
inline ndb_binlog_index_row *
ndb_find_binlog_index_row(ndb_binlog_index_row **rows,
                          uint orig_server_id, int flag)
{
  ndb_binlog_index_row *row= *rows;
  if (opt_ndb_log_orig)
  {
    ndb_binlog_index_row *first= row, *found_id= 0;
    for (;;)
    {
      if (row->orig_server_id == orig_server_id)
      {
        /* */
        if (!flag || !row->orig_epoch)
          return row;
        if (!found_id)
          found_id= row;
      }
      if (row->orig_server_id == 0)
        break;
      row= row->next;
      if (row == NULL)
      {
        row= (ndb_binlog_index_row*)sql_alloc(sizeof(ndb_binlog_index_row));
        memset(row, 0, sizeof(ndb_binlog_index_row));
        row->next= first;
        *rows= row;
        if (found_id)
        {
          /*
            If we found index_row with same server id already
            that row will contain the current stats.
            Copy stats over to new and reset old.
          */
          row->n_inserts= found_id->n_inserts;
          row->n_updates= found_id->n_updates;
          row->n_deletes= found_id->n_deletes;
          found_id->n_inserts= 0;
          found_id->n_updates= 0;
          found_id->n_deletes= 0;
        }
        /* keep track of schema ops only on "first" index_row */
        row->n_schemaops= first->n_schemaops;
        first->n_schemaops= 0;
        break;
      }
    }
    row->orig_server_id= orig_server_id;
  }
  return row;
}


static int
handle_data_event(THD* thd, Ndb *ndb, NdbEventOperation *pOp,
                  ndb_binlog_index_row **rows,
                  injector::transaction &trans,
                  unsigned &trans_row_count,
                  unsigned &trans_slave_row_count)
{
  Ndb_event_data *event_data= (Ndb_event_data *) pOp->getCustomData();
  TABLE *table= event_data->shadow_table;
  NDB_SHARE *share= event_data->share;
  bool reflected_op = false;
  bool refresh_op = false;
  bool read_op = false;

  if (pOp != share->op)
  {
    return 0;
  }

  uint32 anyValue= pOp->getAnyValue();
  if (ndbcluster_anyvalue_is_reserved(anyValue))
  {
    if (ndbcluster_anyvalue_is_nologging(anyValue))
      return 0;
    
    if (ndbcluster_anyvalue_is_reflect_op(anyValue))
    {
      DBUG_PRINT("info", ("Anyvalue -> Reflect (%u)", anyValue));
      reflected_op = true;
      anyValue = 0;
    }
    else if (ndbcluster_anyvalue_is_refresh_op(anyValue))
    {
      DBUG_PRINT("info", ("Anyvalue -> Refresh"));
      refresh_op = true;
      anyValue = 0;
    }
    else if (ndbcluster_anyvalue_is_read_op(anyValue))
    {
      DBUG_PRINT("info", ("Anyvalue -> Read"));
      read_op = true;
      anyValue = 0;
    }
    else
    {
      sql_print_warning("NDB: unknown value for binlog signalling 0x%X, "
                        "event not logged",
                        anyValue);
      return 0;
    }
  }

  uint32 originating_server_id= ndbcluster_anyvalue_get_serverid(anyValue);
  bool log_this_slave_update = g_ndb_log_slave_updates;
  bool count_this_event = true;

  if (share == ndb_apply_status_share)
  {
    /* 
       Note that option values are read without synchronisation w.r.t. 
       thread setting option variable or epoch boundaries.
    */
    if (opt_ndb_log_apply_status ||
        opt_ndb_log_orig)
    {
      Uint32 ndb_apply_status_logging_server_id= originating_server_id;
      Uint32 ndb_apply_status_server_id= 0;
      Uint64 ndb_apply_status_epoch= 0;
      bool event_has_data = false;

      switch(pOp->getEventType())
      {
      case NDBEVENT::TE_INSERT:
      case NDBEVENT::TE_UPDATE:
        event_has_data = true;
        break;

      case NDBEVENT::TE_DELETE:
        break;
      default:
        /* We should REALLY never get here */
        abort();
      }
      
      if (likely( event_has_data ))
      {
        /* unpack data to fetch orig_server_id and orig_epoch */
        uint n_fields= table->s->fields;
        MY_BITMAP b;
        uint32 bitbuf[128 / (sizeof(uint32) * 8)];
        bitmap_init(&b, bitbuf, n_fields, FALSE);
        bitmap_set_all(&b);
        ndb_unpack_record(table, event_data->ndb_value[0], &b, table->record[0]);
        ndb_apply_status_server_id= (uint)((Field_long *)table->field[0])->val_int();
        ndb_apply_status_epoch= ((Field_longlong *)table->field[1])->val_int();
        
        if (opt_ndb_log_apply_status)
        {
          /* 
             Determine if event came from our immediate Master server
             Ignore locally manually sourced and reserved events 
          */
          if ((ndb_apply_status_logging_server_id != 0) &&
              (! ndbcluster_anyvalue_is_reserved(ndb_apply_status_logging_server_id)))
          {
            bool isFromImmediateMaster = (ndb_apply_status_server_id ==
                                          ndb_apply_status_logging_server_id);
            
            if (isFromImmediateMaster)
            {
              /* 
                 We log this event with our server-id so that it 
                 propagates back to the originating Master (our
                 immediate Master)
              */
              assert(ndb_apply_status_logging_server_id != ::server_id);
              
              originating_server_id= 0; /* Will be set to our ::serverid below */
            }
          }
        }

        if (opt_ndb_log_orig)
        {
          /* store */
          ndb_binlog_index_row *row= ndb_find_binlog_index_row
            (rows, ndb_apply_status_server_id, 1);
          row->orig_epoch= ndb_apply_status_epoch;
        }
      }
    } // opt_ndb_log_apply_status || opt_ndb_log_orig)

    if (opt_ndb_log_apply_status)
    {
      /* We are logging ndb_apply_status changes
       * Don't count this event as making an epoch non-empty
       * Log this event in the Binlog
       */
      count_this_event = false;
      log_this_slave_update = true;
    }
    else
    {
      /* Not logging ndb_apply_status updates, discard this event now */
      return 0;
    }
  }
  
  if (originating_server_id == 0)
    originating_server_id= ::server_id;
  else 
  {
    assert(!reflected_op && !refresh_op);
    /* Track that we received a replicated row event */
    if (likely( count_this_event ))
      trans_slave_row_count++;
    
    if (!log_this_slave_update)
    {
      /*
        This event comes from a slave applier since it has an originating
        server id set. Since option to log slave updates is not set, skip it.
      */
      return 0;
    }
  }

  /* 
     Start with logged_server_id as AnyValue in case it's a composite
     (server_id_bits < 31).  This way any user-values are passed-through
     to the Binlog in the high bits of the event's Server Id.
     In future it may be useful to support *not* mapping composite
     AnyValues to/from Binlogged server-ids.
  */
  uint32 logged_server_id= anyValue;
  ndbcluster_anyvalue_set_serverid(logged_server_id, originating_server_id);

  /*
     Get NdbApi transaction id for this event to put into Binlog
  */
  Ndb_binlog_extra_row_info extra_row_info;
  const uchar* extra_row_info_ptr = NULL;
  Uint16 erif_flags = 0;
  if (opt_ndb_log_transaction_id)
  {
    erif_flags |= Ndb_binlog_extra_row_info::NDB_ERIF_TRANSID;
    extra_row_info.setTransactionId(pOp->getTransId());
  }

  /* Set conflict flags member if necessary */
  Uint16 event_conflict_flags = 0;
  assert(! (reflected_op && refresh_op));
  if (reflected_op)
  {
    event_conflict_flags |= NDB_ERIF_CFT_REFLECT_OP;
  }
  else if (refresh_op)
  {
    event_conflict_flags |= NDB_ERIF_CFT_REFRESH_OP;
  }
  else if (read_op)
  {
    event_conflict_flags |= NDB_ERIF_CFT_READ_OP;
  }
    
  DBUG_EXECUTE_IF("ndb_injector_set_event_conflict_flags",
                  {
                    event_conflict_flags = 0xfafa;
                  });
  if (event_conflict_flags != 0)
  {
    erif_flags |= Ndb_binlog_extra_row_info::NDB_ERIF_CFT_FLAGS;
    extra_row_info.setConflictFlags(event_conflict_flags);
  }

  if (erif_flags != 0)
  {
    extra_row_info.setFlags(erif_flags);
    if (likely(!log_bin_use_v1_row_events))
    {
      extra_row_info_ptr = extra_row_info.generateBuffer();
    }
    else
    {
      /**
       * Can't put the metadata in a v1 event
       * Produce 1 warning at most
       */
      if (!g_injector_v1_warning_emitted)
      {
        sql_print_error("NDB: Binlog Injector discarding row event "
                        "meta data as server is using v1 row events. "
                        "(%u %x)",
                        opt_ndb_log_transaction_id,
                        event_conflict_flags);

        g_injector_v1_warning_emitted = true;
      }
    }
  }

  DBUG_ASSERT(trans.good());
  DBUG_ASSERT(table != 0);

  dbug_print_table("table", table);

  uint n_fields= table->s->fields;
  DBUG_PRINT("info", ("Assuming %u columns for table %s",
                      n_fields, table->s->table_name.str));
  MY_BITMAP b;
  /* Potential buffer for the bitmap */
  uint32 bitbuf[128 / (sizeof(uint32) * 8)];
  const bool own_buffer = n_fields <= sizeof(bitbuf) * 8;
  bitmap_init(&b, own_buffer ? bitbuf : NULL, n_fields, FALSE); 
  bitmap_set_all(&b);

  /*
   row data is already in table->record[0]
   As we told the NdbEventOperation to do this
   (saves moving data about many times)
  */

  /*
    for now malloc/free blobs buffer each time
    TODO if possible share single permanent buffer with handlers
   */
  uchar* blobs_buffer[2] = { 0, 0 };
  uint blobs_buffer_size[2] = { 0, 0 };

  ndb_binlog_index_row *row=
    ndb_find_binlog_index_row(rows, originating_server_id, 0);

  switch(pOp->getEventType())
  {
  case NDBEVENT::TE_INSERT:
    if (likely( count_this_event ))
    {
      row->n_inserts++;
      trans_row_count++;
    }
    DBUG_PRINT("info", ("INSERT INTO %s.%s",
                        table->s->db.str, table->s->table_name.str));
    {
      int ret;
      if (share->flags & NSF_BLOB_FLAG)
      {
        my_ptrdiff_t ptrdiff= 0;
        ret = get_ndb_blobs_value(table, event_data->ndb_value[0],
                                  blobs_buffer[0],
                                  blobs_buffer_size[0],
                                  ptrdiff);
        assert(ret == 0);
      }
      ndb_unpack_record(table, event_data->ndb_value[0], &b, table->record[0]);
      ret = trans.write_row(logged_server_id,
                            injector::transaction::table(table, true),
                            &b, n_fields, table->record[0],
                            extra_row_info_ptr);
      assert(ret == 0);
    }
    break;
  case NDBEVENT::TE_DELETE:
    if (likely( count_this_event ))
    {
      row->n_deletes++;
      trans_row_count++;
    }
    DBUG_PRINT("info",("DELETE FROM %s.%s",
                       table->s->db.str, table->s->table_name.str));
    {
      /*
        table->record[0] contains only the primary key in this case
        since we do not have an after image
      */
      int n;
      if (!get_binlog_full(share) && table->s->primary_key != MAX_KEY)
        n= 0; /*
                use the primary key only as it save time and space and
                it is the only thing needed to log the delete
              */
      else
        n= 1; /*
                we use the before values since we don't have a primary key
                since the mysql server does not handle the hidden primary
                key
              */

      int ret;
      if (share->flags & NSF_BLOB_FLAG)
      {
        my_ptrdiff_t ptrdiff= table->record[n] - table->record[0];
        ret = get_ndb_blobs_value(table, event_data->ndb_value[n],
                                  blobs_buffer[n],
                                  blobs_buffer_size[n],
                                  ptrdiff);
        assert(ret == 0);
      }
      ndb_unpack_record(table, event_data->ndb_value[n], &b, table->record[n]);
      DBUG_EXECUTE("info", print_records(table, table->record[n]););
      ret = trans.delete_row(logged_server_id,
                             injector::transaction::table(table, true),
                             &b, n_fields, table->record[n],
                             extra_row_info_ptr);
      assert(ret == 0);
    }
    break;
  case NDBEVENT::TE_UPDATE:
    if (likely( count_this_event ))
    {
      row->n_updates++;
      trans_row_count++;
    }
    DBUG_PRINT("info", ("UPDATE %s.%s",
                        table->s->db.str, table->s->table_name.str));
    {
      int ret;
      if (share->flags & NSF_BLOB_FLAG)
      {
        my_ptrdiff_t ptrdiff= 0;
        ret = get_ndb_blobs_value(table, event_data->ndb_value[0],
                                  blobs_buffer[0],
                                  blobs_buffer_size[0],
                                  ptrdiff);
        assert(ret == 0);
      }
      ndb_unpack_record(table, event_data->ndb_value[0],
                        &b, table->record[0]);
      DBUG_EXECUTE("info", print_records(table, table->record[0]););
      if (table->s->primary_key != MAX_KEY &&
          !get_binlog_use_update(share)) 
      {
        /*
          since table has a primary key, we can do a write
          using only after values
        */
        ret = trans.write_row(logged_server_id,
                              injector::transaction::table(table, true),
                              &b, n_fields, table->record[0],// after values
                              extra_row_info_ptr);
        assert(ret == 0);
      }
      else
      {
        /*
          mysql server cannot handle the ndb hidden key and
          therefore needs the before image as well
        */
        if (share->flags & NSF_BLOB_FLAG)
        {
          my_ptrdiff_t ptrdiff= table->record[1] - table->record[0];
          ret = get_ndb_blobs_value(table, event_data->ndb_value[1],
                                    blobs_buffer[1],
                                    blobs_buffer_size[1],
                                    ptrdiff);
          assert(ret == 0);
        }
        ndb_unpack_record(table, event_data->ndb_value[1], &b, table->record[1]);
        DBUG_EXECUTE("info", print_records(table, table->record[1]););
        ret = trans.update_row(logged_server_id,
                               injector::transaction::table(table, true),
                               &b, n_fields,
                               table->record[1], // before values
                               table->record[0], // after values
                               extra_row_info_ptr);
        assert(ret == 0);
      }
    }
    break;
  default:
    /* We should REALLY never get here. */
    DBUG_PRINT("info", ("default - uh oh, a brain exploded."));
    break;
  }

  if (share->flags & NSF_BLOB_FLAG)
  {
    my_free(blobs_buffer[0], MYF(MY_ALLOW_ZERO_PTR));
    my_free(blobs_buffer[1], MYF(MY_ALLOW_ZERO_PTR));
  }

  if (!own_buffer)
  {
    bitmap_free(&b);
  }

  return 0;
}


/****************************************************************
  Injector thread main loop
****************************************************************/

static void
remove_event_operations(Ndb* ndb)
{
  DBUG_ENTER("remove_event_operations");
  NdbEventOperation *op;
  while ((op= ndb->getEventOperation()))
  {
    DBUG_ASSERT(!IS_NDB_BLOB_PREFIX(op->getEvent()->getTable()->getName()));
    DBUG_PRINT("info", ("removing event operation on %s",
                        op->getEvent()->getName()));

    Ndb_event_data *event_data= (Ndb_event_data *) op->getCustomData();
    DBUG_ASSERT(event_data);

    NDB_SHARE *share= event_data->share;
    DBUG_ASSERT(share != NULL);
    DBUG_ASSERT(share->op == op || share->new_op == op);

    delete event_data;
    op->setCustomData(NULL);

    native_mutex_lock(&share->mutex);
    share->op= 0;
    share->new_op= 0;
    native_mutex_unlock(&share->mutex);

    DBUG_PRINT("NDB_SHARE", ("%s binlog free  use_count: %u",
                             share->key_string(), share->use_count));
    free_share(&share);

    ndb->dropEventOperation(op);
  }
  DBUG_VOID_RETURN;
}

extern long long g_event_data_count;
extern long long g_event_nondata_count;
extern long long g_event_bytes_count;

void updateInjectorStats(Ndb* schemaNdb, Ndb* dataNdb)
{
  /* Update globals to sum of totals from each listening
   * Ndb object
   */
  g_event_data_count = 
    schemaNdb->getClientStat(Ndb::DataEventsRecvdCount) + 
    dataNdb->getClientStat(Ndb::DataEventsRecvdCount);
  g_event_nondata_count = 
    schemaNdb->getClientStat(Ndb::NonDataEventsRecvdCount) + 
    dataNdb->getClientStat(Ndb::NonDataEventsRecvdCount);
  g_event_bytes_count = 
    schemaNdb->getClientStat(Ndb::EventBytesRecvdCount) + 
    dataNdb->getClientStat(Ndb::EventBytesRecvdCount);
}

/**
   injectApplyStatusWriteRow

   Inject a WRITE_ROW event on the ndb_apply_status table into
   the Binlog.
   This contains our server_id and the supplied epoch number.
   When applied on the Slave it gives a transactional position
   marker
*/
static
bool
injectApplyStatusWriteRow(injector::transaction& trans,
                          ulonglong gci)
{
  DBUG_ENTER("injectApplyStatusWriteRow");
  if (ndb_apply_status_share == NULL)
  {
    sql_print_error("NDB: Could not get apply status share");
    DBUG_ASSERT(ndb_apply_status_share != NULL);
    DBUG_RETURN(false);
  }

  longlong gci_to_store = (longlong) gci;

#ifndef DBUG_OFF
  DBUG_EXECUTE_IF("ndb_binlog_injector_cycle_gcis",
                  {
                    ulonglong gciHi = ((gci_to_store >> 32) 
                                       & 0xffffffff);
                    ulonglong gciLo = (gci_to_store & 0xffffffff);
                    gciHi = (gciHi % 3);
                    sql_print_warning("NDB Binlog injector cycling gcis (%llu -> %llu)",
                                      gci_to_store, (gciHi << 32) + gciLo);
                    gci_to_store = (gciHi << 32) + gciLo;
                  });
  DBUG_EXECUTE_IF("ndb_binlog_injector_repeat_gcis",
                  {
                    ulonglong gciHi = ((gci_to_store >> 32) 
                                       & 0xffffffff);
                    ulonglong gciLo = (gci_to_store & 0xffffffff);
                    gciHi=0xffffff00;
                    gciLo=0;
                    sql_print_warning("NDB Binlog injector repeating gcis (%llu -> %llu)",
                                      gci_to_store, (gciHi << 32) + gciLo);
                    gci_to_store = (gciHi << 32) + gciLo;
                  });
#endif

  /* Build row buffer for generated ndb_apply_status
     WRITE_ROW event
     First get the relevant table structure.
  */
  DBUG_ASSERT(!ndb_apply_status_share->event_data);
  DBUG_ASSERT(ndb_apply_status_share->op);
  Ndb_event_data* event_data=
    (Ndb_event_data *) ndb_apply_status_share->op->getCustomData();
  DBUG_ASSERT(event_data);
  DBUG_ASSERT(event_data->shadow_table);
  TABLE* apply_status_table= event_data->shadow_table;

  /*
    Intialize apply_status_table->record[0]

    When iterating past the end of the last epoch, the first event of
    the new epoch may be on ndb_apply_status.  Its event data saved
    in record[0] would be overwritten here by a subsequent event on a
    normal table.  So save and restore its record[0].
  */
  static const ulong sav_max= 512; // current is 284
  const ulong sav_len= apply_status_table->s->reclength;
  DBUG_ASSERT(sav_len <= sav_max);
  uchar sav_buf[sav_max];
  memcpy(sav_buf, apply_status_table->record[0], sav_len);
  empty_record(apply_status_table);

  apply_status_table->field[0]->store((longlong)::server_id, true);
  apply_status_table->field[1]->store((longlong)gci_to_store, true);
  apply_status_table->field[2]->store("", 0, &my_charset_bin);
  apply_status_table->field[3]->store((longlong)0, true);
  apply_status_table->field[4]->store((longlong)0, true);
#ifndef DBUG_OFF
  const LEX_STRING &name= apply_status_table->s->table_name;
  DBUG_PRINT("info", ("use_table: %.*s",
                      (int) name.length, name.str));
#endif
  injector::transaction::table tbl(apply_status_table, true);
  int ret = trans.use_table(::server_id, tbl);
  assert(ret == 0); NDB_IGNORE_VALUE(ret);

  ret= trans.write_row(::server_id,
                       injector::transaction::table(apply_status_table,
                                                    true),
                       &apply_status_table->s->all_set,
                       apply_status_table->s->fields,
                       apply_status_table->record[0]);

  assert(ret == 0);

  memcpy(apply_status_table->record[0], sav_buf, sav_len);
  DBUG_RETURN(true);
}


extern ulong opt_ndb_report_thresh_binlog_epoch_slip;
extern ulong opt_ndb_report_thresh_binlog_mem_usage;
extern ulong opt_ndb_eventbuffer_max_alloc;
extern uint opt_ndb_eventbuffer_free_percent;

Ndb_binlog_thread::Ndb_binlog_thread()
  : Ndb_component("Binlog")
{
}


Ndb_binlog_thread::~Ndb_binlog_thread()
{
}


void Ndb_binlog_thread::do_wakeup()
{
  log_info("Wakeup");

  /*
    The binlog thread is normally waiting for another
    event from the cluster with short timeout and should
    soon(within 1 second) detect that stop has been requested.

    There are really no purpose(yet) to signal some condition
    trying to wake the thread up should it be waiting somewhere
    else since those waits are also short.
  */
}


/*
  Events are handled one epoch at a time.
  Handle the lowest available epoch first.
*/
static
Uint64
find_epoch_to_handle(const NdbEventOperation *s_pOp, 
                     const NdbEventOperation *i_pOp)
{
  if (i_pOp != NULL)
  {
    if (s_pOp != NULL)
    {
      return std::min(i_pOp->getEpoch(),s_pOp->getEpoch());
    }
    return i_pOp->getEpoch();
  }
  if (s_pOp != NULL)
  {
    if (ndb_binlog_running)
    {
      return std::min(ndb_latest_received_binlog_epoch,s_pOp->getEpoch());
    }
    return s_pOp->getEpoch();
  }
  // 'latest_received' is '0' if not binlogging
  return ndb_latest_received_binlog_epoch;
}


void
Ndb_binlog_thread::do_run()
{
  THD *thd; /* needs to be first for thread_stack */
  Ndb *i_ndb= NULL;
  Ndb *s_ndb= NULL;
  Thd_ndb *thd_ndb=NULL;
  injector *inj= injector::instance();
  uint incident_id= 0;
  Global_THD_manager *thd_manager= Global_THD_manager::get_instance();

  enum { BCCC_starting, BCCC_running, BCCC_restart,  } binlog_thread_state;

  /**
   * If we get error after having reported incident
   *   but before binlog started...we do "Restarting Cluster Binlog"
   *   in that case, don't report incident again
   */
  bool do_incident = true;

  DBUG_ENTER("ndb_binlog_thread");

  native_mutex_lock(&injector_mutex);

  log_info("Starting...");

  thd= new THD; /* note that contructor of THD uses DBUG_ */
  THD_CHECK_SENTRY(thd);

  /* We need to set thd->thread_id before thd->store_globals, or it will
     set an invalid value for thd->variables.pseudo_thread_id.
  */
  thd->set_new_thread_id();

  thd->thread_stack= (char*) &thd; /* remember where our stack is */
  if (thd->store_globals())
  {
    delete thd;
    native_mutex_unlock(&injector_mutex);
    native_cond_signal(&injector_cond);
    DBUG_VOID_RETURN;
  }

  thd_set_command(thd, COM_DAEMON);
  thd->system_thread= SYSTEM_THREAD_NDBCLUSTER_BINLOG;
#ifndef NDB_THD_HAS_NO_VERSION
  thd->version= refresh_version;
#endif
  thd->get_protocol_classic()->set_client_capabilities(0);
  thd->security_context()->skip_grants();
  // Create thd->net vithout vio
  thd->get_protocol_classic()->init_net((st_vio *) 0);

  // Ndb binlog thread always use row format
  thd->set_current_stmt_binlog_format_row();

  thd->real_id= my_thread_self();
  thd_manager->add_thd(thd);
  thd->lex->start_transaction_opt= 0;

  log_info("Started");

  Ndb_schema_dist_data schema_dist_data;

restart_cluster_failure:
  /**
   * Maintain a current schema & injector eventOp to be handled.
   * s_pOp and s_ndb handle events from the 'ndb_schema' dist table,
   * while i_pOp and i_ndb is for binlogging 'everything else'.
   */
  NdbEventOperation *s_pOp= NULL;
  NdbEventOperation *i_pOp= NULL;

  int have_injector_mutex_lock= 0;
  binlog_thread_state= BCCC_starting;

  log_verbose(1, "Setting up");

  if (!(thd_ndb= Thd_ndb::seize(thd)))
  {
    log_error("Creating Thd_ndb object failed");
    native_mutex_unlock(&injector_mutex);
    native_cond_signal(&injector_cond);
    goto err;
  }

  if (!(s_ndb= new Ndb(g_ndb_cluster_connection, NDB_REP_DB)) ||
      s_ndb->setNdbObjectName("Ndb Binlog schema change monitoring") ||
      s_ndb->init())
  {
    log_error("Creating schema Ndb object failed");
    native_mutex_unlock(&injector_mutex);
    native_cond_signal(&injector_cond);
    goto err;
  }
  log_info("Created schema Ndb object, reference: 0x%x, name: '%s'",
           s_ndb->getReference(), s_ndb->getNdbObjectName());

  // empty database
  if (!(i_ndb= new Ndb(g_ndb_cluster_connection, "")) ||
      i_ndb->setNdbObjectName("Ndb Binlog data change monitoring") ||
      i_ndb->init())
  {
    log_error("Creating injector Ndb object failed");
    native_mutex_unlock(&injector_mutex);
    native_cond_signal(&injector_cond);
    goto err;
  }
  log_info("Created injector Ndb object, reference: 0x%x, name: '%s'",
                      i_ndb->getReference(), i_ndb->getNdbObjectName());

  /* Set free percent event buffer needed to resume buffering */
  if (i_ndb->set_eventbuffer_free_percent(opt_ndb_eventbuffer_free_percent))
  {
    log_error("Setting ventbuffer free percent failed");
    native_mutex_unlock(&injector_mutex);
    native_cond_signal(&injector_cond);
    goto err;
  }

  log_verbose(10, "Exposing global references");
  /*
    Expose global reference to our ndb object.

    Used by both sql client thread and binlog thread to interact
    with the storage
  */
  injector_thd= thd;
  injector_ndb= i_ndb;
  schema_ndb= s_ndb;

  if (opt_bin_log && opt_ndb_log_bin)
  {
    ndb_binlog_running= TRUE;
  }

  log_verbose(1, "Setup completed");

  /* Thread start up completed  */
  native_mutex_unlock(&injector_mutex);
  native_cond_signal(&injector_cond);

  log_verbose(1, "Wait for server start completed");
  /*
    wait for mysql server to start (so that the binlog is started
    and thus can receive the first GAP event)
  */
  mysql_mutex_lock(&LOCK_server_started);
  while (!mysqld_server_started)
  {
    struct timespec abstime;
    set_timespec(&abstime, 1);
    mysql_cond_timedwait(&COND_server_started, &LOCK_server_started,
                         &abstime);
    if (is_stop_requested())
    {
      mysql_mutex_unlock(&LOCK_server_started);
      goto err;
    }
  }
  mysql_mutex_unlock(&LOCK_server_started);

  // Defer call of THD::init_for_query until after mysqld_server_started
  // to ensure that the parts of MySQL Server it uses has been created
  thd->init_for_queries();

  log_verbose(1, "Check for incidents");

  while (do_incident && ndb_binlog_running)
  {
    /*
      check if it is the first log, if so we do not insert a GAP event
      as there is really no log to have a GAP in
    */
    if (incident_id == 0)
    {
      LOG_INFO log_info;
      mysql_bin_log.get_current_log(&log_info);
      int len=  (uint)strlen(log_info.log_file_name);
      uint no= 0;
      if ((sscanf(log_info.log_file_name + len - 6, "%u", &no) == 1) &&
          no == 1)
      {
        /* this is the fist log, so skip GAP event */
        break;
      }
    }

    /*
      Always insert a GAP event as we cannot know what has happened
      in the cluster while not being connected.
    */
    LEX_STRING const msg[2]=
      {
        { C_STRING_WITH_LEN("mysqld startup")    },
        { C_STRING_WITH_LEN("cluster disconnect")}
      };
    int ret = inj->record_incident(thd,
                                   binary_log::Incident_event::INCIDENT_LOST_EVENTS,
                                   msg[incident_id]);
    assert(ret == 0); NDB_IGNORE_VALUE(ret);
    do_incident = false; // Don't report incident again, unless we get started
    break;
  }
  incident_id= 1;
  {
    log_verbose(1, "Wait for cluster to start");
    thd->proc_info= "Waiting for ndbcluster to start";

    native_mutex_lock(&injector_mutex);
    while (!ndb_schema_share ||
           (ndb_binlog_running && !ndb_apply_status_share) ||
           !ndb_binlog_tables_inited)
    {
      if (!thd_ndb->valid_ndb())
      {
        /*
          Cluster has gone away before setup was completed.
          Keep lock on injector_mutex to prevent further
          usage of the injector_ndb, and restart binlog
          thread to get rid of any garbage on the ndb objects
        */
        have_injector_mutex_lock= 1;
        binlog_thread_state= BCCC_restart;
        goto err;
      }
      /* ndb not connected yet */
      struct timespec abstime;
      set_timespec(&abstime, 1);
      native_cond_timedwait(&injector_cond, &injector_mutex, &abstime);
      if (is_stop_requested())
      {
        native_mutex_unlock(&injector_mutex);
        goto err;
      }
      if (thd->killed == THD::KILL_CONNECTION)
      {
        /*
          Since the ndb binlog thread adds itself to the "global thread list"
          it need to look at the "killed" flag and stop the thread to avoid
          that the server hangs during shutdown while waiting for the "global
          thread list" to be emtpy.
        */
        sql_print_information("NDB Binlog: Server shutdown detected while "
                              "waiting for ndbcluster to start...");
        native_mutex_unlock(&injector_mutex);
        goto err;
      }
    }
    native_mutex_unlock(&injector_mutex);

    DBUG_ASSERT(ndbcluster_hton->slot != ~(uint)0);
    thd_set_thd_ndb(thd, thd_ndb);
    thd_ndb->options|= TNO_NO_LOG_SCHEMA_OP;
    thd->query_id= 0; // to keep valgrind quiet
  }

  schema_dist_data.init(g_ndb_cluster_connection);

  {
    log_verbose(1, "Wait for first event");
    // wait for the first event
    thd->proc_info= "Waiting for first event from ndbcluster";
    int schema_res, res;
    Uint64 schema_gci;
    do
    {
      DBUG_PRINT("info", ("Waiting for the first event"));

      if (is_stop_requested())
        goto err;

<<<<<<< HEAD
      native_mutex_lock(&injector_mutex);
=======
      pthread_yield();
      pthread_mutex_lock(&injector_mutex);
>>>>>>> ba27f867
      schema_res= s_ndb->pollEvents(100, &schema_gci);
      native_mutex_unlock(&injector_mutex);
    } while (schema_gci == 0 || ndb_latest_received_binlog_epoch == schema_gci);

    if (ndb_binlog_running)
    {
      Uint64 gci= i_ndb->getLatestGCI();
      while (gci < schema_gci || gci == ndb_latest_received_binlog_epoch)
      {
        if (is_stop_requested())
          goto err;
<<<<<<< HEAD
        native_mutex_lock(&injector_mutex);
=======

        pthread_yield();
        pthread_mutex_lock(&injector_mutex);
>>>>>>> ba27f867
        res= i_ndb->pollEvents(10, &gci);
        native_mutex_unlock(&injector_mutex);
      }
      if (gci > schema_gci)
      {
        schema_gci= gci;
      }
    }
    // now check that we have epochs consistant with what we had before the restart
    DBUG_PRINT("info", ("schema_res: %d  schema_gci: %u/%u", schema_res,
                        (uint)(schema_gci >> 32),
                        (uint)(schema_gci)));
    {
      i_ndb->flushIncompleteEvents(schema_gci);
      s_ndb->flushIncompleteEvents(schema_gci);
      if (schema_gci < ndb_latest_handled_binlog_epoch)
      {
        sql_print_error("NDB Binlog: cluster has been restarted --initial or with older filesystem. "
                        "ndb_latest_handled_binlog_epoch: %u/%u, while current epoch: %u/%u. "
                        "RESET MASTER should be issued. Resetting ndb_latest_handled_binlog_epoch.",
                        (uint)(ndb_latest_handled_binlog_epoch >> 32),
                        (uint)(ndb_latest_handled_binlog_epoch),
                        (uint)(schema_gci >> 32),
                        (uint)(schema_gci));
        ndb_set_latest_trans_gci(0);
        ndb_latest_handled_binlog_epoch= 0;
        ndb_latest_applied_binlog_epoch= 0;
        ndb_latest_received_binlog_epoch= 0;
        ndb_index_stat_restart();
      }
      else if (ndb_latest_applied_binlog_epoch > 0)
      {
        sql_print_warning("NDB Binlog: cluster has reconnected. "
                          "Changes to the database that occured while "
                          "disconnected will not be in the binlog");
      }
      if (opt_ndb_extra_logging)
      {
        sql_print_information("NDB Binlog: starting log at epoch %u/%u",
                              (uint)(schema_gci >> 32),
                              (uint)(schema_gci));
      }
    }
    log_verbose(1, "Got first event");
  }
  /*
    binlog thread is ready to receive events
    - client threads may now start updating data, i.e. tables are
    no longer read only
  */
  ndb_binlog_is_ready= TRUE;

  if (opt_ndb_extra_logging)
    sql_print_information("NDB Binlog: ndb tables writable");
  ndb_tdc_close_cached_tables();

  /* 
     Signal any waiting thread that ndb table setup is
     now complete
  */
  ndb_notify_tables_writable();

  {
    static LEX_CSTRING db_lex_cstr= EMPTY_CSTR;
    thd->reset_db(db_lex_cstr);
  }

  log_verbose(1, "Startup and setup completed");

  /*
    Main NDB Injector loop
  */
  do_incident = true; // If we get disconnected again...do incident report
  binlog_thread_state= BCCC_running;

  /**
   * Injector loop runs until itself bring it out of 'BCCC_running' state,
   * or we get a stop-request from outside. In the later case we ensure that
   * all ongoing transaction epochs are completed first.
   */
  while (binlog_thread_state == BCCC_running &&
          (!is_stop_requested() ||
           ndb_latest_handled_binlog_epoch < ndb_get_latest_trans_gci()))
  {
#ifndef DBUG_OFF
    /**
     * As the Binlog thread is not a client thread, the 'set debug' commands
     * does not affect it. Update our thread-local debug settings from 'global'
     */
    {
      char buf[256];
      DBUG_EXPLAIN_INITIAL(buf, sizeof(buf));
      DBUG_SET(buf);
    }
#endif

    /*
      now we don't want any events before next gci is complete
    */
    thd->proc_info= "Waiting for event from ndbcluster";
    thd->set_time();

    /**
     * The binlog-thread holds the injector_mutex when waiting for
     * pollEvents() - which is >99% of the elapsed time. As the
     * pthread mutex guarantees no 'fairness', there is no guarantee
     * that another thread waiting for the mutex will immeditately
     * get the lock when unlocked by this thread. Thus this thread
     * may lock it again rather soon and starve the waiting thread.
     * To avoid this, pthread_yield() is used to give any waiting
     * threads a chance to run and grab the injector_mutex when
     * it is available. The same pattern is used multiple places
     * in the BI-thread where there are wait-loops holding this mutex.
     */
    pthread_yield();

    /* Can't hold injector_mutex too long, so wait for events in 10ms steps */
    int tot_poll_wait= 10;

    // If there are remaining unhandled injector eventOp we continue
    // handling of these, else poll for more.
    if (i_pOp == NULL)
    {
      // Capture any dynamic changes to max_alloc
      i_ndb->set_eventbuf_max_alloc(opt_ndb_eventbuffer_max_alloc);

      native_mutex_lock(&injector_mutex);
      Uint64 latest_epoch= 0;
      const int poll_wait= (ndb_binlog_running) ? tot_poll_wait : 0;
      const int res= i_ndb->pollEvents(poll_wait, &latest_epoch);
      (void)res; // Unused except DBUG_PRINT
      native_mutex_unlock(&injector_mutex);
      i_pOp = i_ndb->nextEvent();
      if (ndb_binlog_running)
      {
        ndb_latest_received_binlog_epoch= latest_epoch;
        tot_poll_wait= 0;
      }
      DBUG_PRINT("info", ("pollEvents res: %d", res));
    }

    // Epoch to handle from i_ndb. Use latest 'empty epoch' if no events.
    const Uint64 i_epoch = (i_pOp != NULL)
                             ? i_pOp->getEpoch()
                             : ndb_latest_received_binlog_epoch;

    // If there are remaining unhandled schema eventOp we continue
    // handling of these, else poll for more.
    if (s_pOp == NULL)
    { 
      DBUG_EXECUTE_IF("ndb_binlog_injector_yield_before_schema_pollEvent",
      {
        /**
         * Simulate that the binlog thread yields the CPU inbetween 
         * these two pollEvents, which can result in reading a
         * 'schema_gci > gci'. (Likely due to mutex locking)
         */
        NdbSleep_MilliSleep(50);
      });
  
      Uint64 schema_epoch= 0;
      native_mutex_lock(&injector_mutex);
      int schema_res= s_ndb->pollEvents(tot_poll_wait, &schema_epoch);
      native_mutex_unlock(&injector_mutex);
      s_pOp = s_ndb->nextEvent();

      /*
        Make sure we have seen any schema epochs upto the injector epoch,
        or we have an earlier schema event to handle.
      */
      while (s_pOp == NULL && i_epoch > schema_epoch && schema_res >= 0)
      {
        static char buf[64];
        thd->proc_info= "Waiting for schema epoch";
        my_snprintf(buf, sizeof(buf), "%s %u/%u(%u/%u)", thd->proc_info,
                    (uint)(schema_epoch >> 32),
                    (uint)(schema_epoch),
                    (uint)(ndb_latest_received_binlog_epoch >> 32),
                    (uint)(ndb_latest_received_binlog_epoch));
        thd->proc_info= buf;
<<<<<<< HEAD
        native_mutex_lock(&injector_mutex);
=======

        pthread_yield();
        pthread_mutex_lock(&injector_mutex);
>>>>>>> ba27f867
        schema_res= s_ndb->pollEvents(10, &schema_epoch);
        native_mutex_unlock(&injector_mutex);
        s_pOp = s_ndb->nextEvent();
      }
    }

    /*
      We have now a (possibly empty) set of available events which the
      binlog injects should apply. These could span either a single,
      or possibly multiple epochs. In order to get the ordering between
      schema events and 'ordinary' events injected in a correct order
      relative to each other, we apply them one epoch at a time, with
      the schema events always applied first.
    */

    // Calculate the epoch to handle events from in this iteration.
    const Uint64 current_epoch = find_epoch_to_handle(s_pOp,i_pOp);
    DBUG_ASSERT(current_epoch != 0 || !ndb_binlog_running);

    // Did someone else request injector thread to stop?
    DBUG_ASSERT(binlog_thread_state == BCCC_running);
    if (is_stop_requested() &&
        (ndb_latest_handled_binlog_epoch >= ndb_get_latest_trans_gci() ||
         !ndb_binlog_running))
      break; /* Stopping thread */

    if (thd->killed == THD::KILL_CONNECTION)
    {
      /*
        Since the ndb binlog thread adds itself to the "global thread list"
        it need to look at the "killed" flag and stop the thread to avoid
        that the server hangs during shutdown while waiting for the "global
        thread list" to be emtpy.
        In pre 5.6 versions the thread was also added to "global thread
        list" but the "global thread *count*" variable was not incremented
        and thus the same problem didn't exist.
        The only reason for adding the ndb binlog thread to "global thread
        list" is to be able to see the thread state using SHOW PROCESSLIST
        and I_S.PROCESSLIST
      */
      sql_print_information("NDB Binlog: Server shutdown detected...");
      break;
    }

    MEM_ROOT **root_ptr= my_thread_get_THR_MALLOC();
    MEM_ROOT *old_root= *root_ptr;
    MEM_ROOT mem_root;
    init_sql_alloc(PSI_INSTRUMENT_ME, &mem_root, 4096, 0);

    // The Ndb_schema_event_handler does not necessarily need
    // to use the same memroot(or vice versa)
    Ndb_schema_event_handler
      schema_event_handler(thd, &mem_root,
                           g_ndb_cluster_connection->node_id(),
                           schema_dist_data);

    *root_ptr= &mem_root;

    if (unlikely(s_pOp != NULL && s_pOp->getEpoch() == current_epoch))
    {
      thd->proc_info= "Processing events from schema table";
      g_ndb_log_slave_updates= opt_log_slave_updates;
      s_ndb->
        setReportThreshEventGCISlip(opt_ndb_report_thresh_binlog_epoch_slip);
      s_ndb->
        setReportThreshEventFreeMem(opt_ndb_report_thresh_binlog_mem_usage);

      // Handle all schema event, limit within 'current_epoch'
      while (s_pOp != NULL && s_pOp->getEpoch() == current_epoch)
      {
        if (!s_pOp->hasError())
        {
          schema_event_handler.handle_event(s_ndb, s_pOp);

          DBUG_EXECUTE_IF("ndb_binlog_slow_failure_handling",
          {
            if (!ndb_binlog_is_ready)
            {
	      sql_print_information("NDB Binlog: Just lost schema connection, hanging around");
              NdbSleep_SecSleep(10);
              /* There could be a race where client side reconnect before we 
               * are able to detect 's_ndb->getEventOperation() == NULL'.
               * Thus, we never restart the binlog thread as supposed to.
               * -> 'ndb_binlog_is_ready' remains false and we get stuck in RO-mode
               */
	      sql_print_information("NDB Binlog: ...and on our way");
            }
          });

          DBUG_PRINT("info", ("s_ndb first: %s", s_ndb->getEventOperation() ?
                              s_ndb->getEventOperation()->getEvent()->getTable()->getName() :
                              "<empty>"));
          DBUG_PRINT("info", ("i_ndb first: %s", i_ndb->getEventOperation() ?
                              i_ndb->getEventOperation()->getEvent()->getTable()->getName() :
                              "<empty>"));
        }
        else
          sql_print_error("NDB: error %lu (%s) on handling "
                          "binlog schema event",
                          (ulong) s_pOp->getNdbError().code,
                          s_pOp->getNdbError().message);
        s_pOp = s_ndb->nextEvent();
      }
      updateInjectorStats(s_ndb, i_ndb);
    }

    Uint64 inconsistent_epoch= 0;
    if (!ndb_binlog_running)
    {
      /*
        Just consume any events, not used if no binlogging
        e.g. node failure events
      */
      while (i_pOp != NULL && i_pOp->getEpoch() == current_epoch)
      {
        if ((unsigned) i_pOp->getEventType() >=
            (unsigned) NDBEVENT::TE_FIRST_NON_DATA_EVENT)
        {
          ndb_binlog_index_row row;
          handle_non_data_event(thd, i_pOp, row);
        }
        i_pOp= i_ndb->nextEvent();
      }
      updateInjectorStats(s_ndb, i_ndb);
    }

    // i_pOp == NULL means an inconsistent epoch or the queue is empty
    else if (i_pOp == NULL && !i_ndb->isConsistent(inconsistent_epoch))
    {
      char errmsg[64];
      uint end= sprintf(&errmsg[0],
                        "Detected missing data in GCI %llu, "
                        "inserting GAP event", inconsistent_epoch);
      errmsg[end]= '\0';
      DBUG_PRINT("info",
                 ("Detected missing data in GCI %llu, "
                  "inserting GAP event", inconsistent_epoch));
      LEX_STRING const msg= { C_STRING_WITH_LEN(errmsg) };
      inj->record_incident(thd,
                           binary_log::Incident_event::INCIDENT_LOST_EVENTS,
                           msg);
    }

    /* Handle all events withing 'current_epoch', or possible
     * log an empty epoch if log_empty_epoch is specified.
     */
    else if ((i_pOp != NULL && i_pOp->getEpoch() == current_epoch) ||
             (ndb_log_empty_epochs() &&
              current_epoch > ndb_latest_handled_binlog_epoch))
    {
      thd->proc_info= "Processing events";
      ndb_binlog_index_row _row;
      ndb_binlog_index_row *rows= &_row;
      injector::transaction trans;
      unsigned trans_row_count= 0;
      unsigned trans_slave_row_count= 0;

      if (i_pOp == NULL || i_pOp->getEpoch() != current_epoch)
      {
        /*
          Must be an empty epoch since the condition
          (ndb_log_empty_epochs() &&
           current_epoch > ndb_latest_handled_binlog_epoch)
          must be true we write empty epoch into
          ndb_binlog_index
        */
        DBUG_ASSERT(ndb_log_empty_epochs());
        DBUG_ASSERT(current_epoch > ndb_latest_handled_binlog_epoch);
        DBUG_PRINT("info", ("Writing empty epoch for gci %llu", current_epoch));
        DBUG_PRINT("info", ("Initializing transaction"));
        inj->new_trans(thd, &trans);
        rows= &_row;
        memset(&_row, 0, sizeof(_row));
        thd->variables.character_set_client= &my_charset_latin1;
        goto commit_to_binlog;
      }
      else
      {
        assert(i_pOp != NULL && i_pOp->getEpoch() == current_epoch);
        rows= &_row;

        DBUG_PRINT("info", ("Handling epoch: %u/%u",
                            (uint)(current_epoch >> 32),
                            (uint)(current_epoch)));
        // sometimes get TE_ALTER with invalid table
        DBUG_ASSERT(i_pOp->getEventType() == NdbDictionary::Event::TE_ALTER ||
                    ! IS_NDB_BLOB_PREFIX(i_pOp->getEvent()->getTable()->getName()));
        DBUG_ASSERT(current_epoch <= ndb_latest_received_binlog_epoch);

        /* Update our thread-local debug settings based on the global */
#ifndef DBUG_OFF
        /* Get value of global...*/
        {
          char buf[256];
          DBUG_EXPLAIN_INITIAL(buf, sizeof(buf));
          //  fprintf(stderr, "Ndb Binlog Injector, setting debug to %s\n",
          //          buf);
          DBUG_SET(buf);
        }
#endif

        /* initialize some variables for this epoch */

        i_ndb->set_eventbuf_max_alloc(opt_ndb_eventbuffer_max_alloc);
        g_ndb_log_slave_updates= opt_log_slave_updates;
        i_ndb->
          setReportThreshEventGCISlip(opt_ndb_report_thresh_binlog_epoch_slip);
        i_ndb->setReportThreshEventFreeMem(opt_ndb_report_thresh_binlog_mem_usage);

        memset(&_row, 0, sizeof(_row));
        thd->variables.character_set_client= &my_charset_latin1;
        DBUG_PRINT("info", ("Initializing transaction"));
        inj->new_trans(thd, &trans);
        trans_row_count= 0;
        trans_slave_row_count= 0;
        // pass table map before epoch
        {
          Uint32 iter= 0;
          const NdbEventOperation *gci_op;
          Uint32 event_types;

          while ((gci_op= i_ndb->getGCIEventOperations(&iter, &event_types))
                 != NULL)
          {
            Ndb_event_data *event_data=
              (Ndb_event_data *) gci_op->getCustomData();
            NDB_SHARE *share= (event_data)?event_data->share:NULL;
            DBUG_PRINT("info", ("per gci_op: 0x%lx  share: 0x%lx  event_types: 0x%x",
                                (long) gci_op, (long) share, event_types));
            // workaround for interface returning TE_STOP events
            // which are normally filtered out below in the nextEvent loop
            if ((event_types & ~NdbDictionary::Event::TE_STOP) == 0)
            {
              DBUG_PRINT("info", ("Skipped TE_STOP on table %s",
                                  gci_op->getEvent()->getTable()->getName()));
              continue;
            }
            // this should not happen
            if (share == NULL || event_data->shadow_table == NULL)
            {
              DBUG_PRINT("info", ("no share or table %s!",
                                  gci_op->getEvent()->getTable()->getName()));
              continue;
            }
            if (share == ndb_apply_status_share)
            {
              // skip this table, it is handled specially
              continue;
            }
            TABLE *table= event_data->shadow_table;
#ifndef DBUG_OFF
            const LEX_STRING &name= table->s->table_name;
#endif
            if ((event_types & (NdbDictionary::Event::TE_INSERT |
                                NdbDictionary::Event::TE_UPDATE |
                                NdbDictionary::Event::TE_DELETE)) == 0)
            {
              DBUG_PRINT("info", ("skipping non data event table: %.*s",
                                  (int) name.length, name.str));
              continue;
            }
            if (!trans.good())
            {
              DBUG_PRINT("info",
                         ("Found new data event, initializing transaction"));
              inj->new_trans(thd, &trans);
            }
            DBUG_PRINT("info", ("use_table: %.*s, cols %u",
                                (int) name.length, name.str,
                                table->s->fields));
            injector::transaction::table tbl(table, true);
            int ret = trans.use_table(::server_id, tbl);
            assert(ret == 0); NDB_IGNORE_VALUE(ret);
          }
        }
        if (trans.good())
        {
          /* Inject ndb_apply_status WRITE_ROW event */
          if (!injectApplyStatusWriteRow(trans, current_epoch))
          {
            sql_print_error("NDB Binlog: Failed to inject apply status write row");
          }
        }

        do
        {
          if (i_pOp->hasError() &&
              handle_error(i_pOp) < 0)
            goto err;

#ifndef DBUG_OFF
          {
            Ndb_event_data *event_data=
              (Ndb_event_data *) i_pOp->getCustomData();
            NDB_SHARE *share= (event_data)?event_data->share:NULL;
            DBUG_PRINT("info",
                       ("EVENT TYPE: %d  Epoch: %u/%u last applied: %u/%u  "
                        "share: 0x%lx (%s.%s)", i_pOp->getEventType(),
                        (uint)(current_epoch >> 32),
                        (uint)(current_epoch),
                        (uint)(ndb_latest_applied_binlog_epoch >> 32),
                        (uint)(ndb_latest_applied_binlog_epoch),
                        (long) share,
                        share ? share->db :  "'NULL'",
                        share ? share->table_name : "'NULL'"));
            DBUG_ASSERT(share != 0);
          }
          // assert that there is consistancy between gci op list
          // and event list
          {
            Uint32 iter= 0;
            const NdbEventOperation *gci_op;
            Uint32 event_types;
            while ((gci_op= i_ndb->getGCIEventOperations(&iter, &event_types))
                   != NULL)
            {
              if (gci_op == i_pOp)
                break;
            }
            DBUG_ASSERT(gci_op == i_pOp);
            DBUG_ASSERT((event_types & i_pOp->getEventType()) != 0);
          }
#endif

          if ((unsigned) i_pOp->getEventType() <
              (unsigned) NDBEVENT::TE_FIRST_NON_DATA_EVENT)
            handle_data_event(thd, i_ndb, i_pOp, &rows, trans,
                              trans_row_count, trans_slave_row_count);
          else
          {
            handle_non_data_event(thd, i_pOp, *rows);
            DBUG_PRINT("info", ("s_ndb first: %s", s_ndb->getEventOperation() ?
                                s_ndb->getEventOperation()->getEvent()->getTable()->getName() :
                                "<empty>"));
            DBUG_PRINT("info", ("i_ndb first: %s", i_ndb->getEventOperation() ?
                                i_ndb->getEventOperation()->getEvent()->getTable()->getName() :
                                "<empty>"));
          }

          // Capture any dynamic changes to max_alloc
          i_ndb->set_eventbuf_max_alloc(opt_ndb_eventbuffer_max_alloc);

          i_pOp = i_ndb->nextEvent();
        } while (i_pOp && i_pOp->getEpoch() == current_epoch);

        updateInjectorStats(s_ndb, i_ndb);
        
        /*
          NOTE: i_pOp is now referring to an event in the next epoch
          or is == NULL
        */

        while (trans.good())
        {
      commit_to_binlog:
          if (!ndb_log_empty_epochs())
          {
            /*
              If 
                - We did not add any 'real' rows to the Binlog AND
                - We did not apply any slave row updates, only
                  ndb_apply_status updates
              THEN
                Don't write the Binlog transaction which just
                contains ndb_apply_status updates.
                (For cicular rep with log_apply_status, ndb_apply_status
                updates will propagate while some related, real update
                is propagating)
            */
            if ((trans_row_count == 0) &&
                (! (opt_ndb_log_apply_status &&
                    trans_slave_row_count) ))
            {
              /* nothing to commit, rollback instead */
              if (int r= trans.rollback())
              {
                sql_print_error("NDB Binlog: "
                                "Error during ROLLBACK of GCI %u/%u. Error: %d",
                                uint(current_epoch >> 32), uint(current_epoch), r);
                /* TODO: Further handling? */
              }
              break;
            }
          }
          thd->proc_info= "Committing events to binlog";
          if (int r= trans.commit())
          {
            sql_print_error("NDB Binlog: "
                            "Error during COMMIT of GCI. Error: %d",
                            r);
            /* TODO: Further handling? */
          }
          injector::transaction::binlog_pos start= trans.start_pos();
          injector::transaction::binlog_pos next = trans.next_pos();
          rows->gci= (Uint32)(current_epoch >> 32); // Expose gci hi/lo
          rows->epoch= current_epoch;
          rows->start_master_log_file= start.file_name();
          rows->start_master_log_pos= start.file_pos();
          if ((next.file_pos() == 0) &&
              ndb_log_empty_epochs())
          {
            /* Empty transaction 'committed' due to log_empty_epochs
             * therefore no next position
             */
            rows->next_master_log_file= start.file_name();
            rows->next_master_log_pos= start.file_pos();
          }
          else
          {
            rows->next_master_log_file= next.file_name();
            rows->next_master_log_pos= next.file_pos();
          }

          DBUG_PRINT("info", ("COMMIT epoch: %lu", (ulong) current_epoch));
          if (opt_ndb_log_binlog_index)
          {
            if (ndb_binlog_index_table__write_rows(thd, rows))
            {
              /* 
                 Writing to ndb_binlog_index failed, check if we are
                 being killed and retry
              */
              if (thd->killed)
              {
                DBUG_PRINT("error", ("Failed to write to ndb_binlog_index at shutdown, retrying"));
                mysql_mutex_lock(&thd->LOCK_thd_data);
                const THD::killed_state save_killed= thd->killed;
                /* We are cleaning up, allow for flushing last epoch */
                thd->killed= THD::NOT_KILLED;
                /* also clear error from last failing write */
                thd->clear_error();
                ndb_binlog_index_table__write_rows(thd, rows);
                /* Restore kill flag */
                thd->killed= save_killed;
                mysql_mutex_unlock(&thd->LOCK_thd_data);
              }
            }
          }
          ndb_latest_applied_binlog_epoch= current_epoch;
          break;
        } //while (trans.good())
        ndb_latest_handled_binlog_epoch= current_epoch;

        /*
          NOTE: There are possible more i_pOp available.
          However, these are from another epoch and should be handled
          in next iteration of the binlog injector loop.
        */
      }
    } //end: 'handled a 'current_epoch' of i_pOp's

    // Notify the schema event handler about post_epoch so it may finish
    // any outstanding business
    schema_event_handler.post_epoch();

    free_root(&mem_root, MYF(0));
    *root_ptr= old_root;
    ndb_latest_handled_binlog_epoch= current_epoch;

    // If all eventOp subscriptions has been teared down,
    // the binlog thread should now restart.
    DBUG_ASSERT(binlog_thread_state == BCCC_running);
    if (i_ndb->getEventOperation() == NULL &&
        s_ndb->getEventOperation() == NULL)
    {
      DBUG_PRINT("info", ("binlog_thread_state= BCCC_restart"));
      if (ndb_latest_handled_binlog_epoch < ndb_get_latest_trans_gci() && ndb_binlog_running)
      {
        sql_print_error("NDB Binlog: latest transaction in epoch %u/%u not in binlog "
                        "as latest handled epoch is %u/%u",
                        (uint)(ndb_get_latest_trans_gci() >> 32),
                        (uint)(ndb_get_latest_trans_gci()),
                        (uint)(ndb_latest_handled_binlog_epoch >> 32),
                        (uint)(ndb_latest_handled_binlog_epoch));
      }
      binlog_thread_state= BCCC_restart;
      break;
    }
  }
 err:
  if (binlog_thread_state != BCCC_restart)
  {
    log_info("Shutting down");
    thd->proc_info= "Shutting down";
  }
  else
  { 
    log_info("Restarting");
    thd->proc_info= "Restarting";
  }
  if (!have_injector_mutex_lock)
    native_mutex_lock(&injector_mutex);
  /* don't mess with the injector_ndb anymore from other threads */
  injector_thd= NULL;
  injector_ndb= NULL;
  schema_ndb= NULL;
  native_mutex_unlock(&injector_mutex);
  thd->reset_db(NULL_CSTR); // as not to try to free memory

  /*
    This will cause the util thread to start to try to initialize again
    via ndbcluster_setup_binlog_table_shares.  But since injector_ndb is
    set to NULL it will not succeed until injector_ndb is reinitialized.
  */
  ndb_binlog_tables_inited= FALSE;

  if (ndb_apply_status_share)
  {
    /* ndb_share reference binlog extra free */
    DBUG_PRINT("NDB_SHARE", ("%s binlog extra free  use_count: %u",
                             ndb_apply_status_share->key_string(),
                             ndb_apply_status_share->use_count));
    free_share(&ndb_apply_status_share);
    ndb_apply_status_share= 0;
  }
  if (ndb_schema_share)
  {
    /* begin protect ndb_schema_share */
    native_mutex_lock(&ndb_schema_share_mutex);
    /* ndb_share reference binlog extra free */
    DBUG_PRINT("NDB_SHARE", ("%s binlog extra free  use_count: %u",
                             ndb_schema_share->key_string(),
                             ndb_schema_share->use_count));
    free_share(&ndb_schema_share);
    ndb_schema_share= 0;
    native_mutex_unlock(&ndb_schema_share_mutex);
    /* end protect ndb_schema_share */
  }

  /* remove all event operations */
  if (s_ndb)
  {
    remove_event_operations(s_ndb);
    delete s_ndb;
    s_ndb= NULL;
  }
  if (i_ndb)
  {
    remove_event_operations(i_ndb);
    delete i_ndb;
    i_ndb= NULL;
  }

  if (thd_ndb)
  {
    Thd_ndb::release(thd_ndb);
    thd_set_thd_ndb(thd, NULL);
    thd_ndb= NULL;
  }

  /**
   * release all extra references from tables
   */
  {
    if (opt_ndb_extra_logging > 9)
      sql_print_information("NDB Binlog: Release extra share references");

    native_mutex_lock(&ndbcluster_mutex);
    while (ndbcluster_open_tables.records)
    {
      NDB_SHARE * share = (NDB_SHARE*)my_hash_element(&ndbcluster_open_tables,0);
      /*
        The share kept by the server has not been freed, free it
        Will also take it out of _open_tables list
      */
      DBUG_ASSERT(share->use_count > 0);
      DBUG_ASSERT(share->state != NSS_DROPPED);
      ndbcluster_mark_share_dropped(&share);
    }
    native_mutex_unlock(&ndbcluster_mutex);
  }
  log_info("Stopping...");

  ndb_tdc_close_cached_tables();
  if (opt_ndb_extra_logging > 15)
  {
    sql_print_information("NDB Binlog: remaining open tables: ");
    native_mutex_lock(&ndbcluster_mutex);
    for (uint i= 0; i < ndbcluster_open_tables.records; i++)
    {
      NDB_SHARE* share = (NDB_SHARE*)my_hash_element(&ndbcluster_open_tables,i);
      sql_print_information("  %s.%s state: %u use_count: %u",
                            share->db,
                            share->table_name,
                            (uint)share->state,
                            share->use_count);
    }
    native_mutex_unlock(&ndbcluster_mutex);
  }

  schema_dist_data.release();

  if (binlog_thread_state == BCCC_restart)
  {
    native_mutex_lock(&injector_mutex);
    goto restart_cluster_failure;
  }

  // Release the thd->net created without vio
  thd->get_protocol_classic()->end_net();
  thd->release_resources();
  thd_manager->remove_thd(thd);
  delete thd;

  ndb_binlog_running= FALSE;
  (void) native_cond_signal(&injector_cond);

  log_info("Stopped");

  DBUG_PRINT("exit", ("ndb_binlog_thread"));
  DBUG_VOID_RETURN;
}


/*
  Return string containing current status of ndb binlog as
  comma separated name value pairs.

  Used by ndbcluster_show_status() to fill the "binlog" row
  in result of SHOW ENGINE NDB STATUS

  @param     buf     The buffer where to print status string
  @param     bufzies Size of the buffer

  @return    Length of the string printed to "buf" or 0 if no string
             is printed
*/

size_t
ndbcluster_show_status_binlog(char *buf, size_t buf_size)
{
  DBUG_ENTER("ndbcluster_show_status_binlog");
  
  native_mutex_lock(&injector_mutex);
  if (injector_ndb)
  {
    const ulonglong latest_epoch= injector_ndb->getLatestGCI();
    native_mutex_unlock(&injector_mutex);

    // Get highest trans gci seen by the cluster connections
    const ulonglong latest_trans_epoch = ndb_get_latest_trans_gci();

    const size_t buf_len =
      my_snprintf(buf, buf_size,
                  "latest_epoch=%llu, "
                  "latest_trans_epoch=%llu, "
                  "latest_received_binlog_epoch=%llu, "
                  "latest_handled_binlog_epoch=%llu, "
                  "latest_applied_binlog_epoch=%llu",
                  latest_epoch,
                  latest_trans_epoch,
                  ndb_latest_received_binlog_epoch,
                  ndb_latest_handled_binlog_epoch,
                  ndb_latest_applied_binlog_epoch);
      DBUG_RETURN(buf_len);
  }
  else
    native_mutex_unlock(&injector_mutex);
  DBUG_RETURN(0);
}


#ifdef NDB_WITHOUT_SERVER_ID_BITS

/* No --server-id-bits=<bits> -> implement constant opt_server_id_mask */
ulong opt_server_id_mask = ~0;

#endif<|MERGE_RESOLUTION|>--- conflicted
+++ resolved
@@ -1,9 +1,5 @@
 /*
-<<<<<<< HEAD
-   Copyright (c) 2000, 2016, Oracle and/or its affiliates. All rights reserved.
-=======
-  Copyright (c) 2006, 2016, Oracle and/or its affiliates. All rights reserved.
->>>>>>> ba27f867
+  Copyright (c) 2000, 2016, Oracle and/or its affiliates. All rights reserved.
 
    This program is free software; you can redistribute it and/or modify
    it under the terms of the GNU General Public License as published by
@@ -45,7 +41,7 @@
 #include <ndbapi/ndb_cluster_connection.hpp>
 #include "mysqld_thd_manager.h"  // Global_THD_manager
 
-#include <my_pthread.h>
+#include <my_thread.h>
 
 extern my_bool opt_ndb_log_orig;
 extern my_bool opt_ndb_log_bin;
@@ -6523,12 +6519,8 @@
       if (is_stop_requested())
         goto err;
 
-<<<<<<< HEAD
+      my_thread_yield();
       native_mutex_lock(&injector_mutex);
-=======
-      pthread_yield();
-      pthread_mutex_lock(&injector_mutex);
->>>>>>> ba27f867
       schema_res= s_ndb->pollEvents(100, &schema_gci);
       native_mutex_unlock(&injector_mutex);
     } while (schema_gci == 0 || ndb_latest_received_binlog_epoch == schema_gci);
@@ -6540,13 +6532,9 @@
       {
         if (is_stop_requested())
           goto err;
-<<<<<<< HEAD
+
+        my_thread_yield();
         native_mutex_lock(&injector_mutex);
-=======
-
-        pthread_yield();
-        pthread_mutex_lock(&injector_mutex);
->>>>>>> ba27f867
         res= i_ndb->pollEvents(10, &gci);
         native_mutex_unlock(&injector_mutex);
       }
@@ -6652,16 +6640,16 @@
     /**
      * The binlog-thread holds the injector_mutex when waiting for
      * pollEvents() - which is >99% of the elapsed time. As the
-     * pthread mutex guarantees no 'fairness', there is no guarantee
+     * native mutex guarantees no 'fairness', there is no guarantee
      * that another thread waiting for the mutex will immeditately
      * get the lock when unlocked by this thread. Thus this thread
      * may lock it again rather soon and starve the waiting thread.
-     * To avoid this, pthread_yield() is used to give any waiting
+     * To avoid this, my_thread_yield() is used to give any waiting
      * threads a chance to run and grab the injector_mutex when
      * it is available. The same pattern is used multiple places
      * in the BI-thread where there are wait-loops holding this mutex.
      */
-    pthread_yield();
+    my_thread_yield();
 
     /* Can't hold injector_mutex too long, so wait for events in 10ms steps */
     int tot_poll_wait= 10;
@@ -6727,13 +6715,9 @@
                     (uint)(ndb_latest_received_binlog_epoch >> 32),
                     (uint)(ndb_latest_received_binlog_epoch));
         thd->proc_info= buf;
-<<<<<<< HEAD
+
+        my_thread_yield();
         native_mutex_lock(&injector_mutex);
-=======
-
-        pthread_yield();
-        pthread_mutex_lock(&injector_mutex);
->>>>>>> ba27f867
         schema_res= s_ndb->pollEvents(10, &schema_epoch);
         native_mutex_unlock(&injector_mutex);
         s_pOp = s_ndb->nextEvent();
