--- conflicted
+++ resolved
@@ -124,19 +124,9 @@
     DBUG_RETURN(0);
   prepared= 1;
   res= 0;
-<<<<<<< HEAD
   
   thd_arg->lex->current_select= sl= first_select= first_select_in_union();
   found_rows_for_union= first_select->options & OPTION_FOUND_ROWS;
-=======
-  found_rows_for_union= first_select_in_union()->options & OPTION_FOUND_ROWS;
-
-  TMP_TABLE_PARAM tmp_table_param;
-  t_and_f= tables_and_fields_initied;
-  
-  bzero((char *)&tmp_table_param,sizeof(TMP_TABLE_PARAM));
-  thd->lex->current_select= sl= select_cursor= first_select_in_union();
->>>>>>> 09cefdd5
 
   /* Global option */
 
@@ -156,25 +146,13 @@
 
   for (;sl; sl= sl->next_select())
   {
-<<<<<<< HEAD
     sl->options|=  SELECT_NO_UNLOCK;
     JOIN *join= new JOIN(thd_arg, sl->item_list, 
 			 sl->options | thd_arg->options | additional_options,
 			 tmp_result);
     thd_arg->lex->current_select= sl;
-    offset_limit_cnt= sl->offset_limit;
-    select_limit_cnt= sl->select_limit+sl->offset_limit;
-    if (select_limit_cnt < sl->select_limit)
-      select_limit_cnt= HA_POS_ERROR;		// no limit
-    if (select_limit_cnt == HA_POS_ERROR || sl->braces)
-=======
-    JOIN *join= new JOIN(thd, sl->item_list, 
-			 sl->options | thd->options | SELECT_NO_UNLOCK,
-			 union_result);
-    thd->lex->current_select= sl;
     set_limit(sl->select_limit, sl->offset_limit, sl);
     if (sl->braces)
->>>>>>> 09cefdd5
       sl->options&= ~OPTION_FOUND_ROWS;
     
     res= join->prepare(&sl->ref_pointer_array,
@@ -395,20 +373,6 @@
 
     if (!thd->is_fatal_error)				// Check if EOM
     {
-<<<<<<< HEAD
-      ulong options_tmp= thd->options;
-      thd->lex->current_select= fake_select_lex;
-      offset_limit_cnt= global_parameters->offset_limit;
-      select_limit_cnt= global_parameters->select_limit +
-	global_parameters->offset_limit;
-
-      if (select_limit_cnt < global_parameters->select_limit)
-	select_limit_cnt= HA_POS_ERROR;		// no limit
-      if (select_limit_cnt == HA_POS_ERROR)
-	options_tmp&= ~OPTION_FOUND_ROWS;
-      else if (found_rows_for_union && !thd->lex->describe)
-	options_tmp|= OPTION_FOUND_ROWS;
-=======
       thd->lex->current_select= fake_select_lex;
       fake_select_lex->options= thd->options;
       set_limit(global_parameters->select_limit,
@@ -418,7 +382,6 @@
       if (found_rows_for_union && !thd->lex->describe &&
 	  select_limit_cnt != HA_POS_ERROR)
 	fake_select_lex->options|= OPTION_FOUND_ROWS;
->>>>>>> 09cefdd5
       fake_select_lex->ftfunc_list= &empty_list;
       fake_select_lex->table_list.link_in_list((byte *)&result_table_list,
 					       (byte **)
@@ -454,13 +417,8 @@
 			global_parameters->order_list.elements,
 			(ORDER*)global_parameters->order_list.first,
 			(ORDER*) NULL, NULL, (ORDER*) NULL,
-<<<<<<< HEAD
-			options_tmp | SELECT_NO_UNLOCK,
+			fake_select_lex->options | SELECT_NO_UNLOCK,
 			result, this, fake_select_lex);
-=======
-			fake_select_lex->options | SELECT_NO_UNLOCK,
-			result, this, fake_select_lex, 0);
->>>>>>> 09cefdd5
       if (!res)
 	thd->limit_found_rows = (ulonglong)table->file->records + add_rows;
       /*
