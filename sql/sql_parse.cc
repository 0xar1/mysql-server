/* Copyright (C) 2000-2003 MySQL AB

   This program is free software; you can redistribute it and/or modify
   it under the terms of the GNU General Public License as published by
   the Free Software Foundation; version 2 of the License.

   This program is distributed in the hope that it will be useful,
   but WITHOUT ANY WARRANTY; without even the implied warranty of
   MERCHANTABILITY or FITNESS FOR A PARTICULAR PURPOSE.  See the
   GNU General Public License for more details.

   You should have received a copy of the GNU General Public License
   along with this program; if not, write to the Free Software
   Foundation, Inc., 59 Temple Place, Suite 330, Boston, MA  02111-1307  USA */

#define MYSQL_LEX 1
#include "mysql_priv.h"
#include "sql_repl.h"
#include "rpl_filter.h"
#include "repl_failsafe.h"
#include <m_ctype.h>
#include <myisam.h>
#include <my_dir.h>

#include "sp_head.h"
#include "sp.h"
#include "sp_cache.h"
#include "events.h"
#include "sql_trigger.h"

/**
  @defgroup Runtime_Environment Runtime Environment
  @{
*/

/* Used in error handling only */
#define SP_TYPE_STRING(LP) \
  ((LP)->sphead->m_type == TYPE_ENUM_FUNCTION ? "FUNCTION" : "PROCEDURE")
#define SP_COM_STRING(LP) \
  ((LP)->sql_command == SQLCOM_CREATE_SPFUNCTION || \
   (LP)->sql_command == SQLCOM_ALTER_FUNCTION || \
   (LP)->sql_command == SQLCOM_SHOW_CREATE_FUNC || \
   (LP)->sql_command == SQLCOM_DROP_FUNCTION ? \
   "FUNCTION" : "PROCEDURE")

static bool execute_sqlcom_select(THD *thd, TABLE_LIST *all_tables);
static bool check_show_create_table_access(THD *thd, TABLE_LIST *table);

const char *any_db="*any*";	// Special symbol for check_access

const LEX_STRING command_name[]={
  { C_STRING_WITH_LEN("Sleep") },
  { C_STRING_WITH_LEN("Quit") },
  { C_STRING_WITH_LEN("Init DB") },
  { C_STRING_WITH_LEN("Query") },
  { C_STRING_WITH_LEN("Field List") },
  { C_STRING_WITH_LEN("Create DB") },
  { C_STRING_WITH_LEN("Drop DB") },
  { C_STRING_WITH_LEN("Refresh") },
  { C_STRING_WITH_LEN("Shutdown") },
  { C_STRING_WITH_LEN("Statistics") },
  { C_STRING_WITH_LEN("Processlist") },
  { C_STRING_WITH_LEN("Connect") },
  { C_STRING_WITH_LEN("Kill") },
  { C_STRING_WITH_LEN("Debug") },
  { C_STRING_WITH_LEN("Ping") },
  { C_STRING_WITH_LEN("Time") },
  { C_STRING_WITH_LEN("Delayed insert") },
  { C_STRING_WITH_LEN("Change user") },
  { C_STRING_WITH_LEN("Binlog Dump") },
  { C_STRING_WITH_LEN("Table Dump") },
  { C_STRING_WITH_LEN("Connect Out") },
  { C_STRING_WITH_LEN("Register Slave") },
  { C_STRING_WITH_LEN("Prepare") },
  { C_STRING_WITH_LEN("Execute") },
  { C_STRING_WITH_LEN("Long Data") },
  { C_STRING_WITH_LEN("Close stmt") },
  { C_STRING_WITH_LEN("Reset stmt") },
  { C_STRING_WITH_LEN("Set option") },
  { C_STRING_WITH_LEN("Fetch") },
  { C_STRING_WITH_LEN("Daemon") },
  { C_STRING_WITH_LEN("Error") }  // Last command number
};

const char *xa_state_names[]={
  "NON-EXISTING", "ACTIVE", "IDLE", "PREPARED"
};

static void unlock_locked_tables(THD *thd)
{
  if (thd->locked_tables)
  {
    thd->lock=thd->locked_tables;
    thd->locked_tables=0;			// Will be automatically closed
    close_thread_tables(thd);			// Free tables
  }
}


bool end_active_trans(THD *thd)
{
  int error=0;
  DBUG_ENTER("end_active_trans");
  if (unlikely(thd->in_sub_stmt))
  {
    my_error(ER_COMMIT_NOT_ALLOWED_IN_SF_OR_TRG, MYF(0));
    DBUG_RETURN(1);
  }
  if (thd->transaction.xid_state.xa_state != XA_NOTR)
  {
    my_error(ER_XAER_RMFAIL, MYF(0),
             xa_state_names[thd->transaction.xid_state.xa_state]);
    DBUG_RETURN(1);
  }
  if (thd->options & (OPTION_NOT_AUTOCOMMIT | OPTION_BEGIN |
		      OPTION_TABLE_LOCK))
  {
    DBUG_PRINT("info",("options: 0x%lx", (ulong) thd->options));
    /* Safety if one did "drop table" on locked tables */
    if (!thd->locked_tables)
      thd->options&= ~OPTION_TABLE_LOCK;
    thd->server_status&= ~SERVER_STATUS_IN_TRANS;
    if (ha_commit(thd))
      error=1;
  }
  thd->options&= ~(OPTION_BEGIN | OPTION_KEEP_LOG);
  thd->transaction.all.modified_non_trans_table= FALSE;
  DBUG_RETURN(error);
}


bool begin_trans(THD *thd)
{
  int error=0;
  if (unlikely(thd->in_sub_stmt))
  {
    my_error(ER_COMMIT_NOT_ALLOWED_IN_SF_OR_TRG, MYF(0));
    return 1;
  }
  if (thd->locked_tables)
  {
    thd->lock=thd->locked_tables;
    thd->locked_tables=0;			// Will be automatically closed
    close_thread_tables(thd);			// Free tables
  }
  if (end_active_trans(thd))
    error= -1;
  else
  {
    LEX *lex= thd->lex;
    thd->options|= OPTION_BEGIN;
    thd->server_status|= SERVER_STATUS_IN_TRANS;
    if (lex->start_transaction_opt & MYSQL_START_TRANS_OPT_WITH_CONS_SNAPSHOT)
      error= ha_start_consistent_snapshot(thd);
  }
  return error;
}

#ifdef HAVE_REPLICATION
/*
  Returns true if all tables should be ignored
*/
inline bool all_tables_not_ok(THD *thd, TABLE_LIST *tables)
{
  return rpl_filter->is_on() && tables && !thd->spcont &&
         !rpl_filter->tables_ok(thd->db, tables);
}
#endif


static bool some_non_temp_table_to_be_updated(THD *thd, TABLE_LIST *tables)
{
  for (TABLE_LIST *table= tables; table; table= table->next_global)
  {
    DBUG_ASSERT(table->db && table->table_name);
    if (table->updating &&
        !find_temporary_table(thd, table->db, table->table_name))
      return 1;
  }
  return 0;
}


/*
  Mark all commands that somehow changes a table
  This is used to check number of updates / hour

  sql_command is actually set to SQLCOM_END sometimes
  so we need the +1 to include it in the array.

  See COMMAND_FLAG_xxx for different type of commands
     2  - query that returns meaningful ROW_COUNT() -
          a number of modified rows
*/

uint sql_command_flags[SQLCOM_END+1];

void init_update_queries(void)
{
  bzero((uchar*) &sql_command_flags, sizeof(sql_command_flags));

  sql_command_flags[SQLCOM_CREATE_TABLE]=   CF_CHANGES_DATA;
  sql_command_flags[SQLCOM_CREATE_INDEX]=   CF_CHANGES_DATA;
  sql_command_flags[SQLCOM_ALTER_TABLE]=    CF_CHANGES_DATA | CF_WRITE_LOGS_COMMAND;
  sql_command_flags[SQLCOM_TRUNCATE]=       CF_CHANGES_DATA | CF_WRITE_LOGS_COMMAND;
  sql_command_flags[SQLCOM_DROP_TABLE]=     CF_CHANGES_DATA;
  sql_command_flags[SQLCOM_LOAD]=           CF_CHANGES_DATA;
  sql_command_flags[SQLCOM_CREATE_DB]=      CF_CHANGES_DATA;
  sql_command_flags[SQLCOM_DROP_DB]=        CF_CHANGES_DATA;
  sql_command_flags[SQLCOM_RENAME_TABLE]=   CF_CHANGES_DATA;
  sql_command_flags[SQLCOM_BACKUP_TABLE]=   CF_CHANGES_DATA;
  sql_command_flags[SQLCOM_RESTORE_TABLE]=  CF_CHANGES_DATA;
  sql_command_flags[SQLCOM_DROP_INDEX]=     CF_CHANGES_DATA;
  sql_command_flags[SQLCOM_CREATE_VIEW]=    CF_CHANGES_DATA;
  sql_command_flags[SQLCOM_DROP_VIEW]=      CF_CHANGES_DATA;
  sql_command_flags[SQLCOM_CREATE_EVENT]=   CF_CHANGES_DATA;
  sql_command_flags[SQLCOM_ALTER_EVENT]=    CF_CHANGES_DATA;
  sql_command_flags[SQLCOM_DROP_EVENT]=     CF_CHANGES_DATA;

  sql_command_flags[SQLCOM_UPDATE]=	    CF_CHANGES_DATA | CF_HAS_ROW_COUNT;
  sql_command_flags[SQLCOM_UPDATE_MULTI]=   CF_CHANGES_DATA | CF_HAS_ROW_COUNT;
  sql_command_flags[SQLCOM_INSERT]=	    CF_CHANGES_DATA | CF_HAS_ROW_COUNT;
  sql_command_flags[SQLCOM_INSERT_SELECT]=  CF_CHANGES_DATA | CF_HAS_ROW_COUNT;
  sql_command_flags[SQLCOM_DELETE]=         CF_CHANGES_DATA | CF_HAS_ROW_COUNT;
  sql_command_flags[SQLCOM_DELETE_MULTI]=   CF_CHANGES_DATA | CF_HAS_ROW_COUNT;
  sql_command_flags[SQLCOM_REPLACE]=        CF_CHANGES_DATA | CF_HAS_ROW_COUNT;
  sql_command_flags[SQLCOM_REPLACE_SELECT]= CF_CHANGES_DATA | CF_HAS_ROW_COUNT;

  sql_command_flags[SQLCOM_SHOW_STATUS_PROC]= CF_STATUS_COMMAND;
  sql_command_flags[SQLCOM_SHOW_STATUS]=      CF_STATUS_COMMAND;
  sql_command_flags[SQLCOM_SHOW_DATABASES]=   CF_STATUS_COMMAND;
  sql_command_flags[SQLCOM_SHOW_TRIGGERS]=    CF_STATUS_COMMAND;
  sql_command_flags[SQLCOM_SHOW_EVENTS]=      CF_STATUS_COMMAND;
  sql_command_flags[SQLCOM_SHOW_OPEN_TABLES]= CF_STATUS_COMMAND;
  sql_command_flags[SQLCOM_SHOW_PLUGINS]=     CF_STATUS_COMMAND;
  sql_command_flags[SQLCOM_SHOW_FIELDS]=      CF_STATUS_COMMAND;
  sql_command_flags[SQLCOM_SHOW_KEYS]=        CF_STATUS_COMMAND;
  sql_command_flags[SQLCOM_SHOW_VARIABLES]=   CF_STATUS_COMMAND;
  sql_command_flags[SQLCOM_SHOW_CHARSETS]=    CF_STATUS_COMMAND;
  sql_command_flags[SQLCOM_SHOW_COLLATIONS]=  CF_STATUS_COMMAND;
  sql_command_flags[SQLCOM_SHOW_NEW_MASTER]= CF_STATUS_COMMAND;
  sql_command_flags[SQLCOM_SHOW_BINLOGS]= CF_STATUS_COMMAND;
  sql_command_flags[SQLCOM_SHOW_SLAVE_HOSTS]= CF_STATUS_COMMAND;
  sql_command_flags[SQLCOM_SHOW_BINLOG_EVENTS]= CF_STATUS_COMMAND;
  sql_command_flags[SQLCOM_SHOW_COLUMN_TYPES]= CF_STATUS_COMMAND;
  sql_command_flags[SQLCOM_SHOW_STORAGE_ENGINES]= CF_STATUS_COMMAND;
  sql_command_flags[SQLCOM_SHOW_AUTHORS]= CF_STATUS_COMMAND;
  sql_command_flags[SQLCOM_SHOW_CONTRIBUTORS]= CF_STATUS_COMMAND;
  sql_command_flags[SQLCOM_SHOW_PRIVILEGES]= CF_STATUS_COMMAND;
  sql_command_flags[SQLCOM_SHOW_WARNS]= CF_STATUS_COMMAND;
  sql_command_flags[SQLCOM_SHOW_ERRORS]= CF_STATUS_COMMAND;
  sql_command_flags[SQLCOM_SHOW_ENGINE_STATUS]= CF_STATUS_COMMAND;
  sql_command_flags[SQLCOM_SHOW_ENGINE_MUTEX]= CF_STATUS_COMMAND;
  sql_command_flags[SQLCOM_SHOW_ENGINE_LOGS]= CF_STATUS_COMMAND;
  sql_command_flags[SQLCOM_SHOW_PROCESSLIST]= CF_STATUS_COMMAND;
  sql_command_flags[SQLCOM_SHOW_GRANTS]=  CF_STATUS_COMMAND;
  sql_command_flags[SQLCOM_SHOW_CREATE_DB]=  CF_STATUS_COMMAND;
  sql_command_flags[SQLCOM_SHOW_CREATE]=  CF_STATUS_COMMAND;
  sql_command_flags[SQLCOM_SHOW_MASTER_STAT]=  CF_STATUS_COMMAND;
  sql_command_flags[SQLCOM_SHOW_SLAVE_STAT]=  CF_STATUS_COMMAND;
  sql_command_flags[SQLCOM_SHOW_CREATE_PROC]=  CF_STATUS_COMMAND;
  sql_command_flags[SQLCOM_SHOW_CREATE_FUNC]=  CF_STATUS_COMMAND;
  sql_command_flags[SQLCOM_SHOW_CREATE_TRIGGER]=  CF_STATUS_COMMAND;
  sql_command_flags[SQLCOM_SHOW_STATUS_FUNC]=  CF_STATUS_COMMAND;
  sql_command_flags[SQLCOM_SHOW_PROC_CODE]=  CF_STATUS_COMMAND;
  sql_command_flags[SQLCOM_SHOW_FUNC_CODE]=  CF_STATUS_COMMAND;
  sql_command_flags[SQLCOM_SHOW_CREATE_EVENT]=  CF_STATUS_COMMAND;

   sql_command_flags[SQLCOM_SHOW_TABLES]=       (CF_STATUS_COMMAND |
                                               CF_SHOW_TABLE_COMMAND);
  sql_command_flags[SQLCOM_SHOW_TABLE_STATUS]= (CF_STATUS_COMMAND |
                                                CF_SHOW_TABLE_COMMAND);

  /*
    The following is used to preserver CF_ROW_COUNT during the
    a CALL or EXECUTE statement, so the value generated by the
    last called (or executed) statement is preserved.
    See mysql_execute_command() for how CF_ROW_COUNT is used.
  */
  sql_command_flags[SQLCOM_CALL]= 		CF_HAS_ROW_COUNT;
  sql_command_flags[SQLCOM_EXECUTE]= 		CF_HAS_ROW_COUNT;

  /*
    The following admin table operations are allowed
    on log tables.
  */
  sql_command_flags[SQLCOM_REPAIR]=           CF_WRITE_LOGS_COMMAND;
  sql_command_flags[SQLCOM_OPTIMIZE]=         CF_WRITE_LOGS_COMMAND;
  sql_command_flags[SQLCOM_ANALYZE]=          CF_WRITE_LOGS_COMMAND;
}


bool is_update_query(enum enum_sql_command command)
{
  DBUG_ASSERT(command >= 0 && command <= SQLCOM_END);
  return (sql_command_flags[command] & CF_CHANGES_DATA) != 0;
}

/**
  Check if a sql command is allowed to write to log tables.
  @param command The SQL command
  @return true if writing is allowed
*/
bool is_log_table_write_query(enum enum_sql_command command)
{
  DBUG_ASSERT(command >= 0 && command <= SQLCOM_END);
  return (sql_command_flags[command] & CF_WRITE_LOGS_COMMAND) != 0;
}

void execute_init_command(THD *thd, sys_var_str *init_command_var,
			  rw_lock_t *var_mutex)
{
  Vio* save_vio;
  ulong save_client_capabilities;

  thd->proc_info= "Execution of init_command";
  /*
    We need to lock init_command_var because
    during execution of init_command_var query
    values of init_command_var can't be changed
  */
  rw_rdlock(var_mutex);
  save_client_capabilities= thd->client_capabilities;
  thd->client_capabilities|= CLIENT_MULTI_QUERIES;
  /*
    We don't need return result of execution to client side.
    To forbid this we should set thd->net.vio to 0.
  */
  save_vio= thd->net.vio;
  thd->net.vio= 0;
  thd->net.no_send_error= 0;
  dispatch_command(COM_QUERY, thd,
                   init_command_var->value,
                   init_command_var->value_length);
  rw_unlock(var_mutex);
  thd->client_capabilities= save_client_capabilities;
  thd->net.vio= save_vio;
}


/*
  Execute commands from bootstrap_file.
  Used when creating the initial grant tables
*/

pthread_handler_t handle_bootstrap(void *arg)
{
  THD *thd=(THD*) arg;
  FILE *file=bootstrap_file;
  char *buff;
  const char* found_semicolon= NULL;

  /* The following must be called before DBUG_ENTER */
  thd->thread_stack= (char*) &thd;
  if (my_thread_init() || thd->store_globals())
  {
#ifndef EMBEDDED_LIBRARY
    close_connection(thd, ER_OUT_OF_RESOURCES, 1);
#endif
    thd->fatal_error();
    goto end;
  }
  DBUG_ENTER("handle_bootstrap");

#ifndef EMBEDDED_LIBRARY
  pthread_detach_this_thread();
  thd->thread_stack= (char*) &thd;
#endif /* EMBEDDED_LIBRARY */

  if (thd->variables.max_join_size == HA_POS_ERROR)
    thd->options |= OPTION_BIG_SELECTS;

  thd->proc_info=0;
  thd->version=refresh_version;
  thd->security_ctx->priv_user=
    thd->security_ctx->user= (char*) my_strdup("boot", MYF(MY_WME));
  thd->security_ctx->priv_host[0]=0;
  /*
    Make the "client" handle multiple results. This is necessary
    to enable stored procedures with SELECTs and Dynamic SQL
    in init-file.
  */
  thd->client_capabilities|= CLIENT_MULTI_RESULTS;

  buff= (char*) thd->net.buff;
  thd->init_for_queries();
  while (fgets(buff, thd->net.max_packet, file))
  {
    /* strlen() can't be deleted because fgets() doesn't return length */
    ulong length= (ulong) strlen(buff);
    while (buff[length-1] != '\n' && !feof(file))
    {
      /*
        We got only a part of the current string. Will try to increase
        net buffer then read the rest of the current string.
      */
      /* purecov: begin tested */
      if (net_realloc(&(thd->net), 2 * thd->net.max_packet))
      {
        net_send_error(thd, ER_NET_PACKET_TOO_LARGE, NullS);
        thd->fatal_error();
        break;
      }
      buff= (char*) thd->net.buff;
      fgets(buff + length, thd->net.max_packet - length, file);
      length+= (ulong) strlen(buff + length);
      /* purecov: end */
    }
    if (thd->is_fatal_error)
      break;                                    /* purecov: inspected */

    while (length && (my_isspace(thd->charset(), buff[length-1]) ||
                      buff[length-1] == ';'))
      length--;
    buff[length]=0;

    /* Skip lines starting with delimiter */
    if (strncmp(buff, STRING_WITH_LEN("delimiter")) == 0)
      continue;

    thd->query_length=length;
    thd->query= (char*) thd->memdup_w_gap(buff, length+1, 
                                          thd->db_length+1+
                                          QUERY_CACHE_FLAGS_SIZE);
    thd->query[length] = '\0';
    DBUG_PRINT("query",("%-.4096s",thd->query));
    /*
      We don't need to obtain LOCK_thread_count here because in bootstrap
      mode we have only one thread.
    */
    thd->query_id=next_query_id();
    thd->set_time();
    mysql_parse(thd, thd->query, length, & found_semicolon);
    close_thread_tables(thd);			// Free tables

    if (thd->is_fatal_error)
      break;

    if (thd->is_error())
    {
      /* The query failed, send error to log and abort bootstrap */
      net_send_error(thd);
      thd->fatal_error();
      break;
    }

    free_root(thd->mem_root,MYF(MY_KEEP_PREALLOC));
#ifdef USING_TRANSACTIONS
    free_root(&thd->transaction.mem_root,MYF(MY_KEEP_PREALLOC));
#endif
  }

end:
  /* Remember the exit code of bootstrap */
  bootstrap_error= thd->is_fatal_error;

  net_end(&thd->net);
  thd->cleanup();
  delete thd;

#ifndef EMBEDDED_LIBRARY
  (void) pthread_mutex_lock(&LOCK_thread_count);
  thread_count--;
  (void) pthread_mutex_unlock(&LOCK_thread_count);
  (void) pthread_cond_broadcast(&COND_thread_count);
  my_thread_end();
  pthread_exit(0);
#endif
  DBUG_RETURN(0);
}


/**
  @brief Check access privs for a MERGE table and fix children lock types.

  @param[in]        thd         thread handle
  @param[in]        db          database name
  @param[in,out]    table_list  list of child tables (merge_list)
                                lock_type and optionally db set per table

  @return           status
    @retval         0           OK
    @retval         != 0        Error

  @detail
    This function is used for write access to MERGE tables only
    (CREATE TABLE, ALTER TABLE ... UNION=(...)). Set TL_WRITE for
    every child. Set 'db' for every child if not present.
*/

static bool check_merge_table_access(THD *thd, char *db,
                                     TABLE_LIST *table_list)
{
  int error= 0;

  if (table_list)
  {
    /* Check that all tables use the current database */
    TABLE_LIST *tlist;

    for (tlist= table_list; tlist; tlist= tlist->next_local)
    {
      if (!tlist->db || !tlist->db[0])
        tlist->db= db; /* purecov: inspected */
    }
    error= check_table_access(thd, SELECT_ACL | UPDATE_ACL | DELETE_ACL,
                              table_list,0);
  }
  return error;
}


/* This works because items are allocated with sql_alloc() */

void free_items(Item *item)
{
  Item *next;
  DBUG_ENTER("free_items");
  for (; item ; item=next)
  {
    next=item->next;
    item->delete_self();
  }
  DBUG_VOID_RETURN;
}

/* This works because items are allocated with sql_alloc() */

void cleanup_items(Item *item)
{
  DBUG_ENTER("cleanup_items");  
  for (; item ; item=item->next)
    item->cleanup();
  DBUG_VOID_RETURN;
}

/*
  Handle COM_TABLE_DUMP command

  SYNOPSIS
    mysql_table_dump
      thd           thread handle
      db            database name or an empty string. If empty,
                    the current database of the connection is used
      tbl_name      name of the table to dump

  NOTES
    This function is written to handle one specific command only.

  RETURN VALUE
    0               success
    1               error, the error message is set in THD
*/

static
int mysql_table_dump(THD *thd, LEX_STRING *db, char *tbl_name)
{
  TABLE* table;
  TABLE_LIST* table_list;
  int error = 0;
  DBUG_ENTER("mysql_table_dump");
  if (db->length == 0)
  {
    db->str= thd->db;            /* purecov: inspected */
    db->length= thd->db_length;  /* purecov: inspected */
  }
  if (!(table_list = (TABLE_LIST*) thd->calloc(sizeof(TABLE_LIST))))
    DBUG_RETURN(1); // out of memory
  table_list->db= db->str;
  table_list->table_name= table_list->alias= tbl_name;
  table_list->lock_type= TL_READ_NO_INSERT;
  table_list->prev_global= &table_list;	// can be removed after merge with 4.1

  if (check_db_name(db))
  {
    /* purecov: begin inspected */
    my_error(ER_WRONG_DB_NAME ,MYF(0), db->str ? db->str : "NULL");
    goto err;
    /* purecov: end */
  }
  if (lower_case_table_names)
    my_casedn_str(files_charset_info, tbl_name);

  if (!(table=open_ltable(thd, table_list, TL_READ_NO_INSERT, 0)))
    DBUG_RETURN(1);

  if (check_one_table_access(thd, SELECT_ACL, table_list))
    goto err;
  thd->free_list = 0;
  thd->query_length=(uint) strlen(tbl_name);
  thd->query = tbl_name;
  if ((error = mysqld_dump_create_info(thd, table_list, -1)))
  {
    my_error(ER_GET_ERRNO, MYF(0), my_errno);
    goto err;
  }
  net_flush(&thd->net);
  if ((error= table->file->dump(thd,-1)))
    my_error(ER_GET_ERRNO, MYF(0), error);

err:
  DBUG_RETURN(error);
}

/*
  Ends the current transaction and (maybe) begin the next

  SYNOPSIS
    end_trans()
      thd            Current thread
      completion     Completion type

  RETURN
    0 - OK
*/

int end_trans(THD *thd, enum enum_mysql_completiontype completion)
{
  bool do_release= 0;
  int res= 0;
  DBUG_ENTER("end_trans");

  if (unlikely(thd->in_sub_stmt))
  {
    my_error(ER_COMMIT_NOT_ALLOWED_IN_SF_OR_TRG, MYF(0));
    DBUG_RETURN(1);
  }
  if (thd->transaction.xid_state.xa_state != XA_NOTR)
  {
    my_error(ER_XAER_RMFAIL, MYF(0),
             xa_state_names[thd->transaction.xid_state.xa_state]);
    DBUG_RETURN(1);
  }
  switch (completion) {
  case COMMIT:
    /*
     We don't use end_active_trans() here to ensure that this works
     even if there is a problem with the OPTION_AUTO_COMMIT flag
     (Which of course should never happen...)
    */
    thd->server_status&= ~SERVER_STATUS_IN_TRANS;
    res= ha_commit(thd);
    thd->options&= ~(ulong) (OPTION_BEGIN | OPTION_KEEP_LOG);
    thd->transaction.all.modified_non_trans_table= FALSE;
    break;
  case COMMIT_RELEASE:
    do_release= 1; /* fall through */
  case COMMIT_AND_CHAIN:
    res= end_active_trans(thd);
    if (!res && completion == COMMIT_AND_CHAIN)
      res= begin_trans(thd);
    break;
  case ROLLBACK_RELEASE:
    do_release= 1; /* fall through */
  case ROLLBACK:
  case ROLLBACK_AND_CHAIN:
  {
    thd->server_status&= ~SERVER_STATUS_IN_TRANS;
    if (ha_rollback(thd))
      res= -1;
    thd->options&= ~(ulong) (OPTION_BEGIN | OPTION_KEEP_LOG);
    thd->transaction.all.modified_non_trans_table= FALSE;
    if (!res && (completion == ROLLBACK_AND_CHAIN))
      res= begin_trans(thd);
    break;
  }
  default:
    res= -1;
    my_error(ER_UNKNOWN_COM_ERROR, MYF(0));
    DBUG_RETURN(-1);
  }

  if (res < 0)
    my_error(thd->killed_errno(), MYF(0));
  else if ((res == 0) && do_release)
    thd->killed= THD::KILL_CONNECTION;

  DBUG_RETURN(res);
}

#ifndef EMBEDDED_LIBRARY

/*
  Read one command from connection and execute it (query or simple command).
  This function is called in loop from thread function.
  SYNOPSIS
    do_command()
  RETURN VALUE
    0  success
    1  request of thread shutdown (see dispatch_command() description)
*/

bool do_command(THD *thd)
{
  char *packet= 0;
  ulong packet_length;
  NET *net= &thd->net;
  enum enum_server_command command;
  DBUG_ENTER("do_command");

  /*
    indicator of uninitialized lex => normal flow of errors handling
    (see my_message_sql)
  */
  thd->lex->current_select= 0;

  /*
    This thread will do a blocking read from the client which
    will be interrupted when the next command is received from
    the client, the connection is closed or "net_wait_timeout"
    number of seconds has passed
  */
  my_net_set_read_timeout(net, thd->variables.net_wait_timeout);

  thd->clear_error();				// Clear error message

  net_new_transaction(net);
  if ((packet_length=my_net_read(net)) == packet_error)
  {
    DBUG_PRINT("info",("Got error %d reading command from socket %s",
		       net->error,
		       vio_description(net->vio)));

    /* Check if we can continue without closing the connection */

    if (net->error != 3)
      DBUG_RETURN(TRUE);			// We have to close it.

    net_send_error(thd, net->last_errno, NullS);
    net->error= 0;
    DBUG_RETURN(FALSE);
  }

  packet= (char*) net->read_pos;
  /*
    'packet_length' contains length of data, as it was stored in packet
    header. In case of malformed header, my_net_read returns zero.
    If packet_length is not zero, my_net_read ensures that the returned
    number of bytes was actually read from network.
    There is also an extra safety measure in my_net_read:
    it sets packet[packet_length]= 0, but only for non-zero packets.
  */
  if (packet_length == 0)                       /* safety */
  {
    /* Initialize with COM_SLEEP packet */
    packet[0]= (uchar) COM_SLEEP;
    packet_length= 1;
  }
  /* Do not rely on my_net_read, extra safety against programming errors. */
  packet[packet_length]= '\0';                  /* safety */

  command= (enum enum_server_command) (uchar) packet[0];

  if (command >= COM_END)
    command= COM_END;				// Wrong command

  DBUG_PRINT("info",("Command on %s = %d (%s)",
                     vio_description(net->vio), command,
                     command_name[command].str));

  /* Restore read timeout value */
  my_net_set_read_timeout(net, thd->variables.net_read_timeout);

  DBUG_ASSERT(packet_length);
  DBUG_RETURN(dispatch_command(command, thd, packet+1, (uint) (packet_length-1)));
}
#endif  /* EMBEDDED_LIBRARY */


/*
   Perform one connection-level (COM_XXXX) command.

  SYNOPSIS
    dispatch_command()
    thd             connection handle
    command         type of command to perform 
    packet          data for the command, packet is always null-terminated
    packet_length   length of packet. Can be zero, e.g. in case of COM_SLEEP.
  RETURN VALUE
    0   ok
    1   request of thread shutdown, i. e. if command is
        COM_QUIT/COM_SHUTDOWN
*/

bool dispatch_command(enum enum_server_command command, THD *thd,
		      char* packet, uint packet_length)
{
  NET *net= &thd->net;
  bool error= 0;
  DBUG_ENTER("dispatch_command");
  DBUG_PRINT("info",("packet: '%*.s'; command: %d", packet_length, packet, command));

  thd->command=command;
  /*
    Commands which always take a long time are logged into
    the slow log only if opt_log_slow_admin_statements is set.
  */
  thd->enable_slow_log= TRUE;
  thd->lex->sql_command= SQLCOM_END; /* to avoid confusing VIEW detectors */
  thd->set_time();
  VOID(pthread_mutex_lock(&LOCK_thread_count));
  thd->query_id= global_query_id;
  if (command != COM_STATISTICS && command != COM_PING)
    next_query_id();
  thread_running++;
  /* TODO: set thd->lex->sql_command to SQLCOM_END here */
  VOID(pthread_mutex_unlock(&LOCK_thread_count));

  thd->server_status&=
           ~(SERVER_QUERY_NO_INDEX_USED | SERVER_QUERY_NO_GOOD_INDEX_USED);
  switch (command) {
  case COM_INIT_DB:
  {
    LEX_STRING tmp;
    status_var_increment(thd->status_var.com_stat[SQLCOM_CHANGE_DB]);
    thd->convert_string(&tmp, system_charset_info,
			packet, packet_length, thd->charset());
    if (!mysql_change_db(thd, &tmp, FALSE))
    {
      general_log_write(thd, command, thd->db, thd->db_length);
      send_ok(thd);
    }
    break;
  }
#ifdef HAVE_REPLICATION
  case COM_REGISTER_SLAVE:
  {
    if (!register_slave(thd, (uchar*)packet, packet_length))
      send_ok(thd);
    break;
  }
#endif
  case COM_TABLE_DUMP:
  {
    char *tbl_name;
    LEX_STRING db;
    /* Safe because there is always a trailing \0 at the end of the packet */
    uint db_len= *(uchar*) packet;
    if (db_len + 1 > packet_length || db_len > NAME_LEN)
    {
      my_message(ER_UNKNOWN_COM_ERROR, ER(ER_UNKNOWN_COM_ERROR), MYF(0));
      break;
    }
    /* Safe because there is always a trailing \0 at the end of the packet */
    uint tbl_len= *(uchar*) (packet + db_len + 1);
    if (db_len + tbl_len + 2 > packet_length || tbl_len > NAME_LEN)
    {
      my_message(ER_UNKNOWN_COM_ERROR, ER(ER_UNKNOWN_COM_ERROR), MYF(0));
      break;
    }

    status_var_increment(thd->status_var.com_other);
    thd->enable_slow_log= opt_log_slow_admin_statements;
    db.str= (char*) thd->alloc(db_len + tbl_len + 2);
    if (!db.str)
    {
      my_message(ER_OUT_OF_RESOURCES, ER(ER_OUT_OF_RESOURCES), MYF(0));
      break;
    }
    db.length= db_len;
    tbl_name= strmake(db.str, packet + 1, db_len)+1;
    strmake(tbl_name, packet + db_len + 2, tbl_len);
    mysql_table_dump(thd, &db, tbl_name);
    break;
  }
  case COM_CHANGE_USER:
  {
    status_var_increment(thd->status_var.com_other);
    char *user= (char*) packet, *packet_end= packet + packet_length;
    /* Safe because there is always a trailing \0 at the end of the packet */
    char *passwd= strend(user)+1;

    thd->change_user();
    thd->clear_error();                         // if errors from rollback

    /*
      Old clients send null-terminated string ('\0' for empty string) for
      password.  New clients send the size (1 byte) + string (not null
      terminated, so also '\0' for empty string).

      Cast *passwd to an unsigned char, so that it doesn't extend the sign
      for *passwd > 127 and become 2**32-127 after casting to uint.
    */
    char db_buff[NAME_LEN+1];                 // buffer to store db in utf8
    char *db= passwd;
    char *save_db;
    /*
      If there is no password supplied, the packet must contain '\0',
      in any type of handshake (4.1 or pre-4.1).
     */
    if (passwd >= packet_end)
    {
      my_message(ER_UNKNOWN_COM_ERROR, ER(ER_UNKNOWN_COM_ERROR), MYF(0));
      break;
    }
    uint passwd_len= (thd->client_capabilities & CLIENT_SECURE_CONNECTION ?
                      (uchar)(*passwd++) : strlen(passwd));
    uint dummy_errors, save_db_length, db_length;
    int res;
    Security_context save_security_ctx= *thd->security_ctx;
    USER_CONN *save_user_connect;

    db+= passwd_len + 1;
    /*
      Database name is always NUL-terminated, so in case of empty database
      the packet must contain at least the trailing '\0'.
    */
    if (db >= packet_end)
    {
      my_message(ER_UNKNOWN_COM_ERROR, ER(ER_UNKNOWN_COM_ERROR), MYF(0));
      break;
    }
    db_length= strlen(db);

    char *ptr= db + db_length + 1;
    uint cs_number= 0;

    if (ptr < packet_end)
    {
      if (ptr + 2 > packet_end)
      {
        my_message(ER_UNKNOWN_COM_ERROR, ER(ER_UNKNOWN_COM_ERROR), MYF(0));
        break;
      }

      cs_number= uint2korr(ptr);
    }

    /* Convert database name to utf8 */
    db_buff[copy_and_convert(db_buff, sizeof(db_buff)-1,
                             system_charset_info, db, db_length,
                             thd->charset(), &dummy_errors)]= 0;
    db= db_buff;

    /* Save user and privileges */
    save_db_length= thd->db_length;
    save_db= thd->db;
    save_user_connect= thd->user_connect;

    if (!(thd->security_ctx->user= my_strdup(user, MYF(0))))
    {
      thd->security_ctx->user= save_security_ctx.user;
      my_message(ER_OUT_OF_RESOURCES, ER(ER_OUT_OF_RESOURCES), MYF(0));
      break;
    }

    /* Clear variables that are allocated */
    thd->user_connect= 0;
    thd->security_ctx->priv_user= thd->security_ctx->user;
    res= check_user(thd, COM_CHANGE_USER, passwd, passwd_len, db, FALSE);

    if (res)
    {
      x_free(thd->security_ctx->user);
      *thd->security_ctx= save_security_ctx;
      thd->user_connect= save_user_connect;
      thd->db= save_db;
      thd->db_length= save_db_length;
    }
    else
    {
#ifndef NO_EMBEDDED_ACCESS_CHECKS
      /* we've authenticated new user */
      if (save_user_connect)
	decrease_user_connections(save_user_connect);
#endif /* NO_EMBEDDED_ACCESS_CHECKS */
      x_free(save_db);
      x_free(save_security_ctx.user);

      if (cs_number)
      {
        thd_init_client_charset(thd, cs_number);
        thd->update_charset();
      }
    }
    break;
  }
  case COM_STMT_EXECUTE:
  {
    mysql_stmt_execute(thd, packet, packet_length);
    break;
  }
  case COM_STMT_FETCH:
  {
    mysql_stmt_fetch(thd, packet, packet_length);
    break;
  }
  case COM_STMT_SEND_LONG_DATA:
  {
    mysql_stmt_get_longdata(thd, packet, packet_length);
    break;
  }
  case COM_STMT_PREPARE:
  {
    mysql_stmt_prepare(thd, packet, packet_length);
    break;
  }
  case COM_STMT_CLOSE:
  {
    mysql_stmt_close(thd, packet);
    break;
  }
  case COM_STMT_RESET:
  {
    mysql_stmt_reset(thd, packet);
    break;
  }
  case COM_QUERY:
  {
    if (alloc_query(thd, packet, packet_length))
      break;					// fatal error is set
    char *packet_end= thd->query + thd->query_length;
    /* 'b' stands for 'buffer' parameter', special for 'my_snprintf' */
    const char* found_semicolon= NULL;

    general_log_write(thd, command, thd->query, thd->query_length);
    DBUG_PRINT("query",("%-.4096s",thd->query));

    if (!(specialflag & SPECIAL_NO_PRIOR))
      my_pthread_setprio(pthread_self(),QUERY_PRIOR);

    mysql_parse(thd, thd->query, thd->query_length, & found_semicolon);

    while (!thd->killed && found_semicolon && ! thd->is_error())
    {
      char *next_packet= (char*) found_semicolon;
      net->no_send_error= 0;
      /*
        Multiple queries exits, execute them individually
      */
      close_thread_tables(thd);
      ulong length= (ulong)(packet_end - next_packet);

      log_slow_statement(thd);

      /* Remove garbage at start of query */
      while (my_isspace(thd->charset(), *next_packet) && length > 0)
      {
        next_packet++;
        length--;
      }
      VOID(pthread_mutex_lock(&LOCK_thread_count));
      thd->query_length= length;
      thd->query= next_packet;
      thd->query_id= next_query_id();
      thd->set_time(); /* Reset the query start time. */
      /* TODO: set thd->lex->sql_command to SQLCOM_END here */
      VOID(pthread_mutex_unlock(&LOCK_thread_count));
      mysql_parse(thd, next_packet, length, & found_semicolon);
    }

    if (!(specialflag & SPECIAL_NO_PRIOR))
      my_pthread_setprio(pthread_self(),WAIT_PRIOR);
    DBUG_PRINT("info",("query ready"));
    break;
  }
  case COM_FIELD_LIST:				// This isn't actually needed
#ifdef DONT_ALLOW_SHOW_COMMANDS
    my_message(ER_NOT_ALLOWED_COMMAND, ER(ER_NOT_ALLOWED_COMMAND),
               MYF(0));	/* purecov: inspected */
    break;
#else
  {
    char *fields, *packet_end= packet + packet_length, *arg_end;
    /* Locked closure of all tables */
    TABLE_LIST table_list;
    LEX_STRING conv_name;

    /* used as fields initializator */
    lex_start(thd);

    status_var_increment(thd->status_var.com_stat[SQLCOM_SHOW_FIELDS]);
    bzero((char*) &table_list,sizeof(table_list));
    if (thd->copy_db_to(&table_list.db, &table_list.db_length))
      break;
    /*
      We have name + wildcard in packet, separated by endzero
    */
    arg_end= strend(packet);
    thd->convert_string(&conv_name, system_charset_info,
			packet, (uint) (arg_end - packet), thd->charset());
    table_list.alias= table_list.table_name= conv_name.str;
    packet= arg_end + 1;

    if (!my_strcasecmp(system_charset_info, table_list.db,
                       INFORMATION_SCHEMA_NAME.str))
    {
      ST_SCHEMA_TABLE *schema_table= find_schema_table(thd, table_list.alias);
      if (schema_table)
        table_list.schema_table= schema_table;
    }

    thd->query_length= (uint) (packet_end - packet); // Don't count end \0
    if (!(thd->query=fields= (char*) thd->memdup(packet,thd->query_length+1)))
      break;
    general_log_print(thd, command, "%s %s", table_list.table_name, fields);
    if (lower_case_table_names)
      my_casedn_str(files_charset_info, table_list.table_name);

    if (check_access(thd,SELECT_ACL,table_list.db,&table_list.grant.privilege,
		     0, 0, test(table_list.schema_table)))
      break;
    if (check_grant(thd, SELECT_ACL, &table_list, 2, UINT_MAX, 0))
      break;
    /* init structures for VIEW processing */
    table_list.select_lex= &(thd->lex->select_lex);

    lex_start(thd);
    mysql_reset_thd_for_next_command(thd);

    thd->lex->
      select_lex.table_list.link_in_list((uchar*) &table_list,
                                         (uchar**) &table_list.next_local);
    thd->lex->add_to_query_tables(&table_list);

    /* switch on VIEW optimisation: do not fill temporary tables */
    thd->lex->sql_command= SQLCOM_SHOW_FIELDS;
    mysqld_list_fields(thd,&table_list,fields);
    thd->lex->unit.cleanup();
    thd->cleanup_after_query();
    break;
  }
#endif
  case COM_QUIT:
    /* We don't calculate statistics for this command */
    general_log_print(thd, command, NullS);
    net->error=0;				// Don't give 'abort' message
    error=TRUE;					// End server
    break;

#ifdef REMOVED
  case COM_CREATE_DB:				// QQ: To be removed
    {
      LEX_STRING db, alias;
      HA_CREATE_INFO create_info;

      status_var_increment(thd->status_var.com_stat[SQLCOM_CREATE_DB]);
      if (thd->make_lex_string(&db, packet, packet_length, FALSE) ||
          thd->make_lex_string(&alias, db.str, db.length, FALSE) ||
          check_db_name(&db))
      {
	my_error(ER_WRONG_DB_NAME, MYF(0), db.str ? db.str : "NULL");
	break;
      }
      if (check_access(thd, CREATE_ACL, db.str , 0, 1, 0,
                       is_schema_db(db.str)))
	break;
      general_log_print(thd, command, packet);
      bzero(&create_info, sizeof(create_info));
      mysql_create_db(thd, (lower_case_table_names == 2 ? alias.str : db.str),
                      &create_info, 0);
      break;
    }
  case COM_DROP_DB:				// QQ: To be removed
    {
      status_var_increment(thd->status_var.com_stat[SQLCOM_DROP_DB]);
      LEX_STRING db;

      if (thd->make_lex_string(&db, packet, packet_length, FALSE) ||
          check_db_name(&db))
      {
	my_error(ER_WRONG_DB_NAME, MYF(0), db.str ? db.str : "NULL");
	break;
      }
      if (check_access(thd, DROP_ACL, db.str, 0, 1, 0, is_schema_db(db.str)))
	break;
      if (thd->locked_tables || thd->active_transaction())
      {
	my_message(ER_LOCK_OR_ACTIVE_TRANSACTION,
                   ER(ER_LOCK_OR_ACTIVE_TRANSACTION), MYF(0));
	break;
      }
      general_log_write(thd, command, db.str, db.length);
      mysql_rm_db(thd, db.str, 0, 0);
      break;
    }
#endif
#ifndef EMBEDDED_LIBRARY
  case COM_BINLOG_DUMP:
    {
      ulong pos;
      ushort flags;
      uint32 slave_server_id;

      status_var_increment(thd->status_var.com_other);
      thd->enable_slow_log= opt_log_slow_admin_statements;
      if (check_global_access(thd, REPL_SLAVE_ACL))
	break;

      /* TODO: The following has to be changed to an 8 byte integer */
      pos = uint4korr(packet);
      flags = uint2korr(packet + 4);
      thd->server_id=0; /* avoid suicide */
      if ((slave_server_id= uint4korr(packet+6))) // mysqlbinlog.server_id==0
	kill_zombie_dump_threads(slave_server_id);
      thd->server_id = slave_server_id;

      general_log_print(thd, command, "Log: '%s'  Pos: %ld", packet+10,
                      (long) pos);
      mysql_binlog_send(thd, thd->strdup(packet + 10), (my_off_t) pos, flags);
      unregister_slave(thd,1,1);
      /*  fake COM_QUIT -- if we get here, the thread needs to terminate */
      error = TRUE;
      net->error = 0;
      break;
    }
#endif
  case COM_REFRESH:
  {
    bool not_used;
    status_var_increment(thd->status_var.com_stat[SQLCOM_FLUSH]);
    ulong options= (ulong) (uchar) packet[0];
    if (check_global_access(thd,RELOAD_ACL))
      break;
    general_log_print(thd, command, NullS);
    if (!reload_acl_and_cache(thd, options, (TABLE_LIST*) 0, &not_used))
      send_ok(thd);
    break;
  }
#ifndef EMBEDDED_LIBRARY
  case COM_SHUTDOWN:
  {
    status_var_increment(thd->status_var.com_other);
    if (check_global_access(thd,SHUTDOWN_ACL))
      break; /* purecov: inspected */
    /*
      If the client is < 4.1.3, it is going to send us no argument; then
      packet_length is 0, packet[0] is the end 0 of the packet. Note that
      SHUTDOWN_DEFAULT is 0. If client is >= 4.1.3, the shutdown level is in
      packet[0].
    */
    enum mysql_enum_shutdown_level level=
      (enum mysql_enum_shutdown_level) (uchar) packet[0];
    if (level == SHUTDOWN_DEFAULT)
      level= SHUTDOWN_WAIT_ALL_BUFFERS; // soon default will be configurable
    else if (level != SHUTDOWN_WAIT_ALL_BUFFERS)
    {
      my_error(ER_NOT_SUPPORTED_YET, MYF(0), "this shutdown level");
      break;
    }
    DBUG_PRINT("quit",("Got shutdown command for level %u", level));
    general_log_print(thd, command, NullS);
    send_eof(thd);
#ifdef __WIN__
    sleep(1);					// must wait after eof()
#endif
    /*
      The client is next going to send a COM_QUIT request (as part of
      mysql_close()). Make the life simpler for the client by sending
      the response for the coming COM_QUIT in advance
    */
    send_eof(thd);
    close_connection(thd, 0, 1);
    close_thread_tables(thd);			// Free before kill
    kill_mysql();
    error=TRUE;
    break;
  }
#endif
  case COM_STATISTICS:
  {
    STATUS_VAR current_global_status_var;
    ulong uptime;
    uint length;
    ulonglong queries_per_second1000;
#ifndef EMBEDDED_LIBRARY
    char buff[250];
    uint buff_len= sizeof(buff);
#else
    char *buff= thd->net.last_error;
    uint buff_len= sizeof(thd->net.last_error);
#endif

    general_log_print(thd, command, NullS);
    status_var_increment(thd->status_var.com_stat[SQLCOM_SHOW_STATUS]);
    calc_sum_of_all_status(&current_global_status_var);
    if (!(uptime= (ulong) (thd->start_time - server_start_time)))
      queries_per_second1000= 0;
    else
      queries_per_second1000= thd->query_id * LL(1000) / uptime;

    length= my_snprintf((char*) buff, buff_len - 1,
                        "Uptime: %lu  Threads: %d  Questions: %lu  "
                        "Slow queries: %lu  Opens: %lu  Flush tables: %lu  "
                        "Open tables: %u  Queries per second avg: %u.%u",
                        uptime,
                        (int) thread_count, (ulong) thd->query_id,
                        current_global_status_var.long_query_count,
                        current_global_status_var.opened_tables,
                        refresh_version,
                        cached_open_tables(),
                        (uint) (queries_per_second1000 / 1000),
                        (uint) (queries_per_second1000 % 1000));
#ifdef SAFEMALLOC
    if (sf_malloc_cur_memory)				// Using SAFEMALLOC
    {
      char *end= buff + length;
      length+= my_snprintf(end, buff_len - length - 1,
                           end,"  Memory in use: %ldK  Max memory used: %ldK",
                           (sf_malloc_cur_memory+1023L)/1024L,
                           (sf_malloc_max_memory+1023L)/1024L);
    }
#endif
#ifndef EMBEDDED_LIBRARY
    VOID(my_net_write(net, (uchar*) buff, length));
      VOID(net_flush(net));
#endif
    break;
  }
  case COM_PING:
    status_var_increment(thd->status_var.com_other);
    send_ok(thd);				// Tell client we are alive
    break;
  case COM_PROCESS_INFO:
    status_var_increment(thd->status_var.com_stat[SQLCOM_SHOW_PROCESSLIST]);
    if (!thd->security_ctx->priv_user[0] &&
        check_global_access(thd, PROCESS_ACL))
      break;
    general_log_print(thd, command, NullS);
    mysqld_list_processes(thd,
			  thd->security_ctx->master_access & PROCESS_ACL ? 
			  NullS : thd->security_ctx->priv_user, 0);
    break;
  case COM_PROCESS_KILL:
  {
    status_var_increment(thd->status_var.com_stat[SQLCOM_KILL]);
    ulong id=(ulong) uint4korr(packet);
    sql_kill(thd,id,false);
    break;
  }
  case COM_SET_OPTION:
  {
    status_var_increment(thd->status_var.com_stat[SQLCOM_SET_OPTION]);
    uint opt_command= uint2korr(packet);

    switch (opt_command) {
    case (int) MYSQL_OPTION_MULTI_STATEMENTS_ON:
      thd->client_capabilities|= CLIENT_MULTI_STATEMENTS;
      send_eof(thd);
      break;
    case (int) MYSQL_OPTION_MULTI_STATEMENTS_OFF:
      thd->client_capabilities&= ~CLIENT_MULTI_STATEMENTS;
      send_eof(thd);
      break;
    default:
      my_message(ER_UNKNOWN_COM_ERROR, ER(ER_UNKNOWN_COM_ERROR), MYF(0));
      break;
    }
    break;
  }
  case COM_DEBUG:
    status_var_increment(thd->status_var.com_other);
    if (check_global_access(thd, SUPER_ACL))
      break;					/* purecov: inspected */
    mysql_print_status();
    general_log_print(thd, command, NullS);
    send_eof(thd);
    break;
  case COM_SLEEP:
  case COM_CONNECT:				// Impossible here
  case COM_TIME:				// Impossible from client
  case COM_DELAYED_INSERT:
  case COM_END:
  default:
    my_message(ER_UNKNOWN_COM_ERROR, ER(ER_UNKNOWN_COM_ERROR), MYF(0));
    break;
  }

  thd->proc_info= "closing tables";
  /* Free tables */
  close_thread_tables(thd);

  /*
    assume handlers auto-commit (if some doesn't - transaction handling
    in MySQL should be redesigned to support it; it's a big change,
    and it's not worth it - better to commit explicitly only writing
    transactions, read-only ones should better take care of themselves.
    saves some work in 2pc too)
    see also sql_base.cc - close_thread_tables()
  */
  bzero(&thd->transaction.stmt, sizeof(thd->transaction.stmt));
  if (!thd->active_transaction())
    thd->transaction.xid_state.xid.null();

  /* report error issued during command execution */
  if (thd->killed_errno() && ! thd->is_error())
    thd->send_kill_message();
  if (thd->is_error())
    net_send_error(thd);

  log_slow_statement(thd);

  thd->proc_info="cleaning up";
  VOID(pthread_mutex_lock(&LOCK_thread_count)); // For process list
  thd->proc_info=0;
  thd->command=COM_SLEEP;
  thd->query=0;
  thd->query_length=0;
  thread_running--;
  VOID(pthread_mutex_unlock(&LOCK_thread_count));
  thd->packet.shrink(thd->variables.net_buffer_length);	// Reclaim some memory
  free_root(thd->mem_root,MYF(MY_KEEP_PREALLOC));
  DBUG_RETURN(error);
}


void log_slow_statement(THD *thd)
{
  DBUG_ENTER("log_slow_statement");

  /*
    The following should never be true with our current code base,
    but better to keep this here so we don't accidently try to log a
    statement in a trigger or stored function
  */
  if (unlikely(thd->in_sub_stmt))
    DBUG_VOID_RETURN;                           // Don't set time for sub stmt

  /*
    Do not log administrative statements unless the appropriate option is
    set; do not log into slow log if reading from backup.
  */
  if (thd->enable_slow_log && !thd->user_time)
  {
    ulonglong end_utime_of_query= thd->current_utime();

    thd->proc_info="logging slow query";
    if (((end_utime_of_query - thd->utime_after_lock) >
         thd->variables.long_query_time ||
         ((thd->server_status &
           (SERVER_QUERY_NO_INDEX_USED | SERVER_QUERY_NO_GOOD_INDEX_USED)) &&
          opt_log_queries_not_using_indexes &&
           !(sql_command_flags[thd->lex->sql_command] & CF_STATUS_COMMAND))) &&
        thd->examined_row_count >= thd->variables.min_examined_row_limit)
    {
      thd->status_var.long_query_count++;
      slow_log_print(thd, thd->query, thd->query_length, end_utime_of_query);
    }
  }
  DBUG_VOID_RETURN;
}


/*
  Create a TABLE_LIST object for an INFORMATION_SCHEMA table.

  SYNOPSIS
    prepare_schema_table()
      thd              thread handle
      lex              current lex
      table_ident      table alias if it's used
      schema_table_idx the type of the INFORMATION_SCHEMA table to be
                       created

  DESCRIPTION
    This function is used in the parser to convert a SHOW or DESCRIBE
    table_name command to a SELECT from INFORMATION_SCHEMA.
    It prepares a SELECT_LEX and a TABLE_LIST object to represent the
    given command as a SELECT parse tree.

  NOTES
    Due to the way this function works with memory and LEX it cannot
    be used outside the parser (parse tree transformations outside
    the parser break PS and SP).

  RETURN VALUE
    0                 success
    1                 out of memory or SHOW commands are not allowed
                      in this version of the server.
*/

int prepare_schema_table(THD *thd, LEX *lex, Table_ident *table_ident,
                         enum enum_schema_tables schema_table_idx)
{
  SELECT_LEX *schema_select_lex= NULL;
  DBUG_ENTER("prepare_schema_table");

  switch (schema_table_idx) {
  case SCH_SCHEMATA:
#if defined(DONT_ALLOW_SHOW_COMMANDS)
    my_message(ER_NOT_ALLOWED_COMMAND,
               ER(ER_NOT_ALLOWED_COMMAND), MYF(0));   /* purecov: inspected */
    DBUG_RETURN(1);
#else
    break;
#endif

  case SCH_TABLE_NAMES:
  case SCH_TABLES:
  case SCH_VIEWS:
  case SCH_TRIGGERS:
  case SCH_EVENTS:
#ifdef DONT_ALLOW_SHOW_COMMANDS
    my_message(ER_NOT_ALLOWED_COMMAND,
               ER(ER_NOT_ALLOWED_COMMAND), MYF(0)); /* purecov: inspected */
    DBUG_RETURN(1);
#else
    {
      LEX_STRING db;
      size_t dummy;
      if (lex->select_lex.db == NULL &&
          lex->copy_db_to(&lex->select_lex.db, &dummy))
      {
        DBUG_RETURN(1);
      }
      schema_select_lex= new SELECT_LEX();
      db.str= schema_select_lex->db= lex->select_lex.db;
      schema_select_lex->table_list.first= NULL;
      db.length= strlen(db.str);

      if (check_db_name(&db))
      {
        my_error(ER_WRONG_DB_NAME, MYF(0), db.str);
        DBUG_RETURN(1);
      }
      break;
    }
#endif
  case SCH_COLUMNS:
  case SCH_STATISTICS:
  {
#ifdef DONT_ALLOW_SHOW_COMMANDS
    my_message(ER_NOT_ALLOWED_COMMAND,
               ER(ER_NOT_ALLOWED_COMMAND), MYF(0)); /* purecov: inspected */
    DBUG_RETURN(1);
#else
    DBUG_ASSERT(table_ident);
    TABLE_LIST **query_tables_last= lex->query_tables_last;
    schema_select_lex= new SELECT_LEX();
    /* 'parent_lex' is used in init_query() so it must be before it. */
    schema_select_lex->parent_lex= lex;
    schema_select_lex->init_query();
    if (!schema_select_lex->add_table_to_list(thd, table_ident, 0, 0, TL_READ))
      DBUG_RETURN(1);
    lex->query_tables_last= query_tables_last;
    break;
  }
#endif
  case SCH_OPEN_TABLES:
  case SCH_VARIABLES:
  case SCH_STATUS:
  case SCH_PROCEDURES:
  case SCH_CHARSETS:
  case SCH_ENGINES:
  case SCH_COLLATIONS:
  case SCH_COLLATION_CHARACTER_SET_APPLICABILITY:
  case SCH_USER_PRIVILEGES:
  case SCH_SCHEMA_PRIVILEGES:
  case SCH_TABLE_PRIVILEGES:
  case SCH_COLUMN_PRIVILEGES:
  case SCH_TABLE_CONSTRAINTS:
  case SCH_KEY_COLUMN_USAGE:
  default:
    break;
  }
  
  SELECT_LEX *select_lex= lex->current_select;
  if (make_schema_select(thd, select_lex, schema_table_idx))
  {
    DBUG_RETURN(1);
  }
  TABLE_LIST *table_list= (TABLE_LIST*) select_lex->table_list.first;
  table_list->schema_select_lex= schema_select_lex;
  table_list->schema_table_reformed= 1;
  DBUG_RETURN(0);
}


/*
  Read query from packet and store in thd->query
  Used in COM_QUERY and COM_STMT_PREPARE

  DESCRIPTION
    Sets the following THD variables:
      query
      query_length

  RETURN VALUES
    FALSE ok
    TRUE  error;  In this case thd->fatal_error is set
*/

bool alloc_query(THD *thd, const char *packet, uint packet_length)
{
  /* Remove garbage at start and end of query */
  while (packet_length > 0 && my_isspace(thd->charset(), packet[0]))
  {
    packet++;
    packet_length--;
  }
  const char *pos= packet + packet_length;     // Point at end null
  while (packet_length > 0 &&
	 (pos[-1] == ';' || my_isspace(thd->charset() ,pos[-1])))
  {
    pos--;
    packet_length--;
  }
  /* We must allocate some extra memory for query cache */
  thd->query_length= 0;                        // Extra safety: Avoid races
  if (!(thd->query= (char*) thd->memdup_w_gap((uchar*) (packet),
					      packet_length,
					      thd->db_length+ 1 +
					      QUERY_CACHE_FLAGS_SIZE)))
    return TRUE;
  thd->query[packet_length]=0;
  thd->query_length= packet_length;

  /* Reclaim some memory */
  thd->packet.shrink(thd->variables.net_buffer_length);
  thd->convert_buffer.shrink(thd->variables.net_buffer_length);

  return FALSE;
}

static void reset_one_shot_variables(THD *thd) 
{
  thd->variables.character_set_client=
    global_system_variables.character_set_client;
  thd->variables.collation_connection=
    global_system_variables.collation_connection;
  thd->variables.collation_database=
    global_system_variables.collation_database;
  thd->variables.collation_server=
    global_system_variables.collation_server;
  thd->update_charset();
  thd->variables.time_zone=
    global_system_variables.time_zone;
  thd->variables.lc_time_names= &my_locale_en_US;
  thd->one_shot_set= 0;
}


static
bool sp_process_definer(THD *thd)
{
  DBUG_ENTER("sp_process_definer");

  LEX *lex= thd->lex;

  /*
    If the definer is not specified, this means that CREATE-statement missed
    DEFINER-clause. DEFINER-clause can be missed in two cases:

      - The user submitted a statement w/o the clause. This is a normal
        case, we should assign CURRENT_USER as definer.

      - Our slave received an updated from the master, that does not
        replicate definer for stored rountines. We should also assign
        CURRENT_USER as definer here, but also we should mark this routine
        as NON-SUID. This is essential for the sake of backward
        compatibility.

        The problem is the slave thread is running under "special" user (@),
        that actually does not exist. In the older versions we do not fail
        execution of a stored routine if its definer does not exist and
        continue the execution under the authorization of the invoker
        (BUG#13198). And now if we try to switch to slave-current-user (@),
        we will fail.

        Actually, this leads to the inconsistent state of master and
        slave (different definers, different SUID behaviour), but it seems,
        this is the best we can do.
  */

  if (!lex->definer)
  {
    Query_arena original_arena;
    Query_arena *ps_arena= thd->activate_stmt_arena_if_needed(&original_arena);

    lex->definer= create_default_definer(thd);

    if (ps_arena)
      thd->restore_active_arena(ps_arena, &original_arena);

    /* Error has been already reported. */
    if (lex->definer == NULL)
      DBUG_RETURN(TRUE);

    if (thd->slave_thread && lex->sphead)
      lex->sphead->m_chistics->suid= SP_IS_NOT_SUID;
  }
  else
  {
    /*
      If the specified definer differs from the current user, we
      should check that the current user has SUPER privilege (in order
      to create a stored routine under another user one must have
      SUPER privilege).
    */
    if ((strcmp(lex->definer->user.str, thd->security_ctx->priv_user) ||
         my_strcasecmp(system_charset_info, lex->definer->host.str,
                       thd->security_ctx->priv_host)) &&
        check_global_access(thd, SUPER_ACL))
    {
      my_error(ER_SPECIFIC_ACCESS_DENIED_ERROR, MYF(0), "SUPER");
      DBUG_RETURN(TRUE);
    }
  }

  /* Check that the specified definer exists. Emit a warning if not. */

#ifndef NO_EMBEDDED_ACCESS_CHECKS
  if (!is_acl_user(lex->definer->host.str, lex->definer->user.str))
  {
    push_warning_printf(thd,
                        MYSQL_ERROR::WARN_LEVEL_NOTE,
                        ER_NO_SUCH_USER,
                        ER(ER_NO_SUCH_USER),
                        lex->definer->user.str,
                        lex->definer->host.str);
  }
#endif /* NO_EMBEDDED_ACCESS_CHECKS */

  DBUG_RETURN(FALSE);
}


/*
  Execute command saved in thd and lex->sql_command

  SYNOPSIS
    mysql_execute_command()
      thd                       Thread handle

  IMPLEMENTATION

    Before every operation that can request a write lock for a table
    wait if a global read lock exists. However do not wait if this
    thread has locked tables already. No new locks can be requested
    until the other locks are released. The thread that requests the
    global read lock waits for write locked tables to become unlocked.

    Note that wait_if_global_read_lock() sets a protection against a new
    global read lock when it succeeds. This needs to be released by
    start_waiting_global_read_lock() after the operation.

  RETURN
    FALSE       OK
    TRUE        Error
*/

bool
mysql_execute_command(THD *thd)
{
  bool res= FALSE;
  bool need_start_waiting= FALSE; // have protection against global read lock
  int  up_result= 0;
  LEX  *lex= thd->lex;
  /* first SELECT_LEX (have special meaning for many of non-SELECTcommands) */
  SELECT_LEX *select_lex= &lex->select_lex;
  /* first table of first SELECT_LEX */
  TABLE_LIST *first_table= (TABLE_LIST*) select_lex->table_list.first;
  /* list of all tables in query */
  TABLE_LIST *all_tables;
  /* most outer SELECT_LEX_UNIT of query */
  SELECT_LEX_UNIT *unit= &lex->unit;
  /* Saved variable value */
  DBUG_ENTER("mysql_execute_command");
  thd->net.no_send_error= 0;
#ifdef WITH_PARTITION_STORAGE_ENGINE
  thd->work_part_info= 0;
#endif

  /*
    In many cases first table of main SELECT_LEX have special meaning =>
    check that it is first table in global list and relink it first in 
    queries_tables list if it is necessary (we need such relinking only
    for queries with subqueries in select list, in this case tables of
    subqueries will go to global list first)

    all_tables will differ from first_table only if most upper SELECT_LEX
    do not contain tables.

    Because of above in place where should be at least one table in most
    outer SELECT_LEX we have following check:
    DBUG_ASSERT(first_table == all_tables);
    DBUG_ASSERT(first_table == all_tables && first_table != 0);
  */
  lex->first_lists_tables_same();
  /* should be assigned after making first tables same */
  all_tables= lex->query_tables;
  /* set context for commands which do not use setup_tables */
  select_lex->
    context.resolve_in_table_list_only((TABLE_LIST*)select_lex->
                                       table_list.first);

  /*
    Reset warning count for each query that uses tables
    A better approach would be to reset this for any commands
    that is not a SHOW command or a select that only access local
    variables, but for now this is probably good enough.
    Don't reset warnings when executing a stored routine.
  */
  if ((all_tables || !lex->is_single_level_stmt()) && !thd->spcont)
    mysql_reset_errors(thd, 0);

#ifdef HAVE_REPLICATION
  if (unlikely(thd->slave_thread))
  {
    if (lex->sql_command == SQLCOM_DROP_TRIGGER)
    {
      /*
        When dropping a trigger, we need to load its table name
        before checking slave filter rules.
      */
      add_table_for_trigger(thd, thd->lex->spname, 1, &all_tables);
      
      if (!all_tables)
      {
        /*
          If table name cannot be loaded,
          it means the trigger does not exists possibly because
          CREATE TRIGGER was previously skipped for this trigger
          according to slave filtering rules.
          Returning success without producing any errors in this case.
        */
        DBUG_RETURN(0);
      }
      
      // force searching in slave.cc:tables_ok() 
      all_tables->updating= 1;
    }
    
    /*
      Check if statment should be skipped because of slave filtering
      rules

      Exceptions are:
      - UPDATE MULTI: For this statement, we want to check the filtering
        rules later in the code
      - SET: we always execute it (Not that many SET commands exists in
        the binary log anyway -- only 4.1 masters write SET statements,
	in 5.0 there are no SET statements in the binary log)
      - DROP TEMPORARY TABLE IF EXISTS: we always execute it (otherwise we
        have stale files on slave caused by exclusion of one tmp table).
    */
    if (!(lex->sql_command == SQLCOM_UPDATE_MULTI) &&
	!(lex->sql_command == SQLCOM_SET_OPTION) &&
	!(lex->sql_command == SQLCOM_DROP_TABLE &&
          lex->drop_temporary && lex->drop_if_exists) &&
        all_tables_not_ok(thd, all_tables))
    {
      /* we warn the slave SQL thread */
      my_message(ER_SLAVE_IGNORED_TABLE, ER(ER_SLAVE_IGNORED_TABLE), MYF(0));
      if (thd->one_shot_set)
      {
        /*
          It's ok to check thd->one_shot_set here:

          The charsets in a MySQL 5.0 slave can change by both a binlogged
          SET ONE_SHOT statement and the event-internal charset setting, 
          and these two ways to change charsets do not seems to work
          together.

          At least there seems to be problems in the rli cache for
          charsets if we are using ONE_SHOT.  Note that this is normally no
          problem because either the >= 5.0 slave reads a 4.1 binlog (with
          ONE_SHOT) *or* or 5.0 binlog (without ONE_SHOT) but never both."
        */
        reset_one_shot_variables(thd);
      }
      DBUG_RETURN(0);
    }
  }
  else
  {
#endif /* HAVE_REPLICATION */
    /*
      When option readonly is set deny operations which change non-temporary
      tables. Except for the replication thread and the 'super' users.
    */
    if (opt_readonly &&
	!(thd->security_ctx->master_access & SUPER_ACL) &&
	(sql_command_flags[lex->sql_command] & CF_CHANGES_DATA) &&
        !((lex->sql_command == SQLCOM_CREATE_TABLE) &&
          (lex->create_info.options & HA_LEX_CREATE_TMP_TABLE)) &&
        !((lex->sql_command == SQLCOM_DROP_TABLE) && lex->drop_temporary) &&
        ((lex->sql_command != SQLCOM_UPDATE_MULTI) &&
          some_non_temp_table_to_be_updated(thd, all_tables)))
    {
      my_error(ER_OPTION_PREVENTS_STATEMENT, MYF(0), "--read-only");
      DBUG_RETURN(-1);
    }
#ifdef HAVE_REPLICATION
  } /* endif unlikely slave */
#endif
  status_var_increment(thd->status_var.com_stat[lex->sql_command]);

  DBUG_ASSERT(thd->transaction.stmt.modified_non_trans_table == FALSE);
  
  switch (lex->sql_command) {
  case SQLCOM_SHOW_EVENTS:
    if ((res= check_access(thd, EVENT_ACL, thd->lex->select_lex.db, 0, 0, 0,
                           is_schema_db(thd->lex->select_lex.db))))
      break;
    /* fall through */
  case SQLCOM_SHOW_STATUS_PROC:
  case SQLCOM_SHOW_STATUS_FUNC:
    res= execute_sqlcom_select(thd, all_tables);
    break;
  case SQLCOM_SHOW_STATUS:
  {
    system_status_var old_status_var= thd->status_var;
    thd->initial_status_var= &old_status_var;
    res= execute_sqlcom_select(thd, all_tables);
    /* Don't log SHOW STATUS commands to slow query log */
    thd->server_status&= ~(SERVER_QUERY_NO_INDEX_USED |
                           SERVER_QUERY_NO_GOOD_INDEX_USED);
    /*
      restore status variables, as we don't want 'show status' to cause
      changes
    */
    pthread_mutex_lock(&LOCK_status);
    add_diff_to_status(&global_status_var, &thd->status_var,
                       &old_status_var);
    thd->status_var= old_status_var;
    pthread_mutex_unlock(&LOCK_status);
    break;
  }
  case SQLCOM_SHOW_DATABASES:
  case SQLCOM_SHOW_TABLES:
  case SQLCOM_SHOW_TRIGGERS:
  case SQLCOM_SHOW_TABLE_STATUS:
  case SQLCOM_SHOW_OPEN_TABLES:
  case SQLCOM_SHOW_PLUGINS:
  case SQLCOM_SHOW_FIELDS:
  case SQLCOM_SHOW_KEYS:
  case SQLCOM_SHOW_VARIABLES:
  case SQLCOM_SHOW_CHARSETS:
  case SQLCOM_SHOW_COLLATIONS:
  case SQLCOM_SHOW_STORAGE_ENGINES:
  case SQLCOM_SELECT:
    thd->status_var.last_query_cost= 0.0;
    if (all_tables)
    {
      res= check_table_access(thd,
                              lex->exchange ? SELECT_ACL | FILE_ACL :
                              SELECT_ACL,
                              all_tables, 0);
    }
    else
      res= check_access(thd,
                        lex->exchange ? SELECT_ACL | FILE_ACL : SELECT_ACL,
                        any_db, 0, 0, 0, 0);
    if (!res)
      res= execute_sqlcom_select(thd, all_tables);
    break;
  case SQLCOM_PREPARE:
  {
    mysql_sql_stmt_prepare(thd);
    break;
  }
  case SQLCOM_EXECUTE:
  {
    mysql_sql_stmt_execute(thd);
    break;
  }
  case SQLCOM_DEALLOCATE_PREPARE:
  {
    mysql_sql_stmt_close(thd);
    break;
  }
  case SQLCOM_DO:
    if (check_table_access(thd, SELECT_ACL, all_tables, 0) ||
        open_and_lock_tables(thd, all_tables))
      goto error;

    res= mysql_do(thd, *lex->insert_list);
    break;

  case SQLCOM_EMPTY_QUERY:
    send_ok(thd);
    break;

  case SQLCOM_HELP:
    res= mysqld_help(thd,lex->help_arg);
    break;

#ifndef EMBEDDED_LIBRARY
  case SQLCOM_PURGE:
  {
    if (check_global_access(thd, SUPER_ACL))
      goto error;
    /* PURGE MASTER LOGS TO 'file' */
    res = purge_master_logs(thd, lex->to_log);
    break;
  }
  case SQLCOM_PURGE_BEFORE:
  {
    Item *it;

    if (check_global_access(thd, SUPER_ACL))
      goto error;
    /* PURGE MASTER LOGS BEFORE 'data' */
    it= (Item *)lex->value_list.head();
    if ((!it->fixed && it->fix_fields(lex->thd, &it)) ||
        it->check_cols(1))
    {
      my_error(ER_WRONG_ARGUMENTS, MYF(0), "PURGE LOGS BEFORE");
      goto error;
    }
    it= new Item_func_unix_timestamp(it);
    /*
      it is OK only emulate fix_fieds, because we need only
      value of constant
    */
    it->quick_fix_field();
    res = purge_master_logs_before_date(thd, (ulong)it->val_int());
    break;
  }
#endif
  case SQLCOM_SHOW_WARNS:
  {
    res= mysqld_show_warnings(thd, (ulong)
			      ((1L << (uint) MYSQL_ERROR::WARN_LEVEL_NOTE) |
			       (1L << (uint) MYSQL_ERROR::WARN_LEVEL_WARN) |
			       (1L << (uint) MYSQL_ERROR::WARN_LEVEL_ERROR)
			       ));
    break;
  }
  case SQLCOM_SHOW_ERRORS:
  {
    res= mysqld_show_warnings(thd, (ulong)
			      (1L << (uint) MYSQL_ERROR::WARN_LEVEL_ERROR));
    break;
  }
  case SQLCOM_SHOW_NEW_MASTER:
  {
    if (check_global_access(thd, REPL_SLAVE_ACL))
      goto error;
    /* This query don't work now. See comment in repl_failsafe.cc */
#ifndef WORKING_NEW_MASTER
    my_error(ER_NOT_SUPPORTED_YET, MYF(0), "SHOW NEW MASTER");
    goto error;
#else
    res = show_new_master(thd);
    break;
#endif
  }

#ifdef HAVE_REPLICATION
  case SQLCOM_SHOW_SLAVE_HOSTS:
  {
    if (check_global_access(thd, REPL_SLAVE_ACL))
      goto error;
    res = show_slave_hosts(thd);
    break;
  }
  case SQLCOM_SHOW_BINLOG_EVENTS:
  {
    if (check_global_access(thd, REPL_SLAVE_ACL))
      goto error;
    res = mysql_show_binlog_events(thd);
    break;
  }
#endif

  case SQLCOM_BACKUP_TABLE:
  {
    DBUG_ASSERT(first_table == all_tables && first_table != 0);
    if (check_table_access(thd, SELECT_ACL, all_tables, 0) ||
	check_global_access(thd, FILE_ACL))
      goto error; /* purecov: inspected */
    thd->enable_slow_log= opt_log_slow_admin_statements;
    res = mysql_backup_table(thd, first_table);
    select_lex->table_list.first= (uchar*) first_table;
    lex->query_tables=all_tables;
    break;
  }
  case SQLCOM_RESTORE_TABLE:
  {
    DBUG_ASSERT(first_table == all_tables && first_table != 0);
    if (check_table_access(thd, INSERT_ACL, all_tables, 0) ||
	check_global_access(thd, FILE_ACL))
      goto error; /* purecov: inspected */
    thd->enable_slow_log= opt_log_slow_admin_statements;
    res = mysql_restore_table(thd, first_table);
    select_lex->table_list.first= (uchar*) first_table;
    lex->query_tables=all_tables;
    break;
  }
  case SQLCOM_ASSIGN_TO_KEYCACHE:
  {
    DBUG_ASSERT(first_table == all_tables && first_table != 0);
    if (check_access(thd, INDEX_ACL, first_table->db,
                     &first_table->grant.privilege, 0, 0,
                     test(first_table->schema_table)))
      goto error;
    res= mysql_assign_to_keycache(thd, first_table, &lex->ident);
    break;
  }
  case SQLCOM_PRELOAD_KEYS:
  {
    DBUG_ASSERT(first_table == all_tables && first_table != 0);
    if (check_access(thd, INDEX_ACL, first_table->db,
                     &first_table->grant.privilege, 0, 0,
                     test(first_table->schema_table)))
      goto error;
    res = mysql_preload_keys(thd, first_table);
    break;
  }
#ifdef HAVE_REPLICATION
  case SQLCOM_CHANGE_MASTER:
  {
    if (check_global_access(thd, SUPER_ACL))
      goto error;
    pthread_mutex_lock(&LOCK_active_mi);
    res = change_master(thd,active_mi);
    pthread_mutex_unlock(&LOCK_active_mi);
    break;
  }
  case SQLCOM_SHOW_SLAVE_STAT:
  {
    /* Accept one of two privileges */
    if (check_global_access(thd, SUPER_ACL | REPL_CLIENT_ACL))
      goto error;
    pthread_mutex_lock(&LOCK_active_mi);
    if (active_mi != NULL)
    {
      res = show_master_info(thd, active_mi);
    }
    else
    {
      push_warning(thd, MYSQL_ERROR::WARN_LEVEL_WARN, 0,
                   "the master info structure does not exist");
      send_ok(thd);
    }
    pthread_mutex_unlock(&LOCK_active_mi);
    break;
  }
  case SQLCOM_SHOW_MASTER_STAT:
  {
    /* Accept one of two privileges */
    if (check_global_access(thd, SUPER_ACL | REPL_CLIENT_ACL))
      goto error;
    res = show_binlog_info(thd);
    break;
  }

  case SQLCOM_LOAD_MASTER_DATA: // sync with master
    if (check_global_access(thd, SUPER_ACL))
      goto error;
    if (end_active_trans(thd))
      goto error;
    res = load_master_data(thd);
    break;
#endif /* HAVE_REPLICATION */
  case SQLCOM_SHOW_ENGINE_STATUS:
    {
      if (check_global_access(thd, SUPER_ACL))
        goto error;
      res = ha_show_status(thd, lex->create_info.db_type, HA_ENGINE_STATUS);
      break;
    }
  case SQLCOM_SHOW_ENGINE_MUTEX:
    {
      if (check_global_access(thd, SUPER_ACL))
        goto error;
      res = ha_show_status(thd, lex->create_info.db_type, HA_ENGINE_MUTEX);
      break;
    }
#ifdef HAVE_REPLICATION
  case SQLCOM_LOAD_MASTER_TABLE:
  {
    DBUG_ASSERT(first_table == all_tables && first_table != 0);
    DBUG_ASSERT(first_table->db); /* Must be set in the parser */

    if (check_access(thd, CREATE_ACL, first_table->db,
		     &first_table->grant.privilege, 0, 0,
                     test(first_table->schema_table)))
      goto error;				/* purecov: inspected */
    /* Check that the first table has CREATE privilege */
    if (check_grant(thd, CREATE_ACL, all_tables, 0, 1, 0))
      goto error;

    pthread_mutex_lock(&LOCK_active_mi);
    /*
      fetch_master_table will send the error to the client on failure.
      Give error if the table already exists.
    */
    if (!fetch_master_table(thd, first_table->db, first_table->table_name,
			    active_mi, 0, 0))
    {
      send_ok(thd);
    }
    pthread_mutex_unlock(&LOCK_active_mi);
    break;
  }
#endif /* HAVE_REPLICATION */

  case SQLCOM_CREATE_TABLE:
  {
    /* If CREATE TABLE of non-temporary table, do implicit commit */
    if (!(lex->create_info.options & HA_LEX_CREATE_TMP_TABLE))
    {
      if (end_active_trans(thd))
      {
	res= -1;
	break;
      }
    }
    DBUG_ASSERT(first_table == all_tables && first_table != 0);
    bool link_to_local;
    // Skip first table, which is the table we are creating
    TABLE_LIST *create_table= lex->unlink_first_table(&link_to_local);
    TABLE_LIST *select_tables= lex->query_tables;
    /*
      Code below (especially in mysql_create_table() and select_create
      methods) may modify HA_CREATE_INFO structure in LEX, so we have to
      use a copy of this structure to make execution prepared statement-
      safe. A shallow copy is enough as this code won't modify any memory
      referenced from this structure.
    */
    HA_CREATE_INFO create_info(lex->create_info);
    /*
      We need to copy alter_info for the same reasons of re-execution
      safety, only in case of Alter_info we have to do (almost) a deep
      copy.
    */
    Alter_info alter_info(lex->alter_info, thd->mem_root);

    if (thd->is_fatal_error)
    {
      /* If out of memory when creating a copy of alter_info. */
      res= 1;
      goto end_with_restore_list;
    }

    if ((res= create_table_precheck(thd, select_tables, create_table)))
      goto end_with_restore_list;

    /* Might have been updated in create_table_precheck */
    create_info.alias= create_table->alias;

#ifndef HAVE_READLINK
    if (create_info.data_file_name)
      push_warning(thd, MYSQL_ERROR::WARN_LEVEL_WARN, 0,
                   "DATA DIRECTORY option ignored");
    if (create_info.index_file_name)
      push_warning(thd, MYSQL_ERROR::WARN_LEVEL_WARN, 0,
                   "INDEX DIRECTORY option ignored");
    create_info.data_file_name= create_info.index_file_name= NULL;
#else
    /* Fix names if symlinked tables */
    if (append_file_to_dir(thd, &create_info.data_file_name,
			   create_table->table_name) ||
	append_file_to_dir(thd, &create_info.index_file_name,
			   create_table->table_name))
      goto end_with_restore_list;
#endif
    /*
      If we are using SET CHARSET without DEFAULT, add an implicit
      DEFAULT to not confuse old users. (This may change).
    */
    if ((create_info.used_fields &
	 (HA_CREATE_USED_DEFAULT_CHARSET | HA_CREATE_USED_CHARSET)) ==
	HA_CREATE_USED_CHARSET)
    {
      create_info.used_fields&= ~HA_CREATE_USED_CHARSET;
      create_info.used_fields|= HA_CREATE_USED_DEFAULT_CHARSET;
      create_info.default_table_charset= create_info.table_charset;
      create_info.table_charset= 0;
    }
    /*
      The create-select command will open and read-lock the select table
      and then create, open and write-lock the new table. If a global
      read lock steps in, we get a deadlock. The write lock waits for
      the global read lock, while the global read lock waits for the
      select table to be closed. So we wait until the global readlock is
      gone before starting both steps. Note that
      wait_if_global_read_lock() sets a protection against a new global
      read lock when it succeeds. This needs to be released by
      start_waiting_global_read_lock(). We protect the normal CREATE
      TABLE in the same way. That way we avoid that a new table is
      created during a gobal read lock.
    */
    if (!thd->locked_tables &&
        !(need_start_waiting= !wait_if_global_read_lock(thd, 0, 1)))
    {
      res= 1;
      goto end_with_restore_list;
    }
#ifdef WITH_PARTITION_STORAGE_ENGINE
    {
      partition_info *part_info= thd->lex->part_info;
      if (part_info && !(part_info= thd->lex->part_info->get_clone()))
      {
        res= -1;
        goto end_with_restore_list;
      }
      thd->work_part_info= part_info;
    }
#endif
    if (select_lex->item_list.elements)		// With select
    {
      select_result *result;

      select_lex->options|= SELECT_NO_UNLOCK;
      unit->set_limit(select_lex);

      /*
        Disable non-empty MERGE tables with CREATE...SELECT. Too
        complicated. See Bug #26379. Empty MERGE tables are read-only
        and don't allow CREATE...SELECT anyway.
      */
      if (create_info.used_fields & HA_CREATE_USED_UNION)
      {
        my_error(ER_WRONG_OBJECT, MYF(0), create_table->db,
                 create_table->table_name, "BASE TABLE");
        res= 1;
        goto end_with_restore_list;
      }

      if (!(create_info.options & HA_LEX_CREATE_TMP_TABLE))
      {
        lex->link_first_table_back(create_table, link_to_local);
        create_table->create= TRUE;
      }

      if (!(res= open_and_lock_tables(thd, lex->query_tables)))
      {
        /*
          Is table which we are changing used somewhere in other parts
          of query
        */
        if (!(create_info.options & HA_LEX_CREATE_TMP_TABLE))
        {
          TABLE_LIST *duplicate;
          create_table= lex->unlink_first_table(&link_to_local);
          if ((duplicate= unique_table(thd, create_table, select_tables, 0)))
          {
            update_non_unique_table_error(create_table, "CREATE", duplicate);
            res= 1;
            goto end_with_restore_list;
          }
        }
        /* If we create merge table, we have to test tables in merge, too */
        if (create_info.used_fields & HA_CREATE_USED_UNION)
        {
          TABLE_LIST *tab;
          for (tab= (TABLE_LIST*) create_info.merge_list.first;
               tab;
               tab= tab->next_local)
          {
            TABLE_LIST *duplicate;
            if ((duplicate= unique_table(thd, tab, select_tables, 0)))
            {
              update_non_unique_table_error(tab, "CREATE", duplicate);
              res= 1;
              goto end_with_restore_list;
            }
          }
        }

        /*
          select_create is currently not re-execution friendly and
          needs to be created for every execution of a PS/SP.
        */
        if ((result= new select_create(create_table,
                                       &create_info,
                                       &alter_info,
                                       select_lex->item_list,
                                       lex->duplicates,
                                       lex->ignore,
                                       select_tables)))
        {
          /*
            CREATE from SELECT give its SELECT_LEX for SELECT,
            and item_list belong to SELECT
          */
          res= handle_select(thd, lex, result, 0);
          delete result;
        }
      }
      else if (!(create_info.options & HA_LEX_CREATE_TMP_TABLE))
        create_table= lex->unlink_first_table(&link_to_local);

    }
    else
    {
      /* So that CREATE TEMPORARY TABLE gets to binlog at commit/rollback */
      if (create_info.options & HA_LEX_CREATE_TMP_TABLE)
        thd->options|= OPTION_KEEP_LOG;
      /* regular create */
      if (create_info.options & HA_LEX_CREATE_TABLE_LIKE)
        res= mysql_create_like_table(thd, create_table, select_tables,
                                     &create_info);
      else
      {
        res= mysql_create_table(thd, create_table->db,
                                create_table->table_name, &create_info,
                                &alter_info, 0, 0);
      }
      if (!res)
	send_ok(thd);
    }

    /* put tables back for PS rexecuting */
end_with_restore_list:
    lex->link_first_table_back(create_table, link_to_local);
    break;
  }
  case SQLCOM_CREATE_INDEX:
    /* Fall through */
  case SQLCOM_DROP_INDEX:
  /*
    CREATE INDEX and DROP INDEX are implemented by calling ALTER
    TABLE with proper arguments.

    In the future ALTER TABLE will notice that the request is to
    only add indexes and create these one by one for the existing
    table without having to do a full rebuild.
  */
  {
    /* Prepare stack copies to be re-execution safe */
    HA_CREATE_INFO create_info;
    Alter_info alter_info(lex->alter_info, thd->mem_root);

    if (thd->is_fatal_error) /* out of memory creating a copy of alter_info */
      goto error;

    DBUG_ASSERT(first_table == all_tables && first_table != 0);
    if (check_one_table_access(thd, INDEX_ACL, all_tables))
      goto error; /* purecov: inspected */
    if (end_active_trans(thd))
      goto error;
    /*
      Currently CREATE INDEX or DROP INDEX cause a full table rebuild
      and thus classify as slow administrative statements just like
      ALTER TABLE.
    */
    thd->enable_slow_log= opt_log_slow_admin_statements;

    bzero((char*) &create_info, sizeof(create_info));
    create_info.db_type= 0;
    create_info.row_type= ROW_TYPE_NOT_USED;
    create_info.default_table_charset= thd->variables.collation_database;

    res= mysql_alter_table(thd, first_table->db, first_table->table_name,
                           &create_info, first_table, &alter_info,
                           0, (ORDER*) 0, 0);
    break;
  }
#ifdef HAVE_REPLICATION
  case SQLCOM_SLAVE_START:
  {
    pthread_mutex_lock(&LOCK_active_mi);
    start_slave(thd,active_mi,1 /* net report*/);
    pthread_mutex_unlock(&LOCK_active_mi);
    break;
  }
  case SQLCOM_SLAVE_STOP:
  /*
    If the client thread has locked tables, a deadlock is possible.
    Assume that
    - the client thread does LOCK TABLE t READ.
    - then the master updates t.
    - then the SQL slave thread wants to update t,
      so it waits for the client thread because t is locked by it.
    - then the client thread does SLAVE STOP.
      SLAVE STOP waits for the SQL slave thread to terminate its
      update t, which waits for the client thread because t is locked by it.
    To prevent that, refuse SLAVE STOP if the
    client thread has locked tables
  */
  if (thd->locked_tables || thd->active_transaction() || thd->global_read_lock)
  {
    my_message(ER_LOCK_OR_ACTIVE_TRANSACTION,
               ER(ER_LOCK_OR_ACTIVE_TRANSACTION), MYF(0));
    goto error;
  }
  {
    pthread_mutex_lock(&LOCK_active_mi);
    stop_slave(thd,active_mi,1/* net report*/);
    pthread_mutex_unlock(&LOCK_active_mi);
    break;
  }
#endif /* HAVE_REPLICATION */

  case SQLCOM_ALTER_TABLE:
    DBUG_ASSERT(first_table == all_tables && first_table != 0);
    {
      ulong priv=0;
      ulong priv_needed= ALTER_ACL;
      /*
        Code in mysql_alter_table() may modify its HA_CREATE_INFO argument,
        so we have to use a copy of this structure to make execution
        prepared statement- safe. A shallow copy is enough as no memory
        referenced from this structure will be modified.
      */
      HA_CREATE_INFO create_info(lex->create_info);
      Alter_info alter_info(lex->alter_info, thd->mem_root);

      if (thd->is_fatal_error) /* out of memory creating a copy of alter_info */
        goto error;
      /*
        We also require DROP priv for ALTER TABLE ... DROP PARTITION, as well
        as for RENAME TO, as being done by SQLCOM_RENAME_TABLE
      */
      if (alter_info.flags & (ALTER_DROP_PARTITION | ALTER_RENAME))
        priv_needed|= DROP_ACL;

      /* Must be set in the parser */
      DBUG_ASSERT(select_lex->db);
      if (check_access(thd, priv_needed, first_table->db,
		       &first_table->grant.privilege, 0, 0,
                       test(first_table->schema_table)) ||
	  check_access(thd,INSERT_ACL | CREATE_ACL,select_lex->db,&priv,0,0,
                       is_schema_db(select_lex->db))||
	  check_merge_table_access(thd, first_table->db,
				   (TABLE_LIST *)
				   create_info.merge_list.first))
	goto error;				/* purecov: inspected */
      if (check_grant(thd, priv_needed, all_tables, 0, UINT_MAX, 0))
        goto error;
      if (lex->name.str && !test_all_bits(priv,INSERT_ACL | CREATE_ACL))
      { // Rename of table
          TABLE_LIST tmp_table;
          bzero((char*) &tmp_table,sizeof(tmp_table));
          tmp_table.table_name= lex->name.str;
          tmp_table.db=select_lex->db;
          tmp_table.grant.privilege=priv;
          if (check_grant(thd, INSERT_ACL | CREATE_ACL, &tmp_table, 0,
              UINT_MAX, 0))
            goto error;
      }

      /* Don't yet allow changing of symlinks with ALTER TABLE */
      if (create_info.data_file_name)
        push_warning(thd, MYSQL_ERROR::WARN_LEVEL_WARN, 0,
                     "DATA DIRECTORY option ignored");
      if (create_info.index_file_name)
        push_warning(thd, MYSQL_ERROR::WARN_LEVEL_WARN, 0,
                     "INDEX DIRECTORY option ignored");
      create_info.data_file_name= create_info.index_file_name= NULL;
      /* ALTER TABLE ends previous transaction */
      if (end_active_trans(thd))
	goto error;

      if (!thd->locked_tables &&
          !(need_start_waiting= !wait_if_global_read_lock(thd, 0, 1)))
      {
        res= 1;
        break;
      }

      thd->enable_slow_log= opt_log_slow_admin_statements;
      res= mysql_alter_table(thd, select_lex->db, lex->name.str,
                             &create_info,
                             first_table,
                             &alter_info,
                             select_lex->order_list.elements,
                             (ORDER *) select_lex->order_list.first,
                             lex->ignore);
      break;
    }
  case SQLCOM_RENAME_TABLE:
  {
    DBUG_ASSERT(first_table == all_tables && first_table != 0);
    TABLE_LIST *table;
    for (table= first_table; table; table= table->next_local->next_local)
    {
      if (check_access(thd, ALTER_ACL | DROP_ACL, table->db,
		       &table->grant.privilege,0,0, test(table->schema_table)) ||
	  check_access(thd, INSERT_ACL | CREATE_ACL, table->next_local->db,
		       &table->next_local->grant.privilege, 0, 0,
                       test(table->next_local->schema_table)))
	goto error;
      TABLE_LIST old_list, new_list;
      /*
        we do not need initialize old_list and new_list because we will
        come table[0] and table->next[0] there
      */
      old_list= table[0];
      new_list= table->next_local[0];
      if (check_grant(thd, ALTER_ACL | DROP_ACL, &old_list, 0, 1, 0) ||
         (!test_all_bits(table->next_local->grant.privilege,
                         INSERT_ACL | CREATE_ACL) &&
          check_grant(thd, INSERT_ACL | CREATE_ACL, &new_list, 0, 1, 0)))
        goto error;
    }

    if (end_active_trans(thd) || mysql_rename_tables(thd, first_table, 0))
      goto error;
    break;
  }
#ifndef EMBEDDED_LIBRARY
  case SQLCOM_SHOW_BINLOGS:
#ifdef DONT_ALLOW_SHOW_COMMANDS
    my_message(ER_NOT_ALLOWED_COMMAND, ER(ER_NOT_ALLOWED_COMMAND),
               MYF(0)); /* purecov: inspected */
    goto error;
#else
    {
      if (check_global_access(thd, SUPER_ACL))
	goto error;
      res = show_binlogs(thd);
      break;
    }
#endif
#endif /* EMBEDDED_LIBRARY */
  case SQLCOM_SHOW_CREATE:
    DBUG_ASSERT(first_table == all_tables && first_table != 0);
#ifdef DONT_ALLOW_SHOW_COMMANDS
    my_message(ER_NOT_ALLOWED_COMMAND, ER(ER_NOT_ALLOWED_COMMAND),
               MYF(0)); /* purecov: inspected */
    goto error;
#else
    {
      /* Ignore temporary tables if this is "SHOW CREATE VIEW" */
      if (lex->only_view)
        first_table->skip_temporary= 1;
      if (check_show_create_table_access(thd, first_table))
	goto error;
      res= mysqld_show_create(thd, first_table);
      break;
    }
#endif
  case SQLCOM_CHECKSUM:
  {
    DBUG_ASSERT(first_table == all_tables && first_table != 0);
    if (check_table_access(thd, SELECT_ACL | EXTRA_ACL, all_tables, 0))
      goto error; /* purecov: inspected */
    res = mysql_checksum_table(thd, first_table, &lex->check_opt);
    break;
  }
  case SQLCOM_REPAIR:
  {
    DBUG_ASSERT(first_table == all_tables && first_table != 0);
    if (check_table_access(thd, SELECT_ACL | INSERT_ACL, all_tables, 0))
      goto error; /* purecov: inspected */
    thd->enable_slow_log= opt_log_slow_admin_statements;
    res= mysql_repair_table(thd, first_table, &lex->check_opt);
    /* ! we write after unlocking the table */
    if (!res && !lex->no_write_to_binlog)
    {
      /*
        Presumably, REPAIR and binlog writing doesn't require synchronization
      */
      write_bin_log(thd, TRUE, thd->query, thd->query_length);
    }
    select_lex->table_list.first= (uchar*) first_table;
    lex->query_tables=all_tables;
    break;
  }
  case SQLCOM_CHECK:
  {
    DBUG_ASSERT(first_table == all_tables && first_table != 0);
    if (check_table_access(thd, SELECT_ACL | EXTRA_ACL , all_tables, 0))
      goto error; /* purecov: inspected */
    thd->enable_slow_log= opt_log_slow_admin_statements;
    res = mysql_check_table(thd, first_table, &lex->check_opt);
    select_lex->table_list.first= (uchar*) first_table;
    lex->query_tables=all_tables;
    break;
  }
  case SQLCOM_ANALYZE:
  {
    DBUG_ASSERT(first_table == all_tables && first_table != 0);
    if (check_table_access(thd, SELECT_ACL | INSERT_ACL, all_tables, 0))
      goto error; /* purecov: inspected */
    thd->enable_slow_log= opt_log_slow_admin_statements;
    res= mysql_analyze_table(thd, first_table, &lex->check_opt);
    /* ! we write after unlocking the table */
    if (!res && !lex->no_write_to_binlog)
    {
      /*
        Presumably, ANALYZE and binlog writing doesn't require synchronization
      */
      write_bin_log(thd, TRUE, thd->query, thd->query_length);
    }
    select_lex->table_list.first= (uchar*) first_table;
    lex->query_tables=all_tables;
    break;
  }

  case SQLCOM_OPTIMIZE:
  {
    DBUG_ASSERT(first_table == all_tables && first_table != 0);
    if (check_table_access(thd, SELECT_ACL | INSERT_ACL, all_tables, 0))
      goto error; /* purecov: inspected */
    thd->enable_slow_log= opt_log_slow_admin_statements;
    res= (specialflag & (SPECIAL_SAFE_MODE | SPECIAL_NO_NEW_FUNC)) ?
      mysql_recreate_table(thd, first_table) :
      mysql_optimize_table(thd, first_table, &lex->check_opt);
    /* ! we write after unlocking the table */
    if (!res && !lex->no_write_to_binlog)
    {
      /*
        Presumably, OPTIMIZE and binlog writing doesn't require synchronization
      */
      write_bin_log(thd, TRUE, thd->query, thd->query_length);
    }
    select_lex->table_list.first= (uchar*) first_table;
    lex->query_tables=all_tables;
    break;
  }
  case SQLCOM_UPDATE:
    DBUG_ASSERT(first_table == all_tables && first_table != 0);
    if (update_precheck(thd, all_tables))
      break;
    DBUG_ASSERT(select_lex->offset_limit == 0);
    unit->set_limit(select_lex);
    res= (up_result= mysql_update(thd, all_tables,
                                  select_lex->item_list,
                                  lex->value_list,
                                  select_lex->where,
                                  select_lex->order_list.elements,
                                  (ORDER *) select_lex->order_list.first,
                                  unit->select_limit_cnt,
                                  lex->duplicates, lex->ignore));
    /* mysql_update return 2 if we need to switch to multi-update */
    if (up_result != 2)
      break;
    /* Fall through */
  case SQLCOM_UPDATE_MULTI:
  {
    DBUG_ASSERT(first_table == all_tables && first_table != 0);
    /* if we switched from normal update, rights are checked */
    if (up_result != 2)
    {
      if ((res= multi_update_precheck(thd, all_tables)))
        break;
    }
    else
      res= 0;

    res= mysql_multi_update_prepare(thd);

#ifdef HAVE_REPLICATION
    /* Check slave filtering rules */
    if (unlikely(thd->slave_thread))
    {
      if (all_tables_not_ok(thd, all_tables))
      {
        if (res!= 0)
        {
          res= 0;             /* don't care of prev failure  */
          thd->clear_error(); /* filters are of highest prior */
        }
        /* we warn the slave SQL thread */
        my_error(ER_SLAVE_IGNORED_TABLE, MYF(0));
        break;
      }
      if (res)
        break;
    }
    else
    {
#endif /* HAVE_REPLICATION */
      if (res)
        break;
      if (opt_readonly &&
	  !(thd->security_ctx->master_access & SUPER_ACL) &&
	  some_non_temp_table_to_be_updated(thd, all_tables))
      {
	my_error(ER_OPTION_PREVENTS_STATEMENT, MYF(0), "--read-only");
	break;
      }
#ifdef HAVE_REPLICATION
    }  /* unlikely */
#endif

    res= mysql_multi_update(thd, all_tables,
                            &select_lex->item_list,
                            &lex->value_list,
                            select_lex->where,
                            select_lex->options,
                            lex->duplicates, lex->ignore, unit, select_lex);
    break;
  }
  case SQLCOM_REPLACE:
#ifndef DBUG_OFF
    if (mysql_bin_log.is_open())
    {
      /*
        Generate an incident log event before writing the real event
        to the binary log.  We put this event is before the statement
        since that makes it simpler to check that the statement was
        not executed on the slave (since incidents usually stop the
        slave).

        Observe that any row events that are generated will be
        generated before.

        This is only for testing purposes and will not be present in a
        release build.
      */

      Incident incident= INCIDENT_NONE;
      DBUG_PRINT("debug", ("Just before generate_incident()"));
      DBUG_EXECUTE_IF("incident_database_resync_on_replace",
                      incident= INCIDENT_LOST_EVENTS;);
      if (incident)
      {
        Incident_log_event ev(thd, incident);
        mysql_bin_log.write(&ev);
        mysql_bin_log.rotate_and_purge(RP_FORCE_ROTATE);
      }
      DBUG_PRINT("debug", ("Just after generate_incident()"));
    }
#endif
  case SQLCOM_INSERT:
  {
    DBUG_ASSERT(first_table == all_tables && first_table != 0);
    if ((res= insert_precheck(thd, all_tables)))
      break;

    if (!thd->locked_tables &&
        !(need_start_waiting= !wait_if_global_read_lock(thd, 0, 1)))
    {
      res= 1;
      break;
    }

    res= mysql_insert(thd, all_tables, lex->field_list, lex->many_values,
		      lex->update_list, lex->value_list,
                      lex->duplicates, lex->ignore);

    /*
      If we have inserted into a VIEW, and the base table has
      AUTO_INCREMENT column, but this column is not accessible through
      a view, then we should restore LAST_INSERT_ID to the value it
      had before the statement.
    */
    if (first_table->view && !first_table->contain_auto_increment)
      thd->first_successful_insert_id_in_cur_stmt=
        thd->first_successful_insert_id_in_prev_stmt;

    break;
  }
  case SQLCOM_REPLACE_SELECT:
  case SQLCOM_INSERT_SELECT:
  {
    select_result *sel_result;
    DBUG_ASSERT(first_table == all_tables && first_table != 0);
    if ((res= insert_precheck(thd, all_tables)))
      break;

    /* Fix lock for first table */
    if (first_table->lock_type == TL_WRITE_DELAYED)
      first_table->lock_type= TL_WRITE;

    /* Don't unlock tables until command is written to binary log */
    select_lex->options|= SELECT_NO_UNLOCK;

    unit->set_limit(select_lex);

    if (! thd->locked_tables &&
        ! (need_start_waiting= ! wait_if_global_read_lock(thd, 0, 1)))
    {
      res= 1;
      break;
    }

    if (!(res= open_and_lock_tables(thd, all_tables)))
    {
      /* Skip first table, which is the table we are inserting in */
      TABLE_LIST *second_table= first_table->next_local;
      select_lex->table_list.first= (uchar*) second_table;
      select_lex->context.table_list= 
        select_lex->context.first_name_resolution_table= second_table;
      res= mysql_insert_select_prepare(thd);
      if (!res && (sel_result= new select_insert(first_table,
                                                 first_table->table,
                                                 &lex->field_list,
                                                 &lex->update_list,
                                                 &lex->value_list,
                                                 lex->duplicates,
                                                 lex->ignore)))
      {
	res= handle_select(thd, lex, sel_result, OPTION_SETUP_TABLES_DONE);
        /*
          Invalidate the table in the query cache if something changed
          after unlocking when changes become visible.
          TODO: this is workaround. right way will be move invalidating in
          the unlock procedure.
        */
        if (first_table->lock_type ==  TL_WRITE_CONCURRENT_INSERT &&
            thd->lock)
        {
          /* INSERT ... SELECT should invalidate only the very first table */
          TABLE_LIST *save_table= first_table->next_local;
          first_table->next_local= 0;
          mysql_unlock_tables(thd, thd->lock);
          query_cache_invalidate3(thd, first_table, 1);
          first_table->next_local= save_table;
          thd->lock=0;
        }
        delete sel_result;
      }
      /* revert changes for SP */
      select_lex->table_list.first= (uchar*) first_table;
    }

    /*
      If we have inserted into a VIEW, and the base table has
      AUTO_INCREMENT column, but this column is not accessible through
      a view, then we should restore LAST_INSERT_ID to the value it
      had before the statement.
    */
    if (first_table->view && !first_table->contain_auto_increment)
      thd->first_successful_insert_id_in_cur_stmt=
        thd->first_successful_insert_id_in_prev_stmt;

    break;
  }
  case SQLCOM_TRUNCATE:
    if (end_active_trans(thd))
    {
      res= -1;
      break;
    }
    DBUG_ASSERT(first_table == all_tables && first_table != 0);
    if (check_one_table_access(thd, DROP_ACL, all_tables))
      goto error;
    /*
      Don't allow this within a transaction because we want to use
      re-generate table
    */
    if (thd->locked_tables || thd->active_transaction())
    {
      my_message(ER_LOCK_OR_ACTIVE_TRANSACTION,
                 ER(ER_LOCK_OR_ACTIVE_TRANSACTION), MYF(0));
      goto error;
    }

    res= mysql_truncate(thd, first_table, 0);
    break;
  case SQLCOM_DELETE:
  {
    DBUG_ASSERT(first_table == all_tables && first_table != 0);
    if ((res= delete_precheck(thd, all_tables)))
      break;
    DBUG_ASSERT(select_lex->offset_limit == 0);
    unit->set_limit(select_lex);

    if (!thd->locked_tables &&
        !(need_start_waiting= !wait_if_global_read_lock(thd, 0, 1)))
    {
      res= 1;
      break;
    }

    res = mysql_delete(thd, all_tables, select_lex->where,
                       &select_lex->order_list,
                       unit->select_limit_cnt, select_lex->options,
                       FALSE);
    break;
  }
  case SQLCOM_DELETE_MULTI:
  {
    DBUG_ASSERT(first_table == all_tables && first_table != 0);
    TABLE_LIST *aux_tables=
      (TABLE_LIST *)thd->lex->auxiliary_table_list.first;
    multi_delete *del_result;

    if (!thd->locked_tables &&
        !(need_start_waiting= !wait_if_global_read_lock(thd, 0, 1)))
    {
      res= 1;
      break;
    }

    if ((res= multi_delete_precheck(thd, all_tables)))
      break;

    /* condition will be TRUE on SP re-excuting */
    if (select_lex->item_list.elements != 0)
      select_lex->item_list.empty();
    if (add_item_to_list(thd, new Item_null()))
      goto error;

    thd->proc_info="init";
    if ((res= open_and_lock_tables(thd, all_tables)))
      break;

    if ((res= mysql_multi_delete_prepare(thd)))
      goto error;

    if (!thd->is_fatal_error &&
        (del_result= new multi_delete(aux_tables, lex->table_count)))
    {
      res= mysql_select(thd, &select_lex->ref_pointer_array,
			select_lex->get_table_list(),
			select_lex->with_wild,
			select_lex->item_list,
			select_lex->where,
			0, (ORDER *)NULL, (ORDER *)NULL, (Item *)NULL,
			(ORDER *)NULL,
			select_lex->options | thd->options |
			SELECT_NO_JOIN_CACHE | SELECT_NO_UNLOCK |
                        OPTION_SETUP_TABLES_DONE,
			del_result, unit, select_lex);
      res|= thd->net.report_error;
      if (unlikely(res))
      {
        /* If we had a another error reported earlier then this will be ignored */
        del_result->send_error(ER_UNKNOWN_ERROR, "Execution of the query failed");
        del_result->abort();
      }
      delete del_result;
    }
    else
      res= TRUE;                                // Error
    break;
  }
  case SQLCOM_DROP_TABLE:
  {
    DBUG_ASSERT(first_table == all_tables && first_table != 0);
    if (!lex->drop_temporary)
    {
      if (check_table_access(thd, DROP_ACL, all_tables, 0))
	goto error;				/* purecov: inspected */
      if (end_active_trans(thd))
        goto error;
    }
    else
    {
      /*
	If this is a slave thread, we may sometimes execute some 
	DROP / * 40005 TEMPORARY * / TABLE
	that come from parts of binlogs (likely if we use RESET SLAVE or CHANGE
	MASTER TO), while the temporary table has already been dropped.
	To not generate such irrelevant "table does not exist errors",
	we silently add IF EXISTS if TEMPORARY was used.
      */
      if (thd->slave_thread)
        lex->drop_if_exists= 1;

      /* So that DROP TEMPORARY TABLE gets to binlog at commit/rollback */
      thd->options|= OPTION_KEEP_LOG;
    }
    /* DDL and binlog write order protected by LOCK_open */
    res= mysql_rm_table(thd, first_table, lex->drop_if_exists,
			lex->drop_temporary);
  }
  break;
  case SQLCOM_SHOW_PROCESSLIST:
    if (!thd->security_ctx->priv_user[0] &&
        check_global_access(thd,PROCESS_ACL))
      break;
    mysqld_list_processes(thd,
			  (thd->security_ctx->master_access & PROCESS_ACL ?
                           NullS :
                           thd->security_ctx->priv_user),
                          lex->verbose);
    break;
  case SQLCOM_SHOW_AUTHORS:
    res= mysqld_show_authors(thd);
    break;
  case SQLCOM_SHOW_CONTRIBUTORS:
    res= mysqld_show_contributors(thd);
    break;
  case SQLCOM_SHOW_PRIVILEGES:
    res= mysqld_show_privileges(thd);
    break;
  case SQLCOM_SHOW_COLUMN_TYPES:
    res= mysqld_show_column_types(thd);
    break;
  case SQLCOM_SHOW_ENGINE_LOGS:
#ifdef DONT_ALLOW_SHOW_COMMANDS
    my_message(ER_NOT_ALLOWED_COMMAND, ER(ER_NOT_ALLOWED_COMMAND),
               MYF(0));	/* purecov: inspected */
    goto error;
#else
    {
      if (check_access(thd, FILE_ACL, any_db,0,0,0,0))
	goto error;
      res= ha_show_status(thd, lex->create_info.db_type, HA_ENGINE_LOGS);
      break;
    }
#endif
  case SQLCOM_CHANGE_DB:
  {
    LEX_STRING db_str= { (char *) select_lex->db, strlen(select_lex->db) };

    if (!mysql_change_db(thd, &db_str, FALSE))
      send_ok(thd);

    break;
  }

  case SQLCOM_LOAD:
  {
    DBUG_ASSERT(first_table == all_tables && first_table != 0);
    uint privilege= (lex->duplicates == DUP_REPLACE ?
		     INSERT_ACL | DELETE_ACL : INSERT_ACL) |
                    (lex->local_file ? 0 : FILE_ACL);

    if (lex->local_file)
    {
      if (!(thd->client_capabilities & CLIENT_LOCAL_FILES) ||
          !opt_local_infile)
      {
	my_message(ER_NOT_ALLOWED_COMMAND, ER(ER_NOT_ALLOWED_COMMAND), MYF(0));
	goto error;
      }
    }

    if (check_one_table_access(thd, privilege, all_tables))
      goto error;

    res= mysql_load(thd, lex->exchange, first_table, lex->field_list,
                    lex->update_list, lex->value_list, lex->duplicates,
                    lex->ignore, (bool) lex->local_file);
    break;
  }

  case SQLCOM_SET_OPTION:
  {
    List<set_var_base> *lex_var_list= &lex->var_list;

    if (lex->autocommit && end_active_trans(thd))
      goto error;

    if ((check_table_access(thd, SELECT_ACL, all_tables, 0) ||
	 open_and_lock_tables(thd, all_tables)))
      goto error;
    if (lex->one_shot_set && not_all_support_one_shot(lex_var_list))
    {
      my_error(ER_RESERVED_SYNTAX, MYF(0), "SET ONE_SHOT");
      goto error;
    }
    if (!(res= sql_set_variables(thd, lex_var_list)))
    {
      /*
        If the previous command was a SET ONE_SHOT, we don't want to forget
        about the ONE_SHOT property of that SET. So we use a |= instead of = .
      */
      thd->one_shot_set|= lex->one_shot_set;
      send_ok(thd);
    }
    break;
  }

  case SQLCOM_UNLOCK_TABLES:
    /*
      It is critical for mysqldump --single-transaction --master-data that
      UNLOCK TABLES does not implicitely commit a connection which has only
      done FLUSH TABLES WITH READ LOCK + BEGIN. If this assumption becomes
      false, mysqldump will not work.
    */
    unlock_locked_tables(thd);
    if (thd->options & OPTION_TABLE_LOCK)
    {
      end_active_trans(thd);
      thd->options&= ~(ulong) (OPTION_TABLE_LOCK);
    }
    if (thd->global_read_lock)
      unlock_global_read_lock(thd);
    send_ok(thd);
    break;
  case SQLCOM_LOCK_TABLES:
    unlock_locked_tables(thd);
    /* we must end the trasaction first, regardless of anything */
    if (end_active_trans(thd))
      goto error;
    if (check_table_access(thd, LOCK_TABLES_ACL | SELECT_ACL, all_tables, 0))
      goto error;
    thd->in_lock_tables=1;
    thd->options|= OPTION_TABLE_LOCK;

    if (!(res= simple_open_n_lock_tables(thd, all_tables)))
    {
#ifdef HAVE_QUERY_CACHE
      if (thd->variables.query_cache_wlock_invalidate)
	query_cache.invalidate_locked_for_write(first_table);
#endif /*HAVE_QUERY_CACHE*/
      thd->locked_tables=thd->lock;
      thd->lock=0;
      send_ok(thd);
    }
    else
    {
      /* 
        Need to end the current transaction, so the storage engine (InnoDB)
        can free its locks if LOCK TABLES locked some tables before finding
        that it can't lock a table in its list
      */
      end_active_trans(thd);
      thd->options&= ~(ulong) (OPTION_TABLE_LOCK);
    }
    thd->in_lock_tables=0;
    break;
  case SQLCOM_CREATE_DB:
  {
    /*
      As mysql_create_db() may modify HA_CREATE_INFO structure passed to
      it, we need to use a copy of LEX::create_info to make execution
      prepared statement- safe.
    */
    HA_CREATE_INFO create_info(lex->create_info);
    if (end_active_trans(thd))
    {
      res= -1;
      break;
    }
    char *alias;
    if (!(alias=thd->strmake(lex->name.str, lex->name.length)) ||
        check_db_name(&lex->name))
    {
      my_error(ER_WRONG_DB_NAME, MYF(0), lex->name.str);
      break;
    }
    /*
      If in a slave thread :
      CREATE DATABASE DB was certainly not preceded by USE DB.
      For that reason, db_ok() in sql/slave.cc did not check the
      do_db/ignore_db. And as this query involves no tables, tables_ok()
      above was not called. So we have to check rules again here.
    */
#ifdef HAVE_REPLICATION
    if (thd->slave_thread && 
	(!rpl_filter->db_ok(lex->name.str) ||
	 !rpl_filter->db_ok_with_wild_table(lex->name.str)))
    {
      my_message(ER_SLAVE_IGNORED_TABLE, ER(ER_SLAVE_IGNORED_TABLE), MYF(0));
      break;
    }
#endif
    if (check_access(thd,CREATE_ACL,lex->name.str, 0, 1, 0,
                     is_schema_db(lex->name.str)))
      break;
    res= mysql_create_db(thd,(lower_case_table_names == 2 ? alias :
                              lex->name.str), &create_info, 0);
    break;
  }
  case SQLCOM_DROP_DB:
  {
    if (end_active_trans(thd))
    {
      res= -1;
      break;
    }
    if (check_db_name(&lex->name))
    {
      my_error(ER_WRONG_DB_NAME, MYF(0), lex->name.str);
      break;
    }
    /*
      If in a slave thread :
      DROP DATABASE DB may not be preceded by USE DB.
      For that reason, maybe db_ok() in sql/slave.cc did not check the 
      do_db/ignore_db. And as this query involves no tables, tables_ok()
      above was not called. So we have to check rules again here.
    */
#ifdef HAVE_REPLICATION
    if (thd->slave_thread && 
	(!rpl_filter->db_ok(lex->name.str) ||
	 !rpl_filter->db_ok_with_wild_table(lex->name.str)))
    {
      my_message(ER_SLAVE_IGNORED_TABLE, ER(ER_SLAVE_IGNORED_TABLE), MYF(0));
      break;
    }
#endif
    if (check_access(thd,DROP_ACL,lex->name.str,0,1,0,
                     is_schema_db(lex->name.str)))
      break;
    if (thd->locked_tables || thd->active_transaction())
    {
      my_message(ER_LOCK_OR_ACTIVE_TRANSACTION,
                 ER(ER_LOCK_OR_ACTIVE_TRANSACTION), MYF(0));
      goto error;
    }
    res= mysql_rm_db(thd, lex->name.str, lex->drop_if_exists, 0);
    break;
  }
  case SQLCOM_ALTER_DB_UPGRADE:
  {
    LEX_STRING *db= & lex->name;
    if (end_active_trans(thd))
    {
      res= 1;
      break;
    }
#ifdef HAVE_REPLICATION
    if (thd->slave_thread && 
       (!rpl_filter->db_ok(db->str) ||
        !rpl_filter->db_ok_with_wild_table(db->str)))
    {
      res= 1;
      my_message(ER_SLAVE_IGNORED_TABLE, ER(ER_SLAVE_IGNORED_TABLE), MYF(0));
      break;
    }
#endif
    if (check_db_name(db))
    {
      my_error(ER_WRONG_DB_NAME, MYF(0), db->str);
      break;
    }
    if (check_access(thd, ALTER_ACL, db->str, 0, 1, 0, is_schema_db(db->str)) ||
        check_access(thd, DROP_ACL, db->str, 0, 1, 0, is_schema_db(db->str)) ||
        check_access(thd, CREATE_ACL, db->str, 0, 1, 0, is_schema_db(db->str)))
    {
      res= 1;
      break;
    }
    if (thd->locked_tables || thd->active_transaction())
    {
      res= 1;
      my_message(ER_LOCK_OR_ACTIVE_TRANSACTION,
                 ER(ER_LOCK_OR_ACTIVE_TRANSACTION), MYF(0));
      goto error;
    }

    res= mysql_upgrade_db(thd, db);
    if (!res)
      send_ok(thd);
    break;
  }
  case SQLCOM_ALTER_DB:
  {
    LEX_STRING *db= &lex->name;
    HA_CREATE_INFO create_info(lex->create_info);
    if (check_db_name(db))
    {
      my_error(ER_WRONG_DB_NAME, MYF(0), db->str);
      break;
    }
    /*
      If in a slave thread :
      ALTER DATABASE DB may not be preceded by USE DB.
      For that reason, maybe db_ok() in sql/slave.cc did not check the
      do_db/ignore_db. And as this query involves no tables, tables_ok()
      above was not called. So we have to check rules again here.
    */
#ifdef HAVE_REPLICATION
    if (thd->slave_thread &&
	(!rpl_filter->db_ok(db->str) ||
	 !rpl_filter->db_ok_with_wild_table(db->str)))
    {
      my_message(ER_SLAVE_IGNORED_TABLE, ER(ER_SLAVE_IGNORED_TABLE), MYF(0));
      break;
    }
#endif
    if (check_access(thd, ALTER_ACL, db->str, 0, 1, 0, is_schema_db(db->str)))
      break;
    if (thd->locked_tables || thd->active_transaction())
    {
      my_message(ER_LOCK_OR_ACTIVE_TRANSACTION,
                 ER(ER_LOCK_OR_ACTIVE_TRANSACTION), MYF(0));
      goto error;
    }
    res= mysql_alter_db(thd, db->str, &create_info);
    break;
  }
  case SQLCOM_SHOW_CREATE_DB:
  {
    DBUG_EXECUTE_IF("4x_server_emul",
                    my_error(ER_UNKNOWN_ERROR, MYF(0)); goto error;);
    if (check_db_name(&lex->name))
    {
      my_error(ER_WRONG_DB_NAME, MYF(0), lex->name.str);
      break;
    }
    res= mysqld_show_create_db(thd, lex->name.str, &lex->create_info);
    break;
  }
  case SQLCOM_CREATE_EVENT:
  case SQLCOM_ALTER_EVENT:
  do
  {
    DBUG_ASSERT(lex->event_parse_data);
    if (lex->table_or_sp_used())
    {
      my_error(ER_NOT_SUPPORTED_YET, MYF(0), "Usage of subqueries or stored "
               "function calls as part of this statement");
      break;
    }

    res= sp_process_definer(thd);
    if (res)
      break;

    switch (lex->sql_command) {
    case SQLCOM_CREATE_EVENT:
    {
      bool if_not_exists= (lex->create_info.options &
                           HA_LEX_CREATE_IF_NOT_EXISTS);
      res= Events::create_event(thd, lex->event_parse_data, if_not_exists);
      break;
    }
    case SQLCOM_ALTER_EVENT:
      res= Events::update_event(thd, lex->event_parse_data,
                                lex->spname ? &lex->spname->m_db : NULL,
                                lex->spname ? &lex->spname->m_name : NULL);
      break;
    default:
      DBUG_ASSERT(0);
    }
    DBUG_PRINT("info",("DDL error code=%d", res));
    if (!res)
      send_ok(thd);

  } while (0);
  /* Don't do it, if we are inside a SP */
  if (!thd->spcont)
  {
    delete lex->sphead;
    lex->sphead= NULL;
  }
  /* lex->unit.cleanup() is called outside, no need to call it here */
  break;
  case SQLCOM_SHOW_CREATE_EVENT:
    res= Events::show_create_event(thd, lex->spname->m_db,
                                   lex->spname->m_name);
    break;
  case SQLCOM_DROP_EVENT:
    if (!(res= Events::drop_event(thd,
                                  lex->spname->m_db, lex->spname->m_name,
                                  lex->drop_if_exists)))
      send_ok(thd);
    break;
  case SQLCOM_CREATE_FUNCTION:                  // UDF function
  {
    if (check_access(thd,INSERT_ACL,"mysql",0,1,0,0))
      break;
#ifdef HAVE_DLOPEN
    if (!(res = mysql_create_function(thd, &lex->udf)))
      send_ok(thd);
#else
    my_error(ER_CANT_OPEN_LIBRARY, MYF(0), lex->udf.dl, 0, "feature disabled");
    res= TRUE;
#endif
    break;
  }
#ifndef NO_EMBEDDED_ACCESS_CHECKS
  case SQLCOM_CREATE_USER:
  {
    if (check_access(thd, INSERT_ACL, "mysql", 0, 1, 1, 0) &&
        check_global_access(thd,CREATE_USER_ACL))
      break;
    if (end_active_trans(thd))
      goto error;
    /* Conditionally writes to binlog */
    if (!(res= mysql_create_user(thd, lex->users_list)))
      send_ok(thd);
    break;
  }
  case SQLCOM_DROP_USER:
  {
    if (check_access(thd, DELETE_ACL, "mysql", 0, 1, 1, 0) &&
        check_global_access(thd,CREATE_USER_ACL))
      break;
    if (end_active_trans(thd))
      goto error;
    /* Conditionally writes to binlog */
    if (!(res= mysql_drop_user(thd, lex->users_list)))
      send_ok(thd);
    break;
  }
  case SQLCOM_RENAME_USER:
  {
    if (check_access(thd, UPDATE_ACL, "mysql", 0, 1, 1, 0) &&
        check_global_access(thd,CREATE_USER_ACL))
      break;
    if (end_active_trans(thd))
      goto error;
    /* Conditionally writes to binlog */
    if (!(res= mysql_rename_user(thd, lex->users_list)))
      send_ok(thd);
    break;
  }
  case SQLCOM_REVOKE_ALL:
  {
    if (end_active_trans(thd))
      goto error;
    if (check_access(thd, UPDATE_ACL, "mysql", 0, 1, 1, 0) &&
        check_global_access(thd,CREATE_USER_ACL))
      break;
    /* Conditionally writes to binlog */
    if (!(res = mysql_revoke_all(thd, lex->users_list)))
      send_ok(thd);
    break;
  }
  case SQLCOM_REVOKE:
  case SQLCOM_GRANT:
  {
    if (end_active_trans(thd))
      goto error;

    if (check_access(thd, lex->grant | lex->grant_tot_col | GRANT_ACL,
		     first_table ?  first_table->db : select_lex->db,
		     first_table ? &first_table->grant.privilege : 0,
		     first_table ? 0 : 1, 0,
                     first_table ? (bool) first_table->schema_table :
                     select_lex->db ? is_schema_db(select_lex->db) : 0))
      goto error;

    if (thd->security_ctx->user)              // If not replication
    {
      LEX_USER *user, *tmp_user;

      List_iterator <LEX_USER> user_list(lex->users_list);
      while ((tmp_user= user_list++))
      {
        if (!(user= get_current_user(thd, tmp_user)))
          goto error;
        if (specialflag & SPECIAL_NO_RESOLVE &&
            hostname_requires_resolving(user->host.str))
          push_warning_printf(thd, MYSQL_ERROR::WARN_LEVEL_WARN,
                              ER_WARN_HOSTNAME_WONT_WORK,
                              ER(ER_WARN_HOSTNAME_WONT_WORK),
                              user->host.str);
        // Are we trying to change a password of another user
        DBUG_ASSERT(user->host.str != 0);
        if (strcmp(thd->security_ctx->user, user->user.str) ||
            my_strcasecmp(system_charset_info,
                          user->host.str, thd->security_ctx->host_or_ip))
        {
          // TODO: use check_change_password()
          if (is_acl_user(user->host.str, user->user.str) &&
              user->password.str &&
              check_access(thd, UPDATE_ACL,"mysql",0,1,1,0))
          {
            my_message(ER_PASSWORD_NOT_ALLOWED,
                       ER(ER_PASSWORD_NOT_ALLOWED), MYF(0));
            goto error;
          }
        }
      }
    }
    if (first_table)
    {
      if (lex->type == TYPE_ENUM_PROCEDURE ||
          lex->type == TYPE_ENUM_FUNCTION)
      {
        uint grants= lex->all_privileges 
		   ? (PROC_ACLS & ~GRANT_ACL) | (lex->grant & GRANT_ACL)
		   : lex->grant;
        if (check_grant_routine(thd, grants | GRANT_ACL, all_tables,
                                lex->type == TYPE_ENUM_PROCEDURE, 0))
	  goto error;
        /* Conditionally writes to binlog */
        res= mysql_routine_grant(thd, all_tables,
                                 lex->type == TYPE_ENUM_PROCEDURE, 
                                 lex->users_list, grants,
                                 lex->sql_command == SQLCOM_REVOKE, 0);
      }
      else
      {
	if (check_grant(thd,(lex->grant | lex->grant_tot_col | GRANT_ACL),
                        all_tables, 0, UINT_MAX, 0))
	  goto error;
        /* Conditionally writes to binlog */
        res= mysql_table_grant(thd, all_tables, lex->users_list,
			       lex->columns, lex->grant,
			       lex->sql_command == SQLCOM_REVOKE);
      }
    }
    else
    {
      if (lex->columns.elements || lex->type)
      {
	my_message(ER_ILLEGAL_GRANT_FOR_TABLE, ER(ER_ILLEGAL_GRANT_FOR_TABLE),
                   MYF(0));
        goto error;
      }
      else
	/* Conditionally writes to binlog */
	res = mysql_grant(thd, select_lex->db, lex->users_list, lex->grant,
			  lex->sql_command == SQLCOM_REVOKE);
      if (!res)
      {
	if (lex->sql_command == SQLCOM_GRANT)
	{
	  List_iterator <LEX_USER> str_list(lex->users_list);
	  LEX_USER *user, *tmp_user;
	  while ((tmp_user=str_list++))
          {
            if (!(user= get_current_user(thd, tmp_user)))
              goto error;
	    reset_mqh(user, 0);
          }
	}
      }
    }
    break;
  }
#endif /*!NO_EMBEDDED_ACCESS_CHECKS*/
  case SQLCOM_RESET:
    /*
      RESET commands are never written to the binary log, so we have to
      initialize this variable because RESET shares the same code as FLUSH
    */
    lex->no_write_to_binlog= 1;
  case SQLCOM_FLUSH:
  {
    bool write_to_binlog;
    if (check_global_access(thd,RELOAD_ACL))
      goto error;

    /*
      reload_acl_and_cache() will tell us if we are allowed to write to the
      binlog or not.
    */
    if (!reload_acl_and_cache(thd, lex->type, first_table, &write_to_binlog))
    {
      /*
        We WANT to write and we CAN write.
        ! we write after unlocking the table.
      */
      /*
        Presumably, RESET and binlog writing doesn't require synchronization
      */
      if (!lex->no_write_to_binlog && write_to_binlog)
      {
        write_bin_log(thd, FALSE, thd->query, thd->query_length);
      }
      send_ok(thd);
    } 
    
    break;
  }
  case SQLCOM_KILL:
  {
    Item *it= (Item *)lex->value_list.head();

    if (lex->table_or_sp_used())
    {
      my_error(ER_NOT_SUPPORTED_YET, MYF(0), "Usage of subqueries or stored "
               "function calls as part of this statement");
      break;
    }

    if ((!it->fixed && it->fix_fields(lex->thd, &it)) || it->check_cols(1))
    {
      my_message(ER_SET_CONSTANTS_ONLY, ER(ER_SET_CONSTANTS_ONLY),
		 MYF(0));
      goto error;
    }
    sql_kill(thd, (ulong)it->val_int(), lex->type & ONLY_KILL_QUERY);
    break;
  }
#ifndef NO_EMBEDDED_ACCESS_CHECKS
  case SQLCOM_SHOW_GRANTS:
  {
    LEX_USER *grant_user= get_current_user(thd, lex->grant_user);
    if (!grant_user)
      goto error;
    if ((thd->security_ctx->priv_user &&
	 !strcmp(thd->security_ctx->priv_user, grant_user->user.str)) ||
	!check_access(thd, SELECT_ACL, "mysql",0,1,0,0))
    {
      res = mysql_show_grants(thd, grant_user);
    }
    break;
  }
#endif
  case SQLCOM_HA_OPEN:
    DBUG_ASSERT(first_table == all_tables && first_table != 0);
    if (check_table_access(thd, SELECT_ACL, all_tables, 0))
      goto error;
    res= mysql_ha_open(thd, first_table, 0);
    break;
  case SQLCOM_HA_CLOSE:
    DBUG_ASSERT(first_table == all_tables && first_table != 0);
    res= mysql_ha_close(thd, first_table);
    break;
  case SQLCOM_HA_READ:
    DBUG_ASSERT(first_table == all_tables && first_table != 0);
    /*
      There is no need to check for table permissions here, because
      if a user has no permissions to read a table, he won't be
      able to open it (with SQLCOM_HA_OPEN) in the first place.
    */
    unit->set_limit(select_lex);
    res= mysql_ha_read(thd, first_table, lex->ha_read_mode, lex->ident.str,
                       lex->insert_list, lex->ha_rkey_mode, select_lex->where,
                       unit->select_limit_cnt, unit->offset_limit_cnt);
    break;

  case SQLCOM_BEGIN:
    if (thd->transaction.xid_state.xa_state != XA_NOTR)
    {
      my_error(ER_XAER_RMFAIL, MYF(0),
               xa_state_names[thd->transaction.xid_state.xa_state]);
      break;
    }
    if (begin_trans(thd))
      goto error;
    send_ok(thd);
    break;
  case SQLCOM_COMMIT:
    if (end_trans(thd, lex->tx_release ? COMMIT_RELEASE :
                              lex->tx_chain ? COMMIT_AND_CHAIN : COMMIT))
      goto error;
    send_ok(thd);
    break;
  case SQLCOM_ROLLBACK:
    if (end_trans(thd, lex->tx_release ? ROLLBACK_RELEASE :
                              lex->tx_chain ? ROLLBACK_AND_CHAIN : ROLLBACK))
      goto error;
    send_ok(thd);
    break;
  case SQLCOM_RELEASE_SAVEPOINT:
  {
    SAVEPOINT *sv;
    for (sv=thd->transaction.savepoints; sv; sv=sv->prev)
    {
      if (my_strnncoll(system_charset_info,
                       (uchar *)lex->ident.str, lex->ident.length,
                       (uchar *)sv->name, sv->length) == 0)
        break;
    }
    if (sv)
    {
      if (ha_release_savepoint(thd, sv))
        res= TRUE; // cannot happen
      else
        send_ok(thd);
      thd->transaction.savepoints=sv->prev;
    }
    else
      my_error(ER_SP_DOES_NOT_EXIST, MYF(0), "SAVEPOINT", lex->ident.str);
    break;
  }
  case SQLCOM_ROLLBACK_TO_SAVEPOINT:
  {
    SAVEPOINT *sv;
    for (sv=thd->transaction.savepoints; sv; sv=sv->prev)
    {
      if (my_strnncoll(system_charset_info,
                       (uchar *)lex->ident.str, lex->ident.length,
                       (uchar *)sv->name, sv->length) == 0)
        break;
    }
    if (sv)
    {
      if (ha_rollback_to_savepoint(thd, sv))
        res= TRUE; // cannot happen
      else
      {
        if (((thd->options & OPTION_KEEP_LOG) || 
             thd->transaction.all.modified_non_trans_table) &&
            !thd->slave_thread)
          push_warning(thd, MYSQL_ERROR::WARN_LEVEL_WARN,
                       ER_WARNING_NOT_COMPLETE_ROLLBACK,
                       ER(ER_WARNING_NOT_COMPLETE_ROLLBACK));
        send_ok(thd);
      }
      thd->transaction.savepoints=sv;
    }
    else
      my_error(ER_SP_DOES_NOT_EXIST, MYF(0), "SAVEPOINT", lex->ident.str);
    break;
  }
  case SQLCOM_SAVEPOINT:
    if (!(thd->options & (OPTION_NOT_AUTOCOMMIT | OPTION_BEGIN) ||
          thd->in_sub_stmt) || !opt_using_transactions)
      send_ok(thd);
    else
    {
      SAVEPOINT **sv, *newsv;
      for (sv=&thd->transaction.savepoints; *sv; sv=&(*sv)->prev)
      {
        if (my_strnncoll(system_charset_info,
                         (uchar *)lex->ident.str, lex->ident.length,
                         (uchar *)(*sv)->name, (*sv)->length) == 0)
          break;
      }
      if (*sv) /* old savepoint of the same name exists */
      {
        newsv=*sv;
        ha_release_savepoint(thd, *sv); // it cannot fail
        *sv=(*sv)->prev;
      }
      else if ((newsv=(SAVEPOINT *) alloc_root(&thd->transaction.mem_root,
                                               savepoint_alloc_size)) == 0)
      {
        my_error(ER_OUT_OF_RESOURCES, MYF(0));
        break;
      }
      newsv->name=strmake_root(&thd->transaction.mem_root,
                               lex->ident.str, lex->ident.length);
      newsv->length=lex->ident.length;
      /*
        if we'll get an error here, don't add new savepoint to the list.
        we'll lose a little bit of memory in transaction mem_root, but it'll
        be free'd when transaction ends anyway
      */
      if (ha_savepoint(thd, newsv))
        res= TRUE;
      else
      {
        newsv->prev=thd->transaction.savepoints;
        thd->transaction.savepoints=newsv;
        send_ok(thd);
      }
    }
    break;
  case SQLCOM_CREATE_PROCEDURE:
  case SQLCOM_CREATE_SPFUNCTION:
  {
    uint namelen;
    char *name;
    int sp_result= SP_INTERNAL_ERROR;

    DBUG_ASSERT(lex->sphead != 0);
    DBUG_ASSERT(lex->sphead->m_db.str); /* Must be initialized in the parser */
    /*
      Verify that the database name is allowed, optionally
      lowercase it.
    */
    if (check_db_name(&lex->sphead->m_db))
    {
      my_error(ER_WRONG_DB_NAME, MYF(0), lex->sphead->m_db.str);
      goto create_sp_error;
    }

    /*
      Check that a database directory with this name
      exists. Design note: This won't work on virtual databases
      like information_schema.
    */
    if (check_db_dir_existence(lex->sphead->m_db.str))
    {
      my_error(ER_BAD_DB_ERROR, MYF(0), lex->sphead->m_db.str);
      goto create_sp_error;
    }

    if (check_access(thd, CREATE_PROC_ACL, lex->sphead->m_db.str, 0, 0, 0,
                     is_schema_db(lex->sphead->m_db.str)))
      goto create_sp_error;

    if (end_active_trans(thd))
      goto create_sp_error;

    name= lex->sphead->name(&namelen);
#ifdef HAVE_DLOPEN
    if (lex->sphead->m_type == TYPE_ENUM_FUNCTION)
    {
      udf_func *udf = find_udf(name, namelen);

      if (udf)
      {
        my_error(ER_UDF_EXISTS, MYF(0), name);
        goto create_sp_error;
      }
    }
#endif

    if (sp_process_definer(thd))
      goto create_sp_error;

    res= (sp_result= lex->sphead->create(thd));
    switch (sp_result) {
    case SP_OK:
#ifndef NO_EMBEDDED_ACCESS_CHECKS
      /* only add privileges if really neccessary */
      if (sp_automatic_privileges && !opt_noacl &&
          check_routine_access(thd, DEFAULT_CREATE_PROC_ACLS,
                               lex->sphead->m_db.str, name,
                               lex->sql_command == SQLCOM_CREATE_PROCEDURE, 1))
      {
        if (sp_grant_privileges(thd, lex->sphead->m_db.str, name,
                                lex->sql_command == SQLCOM_CREATE_PROCEDURE))
          push_warning(thd, MYSQL_ERROR::WARN_LEVEL_WARN,
                       ER_PROC_AUTO_GRANT_FAIL,
                       ER(ER_PROC_AUTO_GRANT_FAIL));
        close_thread_tables(thd);
      }
#endif
    break;
    case SP_WRITE_ROW_FAILED:
      my_error(ER_SP_ALREADY_EXISTS, MYF(0), SP_TYPE_STRING(lex), name);
    break;
    case SP_BAD_IDENTIFIER:
      my_error(ER_TOO_LONG_IDENT, MYF(0), name);
    break;
    case SP_BODY_TOO_LONG:
      my_error(ER_TOO_LONG_BODY, MYF(0), name);
    break;
    case SP_FLD_STORE_FAILED:
      my_error(ER_CANT_CREATE_SROUTINE, MYF(0), name);
      break;
    default:
      my_error(ER_SP_STORE_FAILED, MYF(0), SP_TYPE_STRING(lex), name);
    break;
    } /* end switch */

    /*
      Capture all errors within this CASE and
      clean up the environment.
    */
create_sp_error:
    if (sp_result != SP_OK )
      goto error;
    send_ok(thd);
    break; /* break super switch */
  } /* end case group bracket */
  case SQLCOM_CALL:
    {
      sp_head *sp;

      /*
        This will cache all SP and SF and open and lock all tables
        required for execution.
      */
      if (check_table_access(thd, SELECT_ACL, all_tables, 0) ||
	  open_and_lock_tables(thd, all_tables))
       goto error;

      /*
        By this moment all needed SPs should be in cache so no need to look 
        into DB. 
      */
      if (!(sp= sp_find_routine(thd, TYPE_ENUM_PROCEDURE, lex->spname,
                                &thd->sp_proc_cache, TRUE)))
      {
	my_error(ER_SP_DOES_NOT_EXIST, MYF(0), "PROCEDURE",
                 lex->spname->m_qname.str);
	goto error;
      }
      else
      {
	ha_rows select_limit;
        /* bits that should be cleared in thd->server_status */
	uint bits_to_be_cleared= 0;
        /*
          Check that the stored procedure doesn't contain Dynamic SQL
          and doesn't return result sets: such stored procedures can't
          be called from a function or trigger.
        */
        if (thd->in_sub_stmt)
        {
          const char *where= (thd->in_sub_stmt & SUB_STMT_TRIGGER ?
                              "trigger" : "function");
          if (sp->is_not_allowed_in_function(where))
            goto error;
        }

	my_bool save_no_send_ok= thd->net.no_send_ok;
	thd->net.no_send_ok= TRUE;
	if (sp->m_flags & sp_head::MULTI_RESULTS)
	{
	  if (! (thd->client_capabilities & CLIENT_MULTI_RESULTS))
	  {
            /*
              The client does not support multiple result sets being sent
              back
            */
	    my_error(ER_SP_BADSELECT, MYF(0), sp->m_qname.str);
	    thd->net.no_send_ok= save_no_send_ok;
	    goto error;
	  }
          /*
            If SERVER_MORE_RESULTS_EXISTS is not set,
            then remember that it should be cleared
          */
	  bits_to_be_cleared= (~thd->server_status &
                               SERVER_MORE_RESULTS_EXISTS);
	  thd->server_status|= SERVER_MORE_RESULTS_EXISTS;
	}

#ifndef NO_EMBEDDED_ACCESS_CHECKS
	if (check_routine_access(thd, EXECUTE_ACL,
				 sp->m_db.str, sp->m_name.str, TRUE, FALSE))
	{
	  thd->net.no_send_ok= save_no_send_ok;
	  goto error;
	}
#endif
	select_limit= thd->variables.select_limit;
	thd->variables.select_limit= HA_POS_ERROR;

        /* 
          We never write CALL statements into binlog:
           - If the mode is non-prelocked, each statement will be logged
             separately.
           - If the mode is prelocked, the invoking statement will care
             about writing into binlog.
          So just execute the statement.
        */
	res= sp->execute_procedure(thd, &lex->value_list);
	/*
          If warnings have been cleared, we have to clear total_warn_count
          too, otherwise the clients get confused.
	 */
	if (thd->warn_list.is_empty())
	  thd->total_warn_count= 0;

	thd->variables.select_limit= select_limit;

	thd->net.no_send_ok= save_no_send_ok;
        thd->server_status&= ~bits_to_be_cleared;

	if (!res)
	  send_ok(thd, (ulong) (thd->row_count_func < 0 ? 0 :
                                thd->row_count_func));
	else
        {
          DBUG_ASSERT(thd->is_error() || thd->killed);
	  goto error;		// Substatement should already have sent error
        }
      }
      break;
    }
  case SQLCOM_ALTER_PROCEDURE:
  case SQLCOM_ALTER_FUNCTION:
    {
      int sp_result;
      sp_head *sp;
      st_sp_chistics chistics;

      memcpy(&chistics, &lex->sp_chistics, sizeof(chistics));
      if (lex->sql_command == SQLCOM_ALTER_PROCEDURE)
        sp= sp_find_routine(thd, TYPE_ENUM_PROCEDURE, lex->spname,
                            &thd->sp_proc_cache, FALSE);
      else
        sp= sp_find_routine(thd, TYPE_ENUM_FUNCTION, lex->spname,
                            &thd->sp_func_cache, FALSE);
      mysql_reset_errors(thd, 0);
      if (! sp)
      {
	if (lex->spname->m_db.str)
	  sp_result= SP_KEY_NOT_FOUND;
	else
	{
	  my_message(ER_NO_DB_ERROR, ER(ER_NO_DB_ERROR), MYF(0));
	  goto error;
	}
      }
      else
      {
        if (check_routine_access(thd, ALTER_PROC_ACL, sp->m_db.str, 
				 sp->m_name.str,
                                 lex->sql_command == SQLCOM_ALTER_PROCEDURE, 0))
	  goto error;

        if (end_active_trans(thd)) 
          goto error;
	memcpy(&lex->sp_chistics, &chistics, sizeof(lex->sp_chistics));
        if ((sp->m_type == TYPE_ENUM_FUNCTION) &&
            !trust_function_creators &&  mysql_bin_log.is_open() &&
            !sp->m_chistics->detistic &&
            (chistics.daccess == SP_CONTAINS_SQL ||
             chistics.daccess == SP_MODIFIES_SQL_DATA))
        {
          my_message(ER_BINLOG_UNSAFE_ROUTINE,
		     ER(ER_BINLOG_UNSAFE_ROUTINE), MYF(0));
          sp_result= SP_INTERNAL_ERROR;
        }
        else
        {
          /*
            Note that if you implement the capability of ALTER FUNCTION to
            alter the body of the function, this command should be made to
            follow the restrictions that log-bin-trust-function-creators=0
            already puts on CREATE FUNCTION.
          */
          /* Conditionally writes to binlog */

          int type= lex->sql_command == SQLCOM_ALTER_PROCEDURE ?
                    TYPE_ENUM_PROCEDURE :
                    TYPE_ENUM_FUNCTION;

          sp_result= sp_update_routine(thd,
                                       type,
                                       lex->spname,
                                       &lex->sp_chistics);
        }
      }
      switch (sp_result)
      {
      case SP_OK:
	send_ok(thd);
	break;
      case SP_KEY_NOT_FOUND:
	my_error(ER_SP_DOES_NOT_EXIST, MYF(0),
                 SP_COM_STRING(lex), lex->spname->m_qname.str);
	goto error;
      default:
	my_error(ER_SP_CANT_ALTER, MYF(0),
                 SP_COM_STRING(lex), lex->spname->m_qname.str);
	goto error;
      }
      break;
    }
  case SQLCOM_DROP_PROCEDURE:
  case SQLCOM_DROP_FUNCTION:
    {
      int sp_result;
      int type= (lex->sql_command == SQLCOM_DROP_PROCEDURE ?
                 TYPE_ENUM_PROCEDURE : TYPE_ENUM_FUNCTION);

      sp_result= sp_routine_exists_in_table(thd, type, lex->spname);
      mysql_reset_errors(thd, 0);
      if (sp_result == SP_OK)
      {
        char *db= lex->spname->m_db.str;
	char *name= lex->spname->m_name.str;

	if (check_routine_access(thd, ALTER_PROC_ACL, db, name,
                                 lex->sql_command == SQLCOM_DROP_PROCEDURE, 0))
          goto error;

        if (end_active_trans(thd)) 
          goto error;
#ifndef NO_EMBEDDED_ACCESS_CHECKS
	if (sp_automatic_privileges && !opt_noacl &&
	    sp_revoke_privileges(thd, db, name, 
                                 lex->sql_command == SQLCOM_DROP_PROCEDURE))
	{
	  push_warning(thd, MYSQL_ERROR::WARN_LEVEL_WARN, 
		       ER_PROC_AUTO_REVOKE_FAIL,
		       ER(ER_PROC_AUTO_REVOKE_FAIL));
	}
#endif
        /* Conditionally writes to binlog */

        int type= lex->sql_command == SQLCOM_DROP_PROCEDURE ?
                  TYPE_ENUM_PROCEDURE :
                  TYPE_ENUM_FUNCTION;

        sp_result= sp_drop_routine(thd, type, lex->spname);
      }
      else
      {
#ifdef HAVE_DLOPEN
	if (lex->sql_command == SQLCOM_DROP_FUNCTION)
	{
          udf_func *udf = find_udf(lex->spname->m_name.str,
                                   lex->spname->m_name.length);
          if (udf)
          {
	    if (check_access(thd, DELETE_ACL, "mysql", 0, 1, 0, 0))
	      goto error;

	    if (!(res = mysql_drop_function(thd, &lex->spname->m_name)))
	    {
	      send_ok(thd);
	      break;
	    }
	  }
	}
#endif
	if (lex->spname->m_db.str)
	  sp_result= SP_KEY_NOT_FOUND;
	else
	{
	  my_message(ER_NO_DB_ERROR, ER(ER_NO_DB_ERROR), MYF(0));
	  goto error;
	}
      }
      res= sp_result;
      switch (sp_result) {
      case SP_OK:
	send_ok(thd);
	break;
      case SP_KEY_NOT_FOUND:
	if (lex->drop_if_exists)
	{
	  push_warning_printf(thd, MYSQL_ERROR::WARN_LEVEL_NOTE,
			      ER_SP_DOES_NOT_EXIST, ER(ER_SP_DOES_NOT_EXIST),
			      SP_COM_STRING(lex), lex->spname->m_name.str);
	  res= FALSE;
	  send_ok(thd);
	  break;
	}
	my_error(ER_SP_DOES_NOT_EXIST, MYF(0),
                 SP_COM_STRING(lex), lex->spname->m_qname.str);
	goto error;
      default:
	my_error(ER_SP_DROP_FAILED, MYF(0),
                 SP_COM_STRING(lex), lex->spname->m_qname.str);
	goto error;
      }
      break;
    }
  case SQLCOM_SHOW_CREATE_PROC:
    {
      if (sp_show_create_routine(thd, TYPE_ENUM_PROCEDURE, lex->spname))
      {
	my_error(ER_SP_DOES_NOT_EXIST, MYF(0),
                 SP_COM_STRING(lex), lex->spname->m_name.str);
	goto error;
      }
      break;
    }
  case SQLCOM_SHOW_CREATE_FUNC:
    {
      if (sp_show_create_routine(thd, TYPE_ENUM_FUNCTION, lex->spname))
      {
	my_error(ER_SP_DOES_NOT_EXIST, MYF(0),
                 SP_COM_STRING(lex), lex->spname->m_name.str);
	goto error;
      }
      break;
    }
#ifdef NOT_USED
  case SQLCOM_SHOW_STATUS_PROC:
    {
      res= sp_show_status_routine(thd, TYPE_ENUM_PROCEDURE,
                                  (lex->wild ? lex->wild->ptr() : NullS));
      break;
    }
  case SQLCOM_SHOW_STATUS_FUNC:
    {
      res= sp_show_status_routine(thd, TYPE_ENUM_FUNCTION,
                                  (lex->wild ? lex->wild->ptr() : NullS));
      break;
    }
#endif
#ifndef DBUG_OFF
  case SQLCOM_SHOW_PROC_CODE:
  case SQLCOM_SHOW_FUNC_CODE:
    {
      sp_head *sp;

      if (lex->sql_command == SQLCOM_SHOW_PROC_CODE)
        sp= sp_find_routine(thd, TYPE_ENUM_PROCEDURE, lex->spname,
                            &thd->sp_proc_cache, FALSE);
      else
        sp= sp_find_routine(thd, TYPE_ENUM_FUNCTION, lex->spname,
                            &thd->sp_func_cache, FALSE);
      if (!sp || sp->show_routine_code(thd))
      {
        /* We don't distinguish between errors for now */
        my_error(ER_SP_DOES_NOT_EXIST, MYF(0),
                 SP_COM_STRING(lex), lex->spname->m_name.str);
        goto error;
      }
      break;
    }
#endif // ifndef DBUG_OFF
  case SQLCOM_SHOW_CREATE_TRIGGER:
    {
      if (lex->spname->m_name.length > NAME_LEN)
      {
        my_error(ER_TOO_LONG_IDENT, MYF(0), lex->spname->m_name.str);
        goto error;
      }

      if (show_create_trigger(thd, lex->spname))
        goto error; /* Error has been already logged. */

      break;
    }
  case SQLCOM_CREATE_VIEW:
    {
      /*
        Note: SQLCOM_CREATE_VIEW also handles 'ALTER VIEW' commands
        as specified through the thd->lex->create_view_mode flag.
      */
      if (end_active_trans(thd))
        goto error;

      res= mysql_create_view(thd, first_table, thd->lex->create_view_mode);
      break;
    }
  case SQLCOM_DROP_VIEW:
    {
      if (check_table_access(thd, DROP_ACL, all_tables, 0) ||
          end_active_trans(thd))
        goto error;
      /* Conditionally writes to binlog. */
      res= mysql_drop_view(thd, first_table, thd->lex->drop_mode);
      break;
    }
  case SQLCOM_CREATE_TRIGGER:
  {
    if (end_active_trans(thd))
      goto error;

    /* Conditionally writes to binlog. */
    res= mysql_create_or_drop_trigger(thd, all_tables, 1);

    break;
  }
  case SQLCOM_DROP_TRIGGER:
  {
    if (end_active_trans(thd))
      goto error;

    /* Conditionally writes to binlog. */
    res= mysql_create_or_drop_trigger(thd, all_tables, 0);
    break;
  }
  case SQLCOM_XA_START:
    if (thd->transaction.xid_state.xa_state == XA_IDLE &&
        thd->lex->xa_opt == XA_RESUME)
    {
      if (! thd->transaction.xid_state.xid.eq(thd->lex->xid))
      {
        my_error(ER_XAER_NOTA, MYF(0));
        break;
      }
      thd->transaction.xid_state.xa_state=XA_ACTIVE;
      send_ok(thd);
      break;
    }
    if (thd->lex->xa_opt != XA_NONE)
    { // JOIN is not supported yet. TODO
      my_error(ER_XAER_INVAL, MYF(0));
      break;
    }
    if (thd->transaction.xid_state.xa_state != XA_NOTR)
    {
      my_error(ER_XAER_RMFAIL, MYF(0),
               xa_state_names[thd->transaction.xid_state.xa_state]);
      break;
    }
    if (thd->active_transaction() || thd->locked_tables)
    {
      my_error(ER_XAER_OUTSIDE, MYF(0));
      break;
    }
    if (xid_cache_search(thd->lex->xid))
    {
      my_error(ER_XAER_DUPID, MYF(0));
      break;
    }
    DBUG_ASSERT(thd->transaction.xid_state.xid.is_null());
    thd->transaction.xid_state.xa_state=XA_ACTIVE;
    thd->transaction.xid_state.xid.set(thd->lex->xid);
    xid_cache_insert(&thd->transaction.xid_state);
    thd->transaction.all.modified_non_trans_table= FALSE;
    thd->options= ((thd->options & ~(OPTION_KEEP_LOG)) | OPTION_BEGIN);
    thd->server_status|= SERVER_STATUS_IN_TRANS;
    send_ok(thd);
    break;
  case SQLCOM_XA_END:
    /* fake it */
    if (thd->lex->xa_opt != XA_NONE)
    { // SUSPEND and FOR MIGRATE are not supported yet. TODO
      my_error(ER_XAER_INVAL, MYF(0));
      break;
    }
    if (thd->transaction.xid_state.xa_state != XA_ACTIVE)
    {
      my_error(ER_XAER_RMFAIL, MYF(0),
               xa_state_names[thd->transaction.xid_state.xa_state]);
      break;
    }
    if (!thd->transaction.xid_state.xid.eq(thd->lex->xid))
    {
      my_error(ER_XAER_NOTA, MYF(0));
      break;
    }
    thd->transaction.xid_state.xa_state=XA_IDLE;
    send_ok(thd);
    break;
  case SQLCOM_XA_PREPARE:
    if (thd->transaction.xid_state.xa_state != XA_IDLE)
    {
      my_error(ER_XAER_RMFAIL, MYF(0),
               xa_state_names[thd->transaction.xid_state.xa_state]);
      break;
    }
    if (!thd->transaction.xid_state.xid.eq(thd->lex->xid))
    {
      my_error(ER_XAER_NOTA, MYF(0));
      break;
    }
    if (ha_prepare(thd))
    {
      my_error(ER_XA_RBROLLBACK, MYF(0));
      xid_cache_delete(&thd->transaction.xid_state);
      thd->transaction.xid_state.xa_state=XA_NOTR;
      break;
    }
    thd->transaction.xid_state.xa_state=XA_PREPARED;
    send_ok(thd);
    break;
  case SQLCOM_XA_COMMIT:
    if (!thd->transaction.xid_state.xid.eq(thd->lex->xid))
    {
      XID_STATE *xs=xid_cache_search(thd->lex->xid);
      if (!xs || xs->in_thd)
        my_error(ER_XAER_NOTA, MYF(0));
      else
      {
        ha_commit_or_rollback_by_xid(thd->lex->xid, 1);
        xid_cache_delete(xs);
        send_ok(thd);
      }
      break;
    }
    if (thd->transaction.xid_state.xa_state == XA_IDLE &&
        thd->lex->xa_opt == XA_ONE_PHASE)
    {
      int r;
      if ((r= ha_commit(thd)))
        my_error(r == 1 ? ER_XA_RBROLLBACK : ER_XAER_RMERR, MYF(0));
      else
        send_ok(thd);
    }
    else if (thd->transaction.xid_state.xa_state == XA_PREPARED &&
             thd->lex->xa_opt == XA_NONE)
    {
      if (wait_if_global_read_lock(thd, 0, 0))
      {
        ha_rollback(thd);
        my_error(ER_XAER_RMERR, MYF(0));
      }
      else
      {
        if (ha_commit_one_phase(thd, 1))
          my_error(ER_XAER_RMERR, MYF(0));
        else
          send_ok(thd);
        start_waiting_global_read_lock(thd);
      }
    }
    else
    {
      my_error(ER_XAER_RMFAIL, MYF(0),
               xa_state_names[thd->transaction.xid_state.xa_state]);
      break;
    }
    thd->options&= ~(OPTION_BEGIN | OPTION_KEEP_LOG);
    thd->transaction.all.modified_non_trans_table= FALSE;
    thd->server_status&= ~SERVER_STATUS_IN_TRANS;
    xid_cache_delete(&thd->transaction.xid_state);
    thd->transaction.xid_state.xa_state=XA_NOTR;
    break;
  case SQLCOM_XA_ROLLBACK:
    if (!thd->transaction.xid_state.xid.eq(thd->lex->xid))
    {
      XID_STATE *xs=xid_cache_search(thd->lex->xid);
      if (!xs || xs->in_thd)
        my_error(ER_XAER_NOTA, MYF(0));
      else
      {
        ha_commit_or_rollback_by_xid(thd->lex->xid, 0);
        xid_cache_delete(xs);
        send_ok(thd);
      }
      break;
    }
    if (thd->transaction.xid_state.xa_state != XA_IDLE &&
        thd->transaction.xid_state.xa_state != XA_PREPARED)
    {
      my_error(ER_XAER_RMFAIL, MYF(0),
               xa_state_names[thd->transaction.xid_state.xa_state]);
      break;
    }
    if (ha_rollback(thd))
      my_error(ER_XAER_RMERR, MYF(0));
    else
      send_ok(thd);
    thd->options&= ~(OPTION_BEGIN | OPTION_KEEP_LOG);
    thd->transaction.all.modified_non_trans_table= FALSE;
    thd->server_status&= ~SERVER_STATUS_IN_TRANS;
    xid_cache_delete(&thd->transaction.xid_state);
    thd->transaction.xid_state.xa_state=XA_NOTR;
    break;
  case SQLCOM_XA_RECOVER:
    res= mysql_xa_recover(thd);
    break;
  case SQLCOM_ALTER_TABLESPACE:
    if (check_access(thd, ALTER_ACL, thd->db, 0, 1, 0, thd->db ? is_schema_db(thd->db) : 0))
      break;
    if (!(res= mysql_alter_tablespace(thd, lex->alter_tablespace_info)))
      send_ok(thd);
    break;
  case SQLCOM_INSTALL_PLUGIN:
    if (! (res= mysql_install_plugin(thd, &thd->lex->comment,
                                     &thd->lex->ident)))
      send_ok(thd);
    break;
  case SQLCOM_UNINSTALL_PLUGIN:
    if (! (res= mysql_uninstall_plugin(thd, &thd->lex->comment)))
      send_ok(thd);
    break;
  case SQLCOM_BINLOG_BASE64_EVENT:
  {
#ifndef EMBEDDED_LIBRARY
    mysql_client_binlog_statement(thd);
#else /* EMBEDDED_LIBRARY */
    my_error(ER_OPTION_PREVENTS_STATEMENT, MYF(0), "embedded");
#endif /* EMBEDDED_LIBRARY */
    break;
  }
  case SQLCOM_CREATE_SERVER:
  {
    int error;
    LEX *lex= thd->lex;
    DBUG_PRINT("info", ("case SQLCOM_CREATE_SERVER"));

    if (check_global_access(thd, SUPER_ACL))
      break;

    if ((error= create_server(thd, &lex->server_options)))
    {
      DBUG_PRINT("info", ("problem creating server <%s>",
                          lex->server_options.server_name));
      my_error(error, MYF(0), lex->server_options.server_name);
      break;
    }
    send_ok(thd, 1);
    break;
  }
  case SQLCOM_ALTER_SERVER:
  {
    int error;
    LEX *lex= thd->lex;
    DBUG_PRINT("info", ("case SQLCOM_ALTER_SERVER"));

    if (check_global_access(thd, SUPER_ACL))
      break;

    if ((error= alter_server(thd, &lex->server_options)))
    {
      DBUG_PRINT("info", ("problem altering server <%s>",
                          lex->server_options.server_name));
      my_error(error, MYF(0), lex->server_options.server_name);
      break;
    }
    send_ok(thd, 1);
    break;
  }
  case SQLCOM_DROP_SERVER:
  {
    int err_code;
    LEX *lex= thd->lex;
    DBUG_PRINT("info", ("case SQLCOM_DROP_SERVER"));

    if (check_global_access(thd, SUPER_ACL))
      break;

    if ((err_code= drop_server(thd, &lex->server_options)))
    {
      if (! lex->drop_if_exists && err_code == ER_FOREIGN_SERVER_DOESNT_EXIST)
      {
        DBUG_PRINT("info", ("problem dropping server %s",
                            lex->server_options.server_name));
        my_error(err_code, MYF(0), lex->server_options.server_name);
      }
      else
      {
        send_ok(thd, 0);
      }
      break;
    }
    send_ok(thd, 1);
    break;
  }
  default:
#ifndef EMBEDDED_LIBRARY
    DBUG_ASSERT(0);                             /* Impossible */
#endif
    send_ok(thd);
    break;
  }

  thd->proc_info="query end";

  /*
    Binlog-related cleanup:
    Reset system variables temporarily modified by SET ONE SHOT.

    Exception: If this is a SET, do nothing. This is to allow
    mysqlbinlog to print many SET commands (in this case we want the
    charset temp setting to live until the real query). This is also
    needed so that SET CHARACTER_SET_CLIENT... does not cancel itself
    immediately.
  */
  if (thd->one_shot_set && lex->sql_command != SQLCOM_SET_OPTION)
    reset_one_shot_variables(thd);

  /*
    The return value for ROW_COUNT() is "implementation dependent" if the
    statement is not DELETE, INSERT or UPDATE, but -1 is what JDBC and ODBC
    wants. We also keep the last value in case of SQLCOM_CALL or
    SQLCOM_EXECUTE.
  */
  if (!(sql_command_flags[lex->sql_command] & CF_HAS_ROW_COUNT))
    thd->row_count_func= -1;

  goto finish;

error:
  res= TRUE;

finish:
  if (need_start_waiting)
  {
    /*
      Release the protection against the global read lock and wake
      everyone, who might want to set a global read lock.
    */
    start_waiting_global_read_lock(thd);
  }
  DBUG_RETURN(res || thd->is_error());
}


static bool execute_sqlcom_select(THD *thd, TABLE_LIST *all_tables)
{
  LEX	*lex= thd->lex;
  select_result *result=lex->result;
  bool res;
  /* assign global limit variable if limit is not given */
  {
    SELECT_LEX *param= lex->unit.global_parameters;
    if (!param->explicit_limit)
      param->select_limit=
        new Item_int((ulonglong) thd->variables.select_limit);
  }
  if (!(res= open_and_lock_tables(thd, all_tables)))
  {
    if (lex->describe)
    {
      /*
        We always use select_send for EXPLAIN, even if it's an EXPLAIN
        for SELECT ... INTO OUTFILE: a user application should be able
        to prepend EXPLAIN to any query and receive output for it,
        even if the query itself redirects the output.
      */
      if (!(result= new select_send()))
        return 1;                               /* purecov: inspected */
      thd->send_explain_fields(result);
      res= mysql_explain_union(thd, &thd->lex->unit, result);
      if (lex->describe & DESCRIBE_EXTENDED)
      {
        char buff[1024];
        String str(buff,(uint32) sizeof(buff), system_charset_info);
        str.length(0);
        thd->lex->unit.print(&str);
        str.append('\0');
        push_warning(thd, MYSQL_ERROR::WARN_LEVEL_NOTE,
                     ER_YES, str.ptr());
      }
      result->send_eof();
      delete result;
    }
    else
    {
      if (!result && !(result= new select_send()))
        return 1;                               /* purecov: inspected */
      query_cache_store_query(thd, all_tables);
      res= handle_select(thd, lex, result, 0);
      if (result != lex->result)
        delete result;
    }
  }
  return res;
}


/*
  Check grants for commands which work only with one table.

  SYNOPSIS
    check_single_table_access()
    thd			Thread handler
    privilege		requested privilege
    all_tables		global table list of query
    no_errors           FALSE/TRUE - report/don't report error to
                            the client (using my_error() call).

  RETURN
    0 - OK
    1 - access denied, error is sent to client
*/

bool check_single_table_access(THD *thd, ulong privilege, 
                               TABLE_LIST *all_tables, bool no_errors)
{
  Security_context * backup_ctx= thd->security_ctx;

  /* we need to switch to the saved context (if any) */
  if (all_tables->security_ctx)
    thd->security_ctx= all_tables->security_ctx;

  const char *db_name;
  if ((all_tables->view || all_tables->field_translation) &&
      !all_tables->schema_table)
    db_name= all_tables->view_db.str;
  else
    db_name= all_tables->db;

  if (check_access(thd, privilege, db_name,
		   &all_tables->grant.privilege, 0, no_errors,
                   test(all_tables->schema_table)))
    goto deny;

  /* Show only 1 table for check_grant */
  if (!(all_tables->belong_to_view &&
        (thd->lex->sql_command == SQLCOM_SHOW_FIELDS)) &&
      check_grant(thd, privilege, all_tables, 0, 1, no_errors))
    goto deny;

  thd->security_ctx= backup_ctx;
  return 0;

deny:
  thd->security_ctx= backup_ctx;
  return 1;
}

/*
  Check grants for commands which work only with one table and all other
  tables belonging to subselects or implicitly opened tables.

  SYNOPSIS
    check_one_table_access()
    thd			Thread handler
    privilege		requested privilege
    all_tables		global table list of query

  RETURN
    0 - OK
    1 - access denied, error is sent to client
*/

bool check_one_table_access(THD *thd, ulong privilege, TABLE_LIST *all_tables)
{
  if (check_single_table_access (thd,privilege,all_tables, FALSE))
    return 1;

  /* Check rights on tables of subselects and implictly opened tables */
  TABLE_LIST *subselects_tables, *view= all_tables->view ? all_tables : 0;
  if ((subselects_tables= all_tables->next_global))
  {
    /*
      Access rights asked for the first table of a view should be the same
      as for the view
    */
    if (view && subselects_tables->belong_to_view == view)
    {
      if (check_single_table_access (thd, privilege, subselects_tables, FALSE))
        return 1;
      subselects_tables= subselects_tables->next_global;
    }
    if (subselects_tables &&
        (check_table_access(thd, SELECT_ACL, subselects_tables, 0)))
      return 1;
  }
  return 0;
}


/****************************************************************************
  Get the user (global) and database privileges for all used tables

  NOTES
    The idea of EXTRA_ACL is that one will be granted access to the table if
    one has the asked privilege on any column combination of the table; For
    example to be able to check a table one needs to have SELECT privilege on
    any column of the table.

  RETURN
    0  ok
    1  If we can't get the privileges and we don't use table/column grants.

    save_priv	In this we store global and db level grants for the table
		Note that we don't store db level grants if the global grants
                is enough to satisfy the request and the global grants contains
                a SELECT grant.
****************************************************************************/

bool
check_access(THD *thd, ulong want_access, const char *db, ulong *save_priv,
	     bool dont_check_global_grants, bool no_errors, bool schema_db)
{
  Security_context *sctx= thd->security_ctx;
#ifndef NO_EMBEDDED_ACCESS_CHECKS
  ulong db_access;
  /*
    GRANT command:
    In case of database level grant the database name may be a pattern,
    in case of table|column level grant the database name can not be a pattern.
    We use 'dont_check_global_grants' as a flag to determine
    if it's database level grant command 
    (see SQLCOM_GRANT case, mysql_execute_command() function) and
    set db_is_pattern according to 'dont_check_global_grants' value.
  */
  bool  db_is_pattern= (test(want_access & GRANT_ACL) &&
                        dont_check_global_grants);
#endif
  ulong dummy;
  DBUG_ENTER("check_access");
  DBUG_PRINT("enter",("db: %s  want_access: %lu  master_access: %lu",
                      db ? db : "", want_access, sctx->master_access));
  if (save_priv)
    *save_priv=0;
  else
    save_priv= &dummy;

  if ((!db || !db[0]) && !thd->db && !dont_check_global_grants)
  {
    DBUG_PRINT("error",("No database"));
    if (!no_errors)
      my_message(ER_NO_DB_ERROR, ER(ER_NO_DB_ERROR),
                 MYF(0));                       /* purecov: tested */
    DBUG_RETURN(TRUE);				/* purecov: tested */
  }

  if (schema_db)
  {
    if (!(sctx->master_access & FILE_ACL) && (want_access & FILE_ACL) ||
        (want_access & ~(SELECT_ACL | EXTRA_ACL | FILE_ACL)))
    {
      if (!no_errors)
      {
        const char *db_name= db ? db : thd->db;
        my_error(ER_DBACCESS_DENIED_ERROR, MYF(0),
                 sctx->priv_user, sctx->priv_host, db_name);
      }
      DBUG_RETURN(TRUE);
    }
    else
    {
      *save_priv= SELECT_ACL;
      DBUG_RETURN(FALSE);
    }
  }

#ifdef NO_EMBEDDED_ACCESS_CHECKS
  DBUG_RETURN(0);
#else
  if ((sctx->master_access & want_access) == want_access)
  {
    /*
      If we don't have a global SELECT privilege, we have to get the database
      specific access rights to be able to handle queries of type
      UPDATE t1 SET a=1 WHERE b > 0
    */
    db_access= sctx->db_access;
    if (!(sctx->master_access & SELECT_ACL) &&
	(db && (!thd->db || db_is_pattern || strcmp(db,thd->db))))
      db_access=acl_get(sctx->host, sctx->ip, sctx->priv_user, db,
                        db_is_pattern);
    *save_priv=sctx->master_access | db_access;
    DBUG_RETURN(FALSE);
  }
  if (((want_access & ~sctx->master_access) & ~(DB_ACLS | EXTRA_ACL)) ||
      ! db && dont_check_global_grants)
  {						// We can never grant this
    DBUG_PRINT("error",("No possible access"));
    if (!no_errors)
      my_error(ER_ACCESS_DENIED_ERROR, MYF(0),
               sctx->priv_user,
               sctx->priv_host,
               (thd->password ?
                ER(ER_YES) :
                ER(ER_NO)));                    /* purecov: tested */
    DBUG_RETURN(TRUE);				/* purecov: tested */
  }

  if (db == any_db)
    DBUG_RETURN(FALSE);				// Allow select on anything

  if (db && (!thd->db || db_is_pattern || strcmp(db,thd->db)))
    db_access= acl_get(sctx->host, sctx->ip, sctx->priv_user, db,
                       db_is_pattern);
  else
    db_access= sctx->db_access;
  DBUG_PRINT("info",("db_access: %lu", db_access));
  /* Remove SHOW attribute and access rights we already have */
  want_access &= ~(sctx->master_access | EXTRA_ACL);
  DBUG_PRINT("info",("db_access: %lu  want_access: %lu",
                     db_access, want_access));
  db_access= ((*save_priv=(db_access | sctx->master_access)) & want_access);

  if (db_access == want_access ||
      (!dont_check_global_grants &&
       !(want_access & ~(db_access | TABLE_ACLS | PROC_ACLS))))
    DBUG_RETURN(FALSE);				/* Ok */

  DBUG_PRINT("error",("Access denied"));
  if (!no_errors)
    my_error(ER_DBACCESS_DENIED_ERROR, MYF(0),
             sctx->priv_user, sctx->priv_host,
             (db ? db : (thd->db ?
                         thd->db :
                         "unknown")));          /* purecov: tested */
  DBUG_RETURN(TRUE);				/* purecov: tested */
#endif /* NO_EMBEDDED_ACCESS_CHECKS */
}


/*
  check for global access and give descriptive error message if it fails

  SYNOPSIS
    check_global_access()
    thd			Thread handler
    want_access		Use should have any of these global rights

  WARNING
    One gets access right if one has ANY of the rights in want_access
    This is useful as one in most cases only need one global right,
    but in some case we want to check if the user has SUPER or
    REPL_CLIENT_ACL rights.

  RETURN
    0	ok
    1	Access denied.  In this case an error is sent to the client
*/

bool check_global_access(THD *thd, ulong want_access)
{
#ifdef NO_EMBEDDED_ACCESS_CHECKS
  return 0;
#else
  char command[128];
  if ((thd->security_ctx->master_access & want_access))
    return 0;
  get_privilege_desc(command, sizeof(command), want_access);
  my_error(ER_SPECIFIC_ACCESS_DENIED_ERROR, MYF(0), command);
  return 1;
#endif /* NO_EMBEDDED_ACCESS_CHECKS */
}


static bool check_show_access(THD *thd, TABLE_LIST *table)
{
  switch (get_schema_table_idx(table->schema_table)) {
  case SCH_SCHEMATA:
    return (specialflag & SPECIAL_SKIP_SHOW_DB) &&
      check_global_access(thd, SHOW_DB_ACL);

  case SCH_TABLE_NAMES:
  case SCH_TABLES:
  case SCH_VIEWS:
  case SCH_TRIGGERS:
  case SCH_EVENTS:
  {
    const char *dst_db_name= table->schema_select_lex->db;

    DBUG_ASSERT(dst_db_name);

    if (check_access(thd, SELECT_ACL, dst_db_name,
                     &thd->col_access, FALSE, FALSE,
                     is_schema_db(dst_db_name)))
      return TRUE;

    if (!thd->col_access && check_grant_db(thd, dst_db_name))
    {
      my_error(ER_DBACCESS_DENIED_ERROR, MYF(0),
               thd->security_ctx->priv_user,
               thd->security_ctx->priv_host,
               dst_db_name);
      return TRUE;
    }

    return FALSE;
  }

  case SCH_COLUMNS:
  case SCH_STATISTICS:
  {
    TABLE_LIST *dst_table;
    dst_table= (TABLE_LIST *) table->schema_select_lex->table_list.first;

    DBUG_ASSERT(dst_table);

    if (check_access(thd, SELECT_ACL | EXTRA_ACL,
                     dst_table->db,
                     &dst_table->grant.privilege,
                     FALSE, FALSE,
                     test(dst_table->schema_table)))
      return FALSE;

    return (check_grant(thd, SELECT_ACL, dst_table, 2, UINT_MAX, FALSE));
  }
  default:
    break;
  }

  return FALSE;
}


/*
  Check the privilege for all used tables.

  SYNOPSYS
    check_table_access()
      thd          Thread context
      want_access  Privileges requested
      tables       List of tables to be checked
      no_errors    FALSE/TRUE - report/don't report error to
                   the client (using my_error() call).

  NOTES
    Table privileges are cached in the table list for GRANT checking.
    This functions assumes that table list used and
    thd->lex->query_tables_own_last value correspond to each other
    (the latter should be either 0 or point to next_global member
    of one of elements of this table list).

  RETURN VALUE
    FALSE - OK
    TRUE  - Access denied
*/

bool
check_table_access(THD *thd, ulong want_access,TABLE_LIST *tables,
		   bool no_errors)
{
#ifndef NO_EMBEDDED_ACCESS_CHECKS
  TABLE_LIST *org_tables= tables;
#endif
  TABLE_LIST *first_not_own_table= thd->lex->first_not_own_table();
  Security_context *sctx= thd->security_ctx, *backup_ctx= thd->security_ctx;
  /*
    The check that first_not_own_table is not reached is for the case when
    the given table list refers to the list for prelocking (contains tables
    of other queries). For simple queries first_not_own_table is 0.
  */
  for (; tables != first_not_own_table; tables= tables->next_global)
  {
    if (tables->security_ctx)
      sctx= tables->security_ctx;
    else
      sctx= backup_ctx;

    if (tables->schema_table && 
        (want_access & ~(SELECT_ACL | EXTRA_ACL | FILE_ACL)))
    {
      if (!no_errors)
        my_error(ER_DBACCESS_DENIED_ERROR, MYF(0),
                 sctx->priv_user, sctx->priv_host,
                 INFORMATION_SCHEMA_NAME.str);
      return TRUE;
    }
    /*
       Register access for view underlying table.
       Remove SHOW_VIEW_ACL, because it will be checked during making view
     */
    tables->grant.orig_want_privilege= (want_access & ~SHOW_VIEW_ACL);

    if (tables->schema_table_reformed)
    {
      if (check_show_access(thd, tables))
        goto deny;

      continue;
    }

    if (tables->derived ||
        (tables->table && (int)tables->table->s->tmp_table))
      continue;
    thd->security_ctx= sctx;
    if ((sctx->master_access & want_access) ==
        (want_access & ~EXTRA_ACL) &&
	thd->db)
      tables->grant.privilege= want_access;
    else if (tables->db && thd->db && strcmp(tables->db, thd->db) == 0)
    {
      if (check_access(thd,want_access,tables->db,&tables->grant.privilege,
			 0, no_errors, test(tables->schema_table)))
        goto deny;                            // Access denied
    }
    else if (check_access(thd,want_access,tables->db,&tables->grant.privilege,
			  0, no_errors, test(tables->schema_table)))
      goto deny;
  }
  thd->security_ctx= backup_ctx;
  return check_grant(thd,want_access & ~EXTRA_ACL,org_tables,
		       test(want_access & EXTRA_ACL), UINT_MAX, no_errors);
deny:
  thd->security_ctx= backup_ctx;
  return TRUE;
}


bool
check_routine_access(THD *thd, ulong want_access,char *db, char *name,
		     bool is_proc, bool no_errors)
{
  TABLE_LIST tables[1];
  
  bzero((char *)tables, sizeof(TABLE_LIST));
  tables->db= db;
  tables->table_name= tables->alias= name;
  
  /*
    The following test is just a shortcut for check_access() (to avoid
    calculating db_access) under the assumption that it's common to
    give persons global right to execute all stored SP (but not
    necessary to create them).
  */
  if ((thd->security_ctx->master_access & want_access) == want_access)
    tables->grant.privilege= want_access;
  else if (check_access(thd,want_access,db,&tables->grant.privilege,
			0, no_errors, 0))
    return TRUE;
  
#ifndef NO_EMBEDDED_ACCESS_CHECKS
    return check_grant_routine(thd, want_access, tables, is_proc, no_errors);
#else
  return FALSE;
#endif
}


/*
  Check if the routine has any of the routine privileges

  SYNOPSIS
    check_some_routine_access()
    thd		 Thread handler
    db           Database name
    name         Routine name

  RETURN
    0            ok
    1            error
*/

bool check_some_routine_access(THD *thd, const char *db, const char *name,
                               bool is_proc)
{
  ulong save_priv;
  if (thd->security_ctx->master_access & SHOW_PROC_ACLS)
    return FALSE;
  /*
    There are no routines in information_schema db. So we can safely
    pass zero to last paramter of check_access function
  */
  if (!check_access(thd, SHOW_PROC_ACLS, db, &save_priv, 0, 1, 0) ||
      (save_priv & SHOW_PROC_ACLS))
    return FALSE;
  return check_routine_level_acl(thd, db, name, is_proc);
}


/*
  Check if the given table has any of the asked privileges

  SYNOPSIS
    check_some_access()
    thd		 Thread handler
    want_access	 Bitmap of possible privileges to check for

  RETURN
    0  ok
    1  error
*/


bool check_some_access(THD *thd, ulong want_access, TABLE_LIST *table)
{
  ulong access;
  DBUG_ENTER("check_some_access");

  /* This loop will work as long as we have less than 32 privileges */
  for (access= 1; access < want_access ; access<<= 1)
  {
    if (access & want_access)
    {
      if (!check_access(thd, access, table->db,
                        &table->grant.privilege, 0, 1,
                        test(table->schema_table)) &&
          !check_grant(thd, access, table, 0, 1, 1))
        DBUG_RETURN(0);
    }
  }
  DBUG_PRINT("exit",("no matching access rights"));
  DBUG_RETURN(1);
}


/****************************************************************************
	Check stack size; Send error if there isn't enough stack to continue
****************************************************************************/

#ifndef EMBEDDED_LIBRARY

#if STACK_DIRECTION < 0
#define used_stack(A,B) (long) (A - B)
#else
#define used_stack(A,B) (long) (B - A)
#endif

#ifndef DBUG_OFF
long max_stack_used;
#endif

/*
  Note: The 'buf' parameter is necessary, even if it is unused here.
  - fix_fields functions has a "dummy" buffer large enough for the
    corresponding exec. (Thus we only have to check in fix_fields.)
  - Passing to check_stack_overrun() prevents the compiler from removing it.
 */
bool check_stack_overrun(THD *thd, long margin,
			 uchar *buf __attribute__((unused)))
{
  long stack_used;
  DBUG_ASSERT(thd == current_thd);
  if ((stack_used=used_stack(thd->thread_stack,(char*) &stack_used)) >=
      (long) (thread_stack - margin))
  {
    sprintf(errbuff[0],ER(ER_STACK_OVERRUN_NEED_MORE),
            stack_used,thread_stack,margin);
    my_message(ER_STACK_OVERRUN_NEED_MORE,errbuff[0],MYF(0));
    thd->fatal_error();
    return 1;
  }
#ifndef DBUG_OFF
  max_stack_used= max(max_stack_used, stack_used);
#endif
  return 0;
}
#endif /* EMBEDDED_LIBRARY */

#define MY_YACC_INIT 1000			// Start with big alloc
#define MY_YACC_MAX  32000			// Because of 'short'

bool my_yyoverflow(short **yyss, YYSTYPE **yyvs, ulong *yystacksize)
{
  LEX	*lex= current_thd->lex;
  ulong old_info=0;
  if ((uint) *yystacksize >= MY_YACC_MAX)
    return 1;
  if (!lex->yacc_yyvs)
    old_info= *yystacksize;
  *yystacksize= set_zone((*yystacksize)*2,MY_YACC_INIT,MY_YACC_MAX);
  if (!(lex->yacc_yyvs= (uchar*)
	my_realloc(lex->yacc_yyvs,
		   *yystacksize*sizeof(**yyvs),
		   MYF(MY_ALLOW_ZERO_PTR | MY_FREE_ON_ERROR))) ||
      !(lex->yacc_yyss= (uchar*)
	my_realloc(lex->yacc_yyss,
		   *yystacksize*sizeof(**yyss),
		   MYF(MY_ALLOW_ZERO_PTR | MY_FREE_ON_ERROR))))
    return 1;
  if (old_info)
  {						// Copy old info from stack
    memcpy(lex->yacc_yyss, (uchar*) *yyss, old_info*sizeof(**yyss));
    memcpy(lex->yacc_yyvs, (uchar*) *yyvs, old_info*sizeof(**yyvs));
  }
  *yyss=(short*) lex->yacc_yyss;
  *yyvs=(YYSTYPE*) lex->yacc_yyvs;
  return 0;
}


/*
 Reset THD part responsible for command processing state.

 DESCRIPTION
   This needs to be called before execution of every statement
   (prepared or conventional).
   It is not called by substatements of routines.

 TODO
   Make it a method of THD and align its name with the rest of
   reset/end/start/init methods.
   Call it after we use THD for queries, not before.
*/

void mysql_reset_thd_for_next_command(THD *thd)
{
  DBUG_ENTER("mysql_reset_thd_for_next_command");
  DBUG_ASSERT(!thd->spcont); /* not for substatements of routines */
  thd->free_list= 0;
  thd->select_number= 1;
  /*
    Those two lines below are theoretically unneeded as
    THD::cleanup_after_query() should take care of this already.
  */
  thd->auto_inc_intervals_in_cur_stmt_for_binlog.empty();
  thd->stmt_depends_on_first_successful_insert_id_in_prev_stmt= 0;

  thd->query_start_used= 0;
  thd->is_fatal_error= thd->time_zone_used= 0;
  thd->server_status&= ~ (SERVER_MORE_RESULTS_EXISTS | 
                          SERVER_QUERY_NO_INDEX_USED |
                          SERVER_QUERY_NO_GOOD_INDEX_USED);
  /*
    If in autocommit mode and not in a transaction, reset
    OPTION_STATUS_NO_TRANS_UPDATE | OPTION_KEEP_LOG to not get warnings
    in ha_rollback_trans() about some tables couldn't be rolled back.
  */
  if (!(thd->options & (OPTION_NOT_AUTOCOMMIT | OPTION_BEGIN)))
  {
    thd->options&= ~OPTION_KEEP_LOG;
    thd->transaction.all.modified_non_trans_table= FALSE;
  }
  DBUG_ASSERT(thd->security_ctx== &thd->main_security_ctx);
  thd->thread_specific_used= FALSE;
  if (!thd->in_sub_stmt)
  {
    if (opt_bin_log)
    {
      reset_dynamic(&thd->user_var_events);
      thd->user_var_events_alloc= thd->mem_root;
    }
    thd->clear_error();
    thd->total_warn_count=0;			// Warnings for this query
    thd->rand_used= 0;
    thd->sent_row_count= thd->examined_row_count= 0;
  }
  /*
    Because we come here only for start of top-statements, binlog format is
    constant inside a complex statement (using stored functions) etc.
  */
  thd->reset_current_stmt_binlog_row_based();

  DBUG_VOID_RETURN;
}


void
mysql_init_select(LEX *lex)
{
  SELECT_LEX *select_lex= lex->current_select;
  select_lex->init_select();
  lex->wild= 0;
  if (select_lex == &lex->select_lex)
  {
    DBUG_ASSERT(lex->result == 0);
    lex->exchange= 0;
  }
}


bool
mysql_new_select(LEX *lex, bool move_down)
{
  SELECT_LEX *select_lex;
  THD *thd= lex->thd;
  DBUG_ENTER("mysql_new_select");

  if (!(select_lex= new (thd->mem_root) SELECT_LEX()))
    DBUG_RETURN(1);
  select_lex->select_number= ++thd->select_number;
  select_lex->parent_lex= lex; /* Used in init_query. */
  select_lex->init_query();
  select_lex->init_select();
  lex->nest_level++;
  if (lex->nest_level > (int) MAX_SELECT_NESTING)
  {
    my_error(ER_TOO_HIGH_LEVEL_OF_NESTING_FOR_SELECT,MYF(0),MAX_SELECT_NESTING);
    DBUG_RETURN(1);
  }
  select_lex->nest_level= lex->nest_level;
  /*
    Don't evaluate this subquery during statement prepare even if
    it's a constant one. The flag is switched off in the end of
    mysql_stmt_prepare.
  */
  if (thd->stmt_arena->is_stmt_prepare())
    select_lex->uncacheable|= UNCACHEABLE_PREPARE;
  if (move_down)
  {
    SELECT_LEX_UNIT *unit;
    lex->subqueries= TRUE;
    /* first select_lex of subselect or derived table */
    if (!(unit= new (thd->mem_root) SELECT_LEX_UNIT()))
      DBUG_RETURN(1);

    unit->init_query();
    unit->init_select();
    unit->thd= thd;
    unit->include_down(lex->current_select);
    unit->link_next= 0;
    unit->link_prev= 0;
    unit->return_to= lex->current_select;
    select_lex->include_down(unit);
    /*
      By default we assume that it is usual subselect and we have outer name
      resolution context, if no we will assign it to 0 later
    */
    select_lex->context.outer_context= &select_lex->outer_select()->context;
  }
  else
  {
    if (lex->current_select->order_list.first && !lex->current_select->braces)
    {
      my_error(ER_WRONG_USAGE, MYF(0), "UNION", "ORDER BY");
      DBUG_RETURN(1);
    }
    select_lex->include_neighbour(lex->current_select);
    SELECT_LEX_UNIT *unit= select_lex->master_unit();                              
    if (!unit->fake_select_lex && unit->add_fake_select_lex(lex->thd))
      DBUG_RETURN(1);
    select_lex->context.outer_context= 
                unit->first_select()->context.outer_context;
  }

  select_lex->master_unit()->global_parameters= select_lex;
  select_lex->include_global((st_select_lex_node**)&lex->all_selects_list);
  lex->current_select= select_lex;
  /*
    in subquery is SELECT query and we allow resolution of names in SELECT
    list
  */
  select_lex->context.resolve_in_select_list= TRUE;
  DBUG_RETURN(0);
}

/*
  Create a select to return the same output as 'SELECT @@var_name'.

  SYNOPSIS
    create_select_for_variable()
    var_name		Variable name

  DESCRIPTION
    Used for SHOW COUNT(*) [ WARNINGS | ERROR]

    This will crash with a core dump if the variable doesn't exists
*/

void create_select_for_variable(const char *var_name)
{
  THD *thd;
  LEX *lex;
  LEX_STRING tmp, null_lex_string;
  Item *var;
  char buff[MAX_SYS_VAR_LENGTH*2+4+8], *end;
  DBUG_ENTER("create_select_for_variable");

  thd= current_thd;
  lex= thd->lex;
  mysql_init_select(lex);
  lex->sql_command= SQLCOM_SELECT;
  tmp.str= (char*) var_name;
  tmp.length=strlen(var_name);
  bzero((char*) &null_lex_string.str, sizeof(null_lex_string));
  /*
    We set the name of Item to @@session.var_name because that then is used
    as the column name in the output.
  */
  if ((var= get_system_var(thd, OPT_SESSION, tmp, null_lex_string)))
  {
    end= strxmov(buff, "@@session.", var_name, NullS);
    var->set_name(buff, end-buff, system_charset_info);
    add_item_to_list(thd, var);
  }
  DBUG_VOID_RETURN;
}


void mysql_init_multi_delete(LEX *lex)
{
  lex->sql_command=  SQLCOM_DELETE_MULTI;
  mysql_init_select(lex);
  lex->select_lex.select_limit= 0;
  lex->unit.select_limit_cnt= HA_POS_ERROR;
  lex->select_lex.table_list.save_and_clear(&lex->auxiliary_table_list);
  lex->lock_option= using_update_log ? TL_READ_NO_INSERT : TL_READ;
  lex->query_tables= 0;
  lex->query_tables_last= &lex->query_tables;
}


/*
  When you modify mysql_parse(), you may need to mofify
  mysql_test_parse_for_slave() in this same file.
*/

/**
  Parse a query.

  @param       thd     Current thread
  @param       inBuf   Begining of the query text
  @param       length  Length of the query text
  @param[out]  found_semicolon For multi queries, position of the character of
                               the next query in the query text.
*/

void mysql_parse(THD *thd, const char *inBuf, uint length,
                 const char ** found_semicolon)
{
  DBUG_ENTER("mysql_parse");

  DBUG_EXECUTE_IF("parser_debug", turn_parser_debug_on(););

  /*
    Warning.
    The purpose of query_cache_send_result_to_client() is to lookup the
    query in the query cache first, to avoid parsing and executing it.
    So, the natural implementation would be to:
    - first, call query_cache_send_result_to_client,
    - second, if caching failed, initialise the lexical and syntactic parser.
    The problem is that the query cache depends on a clean initialization
    of (among others) lex->safe_to_cache_query and thd->server_status,
    which are reset respectively in
    - lex_start()
    - mysql_reset_thd_for_next_command()
    So, initializing the lexical analyser *before* using the query cache
    is required for the cache to work properly.
    FIXME: cleanup the dependencies in the code to simplify this.
  */
  lex_start(thd);
  mysql_reset_thd_for_next_command(thd);

  if (query_cache_send_result_to_client(thd, (char*) inBuf, length) <= 0)
  {
    LEX *lex= thd->lex;

    sp_cache_flush_obsolete(&thd->sp_proc_cache);
    sp_cache_flush_obsolete(&thd->sp_func_cache);

    Lex_input_stream lip(thd, inBuf, length);

    bool err= parse_sql(thd, &lip, NULL);
    *found_semicolon= lip.found_semicolon;

    if (!err)
    {
#ifndef NO_EMBEDDED_ACCESS_CHECKS
      if (mqh_used && thd->user_connect &&
	  check_mqh(thd, lex->sql_command))
      {
	thd->net.error = 0;
      }
      else
#endif
      {
	if (! thd->is_error())
	{
          /*
            Binlog logs a string starting from thd->query and having length
            thd->query_length; so we set thd->query_length correctly (to not
            log several statements in one event, when we executed only first).
            We set it to not see the ';' (otherwise it would get into binlog
            and Query_log_event::print() would give ';;' output).
            This also helps display only the current query in SHOW
            PROCESSLIST.
            Note that we don't need LOCK_thread_count to modify query_length.
          */
          if (*found_semicolon &&
              (thd->query_length= (ulong)(*found_semicolon - thd->query)))
            thd->query_length--;
          /* Actually execute the query */
          lex->set_trg_event_type_for_tables();
          mysql_execute_command(thd);
          query_cache_end_of_result(thd);
	}
      }
    }
    else
    {
      DBUG_ASSERT(thd->is_error());
      DBUG_PRINT("info",("Command aborted. Fatal_error: %d",
			 thd->is_fatal_error));

      query_cache_abort(&thd->net);
    }
    if (thd->lex->sphead)
    {
      delete thd->lex->sphead;
      thd->lex->sphead= 0;
    }
    lex->unit.cleanup();
    thd->proc_info="freeing items";
    thd->end_statement();
    thd->cleanup_after_query();
    DBUG_ASSERT(thd->change_list.is_empty());
  }
  else
  {
    /* There are no multi queries in the cache. */
    *found_semicolon= NULL;
  }

  DBUG_VOID_RETURN;
}


#ifdef HAVE_REPLICATION
/*
  Usable by the replication SQL thread only: just parse a query to know if it
  can be ignored because of replicate-*-table rules.

  RETURN VALUES
    0	cannot be ignored
    1	can be ignored
*/

bool mysql_test_parse_for_slave(THD *thd, char *inBuf, uint length)
{
  LEX *lex= thd->lex;
  bool error= 0;
  DBUG_ENTER("mysql_test_parse_for_slave");

  Lex_input_stream lip(thd, inBuf, length);
  lex_start(thd);
  mysql_reset_thd_for_next_command(thd);

  if (!parse_sql(thd, &lip, NULL) &&
      all_tables_not_ok(thd,(TABLE_LIST*) lex->select_lex.table_list.first))
    error= 1;                  /* Ignore question */
  thd->end_statement();
  thd->cleanup_after_query();
  DBUG_RETURN(error);
}
#endif



/*****************************************************************************
** Store field definition for create
** Return 0 if ok
******************************************************************************/

bool add_field_to_list(THD *thd, LEX_STRING *field_name, enum_field_types type,
		       char *length, char *decimals,
		       uint type_modifier,
                       enum ha_storage_media storage_type,
                       enum column_format_type column_format,
		       Item *default_value, Item *on_update_value,
                       LEX_STRING *comment,
		       char *change,
                       List<String> *interval_list, CHARSET_INFO *cs,
		       uint uint_geom_type)
{
  register Create_field *new_field;
  LEX  *lex= thd->lex;
  DBUG_ENTER("add_field_to_list");

  if (check_string_char_length(field_name, "", NAME_CHAR_LEN,
                               system_charset_info, 1))
  {
    my_error(ER_TOO_LONG_IDENT, MYF(0), field_name->str); /* purecov: inspected */
    DBUG_RETURN(1);				/* purecov: inspected */
  }
  if (type_modifier & PRI_KEY_FLAG)
  {
    Key *key;
    lex->col_list.push_back(new Key_part_spec(field_name->str, 0));
    key= new Key(Key::PRIMARY, NullS,
                      &default_key_create_info,
                      0, lex->col_list);
    lex->alter_info.key_list.push_back(key);
    lex->col_list.empty();
  }
  if (type_modifier & (UNIQUE_FLAG | UNIQUE_KEY_FLAG))
  {
    Key *key;
    lex->col_list.push_back(new Key_part_spec(field_name->str, 0));
    key= new Key(Key::UNIQUE, NullS,
                 &default_key_create_info, 0,
                 lex->col_list);
    lex->alter_info.key_list.push_back(key);
    lex->col_list.empty();
  }

  if (default_value)
  {
    /* 
      Default value should be literal => basic constants =>
      no need fix_fields()
      
      We allow only one function as part of default value - 
      NOW() as default for TIMESTAMP type.
    */
    if (default_value->type() == Item::FUNC_ITEM && 
        !(((Item_func*)default_value)->functype() == Item_func::NOW_FUNC &&
         type == MYSQL_TYPE_TIMESTAMP))
    {
      my_error(ER_INVALID_DEFAULT, MYF(0), field_name->str);
      DBUG_RETURN(1);
    }
    else if (default_value->type() == Item::NULL_ITEM)
    {
      default_value= 0;
      if ((type_modifier & (NOT_NULL_FLAG | AUTO_INCREMENT_FLAG)) ==
	  NOT_NULL_FLAG)
      {
	my_error(ER_INVALID_DEFAULT, MYF(0), field_name->str);
	DBUG_RETURN(1);
      }
    }
    else if (type_modifier & AUTO_INCREMENT_FLAG)
    {
      my_error(ER_INVALID_DEFAULT, MYF(0), field_name->str);
      DBUG_RETURN(1);
    }
  }

  if (on_update_value && type != MYSQL_TYPE_TIMESTAMP)
  {
    my_error(ER_INVALID_ON_UPDATE, MYF(0), field_name->str);
    DBUG_RETURN(1);
  }

  if (type == MYSQL_TYPE_TIMESTAMP && length)
  {
    /* Display widths are no longer supported for TIMSTAMP as of MySQL 4.1.
       In other words, for declarations such as TIMESTAMP(2), TIMESTAMP(4),
       and so on, the display width is ignored.
    */
    char buf[32];
    my_snprintf(buf, sizeof(buf), "TIMESTAMP(%s)", length);
    WARN_DEPRECATED(thd, "5.2", buf, "'TIMESTAMP'");
  }

  if (!(new_field= new Create_field()) ||
      new_field->init(thd, field_name->str, type, length, decimals, type_modifier,
                      default_value, on_update_value, comment, change,
                      interval_list, cs, uint_geom_type,
                      storage_type, column_format))
    DBUG_RETURN(1);

  lex->alter_info.create_list.push_back(new_field);
  lex->last_field=new_field;
  DBUG_RETURN(0);
}


/* Store position for column in ALTER TABLE .. ADD column */

void store_position_for_column(const char *name)
{
  current_thd->lex->last_field->after=my_const_cast(char*) (name);
}

bool
add_proc_to_list(THD* thd, Item *item)
{
  ORDER *order;
  Item	**item_ptr;

  if (!(order = (ORDER *) thd->alloc(sizeof(ORDER)+sizeof(Item*))))
    return 1;
  item_ptr = (Item**) (order+1);
  *item_ptr= item;
  order->item=item_ptr;
  order->free_me=0;
  thd->lex->proc_list.link_in_list((uchar*) order,(uchar**) &order->next);
  return 0;
}


/****************************************************************************
** save order by and tables in own lists
****************************************************************************/


bool add_to_list(THD *thd, SQL_LIST &list,Item *item,bool asc)
{
  ORDER *order;
  DBUG_ENTER("add_to_list");
  if (!(order = (ORDER *) thd->alloc(sizeof(ORDER))))
    DBUG_RETURN(1);
  order->item_ptr= item;
  order->item= &order->item_ptr;
  order->asc = asc;
  order->free_me=0;
  order->used=0;
  order->counter_used= 0;
  list.link_in_list((uchar*) order,(uchar**) &order->next);
  DBUG_RETURN(0);
}


/*
  Add a table to list of used tables

  SYNOPSIS
    add_table_to_list()
    table		Table to add
    alias		alias for table (or null if no alias)
    table_options	A set of the following bits:
			TL_OPTION_UPDATING	Table will be updated
			TL_OPTION_FORCE_INDEX	Force usage of index
			TL_OPTION_ALIAS	        an alias in multi table DELETE
    lock_type		How table should be locked
    use_index		List of indexed used in USE INDEX
    ignore_index	List of indexed used in IGNORE INDEX

    RETURN
      0		Error
      #		Pointer to TABLE_LIST element added to the total table list
*/

TABLE_LIST *st_select_lex::add_table_to_list(THD *thd,
					     Table_ident *table,
					     LEX_STRING *alias,
					     ulong table_options,
					     thr_lock_type lock_type,
					     List<Index_hint> *index_hints_arg,
                                             LEX_STRING *option)
{
  register TABLE_LIST *ptr;
  TABLE_LIST *previous_table_ref; /* The table preceding the current one. */
  char *alias_str;
  LEX *lex= thd->lex;
  DBUG_ENTER("add_table_to_list");
  LINT_INIT(previous_table_ref);

  if (!table)
    DBUG_RETURN(0);				// End of memory
  alias_str= alias ? alias->str : table->table.str;
  if (!test(table_options & TL_OPTION_ALIAS) && 
      check_table_name(table->table.str, table->table.length))
  {
    my_error(ER_WRONG_TABLE_NAME, MYF(0), table->table.str);
    DBUG_RETURN(0);
  }

  if (table->is_derived_table() == FALSE && table->db.str &&
      check_db_name(&table->db))
  {
    my_error(ER_WRONG_DB_NAME, MYF(0), table->db.str);
    DBUG_RETURN(0);
  }

  if (!alias)					/* Alias is case sensitive */
  {
    if (table->sel)
    {
      my_message(ER_DERIVED_MUST_HAVE_ALIAS,
                 ER(ER_DERIVED_MUST_HAVE_ALIAS), MYF(0));
      DBUG_RETURN(0);
    }
    if (!(alias_str= (char*) thd->memdup(alias_str,table->table.length+1)))
      DBUG_RETURN(0);
  }
  if (!(ptr = (TABLE_LIST *) thd->calloc(sizeof(TABLE_LIST))))
    DBUG_RETURN(0);				/* purecov: inspected */
  if (table->db.str)
  {
    ptr->db= table->db.str;
    ptr->db_length= table->db.length;
  }
  else if (lex->copy_db_to(&ptr->db, &ptr->db_length))
    DBUG_RETURN(0);

  ptr->alias= alias_str;
  if (lower_case_table_names && table->table.length)
    table->table.length= my_casedn_str(files_charset_info, table->table.str);
  ptr->table_name=table->table.str;
  ptr->table_name_length=table->table.length;
  ptr->lock_type=   lock_type;
  ptr->updating=    test(table_options & TL_OPTION_UPDATING);
  ptr->force_index= test(table_options & TL_OPTION_FORCE_INDEX);
  ptr->ignore_leaves= test(table_options & TL_OPTION_IGNORE_LEAVES);
  ptr->derived=	    table->sel;
  if (!ptr->derived && !my_strcasecmp(system_charset_info, ptr->db,
                                      INFORMATION_SCHEMA_NAME.str))
  {
    ST_SCHEMA_TABLE *schema_table= find_schema_table(thd, ptr->table_name);
    if (!schema_table ||
        (schema_table->hidden && 
         ((sql_command_flags[lex->sql_command] & CF_STATUS_COMMAND) == 0 || 
          /*
            this check is used for show columns|keys from I_S hidden table
          */
          lex->sql_command == SQLCOM_SHOW_FIELDS ||
          lex->sql_command == SQLCOM_SHOW_KEYS)))
    {
      my_error(ER_UNKNOWN_TABLE, MYF(0),
               ptr->table_name, INFORMATION_SCHEMA_NAME.str);
      DBUG_RETURN(0);
    }
    ptr->schema_table_name= ptr->table_name;
    ptr->schema_table= schema_table;
  }
  ptr->select_lex=  lex->current_select;
  ptr->cacheable_table= 1;
  ptr->index_hints= index_hints_arg;
  ptr->option= option ? option->str : 0;
  /* check that used name is unique */
  if (lock_type != TL_IGNORE)
  {
    TABLE_LIST *first_table= (TABLE_LIST*) table_list.first;
    if (lex->sql_command == SQLCOM_CREATE_VIEW)
      first_table= first_table ? first_table->next_local : NULL;
    for (TABLE_LIST *tables= first_table ;
	 tables ;
	 tables=tables->next_local)
    {
      if (!my_strcasecmp(table_alias_charset, alias_str, tables->alias) &&
	  !strcmp(ptr->db, tables->db))
      {
	my_error(ER_NONUNIQ_TABLE, MYF(0), alias_str); /* purecov: tested */
	DBUG_RETURN(0);				/* purecov: tested */
      }
    }
  }
  /* Store the table reference preceding the current one. */
  if (table_list.elements > 0)
  {
    /*
      table_list.next points to the last inserted TABLE_LIST->next_local'
      element
      We don't use the offsetof() macro here to avoid warnings from gcc
    */
    previous_table_ref= (TABLE_LIST*) ((char*) table_list.next -
                                       ((char*) &(ptr->next_local) -
                                        (char*) ptr));
    /*
      Set next_name_resolution_table of the previous table reference to point
      to the current table reference. In effect the list
      TABLE_LIST::next_name_resolution_table coincides with
      TABLE_LIST::next_local. Later this may be changed in
      store_top_level_join_columns() for NATURAL/USING joins.
    */
    previous_table_ref->next_name_resolution_table= ptr;
  }

  /*
    Link the current table reference in a local list (list for current select).
    Notice that as a side effect here we set the next_local field of the
    previous table reference to 'ptr'. Here we also add one element to the
    list 'table_list'.
  */
  table_list.link_in_list((uchar*) ptr, (uchar**) &ptr->next_local);
  ptr->next_name_resolution_table= NULL;
  /* Link table in global list (all used tables) */
  lex->add_to_query_tables(ptr);
  DBUG_RETURN(ptr);
}


/*
  Initialize a new table list for a nested join

  SYNOPSIS
    init_nested_join()
    thd         current thread

  DESCRIPTION
    The function initializes a structure of the TABLE_LIST type
    for a nested join. It sets up its nested join list as empty.
    The created structure is added to the front of the current
    join list in the st_select_lex object. Then the function
    changes the current nest level for joins to refer to the newly
    created empty list after having saved the info on the old level
    in the initialized structure.

  RETURN VALUE
    0,  if success
    1,  otherwise
*/

bool st_select_lex::init_nested_join(THD *thd)
{
  TABLE_LIST *ptr;
  NESTED_JOIN *nested_join;
  DBUG_ENTER("init_nested_join");

  if (!(ptr= (TABLE_LIST*) thd->calloc(ALIGN_SIZE(sizeof(TABLE_LIST))+
                                       sizeof(NESTED_JOIN))))
    DBUG_RETURN(1);
  nested_join= ptr->nested_join=
    ((NESTED_JOIN*) ((uchar*) ptr + ALIGN_SIZE(sizeof(TABLE_LIST))));

  join_list->push_front(ptr);
  ptr->embedding= embedding;
  ptr->join_list= join_list;
  ptr->alias= (char*) "(nested_join)";
  embedding= ptr;
  join_list= &nested_join->join_list;
  join_list->empty();
  DBUG_RETURN(0);
}


/*
  End a nested join table list

  SYNOPSIS
    end_nested_join()
    thd         current thread

  DESCRIPTION
    The function returns to the previous join nest level.
    If the current level contains only one member, the function
    moves it one level up, eliminating the nest.

  RETURN VALUE
    Pointer to TABLE_LIST element added to the total table list, if success
    0, otherwise
*/

TABLE_LIST *st_select_lex::end_nested_join(THD *thd)
{
  TABLE_LIST *ptr;
  NESTED_JOIN *nested_join;
  DBUG_ENTER("end_nested_join");

  DBUG_ASSERT(embedding);
  ptr= embedding;
  join_list= ptr->join_list;
  embedding= ptr->embedding;
  nested_join= ptr->nested_join;
  if (nested_join->join_list.elements == 1)
  {
    TABLE_LIST *embedded= nested_join->join_list.head();
    join_list->pop();
    embedded->join_list= join_list;
    embedded->embedding= embedding;
    join_list->push_front(embedded);
    ptr= embedded;
  }
  else if (nested_join->join_list.elements == 0)
  {
    join_list->pop();
    ptr= 0;                                     // return value
  }
  DBUG_RETURN(ptr);
}


/*
  Nest last join operation

  SYNOPSIS
    nest_last_join()
    thd         current thread

  DESCRIPTION
    The function nest last join operation as if it was enclosed in braces.

  RETURN VALUE
    0  Error
    #  Pointer to TABLE_LIST element created for the new nested join

*/

TABLE_LIST *st_select_lex::nest_last_join(THD *thd)
{
  TABLE_LIST *ptr;
  NESTED_JOIN *nested_join;
  List<TABLE_LIST> *embedded_list;
  DBUG_ENTER("nest_last_join");

  if (!(ptr= (TABLE_LIST*) thd->calloc(ALIGN_SIZE(sizeof(TABLE_LIST))+
                                       sizeof(NESTED_JOIN))))
    DBUG_RETURN(0);
  nested_join= ptr->nested_join=
    ((NESTED_JOIN*) ((uchar*) ptr + ALIGN_SIZE(sizeof(TABLE_LIST))));

  ptr->embedding= embedding;
  ptr->join_list= join_list;
  ptr->alias= (char*) "(nest_last_join)";
  embedded_list= &nested_join->join_list;
  embedded_list->empty();

  for (uint i=0; i < 2; i++)
  {
    TABLE_LIST *table= join_list->pop();
    table->join_list= embedded_list;
    table->embedding= ptr;
    embedded_list->push_back(table);
    if (table->natural_join)
    {
      ptr->is_natural_join= TRUE;
      /*
        If this is a JOIN ... USING, move the list of joined fields to the
        table reference that describes the join.
      */
      if (prev_join_using)
        ptr->join_using_fields= prev_join_using;
    }
  }
  join_list->push_front(ptr);
  nested_join->used_tables= nested_join->not_null_tables= (table_map) 0;
  DBUG_RETURN(ptr);
}


/*
  Add a table to the current join list

  SYNOPSIS
    add_joined_table()
    table       the table to add

  DESCRIPTION
    The function puts a table in front of the current join list
    of st_select_lex object.
    Thus, joined tables are put into this list in the reverse order
    (the most outer join operation follows first).

  RETURN VALUE
    None
*/

void st_select_lex::add_joined_table(TABLE_LIST *table)
{
  DBUG_ENTER("add_joined_table");
  join_list->push_front(table);
  table->join_list= join_list;
  table->embedding= embedding;
  DBUG_VOID_RETURN;
}


/*
  Convert a right join into equivalent left join

  SYNOPSIS
    convert_right_join()
    thd         current thread

  DESCRIPTION
    The function takes the current join list t[0],t[1] ... and
    effectively converts it into the list t[1],t[0] ...
    Although the outer_join flag for the new nested table contains
    JOIN_TYPE_RIGHT, it will be handled as the inner table of a left join
    operation.

  EXAMPLES
    SELECT * FROM t1 RIGHT JOIN t2 ON on_expr =>
      SELECT * FROM t2 LEFT JOIN t1 ON on_expr

    SELECT * FROM t1,t2 RIGHT JOIN t3 ON on_expr =>
      SELECT * FROM t1,t3 LEFT JOIN t2 ON on_expr

    SELECT * FROM t1,t2 RIGHT JOIN (t3,t4) ON on_expr =>
      SELECT * FROM t1,(t3,t4) LEFT JOIN t2 ON on_expr

    SELECT * FROM t1 LEFT JOIN t2 ON on_expr1 RIGHT JOIN t3  ON on_expr2 =>
      SELECT * FROM t3 LEFT JOIN (t1 LEFT JOIN t2 ON on_expr2) ON on_expr1

  RETURN
    Pointer to the table representing the inner table, if success
    0, otherwise
*/

TABLE_LIST *st_select_lex::convert_right_join()
{
  TABLE_LIST *tab2= join_list->pop();
  TABLE_LIST *tab1= join_list->pop();
  DBUG_ENTER("convert_right_join");

  join_list->push_front(tab2);
  join_list->push_front(tab1);
  tab1->outer_join|= JOIN_TYPE_RIGHT;

  DBUG_RETURN(tab1);
}

/*
  Set lock for all tables in current select level

  SYNOPSIS:
    set_lock_for_tables()
    lock_type			Lock to set for tables

  NOTE:
    If lock is a write lock, then tables->updating is set 1
    This is to get tables_ok to know that the table is updated by the
    query
*/

void st_select_lex::set_lock_for_tables(thr_lock_type lock_type)
{
  bool for_update= lock_type >= TL_READ_NO_INSERT;
  DBUG_ENTER("set_lock_for_tables");
  DBUG_PRINT("enter", ("lock_type: %d  for_update: %d", lock_type,
		       for_update));

  for (TABLE_LIST *tables= (TABLE_LIST*) table_list.first;
       tables;
       tables= tables->next_local)
  {
    tables->lock_type= lock_type;
    tables->updating=  for_update;
  }
  DBUG_VOID_RETURN;
}


/*
  Create a fake SELECT_LEX for a unit

  SYNOPSIS:
    add_fake_select_lex()
    thd			   thread handle

  DESCRIPTION
    The method create a fake SELECT_LEX object for a unit.
    This object is created for any union construct containing a union
    operation and also for any single select union construct of the form
    (SELECT ... ORDER BY order_list [LIMIT n]) ORDER BY ... 
    or of the form
    (SELECT ... ORDER BY LIMIT n) ORDER BY ...
  
  NOTES
    The object is used to retrieve rows from the temporary table
    where the result on the union is obtained.

  RETURN VALUES
    1     on failure to create the object
    0     on success
*/

bool st_select_lex_unit::add_fake_select_lex(THD *thd_arg)
{
  SELECT_LEX *first_sl= first_select();
  DBUG_ENTER("add_fake_select_lex");
  DBUG_ASSERT(!fake_select_lex);

  if (!(fake_select_lex= new (thd_arg->mem_root) SELECT_LEX()))
      DBUG_RETURN(1);
  fake_select_lex->include_standalone(this, 
                                      (SELECT_LEX_NODE**)&fake_select_lex);
  fake_select_lex->select_number= INT_MAX;
  fake_select_lex->parent_lex= thd_arg->lex; /* Used in init_query. */
  fake_select_lex->make_empty_select();
  fake_select_lex->linkage= GLOBAL_OPTIONS_TYPE;
  fake_select_lex->select_limit= 0;

  fake_select_lex->context.outer_context=first_sl->context.outer_context;
  /* allow item list resolving in fake select for ORDER BY */
  fake_select_lex->context.resolve_in_select_list= TRUE;
  fake_select_lex->context.select_lex= fake_select_lex;

  if (!is_union())
  {
    /* 
      This works only for 
      (SELECT ... ORDER BY list [LIMIT n]) ORDER BY order_list [LIMIT m],
      (SELECT ... LIMIT n) ORDER BY order_list [LIMIT m]
      just before the parser starts processing order_list
    */ 
    global_parameters= fake_select_lex;
    fake_select_lex->no_table_names_allowed= 1;
    thd_arg->lex->current_select= fake_select_lex;
  }
  thd_arg->lex->pop_context();
  DBUG_RETURN(0);
}


/*
  Push a new name resolution context for a JOIN ... ON clause to the
  context stack of a query block.

  SYNOPSIS
    push_new_name_resolution_context()
    thd       pointer to current thread
    left_op   left  operand of the JOIN
    right_op  rigth operand of the JOIN

  DESCRIPTION
    Create a new name resolution context for a JOIN ... ON clause,
    set the first and last leaves of the list of table references
    to be used for name resolution, and push the newly created
    context to the stack of contexts of the query.

  RETURN
    FALSE  if all is OK
    TRUE   if a memory allocation error occured
*/

bool
push_new_name_resolution_context(THD *thd,
                                 TABLE_LIST *left_op, TABLE_LIST *right_op)
{
  Name_resolution_context *on_context;
  if (!(on_context= new (thd->mem_root) Name_resolution_context))
    return TRUE;
  on_context->init();
  on_context->first_name_resolution_table=
    left_op->first_leaf_for_name_resolution();
  on_context->last_name_resolution_table=
    right_op->last_leaf_for_name_resolution();
  return thd->lex->push_context(on_context);
}


/*
  Add an ON condition to the second operand of a JOIN ... ON.

  SYNOPSIS
    add_join_on
    b     the second operand of a JOIN ... ON
    expr  the condition to be added to the ON clause

  DESCRIPTION
    Add an ON condition to the right operand of a JOIN ... ON clause.

  RETURN
    FALSE  if there was some error
    TRUE   if all is OK
*/

void add_join_on(TABLE_LIST *b, Item *expr)
{
  if (expr)
  {
    if (!b->on_expr)
      b->on_expr= expr;
    else
    {
      /*
        If called from the parser, this happens if you have both a
        right and left join. If called later, it happens if we add more
        than one condition to the ON clause.
      */
      b->on_expr= new Item_cond_and(b->on_expr,expr);
    }
    b->on_expr->top_level_item();
  }
}


/*
  Mark that there is a NATURAL JOIN or JOIN ... USING between two
  tables.

  SYNOPSIS
    add_join_natural()
    a			Left join argument
    b			Right join argument
    using_fields        Field names from USING clause
    lex                 The current st_select_lex
  
  IMPLEMENTATION
    This function marks that table b should be joined with a either via
    a NATURAL JOIN or via JOIN ... USING. Both join types are special
    cases of each other, so we treat them together. The function
    setup_conds() creates a list of equal condition between all fields
    of the same name for NATURAL JOIN or the fields in 'using_fields'
    for JOIN ... USING. The list of equality conditions is stored
    either in b->on_expr, or in JOIN::conds, depending on whether there
    was an outer join.

  EXAMPLE
    SELECT * FROM t1 NATURAL LEFT JOIN t2
     <=>
    SELECT * FROM t1 LEFT JOIN t2 ON (t1.i=t2.i and t1.j=t2.j ... )

    SELECT * FROM t1 NATURAL JOIN t2 WHERE <some_cond>
     <=>
    SELECT * FROM t1, t2 WHERE (t1.i=t2.i and t1.j=t2.j and <some_cond>)

    SELECT * FROM t1 JOIN t2 USING(j) WHERE <some_cond>
     <=>
    SELECT * FROM t1, t2 WHERE (t1.j=t2.j and <some_cond>)

  RETURN
    None
*/

void add_join_natural(TABLE_LIST *a, TABLE_LIST *b, List<String> *using_fields,
                      SELECT_LEX *lex)
{
  b->natural_join= a;
  lex->prev_join_using= using_fields;
}


<<<<<<< HEAD
/*
  Reload/resets privileges and the different caches.

  SYNOPSIS
    reload_acl_and_cache()
    thd			Thread handler (can be NULL!)
    options             What should be reset/reloaded (tables, privileges,
    slave...)
    tables              Tables to flush (if any)
    write_to_binlog     Depending on 'options', it may be very bad to write the
                        query to the binlog (e.g. FLUSH SLAVE); this is a
                        pointer where reload_acl_and_cache() will put 0 if
                        it thinks we really should not write to the binlog.
                        Otherwise it will put 1.

  RETURN
    0	 ok
    !=0  error.  thd->killed or thd->is_error() is set
=======
/**
  @brief Reload/resets privileges and the different caches.

  @param thd Thread handler (can be NULL!)
  @param options What should be reset/reloaded (tables, privileges, slave...)
  @param tables Tables to flush (if any)
  @param write_to_binlog True if we can write to the binlog.
               
  @note Depending on 'options', it may be very bad to write the
    query to the binlog (e.g. FLUSH SLAVE); this is a
    pointer where reload_acl_and_cache() will put 0 if
    it thinks we really should not write to the binlog.
    Otherwise it will put 1.

  @return Error status code
    @retval 0 Ok
    @retval !=0  Error; thd->killed is set or thd->is_error() is true
>>>>>>> 53dabdd3
*/

bool reload_acl_and_cache(THD *thd, ulong options, TABLE_LIST *tables,
                          bool *write_to_binlog)
{
  bool result=0;
  select_errors=0;				/* Write if more errors */
  bool tmp_write_to_binlog= 1;

  DBUG_ASSERT(!thd || !thd->in_sub_stmt);

#ifndef NO_EMBEDDED_ACCESS_CHECKS
  if (options & REFRESH_GRANT)
  {
    THD *tmp_thd= 0;
    /*
      If reload_acl_and_cache() is called from SIGHUP handler we have to
      allocate temporary THD for execution of acl_reload()/grant_reload().
    */
    if (!thd && (thd= (tmp_thd= new THD)))
    {
      thd->thread_stack= (char*) &tmp_thd;
      thd->store_globals();
    }
    if (thd)
    {
      (void)acl_reload(thd);
      (void)grant_reload(thd);
    }
    if (tmp_thd)
    {
      delete tmp_thd;
      /* Remember that we don't have a THD */
      my_pthread_setspecific_ptr(THR_THD,  0);
      thd= 0;
    }
    reset_mqh((LEX_USER *)NULL, TRUE);
  }
#endif
  if (options & REFRESH_LOG)
  {
    /*
      Flush the normal query log, the update log, the binary log,
      the slow query log, the relay log (if it exists) and the log
      tables.
    */

    /*
      Writing this command to the binlog may result in infinite loops
      when doing mysqlbinlog|mysql, and anyway it does not really make
      sense to log it automatically (would cause more trouble to users
      than it would help them)
    */
    tmp_write_to_binlog= 0;
    if( mysql_bin_log.is_open() )
    {
      mysql_bin_log.rotate_and_purge(RP_FORCE_ROTATE);
    }
#ifdef HAVE_REPLICATION
    pthread_mutex_lock(&LOCK_active_mi);
    rotate_relay_log(active_mi);
    pthread_mutex_unlock(&LOCK_active_mi);
#endif

    /* flush slow and general logs */
    logger.flush_logs(thd);

    if (ha_flush_logs(NULL))
      result=1;
    if (flush_error_log())
      result=1;
  }
#ifdef HAVE_QUERY_CACHE
  if (options & REFRESH_QUERY_CACHE_FREE)
  {
    query_cache.pack();				// FLUSH QUERY CACHE
    options &= ~REFRESH_QUERY_CACHE;    // Don't flush cache, just free memory
  }
  if (options & (REFRESH_TABLES | REFRESH_QUERY_CACHE))
  {
    query_cache.flush();			// RESET QUERY CACHE
  }
#endif /*HAVE_QUERY_CACHE*/
  /*
    Note that if REFRESH_READ_LOCK bit is set then REFRESH_TABLES is set too
    (see sql_yacc.yy)
  */
  if (options & (REFRESH_TABLES | REFRESH_READ_LOCK)) 
  {
    if ((options & REFRESH_READ_LOCK) && thd)
    {
      /*
        We must not try to aspire a global read lock if we have a write
        locked table. This would lead to a deadlock when trying to
        reopen (and re-lock) the table after the flush.
      */
      if (thd->locked_tables)
      {
        THR_LOCK_DATA **lock_p= thd->locked_tables->locks;
        THR_LOCK_DATA **end_p= lock_p + thd->locked_tables->lock_count;

        for (; lock_p < end_p; lock_p++)
        {
          if ((*lock_p)->type >= TL_WRITE_ALLOW_WRITE)
          {
            my_error(ER_LOCK_OR_ACTIVE_TRANSACTION, MYF(0));
            return 1;
          }
        }
      }
      /*
	Writing to the binlog could cause deadlocks, as we don't log
	UNLOCK TABLES
      */
      tmp_write_to_binlog= 0;
      if (lock_global_read_lock(thd))
	return 1;                               // Killed
      result=close_cached_tables(thd,(options & REFRESH_FAST) ? 0 : 1,
                                 tables);
      if (make_global_read_lock_block_commit(thd)) // Killed
      {
        /* Don't leave things in a half-locked state */
        unlock_global_read_lock(thd);
        return 1;
      }
    }
    else
      result=close_cached_tables(thd,(options & REFRESH_FAST) ? 0 : 1, tables);
    my_dbopt_cleanup();
  }
  if (options & REFRESH_HOSTS)
    hostname_cache_refresh();
  if (thd && (options & REFRESH_STATUS))
    refresh_status(thd);
  if (options & REFRESH_THREADS)
    flush_thread_cache();
#ifdef HAVE_REPLICATION
  if (options & REFRESH_MASTER)
  {
    DBUG_ASSERT(thd);
    tmp_write_to_binlog= 0;
    if (reset_master(thd))
    {
      result=1;
      thd->fatal_error();                       // Ensure client get error
    }
  }
#endif
#ifdef OPENSSL
   if (options & REFRESH_DES_KEY_FILE)
   {
     if (des_key_file)
       result=load_des_key_file(des_key_file);
   }
#endif
#ifdef HAVE_REPLICATION
 if (options & REFRESH_SLAVE)
 {
   tmp_write_to_binlog= 0;
   pthread_mutex_lock(&LOCK_active_mi);
   if (reset_slave(thd, active_mi))
     result=1;
   pthread_mutex_unlock(&LOCK_active_mi);
 }
#endif
 if (options & REFRESH_USER_RESOURCES)
   reset_mqh((LEX_USER *) NULL, 0);             /* purecov: inspected */
 *write_to_binlog= tmp_write_to_binlog;
 return result;
}


/*
  kills a thread

  SYNOPSIS
    kill_one_thread()
    thd			Thread class
    id			Thread id
    only_kill_query     Should it kill the query or the connection

  NOTES
    This is written such that we have a short lock on LOCK_thread_count
*/

uint kill_one_thread(THD *thd, ulong id, bool only_kill_query)
{
  THD *tmp;
  uint error=ER_NO_SUCH_THREAD;
  DBUG_ENTER("kill_one_thread");
  DBUG_PRINT("enter", ("id=%lu only_kill=%d", id, only_kill_query));
  VOID(pthread_mutex_lock(&LOCK_thread_count)); // For unlink from list
  I_List_iterator<THD> it(threads);
  while ((tmp=it++))
  {
    if (tmp->command == COM_DAEMON)
      continue;
    if (tmp->thread_id == id)
    {
      pthread_mutex_lock(&tmp->LOCK_delete);	// Lock from delete
      break;
    }
  }
  VOID(pthread_mutex_unlock(&LOCK_thread_count));
  if (tmp)
  {
    if ((thd->security_ctx->master_access & SUPER_ACL) ||
	!strcmp(thd->security_ctx->user, tmp->security_ctx->user))
    {
      tmp->awake(only_kill_query ? THD::KILL_QUERY : THD::KILL_CONNECTION);
      error=0;
    }
    else
      error=ER_KILL_DENIED_ERROR;
    pthread_mutex_unlock(&tmp->LOCK_delete);
  }
  DBUG_PRINT("exit", ("%d", error));
  DBUG_RETURN(error);
}


/*
  kills a thread and sends response

  SYNOPSIS
    sql_kill()
    thd			Thread class
    id			Thread id
    only_kill_query     Should it kill the query or the connection
*/

void sql_kill(THD *thd, ulong id, bool only_kill_query)
{
  uint error;
  if (!(error= kill_one_thread(thd, id, only_kill_query)))
    send_ok(thd);
  else
    my_error(error, MYF(0), id);
}


	/* If pointer is not a null pointer, append filename to it */

bool append_file_to_dir(THD *thd, const char **filename_ptr,
                        const char *table_name)
{
  char buff[FN_REFLEN],*ptr, *end;
  if (!*filename_ptr)
    return 0;					// nothing to do

  /* Check that the filename is not too long and it's a hard path */
  if (strlen(*filename_ptr)+strlen(table_name) >= FN_REFLEN-1 ||
      !test_if_hard_path(*filename_ptr))
  {
    my_error(ER_WRONG_TABLE_NAME, MYF(0), *filename_ptr);
    return 1;
  }
  /* Fix is using unix filename format on dos */
  strmov(buff,*filename_ptr);
  end=convert_dirname(buff, *filename_ptr, NullS);
  if (!(ptr= (char*) thd->alloc((size_t) (end-buff) + strlen(table_name)+1)))
    return 1;					// End of memory
  *filename_ptr=ptr;
  strxmov(ptr,buff,table_name,NullS);
  return 0;
}


/*
  Check if the select is a simple select (not an union)

  SYNOPSIS
    check_simple_select()

  RETURN VALUES
    0	ok
    1	error	; In this case the error messege is sent to the client
*/

bool check_simple_select()
{
  THD *thd= current_thd;
  LEX *lex= thd->lex;
  if (lex->current_select != &lex->select_lex)
  {
    char command[80];
    Lex_input_stream *lip= thd->m_lip;
    strmake(command, lip->yylval->symbol.str,
	    min(lip->yylval->symbol.length, sizeof(command)-1));
    my_error(ER_CANT_USE_OPTION_HERE, MYF(0), command);
    return 1;
  }
  return 0;
}


Comp_creator *comp_eq_creator(bool invert)
{
  return invert?(Comp_creator *)&ne_creator:(Comp_creator *)&eq_creator;
}


Comp_creator *comp_ge_creator(bool invert)
{
  return invert?(Comp_creator *)&lt_creator:(Comp_creator *)&ge_creator;
}


Comp_creator *comp_gt_creator(bool invert)
{
  return invert?(Comp_creator *)&le_creator:(Comp_creator *)&gt_creator;
}


Comp_creator *comp_le_creator(bool invert)
{
  return invert?(Comp_creator *)&gt_creator:(Comp_creator *)&le_creator;
}


Comp_creator *comp_lt_creator(bool invert)
{
  return invert?(Comp_creator *)&ge_creator:(Comp_creator *)&lt_creator;
}


Comp_creator *comp_ne_creator(bool invert)
{
  return invert?(Comp_creator *)&eq_creator:(Comp_creator *)&ne_creator;
}


/*
  Construct ALL/ANY/SOME subquery Item

  SYNOPSIS
    all_any_subquery_creator()
    left_expr - pointer to left expression
    cmp - compare function creator
    all - true if we create ALL subquery
    select_lex - pointer on parsed subquery structure

  RETURN VALUE
    constructed Item (or 0 if out of memory)
*/
Item * all_any_subquery_creator(Item *left_expr,
				chooser_compare_func_creator cmp,
				bool all,
				SELECT_LEX *select_lex)
{
  if ((cmp == &comp_eq_creator) && !all)       //  = ANY <=> IN
    return new Item_in_subselect(left_expr, select_lex);

  if ((cmp == &comp_ne_creator) && all)        // <> ALL <=> NOT IN
    return new Item_func_not(new Item_in_subselect(left_expr, select_lex));

  Item_allany_subselect *it=
    new Item_allany_subselect(left_expr, cmp, select_lex, all);
  if (all)
    return it->upper_item= new Item_func_not_all(it);	/* ALL */

  return it->upper_item= new Item_func_nop_all(it);      /* ANY/SOME */
}


/*
  Multi update query pre-check

  SYNOPSIS
    multi_update_precheck()
    thd		Thread handler
    tables	Global/local table list (have to be the same)

  RETURN VALUE
    FALSE OK
    TRUE  Error
*/

bool multi_update_precheck(THD *thd, TABLE_LIST *tables)
{
  const char *msg= 0;
  TABLE_LIST *table;
  LEX *lex= thd->lex;
  SELECT_LEX *select_lex= &lex->select_lex;
  DBUG_ENTER("multi_update_precheck");

  if (select_lex->item_list.elements != lex->value_list.elements)
  {
    my_message(ER_WRONG_VALUE_COUNT, ER(ER_WRONG_VALUE_COUNT), MYF(0));
    DBUG_RETURN(TRUE);
  }
  /*
    Ensure that we have UPDATE or SELECT privilege for each table
    The exact privilege is checked in mysql_multi_update()
  */
  for (table= tables; table; table= table->next_local)
  {
    if (table->derived)
      table->grant.privilege= SELECT_ACL;
    else if ((check_access(thd, UPDATE_ACL, table->db,
                           &table->grant.privilege, 0, 1,
                           test(table->schema_table)) ||
              check_grant(thd, UPDATE_ACL, table, 0, 1, 1)) &&
             (check_access(thd, SELECT_ACL, table->db,
                           &table->grant.privilege, 0, 0,
                           test(table->schema_table)) ||
              check_grant(thd, SELECT_ACL, table, 0, 1, 0)))
      DBUG_RETURN(TRUE);

    table->table_in_first_from_clause= 1;
  }
  /*
    Is there tables of subqueries?
  */
  if (&lex->select_lex != lex->all_selects_list)
  {
    DBUG_PRINT("info",("Checking sub query list"));
    for (table= tables; table; table= table->next_global)
    {
      if (!table->table_in_first_from_clause)
      {
	if (check_access(thd, SELECT_ACL, table->db,
			 &table->grant.privilege, 0, 0,
                         test(table->schema_table)) ||
	    check_grant(thd, SELECT_ACL, table, 0, 1, 0))
	  DBUG_RETURN(TRUE);
      }
    }
  }

  if (select_lex->order_list.elements)
    msg= "ORDER BY";
  else if (select_lex->select_limit)
    msg= "LIMIT";
  if (msg)
  {
    my_error(ER_WRONG_USAGE, MYF(0), "UPDATE", msg);
    DBUG_RETURN(TRUE);
  }
  DBUG_RETURN(FALSE);
}

/*
  Multi delete query pre-check

  SYNOPSIS
    multi_delete_precheck()
    thd			Thread handler
    tables		Global/local table list

  RETURN VALUE
    FALSE OK
    TRUE  error
*/

bool multi_delete_precheck(THD *thd, TABLE_LIST *tables)
{
  SELECT_LEX *select_lex= &thd->lex->select_lex;
  TABLE_LIST *aux_tables=
    (TABLE_LIST *)thd->lex->auxiliary_table_list.first;
  TABLE_LIST **save_query_tables_own_last= thd->lex->query_tables_own_last;
  DBUG_ENTER("multi_delete_precheck");

  /* sql_yacc guarantees that tables and aux_tables are not zero */
  DBUG_ASSERT(aux_tables != 0);
  if (check_table_access(thd, SELECT_ACL, tables, 0))
    DBUG_RETURN(TRUE);

  /*
    Since aux_tables list is not part of LEX::query_tables list we
    have to juggle with LEX::query_tables_own_last value to be able
    call check_table_access() safely.
  */
  thd->lex->query_tables_own_last= 0;
  if (check_table_access(thd, DELETE_ACL, aux_tables, 0))
  {
    thd->lex->query_tables_own_last= save_query_tables_own_last;
    DBUG_RETURN(TRUE);
  }
  thd->lex->query_tables_own_last= save_query_tables_own_last;

  if ((thd->options & OPTION_SAFE_UPDATES) && !select_lex->where)
  {
    my_message(ER_UPDATE_WITHOUT_KEY_IN_SAFE_MODE,
               ER(ER_UPDATE_WITHOUT_KEY_IN_SAFE_MODE), MYF(0));
    DBUG_RETURN(TRUE);
  }
  DBUG_RETURN(FALSE);
}


/*
  Link tables in auxilary table list of multi-delete with corresponding
  elements in main table list, and set proper locks for them.

  SYNOPSIS
    multi_delete_set_locks_and_link_aux_tables()
      lex - pointer to LEX representing multi-delete

  RETURN VALUE
    FALSE - success
    TRUE  - error
*/

bool multi_delete_set_locks_and_link_aux_tables(LEX *lex)
{
  TABLE_LIST *tables= (TABLE_LIST*)lex->select_lex.table_list.first;
  TABLE_LIST *target_tbl;
  DBUG_ENTER("multi_delete_set_locks_and_link_aux_tables");

  lex->table_count= 0;

  for (target_tbl= (TABLE_LIST *)lex->auxiliary_table_list.first;
       target_tbl; target_tbl= target_tbl->next_local)
  {
    lex->table_count++;
    /* All tables in aux_tables must be found in FROM PART */
    TABLE_LIST *walk;
    for (walk= tables; walk; walk= walk->next_local)
    {
      if (!my_strcasecmp(table_alias_charset,
			 target_tbl->alias, walk->alias) &&
	  !strcmp(walk->db, target_tbl->db))
	break;
    }
    if (!walk)
    {
      my_error(ER_UNKNOWN_TABLE, MYF(0),
               target_tbl->table_name, "MULTI DELETE");
      DBUG_RETURN(TRUE);
    }
    if (!walk->derived)
    {
      target_tbl->table_name= walk->table_name;
      target_tbl->table_name_length= walk->table_name_length;
    }
    walk->updating= target_tbl->updating;
    walk->lock_type= target_tbl->lock_type;
    target_tbl->correspondent_table= walk;	// Remember corresponding table
  }
  DBUG_RETURN(FALSE);
}


/*
  simple UPDATE query pre-check

  SYNOPSIS
    update_precheck()
    thd		Thread handler
    tables	Global table list

  RETURN VALUE
    FALSE OK
    TRUE  Error
*/

bool update_precheck(THD *thd, TABLE_LIST *tables)
{
  DBUG_ENTER("update_precheck");
  if (thd->lex->select_lex.item_list.elements != thd->lex->value_list.elements)
  {
    my_message(ER_WRONG_VALUE_COUNT, ER(ER_WRONG_VALUE_COUNT), MYF(0));
    DBUG_RETURN(TRUE);
  }
  DBUG_RETURN(check_one_table_access(thd, UPDATE_ACL, tables));
}


/*
  simple DELETE query pre-check

  SYNOPSIS
    delete_precheck()
    thd		Thread handler
    tables	Global table list

  RETURN VALUE
    FALSE  OK
    TRUE   error
*/

bool delete_precheck(THD *thd, TABLE_LIST *tables)
{
  DBUG_ENTER("delete_precheck");
  if (check_one_table_access(thd, DELETE_ACL, tables))
    DBUG_RETURN(TRUE);
  /* Set privilege for the WHERE clause */
  tables->grant.want_privilege=(SELECT_ACL & ~tables->grant.privilege);
  DBUG_RETURN(FALSE);
}


/*
  simple INSERT query pre-check

  SYNOPSIS
    insert_precheck()
    thd		Thread handler
    tables	Global table list

  RETURN VALUE
    FALSE  OK
    TRUE   error
*/

bool insert_precheck(THD *thd, TABLE_LIST *tables)
{
  LEX *lex= thd->lex;
  DBUG_ENTER("insert_precheck");

  /*
    Check that we have modify privileges for the first table and
    select privileges for the rest
  */
  ulong privilege= (INSERT_ACL |
                    (lex->duplicates == DUP_REPLACE ? DELETE_ACL : 0) |
                    (lex->value_list.elements ? UPDATE_ACL : 0));

  if (check_one_table_access(thd, privilege, tables))
    DBUG_RETURN(TRUE);

  if (lex->update_list.elements != lex->value_list.elements)
  {
    my_message(ER_WRONG_VALUE_COUNT, ER(ER_WRONG_VALUE_COUNT), MYF(0));
    DBUG_RETURN(TRUE);
  }
  DBUG_RETURN(FALSE);
}


/**
    @brief  Check privileges for SHOW CREATE TABLE statement.

    @param  thd    Thread context
    @param  table  Target table

    @retval TRUE  Failure
    @retval FALSE Success
*/

static bool check_show_create_table_access(THD *thd, TABLE_LIST *table)
{
  return check_access(thd, SELECT_ACL | EXTRA_ACL, table->db,
                      &table->grant.privilege, 0, 0,
                      test(table->schema_table)) ||
         check_grant(thd, SELECT_ACL, table, 2, UINT_MAX, 0);
}


/*
  CREATE TABLE query pre-check

  SYNOPSIS
    create_table_precheck()
    thd			Thread handler
    tables		Global table list
    create_table	Table which will be created

  RETURN VALUE
    FALSE   OK
    TRUE   Error
*/

bool create_table_precheck(THD *thd, TABLE_LIST *tables,
                           TABLE_LIST *create_table)
{
  LEX *lex= thd->lex;
  SELECT_LEX *select_lex= &lex->select_lex;
  ulong want_priv;
  bool error= TRUE;                                 // Error message is given
  DBUG_ENTER("create_table_precheck");

  /*
    Require CREATE [TEMPORARY] privilege on new table; for
    CREATE TABLE ... SELECT, also require INSERT.
  */

  want_priv= ((lex->create_info.options & HA_LEX_CREATE_TMP_TABLE) ?
              CREATE_TMP_ACL : CREATE_ACL) |
             (select_lex->item_list.elements ? INSERT_ACL : 0);

  if (check_access(thd, want_priv, create_table->db,
		   &create_table->grant.privilege, 0, 0,
                   test(create_table->schema_table)) ||
      check_merge_table_access(thd, create_table->db,
			       (TABLE_LIST *)
			       lex->create_info.merge_list.first))
    goto err;
  if (want_priv != CREATE_TMP_ACL &&
      check_grant(thd, want_priv, create_table, 0, 1, 0))
    goto err;

  if (select_lex->item_list.elements)
  {
    /* Check permissions for used tables in CREATE TABLE ... SELECT */

#ifdef NOT_NECESSARY_TO_CHECK_CREATE_TABLE_EXIST_WHEN_PREPARING_STATEMENT
    /* This code throws an ill error for CREATE TABLE t1 SELECT * FROM t1 */
    /*
      Only do the check for PS, because we on execute we have to check that
      against the opened tables to ensure we don't use a table that is part
      of the view (which can only be done after the table has been opened).
    */
    if (thd->stmt_arena->is_stmt_prepare_or_first_sp_execute())
    {
      /*
        For temporary tables we don't have to check if the created table exists
      */
      if (!(lex->create_info.options & HA_LEX_CREATE_TMP_TABLE) &&
          find_table_in_global_list(tables, create_table->db,
                                    create_table->table_name))
      {
	error= FALSE;
        goto err;
      }
    }
#endif
    if (tables && check_table_access(thd, SELECT_ACL, tables,0))
      goto err;
  }
  else if (lex->create_info.options & HA_LEX_CREATE_TABLE_LIKE)
  {
    if (check_show_create_table_access(thd, tables))
      goto err;
  }
  error= FALSE;

err:
  DBUG_RETURN(error);
}


/*
  negate given expression

  SYNOPSIS
    negate_expression()
    thd  thread handler
    expr expression for negation

  RETURN
    negated expression
*/

Item *negate_expression(THD *thd, Item *expr)
{
  Item *negated;
  if (expr->type() == Item::FUNC_ITEM &&
      ((Item_func *) expr)->functype() == Item_func::NOT_FUNC)
  {
    /* it is NOT(NOT( ... )) */
    Item *arg= ((Item_func *) expr)->arguments()[0];
    enum_parsing_place place= thd->lex->current_select->parsing_place;
    if (arg->is_bool_func() || place == IN_WHERE || place == IN_HAVING)
      return arg;
    /*
      if it is not boolean function then we have to emulate value of
      not(not(a)), it will be a != 0
    */
    return new Item_func_ne(arg, new Item_int((char*) "0", 0, 1));
  }

  if ((negated= expr->neg_transformer(thd)) != 0)
    return negated;
  return new Item_func_not(expr);
}

/*
  Set the specified definer to the default value, which is the current user in
  the thread.
 
  SYNOPSIS
    get_default_definer()
    thd       [in] thread handler
    definer   [out] definer
*/
 
void get_default_definer(THD *thd, LEX_USER *definer)
{
  const Security_context *sctx= thd->security_ctx;

  definer->user.str= (char *) sctx->priv_user;
  definer->user.length= strlen(definer->user.str);

  definer->host.str= (char *) sctx->priv_host;
  definer->host.length= strlen(definer->host.str);
}


/*
  Create default definer for the specified THD.

  SYNOPSIS
    create_default_definer()
    thd         [in] thread handler

  RETURN
    On success, return a valid pointer to the created and initialized
    LEX_USER, which contains definer information.
    On error, return 0.
*/

LEX_USER *create_default_definer(THD *thd)
{
  LEX_USER *definer;

  if (! (definer= (LEX_USER*) thd->alloc(sizeof(LEX_USER))))
    return 0;

  get_default_definer(thd, definer);

  return definer;
}


/*
  Create definer with the given user and host names.

  SYNOPSIS
    create_definer()
    thd         [in] thread handler
    user_name   [in] user name
    host_name   [in] host name

  RETURN
    On success, return a valid pointer to the created and initialized
    LEX_USER, which contains definer information.
    On error, return 0.
*/

LEX_USER *create_definer(THD *thd, LEX_STRING *user_name, LEX_STRING *host_name)
{
  LEX_USER *definer;

  /* Create and initialize. */

  if (! (definer= (LEX_USER*) thd->alloc(sizeof(LEX_USER))))
    return 0;

  definer->user= *user_name;
  definer->host= *host_name;

  return definer;
}


/*
  Retuns information about user or current user.

  SYNOPSIS
    get_current_user()
    thd         [in] thread handler
    user        [in] user

  RETURN
    On success, return a valid pointer to initialized
    LEX_USER, which contains user information.
    On error, return 0.
*/

LEX_USER *get_current_user(THD *thd, LEX_USER *user)
{
  if (!user->user.str)  // current_user
    return create_default_definer(thd);

  return user;
}


/*
  Check that byte length of a string does not exceed some limit.

  SYNOPSIS
  check_string_byte_length()
      str              string to be checked
      err_msg          error message to be displayed if the string is too long
      max_byte_length  max length in bytes

  RETURN
    FALSE   the passed string is not longer than max_length
    TRUE    the passed string is longer than max_length

  NOTE
    The function is not used in existing code but can be useful later?
*/

bool check_string_byte_length(LEX_STRING *str, const char *err_msg,
                              uint max_byte_length)
{
  if (str->length <= max_byte_length)
    return FALSE;

  my_error(ER_WRONG_STRING_LENGTH, MYF(0), str->str, err_msg, max_byte_length);

  return TRUE;
}


/*
  Check that char length of a string does not exceed some limit.

  SYNOPSIS
  check_string_char_length()
      str              string to be checked
      err_msg          error message to be displayed if the string is too long
      max_char_length  max length in symbols
      cs               string charset

  RETURN
    FALSE   the passed string is not longer than max_char_length
    TRUE    the passed string is longer than max_char_length
*/


bool check_string_char_length(LEX_STRING *str, const char *err_msg,
                              uint max_char_length, CHARSET_INFO *cs,
                              bool no_error)
{
  int well_formed_error;
  uint res= cs->cset->well_formed_len(cs, str->str, str->str + str->length,
                                      max_char_length, &well_formed_error);

  if (!well_formed_error &&  str->length == res)
    return FALSE;

  if (!no_error)
    my_error(ER_WRONG_STRING_LENGTH, MYF(0), str->str, err_msg, max_char_length);
  return TRUE;
}


extern int MYSQLparse(void *thd); // from sql_yacc.cc


/**
  This is a wrapper of MYSQLparse(). All the code should call parse_sql()
  instead of MYSQLparse().

  @param thd Thread context.
  @param lip Lexer context.
  @param creation_ctx Object creation context.

  @return Error status.
    @retval FALSE on success.
    @retval TRUE on parsing error.
*/

bool parse_sql(THD *thd,
               Lex_input_stream *lip,
               Object_creation_ctx *creation_ctx)
{
  DBUG_ASSERT(thd->m_lip == NULL);

  /* Backup creation context. */

  Object_creation_ctx *backup_ctx= NULL;

  if (creation_ctx)
    backup_ctx= creation_ctx->set_n_backup(thd);

  /* Set Lex_input_stream. */

  thd->m_lip= lip;

  /* Parse the query. */

  bool mysql_parse_status= MYSQLparse(thd) != 0;

  /* Check that if MYSQLparse() failed, thd->is_error() is set. */

  DBUG_ASSERT(!mysql_parse_status ||
              mysql_parse_status && thd->is_error());

  /* Reset Lex_input_stream. */

  thd->m_lip= NULL;

  /* Restore creation context. */

  if (creation_ctx)
    creation_ctx->restore_env(thd, backup_ctx);

  /* That's it. */

  return mysql_parse_status || thd->is_fatal_error;
}

/**
  @} (end of group Runtime_Environment)
*/<|MERGE_RESOLUTION|>--- conflicted
+++ resolved
@@ -6338,26 +6338,6 @@
 }
 
 
-<<<<<<< HEAD
-/*
-  Reload/resets privileges and the different caches.
-
-  SYNOPSIS
-    reload_acl_and_cache()
-    thd			Thread handler (can be NULL!)
-    options             What should be reset/reloaded (tables, privileges,
-    slave...)
-    tables              Tables to flush (if any)
-    write_to_binlog     Depending on 'options', it may be very bad to write the
-                        query to the binlog (e.g. FLUSH SLAVE); this is a
-                        pointer where reload_acl_and_cache() will put 0 if
-                        it thinks we really should not write to the binlog.
-                        Otherwise it will put 1.
-
-  RETURN
-    0	 ok
-    !=0  error.  thd->killed or thd->is_error() is set
-=======
 /**
   @brief Reload/resets privileges and the different caches.
 
@@ -6375,7 +6355,6 @@
   @return Error status code
     @retval 0 Ok
     @retval !=0  Error; thd->killed is set or thd->is_error() is true
->>>>>>> 53dabdd3
 */
 
 bool reload_acl_and_cache(THD *thd, ulong options, TABLE_LIST *tables,
