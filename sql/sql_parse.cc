/* Copyright (c) 1999, 2018, Oracle and/or its affiliates. All rights reserved.

   This program is free software; you can redistribute it and/or modify
   it under the terms of the GNU General Public License, version 2.0,
   as published by the Free Software Foundation.

   This program is also distributed with certain software (including
   but not limited to OpenSSL) that is licensed under separate terms,
   as designated in a particular file or component or in included license
   documentation.  The authors of MySQL hereby grant you an additional
   permission to link the program and your derivative works with the
   separately licensed software that they have included with MySQL.

   This program is distributed in the hope that it will be useful,
   but WITHOUT ANY WARRANTY; without even the implied warranty of
   MERCHANTABILITY or FITNESS FOR A PARTICULAR PURPOSE.  See the
   GNU General Public License, version 2.0, for more details.

   You should have received a copy of the GNU General Public License
   along with this program; if not, write to the Free Software
   Foundation, Inc., 51 Franklin St, Fifth Floor, Boston, MA 02110-1301  USA */

#include "sql/sql_parse.h"

#include "my_config.h"

#include <limits.h>
#include <stdio.h>
#include <stdlib.h>
#include <string.h>
#include <time.h>
#include <algorithm>
#include <atomic>
#include <thread>
#include <utility>

#ifdef HAVE_LSAN_DO_RECOVERABLE_LEAK_CHECK
#include <sanitizer/lsan_interface.h>
#endif

#include "binary_log_types.h"
#include "dur_prop.h"
#include "m_ctype.h"
#include "m_string.h"
#include "my_alloc.h"
#include "my_compiler.h"
#include "my_dbug.h"
#include "my_inttypes.h"
#include "my_io.h"
#include "my_loglevel.h"
#include "my_macros.h"
#include "my_psi_config.h"
#include "my_sys.h"
#include "my_table_map.h"
#include "my_thread_local.h"
#include "my_time.h"
#include "mysql/com_data.h"
#include "mysql/components/services/log_builtins.h"
#include "mysql/components/services/log_shared.h"
#include "mysql/components/services/psi_statement_bits.h"
#include "mysql/plugin_audit.h"
#include "mysql/psi/mysql_mutex.h"
#include "mysql/psi/mysql_rwlock.h"
#include "mysql/psi/mysql_statement.h"
#include "mysql/service_mysql_alloc.h"
#include "mysqld_error.h"
#include "mysys_err.h"  // EE_CAPACITY_EXCEEDED
#include "nullable.h"
#include "pfs_thread_provider.h"
#include "prealloced_array.h"
#include "sql/auth/auth_acls.h"
#include "sql/auth/auth_common.h"  // acl_authenticate
#include "sql/auth/sql_security_ctx.h"
#include "sql/binlog.h"  // purge_master_logs
#include "sql/current_thd.h"
#include "sql/dd/cache/dictionary_client.h"  // dd::cache::Dictionary_client::Auto_releaser
#include "sql/dd/dd.h"                       // dd::get_dictionary
#include "sql/dd/dd_schema.h"                // Schema_MDL_locker
#include "sql/dd/dictionary.h"  // dd::Dictionary::is_system_view_name
#include "sql/dd/info_schema/table_stats.h"
#include "sql/debug_sync.h"  // DEBUG_SYNC
#include "sql/derror.h"      // ER_THD
#include "sql/discrete_interval.h"
#include "sql/error_handler.h"  // Strict_error_handler
#include "sql/events.h"         // Events
#include "sql/field.h"
#include "sql/gis/srid.h"
#include "sql/item.h"
#include "sql/item_cmpfunc.h"
#include "sql/item_func.h"
#include "sql/item_subselect.h"
#include "sql/item_timefunc.h"  // Item_func_unix_timestamp
#include "sql/key_spec.h"       // Key_spec
#include "sql/log.h"            // query_logger
#include "sql/log_event.h"      // slave_execute_deferred_events
#include "sql/mdl.h"
#include "sql/mem_root_array.h"
#include "sql/mysqld.h"              // stage_execution_of_init_command
#include "sql/mysqld_thd_manager.h"  // Find_thd_with_id
#include "sql/nested_join.h"
#include "sql/opt_hints.h"
#include "sql/opt_trace.h"  // Opt_trace_start
#include "sql/parse_location.h"
#include "sql/parse_tree_node_base.h"
#include "sql/parse_tree_nodes.h"
#include "sql/persisted_variable.h"
#include "sql/protocol.h"
#include "sql/protocol_classic.h"
#include "sql/psi_memory_key.h"
#include "sql/query_options.h"
#include "sql/query_result.h"
#include "sql/resourcegroups/resource_group_basic_types.h"
#include "sql/resourcegroups/resource_group_mgr.h"  // Resource_group_mgr::instance
#include "sql/rpl_context.h"
#include "sql/rpl_filter.h"             // rpl_filter
#include "sql/rpl_group_replication.h"  // group_replication_start
#include "sql/rpl_gtid.h"
#include "sql/rpl_master.h"  // register_slave
#include "sql/rpl_rli.h"     // mysql_show_relaylog_events
#include "sql/rpl_slave.h"   // change_master_cmd
#include "sql/session_tracker.h"
#include "sql/set_var.h"
#include "sql/sp.h"        // sp_create_routine
#include "sql/sp_cache.h"  // sp_cache_enforce_limit
#include "sql/sp_head.h"   // sp_head
#include "sql/sql_alter.h"
#include "sql/sql_audit.h"        // MYSQL_AUDIT_NOTIFY_CONNECTION_CHANGE_USER
#include "sql/sql_backup_lock.h"  // acquire_shared_mdl_for_backup
#include "sql/sql_base.h"         // find_temporary_table
#include "sql/sql_binlog.h"       // mysql_client_binlog_statement
#include "sql/sql_class.h"
#include "sql/sql_cmd.h"
#include "sql/sql_connect.h"  // decrease_user_connections
#include "sql/sql_const.h"
#include "sql/sql_db.h"  // mysql_change_db
#include "sql/sql_digest.h"
#include "sql/sql_digest_stream.h"
#include "sql/sql_error.h"
#include "sql/sql_handler.h"  // mysql_ha_rm_tables
#include "sql/sql_help.h"     // mysqld_help
#include "sql/sql_lex.h"
#include "sql/sql_list.h"
#include "sql/sql_prepare.h"  // mysql_stmt_execute
#include "sql/sql_profile.h"
#include "sql/sql_query_rewrite.h"  // invoke_pre_parse_rewrite_plugins
#include "sql/sql_reload.h"         // handle_reload_request
#include "sql/sql_rename.h"         // mysql_rename_tables
#include "sql/sql_rewrite.h"        // mysql_rewrite_query
#include "sql/sql_select.h"         // handle_query
#include "sql/sql_show.h"           // find_schema_table
#include "sql/sql_table.h"          // mysql_create_table
#include "sql/sql_test.h"           // mysql_print_status
#include "sql/sql_trigger.h"        // add_table_for_trigger
#include "sql/sql_udf.h"
#include "sql/sql_view.h"          // mysql_create_view
#include "sql/system_variables.h"  // System_status_var
#include "sql/table.h"
#include "sql/table_cache.h"  // table_cache_manager
#include "sql/thd_raii.h"
#include "sql/transaction.h"  // trans_rollback_implicit
#include "sql/transaction_info.h"
#include "sql_string.h"
#include "thr_lock.h"
#include "violite.h"

namespace dd {
class Spatial_reference_system;
}  // namespace dd
namespace resourcegroups {
class Resource_group;
}  // namespace resourcegroups
struct mysql_rwlock_t;

namespace dd {
class Schema;
}  // namespace dd

namespace dd {
class Abstract_table;
}  // namespace dd

using Mysql::Nullable;
using std::max;

/**
  @defgroup Runtime_Environment Runtime Environment
  @{
*/

/* Used in error handling only */
#define SP_COM_STRING(LP)                                  \
  ((LP)->sql_command == SQLCOM_CREATE_SPFUNCTION ||        \
           (LP)->sql_command == SQLCOM_ALTER_FUNCTION ||   \
           (LP)->sql_command == SQLCOM_SHOW_CREATE_FUNC || \
           (LP)->sql_command == SQLCOM_DROP_FUNCTION       \
       ? "FUNCTION"                                        \
       : "PROCEDURE")

static void sql_kill(THD *thd, my_thread_id id, bool only_kill_query);

const LEX_STRING command_name[] = {
    {C_STRING_WITH_LEN("Sleep")},
    {C_STRING_WITH_LEN("Quit")},
    {C_STRING_WITH_LEN("Init DB")},
    {C_STRING_WITH_LEN("Query")},
    {C_STRING_WITH_LEN("Field List")},
    {C_STRING_WITH_LEN("Create DB")},
    {C_STRING_WITH_LEN("Drop DB")},
    {C_STRING_WITH_LEN("Refresh")},
    {C_STRING_WITH_LEN("Shutdown")},
    {C_STRING_WITH_LEN("Statistics")},
    {C_STRING_WITH_LEN("Processlist")},
    {C_STRING_WITH_LEN("Connect")},
    {C_STRING_WITH_LEN("Kill")},
    {C_STRING_WITH_LEN("Debug")},
    {C_STRING_WITH_LEN("Ping")},
    {C_STRING_WITH_LEN("Time")},
    {C_STRING_WITH_LEN("Delayed insert")},
    {C_STRING_WITH_LEN("Change user")},
    {C_STRING_WITH_LEN("Binlog Dump")},
    {C_STRING_WITH_LEN("Table Dump")},
    {C_STRING_WITH_LEN("Connect Out")},
    {C_STRING_WITH_LEN("Register Slave")},
    {C_STRING_WITH_LEN("Prepare")},
    {C_STRING_WITH_LEN("Execute")},
    {C_STRING_WITH_LEN("Long Data")},
    {C_STRING_WITH_LEN("Close stmt")},
    {C_STRING_WITH_LEN("Reset stmt")},
    {C_STRING_WITH_LEN("Set option")},
    {C_STRING_WITH_LEN("Fetch")},
    {C_STRING_WITH_LEN("Daemon")},
    {C_STRING_WITH_LEN("Binlog Dump GTID")},
    {C_STRING_WITH_LEN("Reset Connection")},
    {C_STRING_WITH_LEN("Error")}  // Last command number
};

/**
  Returns true if all tables should be ignored.
*/
bool all_tables_not_ok(THD *thd, TABLE_LIST *tables) {
  Rpl_filter *rpl_filter = thd->rli_slave->rpl_filter;

  return rpl_filter->is_on() && tables && !thd->sp_runtime_ctx &&
         !rpl_filter->tables_ok(thd->db().str, tables);
}

/**
  Checks whether the event for the given database, db, should
  be ignored or not. This is done by checking whether there are
  active rules in ignore_db or in do_db containers. If there
  are, then check if there is a match, if not then check the
  wild_do rules.

  NOTE: This means that when using this function replicate-do-db
        and replicate-ignore-db take precedence over wild do
        rules.

  @param thd  Thread handle.
  @param db   Database name used while evaluating the filtering
              rules.
  @param sql_cmd Represents the current query that needs to be
                 verified against the database filter rules.
  @return true Query should not be filtered out from the execution.
          false Query should be filtered out from the execution.

*/
inline bool check_database_filters(THD *thd, const char *db,
                                   enum_sql_command sql_cmd) {
  DBUG_ENTER("check_database_filters");
  DBUG_ASSERT(thd->slave_thread);
  if (!db) DBUG_RETURN(true);
  Rpl_filter *rpl_filter = thd->rli_slave->rpl_filter;

  bool need_increase_counter = true;
  switch (sql_cmd) {
    case SQLCOM_BEGIN:
    case SQLCOM_COMMIT:
    case SQLCOM_SAVEPOINT:
    case SQLCOM_ROLLBACK:
    case SQLCOM_ROLLBACK_TO_SAVEPOINT:
      DBUG_RETURN(true);
    case SQLCOM_XA_START:
    case SQLCOM_XA_END:
    case SQLCOM_XA_COMMIT:
    case SQLCOM_XA_ROLLBACK:
      need_increase_counter = false;
    default:
      break;
  }

  bool db_ok = rpl_filter->db_ok(db, need_increase_counter);
  /*
    No filters exist in ignore/do_db ? Then, just check
    wild_do_table filtering for 'DATABASE' related
    statements (CREATE/DROP/ATLER DATABASE)
  */
  if (db_ok && (rpl_filter->get_do_db()->is_empty() &&
                rpl_filter->get_ignore_db()->is_empty())) {
    switch (sql_cmd) {
      case SQLCOM_CREATE_DB:
      case SQLCOM_ALTER_DB:
      case SQLCOM_DROP_DB:
        db_ok = rpl_filter->db_ok_with_wild_table(db);
      default:
        break;
    }
  }
  DBUG_RETURN(db_ok);
}

bool some_non_temp_table_to_be_updated(THD *thd, TABLE_LIST *tables) {
  for (TABLE_LIST *table = tables; table; table = table->next_global) {
    DBUG_ASSERT(table->db && table->table_name);
    /*
      Update on performance_schema and temp tables are allowed
      in readonly mode.
    */
    if (table->updating && !find_temporary_table(thd, table) &&
        !is_perfschema_db(table->db, table->db_length))
      return 1;
  }
  return 0;
}

/**
  Returns whether the command in thd->lex->sql_command should cause an
  implicit commit. An active transaction should be implicitly commited if the
  statement requires so.

  @param thd    Thread handle.
  @param mask   Bitmask used for the SQL command match.

  @retval true This statement shall cause an implicit commit.
  @retval false This statement shall not cause an implicit commit.
*/
bool stmt_causes_implicit_commit(const THD *thd, uint mask) {
  DBUG_ENTER("stmt_causes_implicit_commit");
  const LEX *lex = thd->lex;

  if ((sql_command_flags[lex->sql_command] & mask) == 0 ||
      thd->is_plugin_fake_ddl())
    DBUG_RETURN(false);

  switch (lex->sql_command) {
    case SQLCOM_DROP_TABLE:
      DBUG_RETURN(!lex->drop_temporary);
    case SQLCOM_ALTER_TABLE:
    case SQLCOM_CREATE_TABLE:
      /* If CREATE TABLE of non-temporary table, do implicit commit */
      DBUG_RETURN((lex->create_info->options & HA_LEX_CREATE_TMP_TABLE) == 0);
    case SQLCOM_SET_OPTION:
      /* Implicitly commit a transaction started by a SET statement */
      DBUG_RETURN(lex->autocommit);
    case SQLCOM_RESET:
      DBUG_RETURN(lex->option_type != OPT_PERSIST);
    default:
      DBUG_RETURN(true);
  }
}

/**
  Mark all commands that somehow changes a table.

  This is used to check number of updates / hour.

  sql_command is actually set to SQLCOM_END sometimes
  so we need the +1 to include it in the array.

  See COMMAND_FLAG_xxx for different type of commands
     2  - query that returns meaningful ROW_COUNT() -
          a number of modified rows
*/

uint sql_command_flags[SQLCOM_END + 1];
uint server_command_flags[COM_END + 1];

void init_sql_command_flags(void) {
  /* Initialize the server command flags array. */
  memset(server_command_flags, 0, sizeof(server_command_flags));

  server_command_flags[COM_SLEEP] = CF_ALLOW_PROTOCOL_PLUGIN;
  server_command_flags[COM_INIT_DB] = CF_ALLOW_PROTOCOL_PLUGIN;
  server_command_flags[COM_QUERY] = CF_ALLOW_PROTOCOL_PLUGIN;
  server_command_flags[COM_FIELD_LIST] = CF_ALLOW_PROTOCOL_PLUGIN;
  server_command_flags[COM_REFRESH] = CF_ALLOW_PROTOCOL_PLUGIN;
  server_command_flags[COM_STATISTICS] = CF_SKIP_QUESTIONS;
  server_command_flags[COM_PROCESS_KILL] = CF_ALLOW_PROTOCOL_PLUGIN;
  server_command_flags[COM_PING] = CF_SKIP_QUESTIONS;
  server_command_flags[COM_STMT_PREPARE] =
      CF_SKIP_QUESTIONS | CF_ALLOW_PROTOCOL_PLUGIN;
  server_command_flags[COM_STMT_EXECUTE] = CF_ALLOW_PROTOCOL_PLUGIN;
  server_command_flags[COM_STMT_SEND_LONG_DATA] = CF_ALLOW_PROTOCOL_PLUGIN;
  server_command_flags[COM_STMT_CLOSE] =
      CF_SKIP_QUESTIONS | CF_ALLOW_PROTOCOL_PLUGIN;
  server_command_flags[COM_STMT_RESET] =
      CF_SKIP_QUESTIONS | CF_ALLOW_PROTOCOL_PLUGIN;
  server_command_flags[COM_STMT_FETCH] = CF_ALLOW_PROTOCOL_PLUGIN;
  server_command_flags[COM_END] = CF_ALLOW_PROTOCOL_PLUGIN;

  /* Initialize the sql command flags array. */
  memset(sql_command_flags, 0, sizeof(sql_command_flags));

  /*
    In general, DDL statements do not generate row events and do not go
    through a cache before being written to the binary log. However, the
    CREATE TABLE...SELECT is an exception because it may generate row
    events. For that reason,  the SQLCOM_CREATE_TABLE  which represents
    a CREATE TABLE, including the CREATE TABLE...SELECT, has the
    CF_CAN_GENERATE_ROW_EVENTS flag. The distinction between a regular
    CREATE TABLE and the CREATE TABLE...SELECT is made in other parts of
    the code, in particular in the Query_log_event's constructor.
  */
  sql_command_flags[SQLCOM_CREATE_TABLE] =
      CF_CHANGES_DATA | CF_REEXECUTION_FRAGILE | CF_AUTO_COMMIT_TRANS |
      CF_CAN_GENERATE_ROW_EVENTS;
  sql_command_flags[SQLCOM_CREATE_INDEX] =
      CF_CHANGES_DATA | CF_AUTO_COMMIT_TRANS;
  sql_command_flags[SQLCOM_ALTER_TABLE] =
      CF_CHANGES_DATA | CF_WRITE_LOGS_COMMAND | CF_AUTO_COMMIT_TRANS;
  sql_command_flags[SQLCOM_TRUNCATE] =
      CF_CHANGES_DATA | CF_WRITE_LOGS_COMMAND | CF_AUTO_COMMIT_TRANS;
  sql_command_flags[SQLCOM_DROP_TABLE] = CF_CHANGES_DATA | CF_AUTO_COMMIT_TRANS;
  sql_command_flags[SQLCOM_LOAD] =
      CF_CHANGES_DATA | CF_REEXECUTION_FRAGILE | CF_CAN_GENERATE_ROW_EVENTS;
  sql_command_flags[SQLCOM_CREATE_DB] = CF_CHANGES_DATA | CF_AUTO_COMMIT_TRANS;
  sql_command_flags[SQLCOM_DROP_DB] = CF_CHANGES_DATA | CF_AUTO_COMMIT_TRANS;
  sql_command_flags[SQLCOM_ALTER_DB] = CF_CHANGES_DATA | CF_AUTO_COMMIT_TRANS;
  sql_command_flags[SQLCOM_RENAME_TABLE] =
      CF_CHANGES_DATA | CF_AUTO_COMMIT_TRANS;
  sql_command_flags[SQLCOM_DROP_INDEX] = CF_CHANGES_DATA | CF_AUTO_COMMIT_TRANS;
  sql_command_flags[SQLCOM_CREATE_VIEW] =
      CF_CHANGES_DATA | CF_REEXECUTION_FRAGILE | CF_AUTO_COMMIT_TRANS;
  sql_command_flags[SQLCOM_DROP_VIEW] = CF_CHANGES_DATA | CF_AUTO_COMMIT_TRANS;
  sql_command_flags[SQLCOM_CREATE_TRIGGER] =
      CF_CHANGES_DATA | CF_AUTO_COMMIT_TRANS;
  sql_command_flags[SQLCOM_DROP_TRIGGER] =
      CF_CHANGES_DATA | CF_AUTO_COMMIT_TRANS;
  sql_command_flags[SQLCOM_CREATE_EVENT] =
      CF_CHANGES_DATA | CF_AUTO_COMMIT_TRANS;
  sql_command_flags[SQLCOM_ALTER_EVENT] =
      CF_CHANGES_DATA | CF_AUTO_COMMIT_TRANS;
  sql_command_flags[SQLCOM_DROP_EVENT] = CF_CHANGES_DATA | CF_AUTO_COMMIT_TRANS;
  sql_command_flags[SQLCOM_IMPORT] = CF_CHANGES_DATA | CF_AUTO_COMMIT_TRANS;

  sql_command_flags[SQLCOM_UPDATE] = CF_CHANGES_DATA | CF_REEXECUTION_FRAGILE |
                                     CF_CAN_GENERATE_ROW_EVENTS |
                                     CF_OPTIMIZER_TRACE | CF_CAN_BE_EXPLAINED;
  sql_command_flags[SQLCOM_UPDATE_MULTI] =
      CF_CHANGES_DATA | CF_REEXECUTION_FRAGILE | CF_CAN_GENERATE_ROW_EVENTS |
      CF_OPTIMIZER_TRACE | CF_CAN_BE_EXPLAINED;
  // This is INSERT VALUES(...), can be VALUES(stored_func()) so we trace it
  sql_command_flags[SQLCOM_INSERT] = CF_CHANGES_DATA | CF_REEXECUTION_FRAGILE |
                                     CF_CAN_GENERATE_ROW_EVENTS |
                                     CF_OPTIMIZER_TRACE | CF_CAN_BE_EXPLAINED;
  sql_command_flags[SQLCOM_INSERT_SELECT] =
      CF_CHANGES_DATA | CF_REEXECUTION_FRAGILE | CF_CAN_GENERATE_ROW_EVENTS |
      CF_OPTIMIZER_TRACE | CF_CAN_BE_EXPLAINED;
  sql_command_flags[SQLCOM_DELETE] = CF_CHANGES_DATA | CF_REEXECUTION_FRAGILE |
                                     CF_CAN_GENERATE_ROW_EVENTS |
                                     CF_OPTIMIZER_TRACE | CF_CAN_BE_EXPLAINED;
  sql_command_flags[SQLCOM_DELETE_MULTI] =
      CF_CHANGES_DATA | CF_REEXECUTION_FRAGILE | CF_CAN_GENERATE_ROW_EVENTS |
      CF_OPTIMIZER_TRACE | CF_CAN_BE_EXPLAINED;
  sql_command_flags[SQLCOM_REPLACE] = CF_CHANGES_DATA | CF_REEXECUTION_FRAGILE |
                                      CF_CAN_GENERATE_ROW_EVENTS |
                                      CF_OPTIMIZER_TRACE | CF_CAN_BE_EXPLAINED;
  sql_command_flags[SQLCOM_REPLACE_SELECT] =
      CF_CHANGES_DATA | CF_REEXECUTION_FRAGILE | CF_CAN_GENERATE_ROW_EVENTS |
      CF_OPTIMIZER_TRACE | CF_CAN_BE_EXPLAINED;
  sql_command_flags[SQLCOM_SELECT] =
      CF_REEXECUTION_FRAGILE | CF_CAN_GENERATE_ROW_EVENTS | CF_OPTIMIZER_TRACE |
      CF_HAS_RESULT_SET | CF_CAN_BE_EXPLAINED;
  // (1) so that subquery is traced when doing "SET @var = (subquery)"
  /*
    @todo SQLCOM_SET_OPTION should have CF_CAN_GENERATE_ROW_EVENTS
    set, because it may invoke a stored function that generates row
    events. /Sven
  */
  sql_command_flags[SQLCOM_SET_OPTION] =
      CF_REEXECUTION_FRAGILE | CF_AUTO_COMMIT_TRANS |
      CF_CAN_GENERATE_ROW_EVENTS | CF_OPTIMIZER_TRACE;  // (1)
  // (1) so that subquery is traced when doing "DO @var := (subquery)"
  sql_command_flags[SQLCOM_DO] = CF_REEXECUTION_FRAGILE |
                                 CF_CAN_GENERATE_ROW_EVENTS |
                                 CF_OPTIMIZER_TRACE;  // (1)

  sql_command_flags[SQLCOM_SET_PASSWORD] =
      CF_CHANGES_DATA | CF_AUTO_COMMIT_TRANS | CF_NEEDS_AUTOCOMMIT_OFF |
      CF_POTENTIAL_ATOMIC_DDL | CF_DISALLOW_IN_RO_TRANS;

  sql_command_flags[SQLCOM_SHOW_STATUS_PROC] =
      CF_STATUS_COMMAND | CF_REEXECUTION_FRAGILE | CF_HAS_RESULT_SET;
  sql_command_flags[SQLCOM_SHOW_STATUS] =
      CF_STATUS_COMMAND | CF_REEXECUTION_FRAGILE | CF_HAS_RESULT_SET;
  sql_command_flags[SQLCOM_SHOW_DATABASES] =
      CF_STATUS_COMMAND | CF_REEXECUTION_FRAGILE | CF_HAS_RESULT_SET;
  sql_command_flags[SQLCOM_SHOW_TRIGGERS] =
      CF_STATUS_COMMAND | CF_REEXECUTION_FRAGILE | CF_HAS_RESULT_SET;
  sql_command_flags[SQLCOM_SHOW_EVENTS] =
      CF_STATUS_COMMAND | CF_REEXECUTION_FRAGILE | CF_HAS_RESULT_SET;
  sql_command_flags[SQLCOM_SHOW_OPEN_TABLES] =
      CF_STATUS_COMMAND | CF_REEXECUTION_FRAGILE | CF_HAS_RESULT_SET;
  sql_command_flags[SQLCOM_SHOW_PLUGINS] = CF_STATUS_COMMAND;
  sql_command_flags[SQLCOM_SHOW_FIELDS] =
      CF_STATUS_COMMAND | CF_REEXECUTION_FRAGILE | CF_HAS_RESULT_SET;
  sql_command_flags[SQLCOM_SHOW_KEYS] =
      CF_STATUS_COMMAND | CF_REEXECUTION_FRAGILE | CF_HAS_RESULT_SET;
  sql_command_flags[SQLCOM_SHOW_VARIABLES] =
      CF_STATUS_COMMAND | CF_REEXECUTION_FRAGILE | CF_HAS_RESULT_SET;
  sql_command_flags[SQLCOM_SHOW_CHARSETS] =
      CF_STATUS_COMMAND | CF_REEXECUTION_FRAGILE | CF_HAS_RESULT_SET;
  sql_command_flags[SQLCOM_SHOW_COLLATIONS] =
      CF_STATUS_COMMAND | CF_HAS_RESULT_SET | CF_REEXECUTION_FRAGILE;
  sql_command_flags[SQLCOM_SHOW_BINLOGS] = CF_STATUS_COMMAND;
  sql_command_flags[SQLCOM_SHOW_SLAVE_HOSTS] = CF_STATUS_COMMAND;
  sql_command_flags[SQLCOM_SHOW_BINLOG_EVENTS] = CF_STATUS_COMMAND;
  sql_command_flags[SQLCOM_SHOW_STORAGE_ENGINES] = CF_STATUS_COMMAND;
  sql_command_flags[SQLCOM_SHOW_PRIVILEGES] = CF_STATUS_COMMAND;
  sql_command_flags[SQLCOM_SHOW_WARNS] = CF_STATUS_COMMAND | CF_DIAGNOSTIC_STMT;
  sql_command_flags[SQLCOM_SHOW_ERRORS] =
      CF_STATUS_COMMAND | CF_DIAGNOSTIC_STMT;
  sql_command_flags[SQLCOM_SHOW_ENGINE_STATUS] = CF_STATUS_COMMAND;
  sql_command_flags[SQLCOM_SHOW_ENGINE_MUTEX] = CF_STATUS_COMMAND;
  sql_command_flags[SQLCOM_SHOW_ENGINE_LOGS] = CF_STATUS_COMMAND;
  sql_command_flags[SQLCOM_SHOW_PROCESSLIST] = CF_STATUS_COMMAND;
  sql_command_flags[SQLCOM_SHOW_GRANTS] = CF_STATUS_COMMAND;
  sql_command_flags[SQLCOM_SHOW_CREATE_DB] = CF_STATUS_COMMAND;
  sql_command_flags[SQLCOM_SHOW_CREATE] = CF_STATUS_COMMAND;
  sql_command_flags[SQLCOM_SHOW_MASTER_STAT] = CF_STATUS_COMMAND;
  sql_command_flags[SQLCOM_SHOW_SLAVE_STAT] = CF_STATUS_COMMAND;
  sql_command_flags[SQLCOM_SHOW_CREATE_PROC] = CF_STATUS_COMMAND;
  sql_command_flags[SQLCOM_SHOW_CREATE_FUNC] = CF_STATUS_COMMAND;
  sql_command_flags[SQLCOM_SHOW_CREATE_TRIGGER] = CF_STATUS_COMMAND;
  sql_command_flags[SQLCOM_SHOW_STATUS_FUNC] =
      CF_STATUS_COMMAND | CF_REEXECUTION_FRAGILE | CF_HAS_RESULT_SET;
  sql_command_flags[SQLCOM_SHOW_PROC_CODE] = CF_STATUS_COMMAND;
  sql_command_flags[SQLCOM_SHOW_FUNC_CODE] = CF_STATUS_COMMAND;
  sql_command_flags[SQLCOM_SHOW_CREATE_EVENT] = CF_STATUS_COMMAND;
  sql_command_flags[SQLCOM_SHOW_PROFILES] = CF_STATUS_COMMAND;
  sql_command_flags[SQLCOM_SHOW_PROFILE] = CF_STATUS_COMMAND;
  sql_command_flags[SQLCOM_BINLOG_BASE64_EVENT] =
      CF_STATUS_COMMAND | CF_CAN_GENERATE_ROW_EVENTS;

  sql_command_flags[SQLCOM_SHOW_TABLES] =
      (CF_STATUS_COMMAND | CF_SHOW_TABLE_COMMAND | CF_HAS_RESULT_SET |
       CF_REEXECUTION_FRAGILE);
  sql_command_flags[SQLCOM_SHOW_TABLE_STATUS] =
      (CF_STATUS_COMMAND | CF_SHOW_TABLE_COMMAND | CF_HAS_RESULT_SET |
       CF_REEXECUTION_FRAGILE);
  /**
    ACL DDLs do not access data-dictionary tables. However, they still
    need to be marked to avoid autocommit. This is necessary because
    code which saves GTID state or slave state in the system tables
    at commit time does statement commit on low-level (see
    System_table_access::close_table()) and thus can pre-maturely commit
    DDL otherwise.
  */
  sql_command_flags[SQLCOM_CREATE_USER] =
      CF_CHANGES_DATA | CF_NEEDS_AUTOCOMMIT_OFF | CF_POTENTIAL_ATOMIC_DDL;
  sql_command_flags[SQLCOM_RENAME_USER] =
      CF_CHANGES_DATA | CF_NEEDS_AUTOCOMMIT_OFF | CF_POTENTIAL_ATOMIC_DDL;
  sql_command_flags[SQLCOM_DROP_USER] =
      CF_CHANGES_DATA | CF_NEEDS_AUTOCOMMIT_OFF | CF_POTENTIAL_ATOMIC_DDL;
  sql_command_flags[SQLCOM_ALTER_USER] =
      CF_CHANGES_DATA | CF_NEEDS_AUTOCOMMIT_OFF | CF_POTENTIAL_ATOMIC_DDL;
  sql_command_flags[SQLCOM_GRANT] =
      CF_CHANGES_DATA | CF_NEEDS_AUTOCOMMIT_OFF | CF_POTENTIAL_ATOMIC_DDL;
  sql_command_flags[SQLCOM_REVOKE] =
      CF_CHANGES_DATA | CF_NEEDS_AUTOCOMMIT_OFF | CF_POTENTIAL_ATOMIC_DDL;
  sql_command_flags[SQLCOM_REVOKE_ALL] =
      CF_CHANGES_DATA | CF_NEEDS_AUTOCOMMIT_OFF | CF_POTENTIAL_ATOMIC_DDL;
  sql_command_flags[SQLCOM_ALTER_USER_DEFAULT_ROLE] =
      CF_CHANGES_DATA | CF_NEEDS_AUTOCOMMIT_OFF | CF_POTENTIAL_ATOMIC_DDL;
  sql_command_flags[SQLCOM_GRANT_ROLE] =
      CF_CHANGES_DATA | CF_NEEDS_AUTOCOMMIT_OFF | CF_POTENTIAL_ATOMIC_DDL;
  sql_command_flags[SQLCOM_REVOKE_ROLE] =
      CF_CHANGES_DATA | CF_NEEDS_AUTOCOMMIT_OFF | CF_POTENTIAL_ATOMIC_DDL;
  sql_command_flags[SQLCOM_DROP_ROLE] =
      CF_CHANGES_DATA | CF_NEEDS_AUTOCOMMIT_OFF | CF_POTENTIAL_ATOMIC_DDL;
  sql_command_flags[SQLCOM_CREATE_ROLE] =
      CF_CHANGES_DATA | CF_NEEDS_AUTOCOMMIT_OFF | CF_POTENTIAL_ATOMIC_DDL;

  sql_command_flags[SQLCOM_OPTIMIZE] = CF_CHANGES_DATA;
  sql_command_flags[SQLCOM_ALTER_INSTANCE] = CF_CHANGES_DATA;
  sql_command_flags[SQLCOM_CREATE_FUNCTION] =
      CF_CHANGES_DATA | CF_AUTO_COMMIT_TRANS;
  sql_command_flags[SQLCOM_CREATE_PROCEDURE] =
      CF_CHANGES_DATA | CF_AUTO_COMMIT_TRANS;
  sql_command_flags[SQLCOM_CREATE_SPFUNCTION] =
      CF_CHANGES_DATA | CF_AUTO_COMMIT_TRANS;
  sql_command_flags[SQLCOM_DROP_PROCEDURE] =
      CF_CHANGES_DATA | CF_AUTO_COMMIT_TRANS;
  sql_command_flags[SQLCOM_DROP_FUNCTION] =
      CF_CHANGES_DATA | CF_AUTO_COMMIT_TRANS;
  sql_command_flags[SQLCOM_ALTER_PROCEDURE] =
      CF_CHANGES_DATA | CF_AUTO_COMMIT_TRANS;
  sql_command_flags[SQLCOM_ALTER_FUNCTION] =
      CF_CHANGES_DATA | CF_AUTO_COMMIT_TRANS;
  sql_command_flags[SQLCOM_INSTALL_PLUGIN] =
      CF_CHANGES_DATA | CF_AUTO_COMMIT_TRANS;
  sql_command_flags[SQLCOM_UNINSTALL_PLUGIN] =
      CF_CHANGES_DATA | CF_AUTO_COMMIT_TRANS;
  sql_command_flags[SQLCOM_INSTALL_COMPONENT] =
      CF_CHANGES_DATA | CF_AUTO_COMMIT_TRANS;
  sql_command_flags[SQLCOM_UNINSTALL_COMPONENT] =
      CF_CHANGES_DATA | CF_AUTO_COMMIT_TRANS;
  sql_command_flags[SQLCOM_CREATE_RESOURCE_GROUP] =
      CF_CHANGES_DATA | CF_AUTO_COMMIT_TRANS;
  sql_command_flags[SQLCOM_ALTER_RESOURCE_GROUP] =
      CF_CHANGES_DATA | CF_AUTO_COMMIT_TRANS;
  sql_command_flags[SQLCOM_DROP_RESOURCE_GROUP] =
      CF_CHANGES_DATA | CF_AUTO_COMMIT_TRANS;
  sql_command_flags[SQLCOM_SET_RESOURCE_GROUP] = CF_CHANGES_DATA;

  sql_command_flags[SQLCOM_CLONE] =
      CF_AUTO_COMMIT_TRANS | CF_ALLOW_PROTOCOL_PLUGIN;

  /* Does not change the contents of the Diagnostics Area. */
  sql_command_flags[SQLCOM_GET_DIAGNOSTICS] = CF_DIAGNOSTIC_STMT;

  /*
    (1): without it, in "CALL some_proc((subq))", subquery would not be
    traced.
  */
  sql_command_flags[SQLCOM_CALL] = CF_REEXECUTION_FRAGILE |
                                   CF_CAN_GENERATE_ROW_EVENTS |
                                   CF_OPTIMIZER_TRACE;  // (1)
  sql_command_flags[SQLCOM_EXECUTE] = CF_CAN_GENERATE_ROW_EVENTS;

  /*
    The following admin table operations are allowed
    on log tables.
  */
  sql_command_flags[SQLCOM_REPAIR] =
      CF_WRITE_LOGS_COMMAND | CF_AUTO_COMMIT_TRANS;
  sql_command_flags[SQLCOM_OPTIMIZE] |=
      CF_WRITE_LOGS_COMMAND | CF_AUTO_COMMIT_TRANS;
  sql_command_flags[SQLCOM_ANALYZE] =
      CF_WRITE_LOGS_COMMAND | CF_AUTO_COMMIT_TRANS;
  sql_command_flags[SQLCOM_CHECK] =
      CF_WRITE_LOGS_COMMAND | CF_AUTO_COMMIT_TRANS;

  sql_command_flags[SQLCOM_CREATE_USER] |= CF_AUTO_COMMIT_TRANS;
  sql_command_flags[SQLCOM_CREATE_ROLE] |= CF_AUTO_COMMIT_TRANS;
  sql_command_flags[SQLCOM_DROP_USER] |= CF_AUTO_COMMIT_TRANS;
  sql_command_flags[SQLCOM_DROP_ROLE] |= CF_AUTO_COMMIT_TRANS;
  sql_command_flags[SQLCOM_RENAME_USER] |= CF_AUTO_COMMIT_TRANS;
  sql_command_flags[SQLCOM_ALTER_USER] |= CF_AUTO_COMMIT_TRANS;
  sql_command_flags[SQLCOM_RESTART_SERVER] =
      CF_AUTO_COMMIT_TRANS | CF_ALLOW_PROTOCOL_PLUGIN;
  sql_command_flags[SQLCOM_REVOKE] |= CF_AUTO_COMMIT_TRANS;
  sql_command_flags[SQLCOM_REVOKE_ALL] |= CF_AUTO_COMMIT_TRANS;
  sql_command_flags[SQLCOM_REVOKE_ROLE] |= CF_AUTO_COMMIT_TRANS;
  sql_command_flags[SQLCOM_GRANT] |= CF_AUTO_COMMIT_TRANS;
  sql_command_flags[SQLCOM_GRANT_ROLE] |= CF_AUTO_COMMIT_TRANS;
  sql_command_flags[SQLCOM_ALTER_USER_DEFAULT_ROLE] |= CF_AUTO_COMMIT_TRANS;

  sql_command_flags[SQLCOM_ASSIGN_TO_KEYCACHE] = CF_AUTO_COMMIT_TRANS;
  sql_command_flags[SQLCOM_PRELOAD_KEYS] = CF_AUTO_COMMIT_TRANS;
  sql_command_flags[SQLCOM_ALTER_INSTANCE] |= CF_AUTO_COMMIT_TRANS;

  sql_command_flags[SQLCOM_FLUSH] = CF_AUTO_COMMIT_TRANS;
  sql_command_flags[SQLCOM_RESET] = CF_AUTO_COMMIT_TRANS;
  sql_command_flags[SQLCOM_CREATE_SERVER] = CF_AUTO_COMMIT_TRANS;
  sql_command_flags[SQLCOM_ALTER_SERVER] = CF_AUTO_COMMIT_TRANS;
  sql_command_flags[SQLCOM_DROP_SERVER] = CF_AUTO_COMMIT_TRANS;
  sql_command_flags[SQLCOM_CHANGE_MASTER] = CF_AUTO_COMMIT_TRANS;
  sql_command_flags[SQLCOM_CHANGE_REPLICATION_FILTER] = CF_AUTO_COMMIT_TRANS;
  sql_command_flags[SQLCOM_SLAVE_START] = CF_AUTO_COMMIT_TRANS;
  sql_command_flags[SQLCOM_SLAVE_STOP] = CF_AUTO_COMMIT_TRANS;
  sql_command_flags[SQLCOM_ALTER_TABLESPACE] |= CF_AUTO_COMMIT_TRANS;
  sql_command_flags[SQLCOM_CREATE_SRS] |= CF_AUTO_COMMIT_TRANS;
  sql_command_flags[SQLCOM_DROP_SRS] |= CF_AUTO_COMMIT_TRANS;

  /*
    The following statements can deal with temporary tables,
    so temporary tables should be pre-opened for those statements to
    simplify privilege checking.

    There are other statements that deal with temporary tables and open
    them, but which are not listed here. The thing is that the order of
    pre-opening temporary tables for those statements is somewhat custom.
  */
  sql_command_flags[SQLCOM_CREATE_TABLE] |= CF_PREOPEN_TMP_TABLES;
  sql_command_flags[SQLCOM_DROP_TABLE] |= CF_PREOPEN_TMP_TABLES;
  sql_command_flags[SQLCOM_CREATE_INDEX] |= CF_PREOPEN_TMP_TABLES;
  sql_command_flags[SQLCOM_ALTER_TABLE] |= CF_PREOPEN_TMP_TABLES;
  sql_command_flags[SQLCOM_TRUNCATE] |= CF_PREOPEN_TMP_TABLES;
  sql_command_flags[SQLCOM_LOAD] |= CF_PREOPEN_TMP_TABLES;
  sql_command_flags[SQLCOM_DROP_INDEX] |= CF_PREOPEN_TMP_TABLES;
  sql_command_flags[SQLCOM_UPDATE] |= CF_PREOPEN_TMP_TABLES;
  sql_command_flags[SQLCOM_UPDATE_MULTI] |= CF_PREOPEN_TMP_TABLES;
  sql_command_flags[SQLCOM_INSERT] |= CF_PREOPEN_TMP_TABLES;
  sql_command_flags[SQLCOM_INSERT_SELECT] |= CF_PREOPEN_TMP_TABLES;
  sql_command_flags[SQLCOM_DELETE] |= CF_PREOPEN_TMP_TABLES;
  sql_command_flags[SQLCOM_DELETE_MULTI] |= CF_PREOPEN_TMP_TABLES;
  sql_command_flags[SQLCOM_REPLACE] |= CF_PREOPEN_TMP_TABLES;
  sql_command_flags[SQLCOM_REPLACE_SELECT] |= CF_PREOPEN_TMP_TABLES;
  sql_command_flags[SQLCOM_SELECT] |= CF_PREOPEN_TMP_TABLES;
  sql_command_flags[SQLCOM_SET_OPTION] |= CF_PREOPEN_TMP_TABLES;
  sql_command_flags[SQLCOM_DO] |= CF_PREOPEN_TMP_TABLES;
  sql_command_flags[SQLCOM_CALL] |= CF_PREOPEN_TMP_TABLES;
  sql_command_flags[SQLCOM_CHECKSUM] |= CF_PREOPEN_TMP_TABLES;
  sql_command_flags[SQLCOM_ANALYZE] |= CF_PREOPEN_TMP_TABLES;
  sql_command_flags[SQLCOM_CHECK] |= CF_PREOPEN_TMP_TABLES;
  sql_command_flags[SQLCOM_OPTIMIZE] |= CF_PREOPEN_TMP_TABLES;
  sql_command_flags[SQLCOM_REPAIR] |= CF_PREOPEN_TMP_TABLES;
  sql_command_flags[SQLCOM_PRELOAD_KEYS] |= CF_PREOPEN_TMP_TABLES;
  sql_command_flags[SQLCOM_ASSIGN_TO_KEYCACHE] |= CF_PREOPEN_TMP_TABLES;

  /*
    DDL statements that should start with closing opened handlers.

    We use this flag only for statements for which open HANDLERs
    have to be closed before emporary tables are pre-opened.
  */
  sql_command_flags[SQLCOM_CREATE_TABLE] |= CF_HA_CLOSE;
  sql_command_flags[SQLCOM_DROP_TABLE] |= CF_HA_CLOSE;
  sql_command_flags[SQLCOM_ALTER_TABLE] |= CF_HA_CLOSE;
  sql_command_flags[SQLCOM_TRUNCATE] |= CF_HA_CLOSE;
  sql_command_flags[SQLCOM_REPAIR] |= CF_HA_CLOSE;
  sql_command_flags[SQLCOM_OPTIMIZE] |= CF_HA_CLOSE;
  sql_command_flags[SQLCOM_ANALYZE] |= CF_HA_CLOSE;
  sql_command_flags[SQLCOM_CHECK] |= CF_HA_CLOSE;
  sql_command_flags[SQLCOM_CREATE_INDEX] |= CF_HA_CLOSE;
  sql_command_flags[SQLCOM_DROP_INDEX] |= CF_HA_CLOSE;
  sql_command_flags[SQLCOM_PRELOAD_KEYS] |= CF_HA_CLOSE;
  sql_command_flags[SQLCOM_ASSIGN_TO_KEYCACHE] |= CF_HA_CLOSE;

  /*
    Mark statements that always are disallowed in read-only
    transactions. Note that according to the SQL standard,
    even temporary table DDL should be disallowed.
  */
  sql_command_flags[SQLCOM_CREATE_TABLE] |= CF_DISALLOW_IN_RO_TRANS;
  sql_command_flags[SQLCOM_ALTER_TABLE] |= CF_DISALLOW_IN_RO_TRANS;
  sql_command_flags[SQLCOM_DROP_TABLE] |= CF_DISALLOW_IN_RO_TRANS;
  sql_command_flags[SQLCOM_RENAME_TABLE] |= CF_DISALLOW_IN_RO_TRANS;
  sql_command_flags[SQLCOM_CREATE_INDEX] |= CF_DISALLOW_IN_RO_TRANS;
  sql_command_flags[SQLCOM_DROP_INDEX] |= CF_DISALLOW_IN_RO_TRANS;
  sql_command_flags[SQLCOM_CREATE_DB] |= CF_DISALLOW_IN_RO_TRANS;
  sql_command_flags[SQLCOM_DROP_DB] |= CF_DISALLOW_IN_RO_TRANS;
  sql_command_flags[SQLCOM_ALTER_DB] |= CF_DISALLOW_IN_RO_TRANS;
  sql_command_flags[SQLCOM_CREATE_VIEW] |= CF_DISALLOW_IN_RO_TRANS;
  sql_command_flags[SQLCOM_DROP_VIEW] |= CF_DISALLOW_IN_RO_TRANS;
  sql_command_flags[SQLCOM_CREATE_TRIGGER] |= CF_DISALLOW_IN_RO_TRANS;
  sql_command_flags[SQLCOM_DROP_TRIGGER] |= CF_DISALLOW_IN_RO_TRANS;
  sql_command_flags[SQLCOM_CREATE_EVENT] |= CF_DISALLOW_IN_RO_TRANS;
  sql_command_flags[SQLCOM_ALTER_EVENT] |= CF_DISALLOW_IN_RO_TRANS;
  sql_command_flags[SQLCOM_DROP_EVENT] |= CF_DISALLOW_IN_RO_TRANS;
  sql_command_flags[SQLCOM_CREATE_USER] |= CF_DISALLOW_IN_RO_TRANS;
  sql_command_flags[SQLCOM_CREATE_ROLE] |= CF_DISALLOW_IN_RO_TRANS;
  sql_command_flags[SQLCOM_RENAME_USER] |= CF_DISALLOW_IN_RO_TRANS;
  sql_command_flags[SQLCOM_ALTER_USER] |= CF_DISALLOW_IN_RO_TRANS;
  sql_command_flags[SQLCOM_DROP_USER] |= CF_DISALLOW_IN_RO_TRANS;
  sql_command_flags[SQLCOM_DROP_ROLE] |= CF_DISALLOW_IN_RO_TRANS;
  sql_command_flags[SQLCOM_CREATE_SERVER] |= CF_DISALLOW_IN_RO_TRANS;
  sql_command_flags[SQLCOM_ALTER_SERVER] |= CF_DISALLOW_IN_RO_TRANS;
  sql_command_flags[SQLCOM_DROP_SERVER] |= CF_DISALLOW_IN_RO_TRANS;
  sql_command_flags[SQLCOM_CREATE_FUNCTION] |= CF_DISALLOW_IN_RO_TRANS;
  sql_command_flags[SQLCOM_CREATE_PROCEDURE] |= CF_DISALLOW_IN_RO_TRANS;
  sql_command_flags[SQLCOM_CREATE_SPFUNCTION] |= CF_DISALLOW_IN_RO_TRANS;
  sql_command_flags[SQLCOM_DROP_PROCEDURE] |= CF_DISALLOW_IN_RO_TRANS;
  sql_command_flags[SQLCOM_DROP_FUNCTION] |= CF_DISALLOW_IN_RO_TRANS;
  sql_command_flags[SQLCOM_ALTER_PROCEDURE] |= CF_DISALLOW_IN_RO_TRANS;
  sql_command_flags[SQLCOM_ALTER_FUNCTION] |= CF_DISALLOW_IN_RO_TRANS;
  sql_command_flags[SQLCOM_TRUNCATE] |= CF_DISALLOW_IN_RO_TRANS;
  sql_command_flags[SQLCOM_ALTER_TABLESPACE] |= CF_DISALLOW_IN_RO_TRANS;
  sql_command_flags[SQLCOM_REPAIR] |= CF_DISALLOW_IN_RO_TRANS;
  sql_command_flags[SQLCOM_OPTIMIZE] |= CF_DISALLOW_IN_RO_TRANS;
  sql_command_flags[SQLCOM_GRANT] |= CF_DISALLOW_IN_RO_TRANS;
  sql_command_flags[SQLCOM_GRANT_ROLE] |= CF_DISALLOW_IN_RO_TRANS;
  sql_command_flags[SQLCOM_REVOKE] |= CF_DISALLOW_IN_RO_TRANS;
  sql_command_flags[SQLCOM_REVOKE_ALL] |= CF_DISALLOW_IN_RO_TRANS;
  sql_command_flags[SQLCOM_REVOKE_ROLE] |= CF_DISALLOW_IN_RO_TRANS;
  sql_command_flags[SQLCOM_INSTALL_PLUGIN] |= CF_DISALLOW_IN_RO_TRANS;
  sql_command_flags[SQLCOM_UNINSTALL_PLUGIN] |= CF_DISALLOW_IN_RO_TRANS;
  sql_command_flags[SQLCOM_INSTALL_COMPONENT] |= CF_DISALLOW_IN_RO_TRANS;
  sql_command_flags[SQLCOM_UNINSTALL_COMPONENT] |= CF_DISALLOW_IN_RO_TRANS;
  sql_command_flags[SQLCOM_ALTER_INSTANCE] |= CF_DISALLOW_IN_RO_TRANS;
  sql_command_flags[SQLCOM_IMPORT] |= CF_DISALLOW_IN_RO_TRANS;
  sql_command_flags[SQLCOM_CREATE_SRS] |= CF_DISALLOW_IN_RO_TRANS;
  sql_command_flags[SQLCOM_DROP_SRS] |= CF_DISALLOW_IN_RO_TRANS;

  /*
    Mark statements that are allowed to be executed by the plugins.
  */
  sql_command_flags[SQLCOM_SELECT] |= CF_ALLOW_PROTOCOL_PLUGIN;
  sql_command_flags[SQLCOM_CREATE_TABLE] |= CF_ALLOW_PROTOCOL_PLUGIN;
  sql_command_flags[SQLCOM_CREATE_INDEX] |= CF_ALLOW_PROTOCOL_PLUGIN;
  sql_command_flags[SQLCOM_ALTER_TABLE] |= CF_ALLOW_PROTOCOL_PLUGIN;
  sql_command_flags[SQLCOM_UPDATE] |= CF_ALLOW_PROTOCOL_PLUGIN;
  sql_command_flags[SQLCOM_INSERT] |= CF_ALLOW_PROTOCOL_PLUGIN;
  sql_command_flags[SQLCOM_INSERT_SELECT] |= CF_ALLOW_PROTOCOL_PLUGIN;
  sql_command_flags[SQLCOM_DELETE] |= CF_ALLOW_PROTOCOL_PLUGIN;
  sql_command_flags[SQLCOM_TRUNCATE] |= CF_ALLOW_PROTOCOL_PLUGIN;
  sql_command_flags[SQLCOM_DROP_TABLE] |= CF_ALLOW_PROTOCOL_PLUGIN;
  sql_command_flags[SQLCOM_DROP_INDEX] |= CF_ALLOW_PROTOCOL_PLUGIN;
  sql_command_flags[SQLCOM_SHOW_DATABASES] |= CF_ALLOW_PROTOCOL_PLUGIN;
  sql_command_flags[SQLCOM_SHOW_TABLES] |= CF_ALLOW_PROTOCOL_PLUGIN;
  sql_command_flags[SQLCOM_SHOW_FIELDS] |= CF_ALLOW_PROTOCOL_PLUGIN;
  sql_command_flags[SQLCOM_SHOW_KEYS] |= CF_ALLOW_PROTOCOL_PLUGIN;
  sql_command_flags[SQLCOM_SHOW_VARIABLES] |= CF_ALLOW_PROTOCOL_PLUGIN;
  sql_command_flags[SQLCOM_SHOW_STATUS] |= CF_ALLOW_PROTOCOL_PLUGIN;
  sql_command_flags[SQLCOM_SHOW_ENGINE_LOGS] |= CF_ALLOW_PROTOCOL_PLUGIN;
  sql_command_flags[SQLCOM_SHOW_ENGINE_STATUS] |= CF_ALLOW_PROTOCOL_PLUGIN;
  sql_command_flags[SQLCOM_SHOW_ENGINE_MUTEX] |= CF_ALLOW_PROTOCOL_PLUGIN;
  sql_command_flags[SQLCOM_SHOW_PROCESSLIST] |= CF_ALLOW_PROTOCOL_PLUGIN;
  sql_command_flags[SQLCOM_SHOW_MASTER_STAT] |= CF_ALLOW_PROTOCOL_PLUGIN;
  sql_command_flags[SQLCOM_SHOW_SLAVE_STAT] |= CF_ALLOW_PROTOCOL_PLUGIN;
  sql_command_flags[SQLCOM_SHOW_GRANTS] |= CF_ALLOW_PROTOCOL_PLUGIN;
  sql_command_flags[SQLCOM_SHOW_CREATE] |= CF_ALLOW_PROTOCOL_PLUGIN;
  sql_command_flags[SQLCOM_SHOW_CHARSETS] |= CF_ALLOW_PROTOCOL_PLUGIN;
  sql_command_flags[SQLCOM_SHOW_COLLATIONS] |= CF_ALLOW_PROTOCOL_PLUGIN;
  sql_command_flags[SQLCOM_SHOW_CREATE_DB] |= CF_ALLOW_PROTOCOL_PLUGIN;
  sql_command_flags[SQLCOM_SHOW_TABLE_STATUS] |= CF_ALLOW_PROTOCOL_PLUGIN;
  sql_command_flags[SQLCOM_SHOW_TRIGGERS] |= CF_ALLOW_PROTOCOL_PLUGIN;
  sql_command_flags[SQLCOM_LOAD] |= CF_ALLOW_PROTOCOL_PLUGIN;
  sql_command_flags[SQLCOM_SET_OPTION] |= CF_ALLOW_PROTOCOL_PLUGIN;
  sql_command_flags[SQLCOM_LOCK_TABLES] |= CF_ALLOW_PROTOCOL_PLUGIN;
  sql_command_flags[SQLCOM_UNLOCK_TABLES] |= CF_ALLOW_PROTOCOL_PLUGIN;
  sql_command_flags[SQLCOM_GRANT] |= CF_ALLOW_PROTOCOL_PLUGIN;
  sql_command_flags[SQLCOM_CHANGE_DB] |= CF_ALLOW_PROTOCOL_PLUGIN;
  sql_command_flags[SQLCOM_CREATE_DB] |= CF_ALLOW_PROTOCOL_PLUGIN;
  sql_command_flags[SQLCOM_DROP_DB] |= CF_ALLOW_PROTOCOL_PLUGIN;
  sql_command_flags[SQLCOM_ALTER_DB] |= CF_ALLOW_PROTOCOL_PLUGIN;
  sql_command_flags[SQLCOM_REPAIR] |= CF_ALLOW_PROTOCOL_PLUGIN;
  sql_command_flags[SQLCOM_REPLACE] |= CF_ALLOW_PROTOCOL_PLUGIN;
  sql_command_flags[SQLCOM_REPLACE_SELECT] |= CF_ALLOW_PROTOCOL_PLUGIN;
  sql_command_flags[SQLCOM_CREATE_FUNCTION] |= CF_ALLOW_PROTOCOL_PLUGIN;
  sql_command_flags[SQLCOM_DROP_FUNCTION] |= CF_ALLOW_PROTOCOL_PLUGIN;
  sql_command_flags[SQLCOM_REVOKE] |= CF_ALLOW_PROTOCOL_PLUGIN;
  sql_command_flags[SQLCOM_OPTIMIZE] |= CF_ALLOW_PROTOCOL_PLUGIN;
  sql_command_flags[SQLCOM_CHECK] |= CF_ALLOW_PROTOCOL_PLUGIN;
  sql_command_flags[SQLCOM_ASSIGN_TO_KEYCACHE] |= CF_ALLOW_PROTOCOL_PLUGIN;
  sql_command_flags[SQLCOM_PRELOAD_KEYS] |= CF_ALLOW_PROTOCOL_PLUGIN;
  sql_command_flags[SQLCOM_FLUSH] |= CF_ALLOW_PROTOCOL_PLUGIN;
  sql_command_flags[SQLCOM_KILL] |= CF_ALLOW_PROTOCOL_PLUGIN;
  sql_command_flags[SQLCOM_ANALYZE] |= CF_ALLOW_PROTOCOL_PLUGIN;
  sql_command_flags[SQLCOM_ROLLBACK] |= CF_ALLOW_PROTOCOL_PLUGIN;
  sql_command_flags[SQLCOM_ROLLBACK_TO_SAVEPOINT] |= CF_ALLOW_PROTOCOL_PLUGIN;
  sql_command_flags[SQLCOM_COMMIT] |= CF_ALLOW_PROTOCOL_PLUGIN;
  sql_command_flags[SQLCOM_SAVEPOINT] |= CF_ALLOW_PROTOCOL_PLUGIN;
  sql_command_flags[SQLCOM_RELEASE_SAVEPOINT] |= CF_ALLOW_PROTOCOL_PLUGIN;
  sql_command_flags[SQLCOM_SLAVE_START] |= CF_ALLOW_PROTOCOL_PLUGIN;
  sql_command_flags[SQLCOM_SLAVE_STOP] |= CF_ALLOW_PROTOCOL_PLUGIN;
  sql_command_flags[SQLCOM_START_GROUP_REPLICATION] |= CF_ALLOW_PROTOCOL_PLUGIN;
  sql_command_flags[SQLCOM_STOP_GROUP_REPLICATION] |= CF_ALLOW_PROTOCOL_PLUGIN;
  sql_command_flags[SQLCOM_BEGIN] |= CF_ALLOW_PROTOCOL_PLUGIN;
  sql_command_flags[SQLCOM_CHANGE_MASTER] |= CF_ALLOW_PROTOCOL_PLUGIN;
  sql_command_flags[SQLCOM_CHANGE_REPLICATION_FILTER] |=
      CF_ALLOW_PROTOCOL_PLUGIN;
  sql_command_flags[SQLCOM_RENAME_TABLE] |= CF_ALLOW_PROTOCOL_PLUGIN;
  sql_command_flags[SQLCOM_RESET] |= CF_ALLOW_PROTOCOL_PLUGIN;
  sql_command_flags[SQLCOM_PURGE] |= CF_ALLOW_PROTOCOL_PLUGIN;
  sql_command_flags[SQLCOM_PURGE_BEFORE] |= CF_ALLOW_PROTOCOL_PLUGIN;
  sql_command_flags[SQLCOM_SHOW_BINLOGS] |= CF_ALLOW_PROTOCOL_PLUGIN;
  sql_command_flags[SQLCOM_SHOW_OPEN_TABLES] |= CF_ALLOW_PROTOCOL_PLUGIN;
  sql_command_flags[SQLCOM_HA_OPEN] |= CF_ALLOW_PROTOCOL_PLUGIN;
  sql_command_flags[SQLCOM_HA_CLOSE] |= CF_ALLOW_PROTOCOL_PLUGIN;
  sql_command_flags[SQLCOM_HA_READ] |= CF_ALLOW_PROTOCOL_PLUGIN;
  sql_command_flags[SQLCOM_SHOW_SLAVE_HOSTS] |= CF_ALLOW_PROTOCOL_PLUGIN;
  sql_command_flags[SQLCOM_DELETE_MULTI] |= CF_ALLOW_PROTOCOL_PLUGIN;
  sql_command_flags[SQLCOM_UPDATE_MULTI] |= CF_ALLOW_PROTOCOL_PLUGIN;
  sql_command_flags[SQLCOM_SHOW_BINLOG_EVENTS] |= CF_ALLOW_PROTOCOL_PLUGIN;
  sql_command_flags[SQLCOM_DO] |= CF_ALLOW_PROTOCOL_PLUGIN;
  sql_command_flags[SQLCOM_SHOW_WARNS] |= CF_ALLOW_PROTOCOL_PLUGIN;
  sql_command_flags[SQLCOM_EMPTY_QUERY] |= CF_ALLOW_PROTOCOL_PLUGIN;
  sql_command_flags[SQLCOM_SHOW_ERRORS] |= CF_ALLOW_PROTOCOL_PLUGIN;
  sql_command_flags[SQLCOM_SHOW_STORAGE_ENGINES] |= CF_ALLOW_PROTOCOL_PLUGIN;
  sql_command_flags[SQLCOM_SHOW_PRIVILEGES] |= CF_ALLOW_PROTOCOL_PLUGIN;
  sql_command_flags[SQLCOM_HELP] |= CF_ALLOW_PROTOCOL_PLUGIN;
  sql_command_flags[SQLCOM_CREATE_USER] |= CF_ALLOW_PROTOCOL_PLUGIN;
  sql_command_flags[SQLCOM_DROP_USER] |= CF_ALLOW_PROTOCOL_PLUGIN;
  sql_command_flags[SQLCOM_RENAME_USER] |= CF_ALLOW_PROTOCOL_PLUGIN;
  sql_command_flags[SQLCOM_REVOKE_ALL] |= CF_ALLOW_PROTOCOL_PLUGIN;
  sql_command_flags[SQLCOM_CHECKSUM] |= CF_ALLOW_PROTOCOL_PLUGIN;
  sql_command_flags[SQLCOM_CREATE_PROCEDURE] |= CF_ALLOW_PROTOCOL_PLUGIN;
  sql_command_flags[SQLCOM_CREATE_SPFUNCTION] |= CF_ALLOW_PROTOCOL_PLUGIN;
  sql_command_flags[SQLCOM_CALL] |= CF_ALLOW_PROTOCOL_PLUGIN;
  sql_command_flags[SQLCOM_DROP_PROCEDURE] |= CF_ALLOW_PROTOCOL_PLUGIN;
  sql_command_flags[SQLCOM_ALTER_PROCEDURE] |= CF_ALLOW_PROTOCOL_PLUGIN;
  sql_command_flags[SQLCOM_ALTER_FUNCTION] |= CF_ALLOW_PROTOCOL_PLUGIN;
  sql_command_flags[SQLCOM_SHOW_CREATE_PROC] |= CF_ALLOW_PROTOCOL_PLUGIN;
  sql_command_flags[SQLCOM_SHOW_CREATE_FUNC] |= CF_ALLOW_PROTOCOL_PLUGIN;
  sql_command_flags[SQLCOM_SHOW_STATUS_PROC] |= CF_ALLOW_PROTOCOL_PLUGIN;
  sql_command_flags[SQLCOM_SHOW_STATUS_FUNC] |= CF_ALLOW_PROTOCOL_PLUGIN;
  sql_command_flags[SQLCOM_PREPARE] |= CF_ALLOW_PROTOCOL_PLUGIN;
  sql_command_flags[SQLCOM_EXECUTE] |= CF_ALLOW_PROTOCOL_PLUGIN;
  sql_command_flags[SQLCOM_DEALLOCATE_PREPARE] |= CF_ALLOW_PROTOCOL_PLUGIN;
  sql_command_flags[SQLCOM_CREATE_VIEW] |= CF_ALLOW_PROTOCOL_PLUGIN;
  sql_command_flags[SQLCOM_DROP_VIEW] |= CF_ALLOW_PROTOCOL_PLUGIN;
  sql_command_flags[SQLCOM_CREATE_TRIGGER] |= CF_ALLOW_PROTOCOL_PLUGIN;
  sql_command_flags[SQLCOM_DROP_TRIGGER] |= CF_ALLOW_PROTOCOL_PLUGIN;
  sql_command_flags[SQLCOM_XA_START] |= CF_ALLOW_PROTOCOL_PLUGIN;
  sql_command_flags[SQLCOM_XA_END] |= CF_ALLOW_PROTOCOL_PLUGIN;
  sql_command_flags[SQLCOM_XA_PREPARE] |= CF_ALLOW_PROTOCOL_PLUGIN;
  sql_command_flags[SQLCOM_XA_COMMIT] |= CF_ALLOW_PROTOCOL_PLUGIN;
  sql_command_flags[SQLCOM_XA_ROLLBACK] |= CF_ALLOW_PROTOCOL_PLUGIN;
  sql_command_flags[SQLCOM_XA_RECOVER] |= CF_ALLOW_PROTOCOL_PLUGIN;
  sql_command_flags[SQLCOM_SHOW_PROC_CODE] |= CF_ALLOW_PROTOCOL_PLUGIN;
  sql_command_flags[SQLCOM_SHOW_FUNC_CODE] |= CF_ALLOW_PROTOCOL_PLUGIN;
  sql_command_flags[SQLCOM_ALTER_TABLESPACE] |= CF_ALLOW_PROTOCOL_PLUGIN;
  sql_command_flags[SQLCOM_BINLOG_BASE64_EVENT] |= CF_ALLOW_PROTOCOL_PLUGIN;
  sql_command_flags[SQLCOM_SHOW_PLUGINS] |= CF_ALLOW_PROTOCOL_PLUGIN;
  sql_command_flags[SQLCOM_CREATE_SERVER] |= CF_ALLOW_PROTOCOL_PLUGIN;
  sql_command_flags[SQLCOM_DROP_SERVER] |= CF_ALLOW_PROTOCOL_PLUGIN;
  sql_command_flags[SQLCOM_ALTER_SERVER] |= CF_ALLOW_PROTOCOL_PLUGIN;
  sql_command_flags[SQLCOM_CREATE_EVENT] |= CF_ALLOW_PROTOCOL_PLUGIN;
  sql_command_flags[SQLCOM_ALTER_EVENT] |= CF_ALLOW_PROTOCOL_PLUGIN;
  sql_command_flags[SQLCOM_DROP_EVENT] |= CF_ALLOW_PROTOCOL_PLUGIN;
  sql_command_flags[SQLCOM_SHOW_CREATE_EVENT] |= CF_ALLOW_PROTOCOL_PLUGIN;
  sql_command_flags[SQLCOM_SHOW_EVENTS] |= CF_ALLOW_PROTOCOL_PLUGIN;
  sql_command_flags[SQLCOM_SHOW_CREATE_TRIGGER] |= CF_ALLOW_PROTOCOL_PLUGIN;
  sql_command_flags[SQLCOM_SHOW_PROFILE] |= CF_ALLOW_PROTOCOL_PLUGIN;
  sql_command_flags[SQLCOM_SHOW_PROFILES] |= CF_ALLOW_PROTOCOL_PLUGIN;
  sql_command_flags[SQLCOM_SIGNAL] |= CF_ALLOW_PROTOCOL_PLUGIN;
  sql_command_flags[SQLCOM_RESIGNAL] |= CF_ALLOW_PROTOCOL_PLUGIN;
  sql_command_flags[SQLCOM_SHOW_RELAYLOG_EVENTS] |= CF_ALLOW_PROTOCOL_PLUGIN;
  sql_command_flags[SQLCOM_GET_DIAGNOSTICS] |= CF_ALLOW_PROTOCOL_PLUGIN;
  sql_command_flags[SQLCOM_ALTER_USER] |= CF_ALLOW_PROTOCOL_PLUGIN;
  sql_command_flags[SQLCOM_EXPLAIN_OTHER] |= CF_ALLOW_PROTOCOL_PLUGIN;
  sql_command_flags[SQLCOM_SHOW_CREATE_USER] |= CF_ALLOW_PROTOCOL_PLUGIN;
  sql_command_flags[SQLCOM_SET_PASSWORD] |= CF_ALLOW_PROTOCOL_PLUGIN;
  sql_command_flags[SQLCOM_DROP_ROLE] |= CF_ALLOW_PROTOCOL_PLUGIN;
  sql_command_flags[SQLCOM_CREATE_ROLE] |= CF_ALLOW_PROTOCOL_PLUGIN;
  sql_command_flags[SQLCOM_SET_ROLE] |= CF_ALLOW_PROTOCOL_PLUGIN;
  sql_command_flags[SQLCOM_GRANT_ROLE] |= CF_ALLOW_PROTOCOL_PLUGIN;
  sql_command_flags[SQLCOM_REVOKE_ROLE] |= CF_ALLOW_PROTOCOL_PLUGIN;
  sql_command_flags[SQLCOM_ALTER_USER_DEFAULT_ROLE] |= CF_ALLOW_PROTOCOL_PLUGIN;
  sql_command_flags[SQLCOM_IMPORT] |= CF_ALLOW_PROTOCOL_PLUGIN;
  sql_command_flags[SQLCOM_END] |= CF_ALLOW_PROTOCOL_PLUGIN;
  sql_command_flags[SQLCOM_CREATE_SRS] |= CF_ALLOW_PROTOCOL_PLUGIN;
  sql_command_flags[SQLCOM_DROP_SRS] |= CF_ALLOW_PROTOCOL_PLUGIN;

  /*
    Mark DDL statements which require that auto-commit mode to be temporarily
    turned off. See sqlcom_needs_autocommit_off() for more details.

    CREATE TABLE and DROP TABLE are not marked as such as they have special
    variants dealing with temporary tables which don't update data-dictionary
    at all and which should be allowed in the middle of transaction.
  */
  sql_command_flags[SQLCOM_CREATE_INDEX] |=
      CF_NEEDS_AUTOCOMMIT_OFF | CF_POTENTIAL_ATOMIC_DDL;
  sql_command_flags[SQLCOM_ALTER_TABLE] |=
      CF_NEEDS_AUTOCOMMIT_OFF | CF_POTENTIAL_ATOMIC_DDL;
  sql_command_flags[SQLCOM_TRUNCATE] |=
      CF_NEEDS_AUTOCOMMIT_OFF | CF_POTENTIAL_ATOMIC_DDL;
  sql_command_flags[SQLCOM_DROP_INDEX] |=
      CF_NEEDS_AUTOCOMMIT_OFF | CF_POTENTIAL_ATOMIC_DDL;
  sql_command_flags[SQLCOM_CREATE_DB] |=
      CF_NEEDS_AUTOCOMMIT_OFF | CF_POTENTIAL_ATOMIC_DDL;
  sql_command_flags[SQLCOM_DROP_DB] |=
      CF_NEEDS_AUTOCOMMIT_OFF | CF_POTENTIAL_ATOMIC_DDL;
  sql_command_flags[SQLCOM_ALTER_DB] |=
      CF_NEEDS_AUTOCOMMIT_OFF | CF_POTENTIAL_ATOMIC_DDL;
  sql_command_flags[SQLCOM_REPAIR] |= CF_NEEDS_AUTOCOMMIT_OFF;
  sql_command_flags[SQLCOM_OPTIMIZE] |= CF_NEEDS_AUTOCOMMIT_OFF;
  sql_command_flags[SQLCOM_RENAME_TABLE] |=
      CF_NEEDS_AUTOCOMMIT_OFF | CF_POTENTIAL_ATOMIC_DDL;
  sql_command_flags[SQLCOM_CREATE_VIEW] |=
      CF_NEEDS_AUTOCOMMIT_OFF | CF_POTENTIAL_ATOMIC_DDL;
  sql_command_flags[SQLCOM_DROP_VIEW] |=
      CF_NEEDS_AUTOCOMMIT_OFF | CF_POTENTIAL_ATOMIC_DDL;
  sql_command_flags[SQLCOM_ALTER_TABLESPACE] |=
      CF_NEEDS_AUTOCOMMIT_OFF | CF_POTENTIAL_ATOMIC_DDL;
  sql_command_flags[SQLCOM_CREATE_SPFUNCTION] |=
      CF_NEEDS_AUTOCOMMIT_OFF | CF_POTENTIAL_ATOMIC_DDL;
  sql_command_flags[SQLCOM_DROP_FUNCTION] |=
      CF_NEEDS_AUTOCOMMIT_OFF | CF_POTENTIAL_ATOMIC_DDL;
  sql_command_flags[SQLCOM_ALTER_FUNCTION] |=
      CF_NEEDS_AUTOCOMMIT_OFF | CF_POTENTIAL_ATOMIC_DDL;
  sql_command_flags[SQLCOM_CREATE_FUNCTION] |=
      CF_NEEDS_AUTOCOMMIT_OFF | CF_POTENTIAL_ATOMIC_DDL;
  sql_command_flags[SQLCOM_CREATE_PROCEDURE] |=
      CF_NEEDS_AUTOCOMMIT_OFF | CF_POTENTIAL_ATOMIC_DDL;
  sql_command_flags[SQLCOM_DROP_PROCEDURE] |=
      CF_NEEDS_AUTOCOMMIT_OFF | CF_POTENTIAL_ATOMIC_DDL;
  sql_command_flags[SQLCOM_ALTER_PROCEDURE] |=
      CF_NEEDS_AUTOCOMMIT_OFF | CF_POTENTIAL_ATOMIC_DDL;
  sql_command_flags[SQLCOM_CREATE_TRIGGER] |=
      CF_NEEDS_AUTOCOMMIT_OFF | CF_POTENTIAL_ATOMIC_DDL;
  sql_command_flags[SQLCOM_DROP_TRIGGER] |=
      CF_NEEDS_AUTOCOMMIT_OFF | CF_POTENTIAL_ATOMIC_DDL;
  sql_command_flags[SQLCOM_IMPORT] |=
      CF_NEEDS_AUTOCOMMIT_OFF | CF_POTENTIAL_ATOMIC_DDL;
  sql_command_flags[SQLCOM_INSTALL_PLUGIN] |= CF_NEEDS_AUTOCOMMIT_OFF;
  sql_command_flags[SQLCOM_UNINSTALL_PLUGIN] |= CF_NEEDS_AUTOCOMMIT_OFF;
  sql_command_flags[SQLCOM_CREATE_EVENT] |=
      CF_NEEDS_AUTOCOMMIT_OFF | CF_POTENTIAL_ATOMIC_DDL;
  sql_command_flags[SQLCOM_ALTER_EVENT] |=
      CF_NEEDS_AUTOCOMMIT_OFF | CF_POTENTIAL_ATOMIC_DDL;
  sql_command_flags[SQLCOM_DROP_EVENT] |=
      CF_NEEDS_AUTOCOMMIT_OFF | CF_POTENTIAL_ATOMIC_DDL;
  sql_command_flags[SQLCOM_CREATE_SRS] |=
      CF_NEEDS_AUTOCOMMIT_OFF | CF_POTENTIAL_ATOMIC_DDL;
  sql_command_flags[SQLCOM_DROP_SRS] |=
      CF_NEEDS_AUTOCOMMIT_OFF | CF_POTENTIAL_ATOMIC_DDL;
}

bool sqlcom_can_generate_row_events(enum enum_sql_command command) {
  return (sql_command_flags[command] & CF_CAN_GENERATE_ROW_EVENTS);
}

bool is_update_query(enum enum_sql_command command) {
  DBUG_ASSERT(command >= 0 && command <= SQLCOM_END);
  return (sql_command_flags[command] & CF_CHANGES_DATA) != 0;
}

bool is_explainable_query(enum enum_sql_command command) {
  DBUG_ASSERT(command >= 0 && command <= SQLCOM_END);
  return (sql_command_flags[command] & CF_CAN_BE_EXPLAINED) != 0;
}

/**
  Check if a sql command is allowed to write to log tables.
  @param command The SQL command
  @return true if writing is allowed
*/
bool is_log_table_write_query(enum enum_sql_command command) {
  DBUG_ASSERT(command >= 0 && command <= SQLCOM_END);
  return (sql_command_flags[command] & CF_WRITE_LOGS_COMMAND) != 0;
}

/**
  Check if statement (typically DDL) needs auto-commit mode temporarily
  turned off.

  @note This is necessary to prevent InnoDB from automatically committing
        InnoDB transaction each time data-dictionary tables are closed
        after being updated.
*/
static bool sqlcom_needs_autocommit_off(const LEX *lex) {
  return (sql_command_flags[lex->sql_command] & CF_NEEDS_AUTOCOMMIT_OFF) ||
         (lex->sql_command == SQLCOM_CREATE_TABLE &&
          !(lex->create_info->options & HA_LEX_CREATE_TMP_TABLE)) ||
         (lex->sql_command == SQLCOM_DROP_TABLE && !lex->drop_temporary);
}

void execute_init_command(THD *thd, LEX_STRING *init_command,
                          mysql_rwlock_t *var_lock) {
  Protocol_classic *protocol = thd->get_protocol_classic();
  Vio *save_vio;
  ulong save_client_capabilities;
  COM_DATA com_data;

  mysql_rwlock_rdlock(var_lock);
  if (!init_command->length) {
    mysql_rwlock_unlock(var_lock);
    return;
  }

  /*
    copy the value under a lock, and release the lock.
    init_command has to be executed without a lock held,
    as it may try to change itself
  */
  size_t len = init_command->length;
  char *buf = thd->strmake(init_command->str, len);
  mysql_rwlock_unlock(var_lock);

#if defined(ENABLED_PROFILING)
  thd->profiling->start_new_query();
  thd->profiling->set_query_source(buf, len);
#endif

  THD_STAGE_INFO(thd, stage_execution_of_init_command);
  save_client_capabilities = protocol->get_client_capabilities();
  protocol->add_client_capability(CLIENT_MULTI_QUERIES);
  /*
    We don't need return result of execution to client side.
    To forbid this we should set thd->net.vio to 0.
  */
  save_vio = protocol->get_vio();
  protocol->set_vio(NULL);
  protocol->create_command(&com_data, COM_QUERY, (uchar *)buf, len);
  dispatch_command(thd, &com_data, COM_QUERY);
  protocol->set_client_capabilities(save_client_capabilities);
  protocol->set_vio(save_vio);

#if defined(ENABLED_PROFILING)
  thd->profiling->finish_current_query();
#endif
}

/* This works because items are allocated with sql_alloc() */

void free_items(Item *item) {
  Item *next;
  DBUG_ENTER("free_items");
  for (; item; item = next) {
    next = item->next;
    item->delete_self();
  }
  DBUG_VOID_RETURN;
}

/**
   This works because items are allocated with sql_alloc().
   @note The function also handles null pointers (empty list).
*/
void cleanup_items(Item *item) {
  DBUG_ENTER("cleanup_items");
  for (; item; item = item->next) item->cleanup();
  DBUG_VOID_RETURN;
}

/**
  Read one command from connection and execute it (query or simple command).
  This function is called in loop from thread function.

  For profiling to work, it must never be called recursively.

  @retval
    0  success
  @retval
    1  request of thread shutdown (see dispatch_command() description)
*/

bool do_command(THD *thd) {
  bool return_value;
  int rc;
  NET *net = NULL;
  enum enum_server_command command;
  COM_DATA com_data;
  DBUG_ENTER("do_command");
  DBUG_ASSERT(thd->is_classic_protocol());

  /*
    indicator of uninitialized lex => normal flow of errors handling
    (see my_message_sql)
  */
  thd->lex->set_current_select(0);

  /*
    XXX: this code is here only to clear possible errors of init_connect.
    Consider moving to prepare_new_connection_state() instead.
    That requires making sure the DA is cleared before non-parsing statements
    such as COM_QUIT.
  */
  thd->clear_error();  // Clear error message
  thd->get_stmt_da()->reset_diagnostics_area();

  /*
    This thread will do a blocking read from the client which
    will be interrupted when the next command is received from
    the client, the connection is closed or "net_wait_timeout"
    number of seconds has passed.
  */
  net = thd->get_protocol_classic()->get_net();
  my_net_set_read_timeout(net, thd->variables.net_wait_timeout);
  net_new_transaction(net);

  /*
    Synchronization point for testing of KILL_CONNECTION.
    This sync point can wait here, to simulate slow code execution
    between the last test of thd->killed and blocking in read().

    The goal of this test is to verify that a connection does not
    hang, if it is killed at this point of execution.
    (Bug#37780 - main.kill fails randomly)

    Note that the sync point wait itself will be terminated by a
    kill. In this case it consumes a condition broadcast, but does
    not change anything else. The consumed broadcast should not
    matter here, because the read/recv() below doesn't use it.
  */
  DEBUG_SYNC(thd, "before_do_command_net_read");

  /*
    Because of networking layer callbacks in place,
    this call will maintain the following instrumentation:
    - IDLE events
    - SOCKET events
    - STATEMENT events
    - STAGE events
    when reading a new network packet.
    In particular, a new instrumented statement is started.
    See init_net_server_extension()
  */
  thd->m_server_idle = true;
  rc = thd->get_protocol()->get_command(&com_data, &command);
  thd->m_server_idle = false;

  if (rc) {
    char desc[VIO_DESCRIPTION_SIZE];
    vio_description(net->vio, desc);
    DBUG_PRINT("info", ("Got error %d reading command from socket %s",
                        net->error, desc));
    /* Instrument this broken statement as "statement/com/error" */
    thd->m_statement_psi = MYSQL_REFINE_STATEMENT(
        thd->m_statement_psi, com_statement_info[COM_END].m_key);

    /* Check if we can continue without closing the connection */

    /* The error must be set. */
    DBUG_ASSERT(thd->is_error());
    thd->send_statement_status();

    /* Mark the statement completed. */
    MYSQL_END_STATEMENT(thd->m_statement_psi, thd->get_stmt_da());
    thd->m_statement_psi = NULL;
    thd->m_digest = NULL;

    if (rc < 0) {
      return_value = true;  // We have to close it.
      goto out;
    }
    net->error = 0;
    return_value = false;
    goto out;
  }

  char desc[VIO_DESCRIPTION_SIZE];
  vio_description(net->vio, desc);
  DBUG_PRINT("info", ("Command on %s = %d (%s)", desc, command,
                      command_name[command].str));

  DBUG_PRINT("info", ("packet: '%*.s'; command: %d",
                      thd->get_protocol_classic()->get_packet_length(),
                      thd->get_protocol_classic()->get_raw_packet(), command));
  if (thd->get_protocol_classic()->bad_packet)
    DBUG_ASSERT(0);  // Should be caught earlier

  // Reclaim some memory
  thd->get_protocol_classic()->get_output_packet()->shrink(
      thd->variables.net_buffer_length);
  /* Restore read timeout value */
  my_net_set_read_timeout(net, thd->variables.net_read_timeout);

  return_value = dispatch_command(thd, &com_data, command);
  thd->get_protocol_classic()->get_output_packet()->shrink(
      thd->variables.net_buffer_length);

out:
  /* The statement instrumentation must be closed in all cases. */
  DBUG_ASSERT(thd->m_digest == NULL);
  DBUG_ASSERT(thd->m_statement_psi == NULL);
  DBUG_RETURN(return_value);
}

/**
  @brief Determine if an attempt to update a non-temporary table while the
    read-only option was enabled has been made.

  This is a helper function to mysql_execute_command.

  @note SQLCOM_UPDATE_MULTI is an exception and delt with elsewhere.

  @see mysql_execute_command
  @returns Status code
    @retval true The statement should be denied.
    @retval false The statement isn't updating any relevant tables.
*/
static bool deny_updates_if_read_only_option(THD *thd, TABLE_LIST *all_tables) {
  DBUG_ENTER("deny_updates_if_read_only_option");

  if (!check_readonly(thd, false)) DBUG_RETURN(false);

  LEX *lex = thd->lex;
  if (!(sql_command_flags[lex->sql_command] & CF_CHANGES_DATA))
    DBUG_RETURN(false);

  /* Multi update is an exception and is dealt with later. */
  if (lex->sql_command == SQLCOM_UPDATE_MULTI) DBUG_RETURN(false);

  const bool create_temp_tables =
      (lex->sql_command == SQLCOM_CREATE_TABLE) &&
      (lex->create_info->options & HA_LEX_CREATE_TMP_TABLE);

  const bool create_real_tables =
      (lex->sql_command == SQLCOM_CREATE_TABLE) &&
      !(lex->create_info->options & HA_LEX_CREATE_TMP_TABLE);

  const bool drop_temp_tables =
      (lex->sql_command == SQLCOM_DROP_TABLE) && lex->drop_temporary;

  const bool update_real_tables =
      ((create_real_tables ||
        some_non_temp_table_to_be_updated(thd, all_tables)) &&
       !(create_temp_tables || drop_temp_tables));

  const bool create_or_drop_databases =
      (lex->sql_command == SQLCOM_CREATE_DB) ||
      (lex->sql_command == SQLCOM_DROP_DB);

  if (update_real_tables || create_or_drop_databases) {
    /*
      An attempt was made to modify one or more non-temporary tables.
    */
    DBUG_RETURN(true);
  }

  /* Assuming that only temporary tables are modified. */
  DBUG_RETURN(false);
}

/**
  Check whether max statement time is applicable to statement or not.


  @param  thd   Thread (session) context.

  @return true  if max statement time is applicable to statement
  @return false otherwise.
*/
static inline bool is_timer_applicable_to_statement(THD *thd) {
  bool timer_value_is_set =
      (thd->lex->max_execution_time || thd->variables.max_execution_time);

  /**
    Following conditions are checked,
      - is SELECT statement.
      - timer support is implemented and it is initialized.
      - statement is not made by the slave threads.
      - timer is not set for statement
      - timer out value of is set
      - SELECT statement is not from any stored programs.
  */
  return (thd->lex->sql_command == SQLCOM_SELECT &&
          (have_statement_timeout == SHOW_OPTION_YES) && !thd->slave_thread &&
          !thd->timer && timer_value_is_set && !thd->sp_runtime_ctx);
}

/**
  Perform one connection-level (COM_XXXX) command.

  @param thd             connection handle
  @param command         type of command to perform
  @param com_data        com_data union to store the generated command

  @todo
    set thd->lex->sql_command to SQLCOM_END here.
  @todo
    The following has to be changed to an 8 byte integer

  @retval
    0   ok
  @retval
    1   request of thread shutdown, i. e. if command is
        COM_QUIT
*/
bool dispatch_command(THD *thd, const COM_DATA *com_data,
                      enum enum_server_command command) {
  bool error = 0;
  Global_THD_manager *thd_manager = Global_THD_manager::get_instance();
  DBUG_ENTER("dispatch_command");
  DBUG_PRINT("info", ("command: %d", command));

  /* SHOW PROFILE instrumentation, begin */
#if defined(ENABLED_PROFILING)
  thd->profiling->start_new_query();
#endif

  /* Performance Schema Interface instrumentation, begin */
  thd->m_statement_psi = MYSQL_REFINE_STATEMENT(
      thd->m_statement_psi, com_statement_info[command].m_key);

  thd->set_command(command);
  /*
    Commands which always take a long time are logged into
    the slow log only if opt_log_slow_admin_statements is set.
  */
  thd->enable_slow_log = true;
  thd->lex->sql_command = SQLCOM_END; /* to avoid confusing VIEW detectors */
  thd->set_time();
  if (IS_TIME_T_VALID_FOR_TIMESTAMP(thd->query_start_in_secs()) == false) {
    /*
      If the time has gone past 2038 we need to shutdown the server. But
      there is possibility of getting invalid time value on some platforms.
      For example, gettimeofday() might return incorrect value on solaris
      platform. Hence validating the current time with 5 iterations before
      initiating the normal server shutdown process because of time getting
      past 2038.
    */
    const int max_tries = 5;
    LogErr(WARNING_LEVEL, ER_CONFIRMING_THE_FUTURE, max_tries);

    int tries = 0;
    while (++tries <= max_tries) {
      thd->set_time();
      if (IS_TIME_T_VALID_FOR_TIMESTAMP(thd->query_start_in_secs()) == true) {
        LogErr(WARNING_LEVEL, ER_BACK_IN_TIME, tries);
        break;
      }
      LogErr(WARNING_LEVEL, ER_FUTURE_DATE, tries);
    }
    if (tries > max_tries) {
      /*
        If the time has got past 2038 we need to shut this server down
        We do this by making sure every command is a shutdown and we
        have enough privileges to shut the server down

        TODO: remove this when we have full 64 bit my_time_t support
      */
      LogErr(ERROR_LEVEL, ER_UNSUPPORTED_DATE);
      ulong master_access = thd->security_context()->master_access();
      thd->security_context()->set_master_access(master_access | SHUTDOWN_ACL);
      error = true;
      kill_mysql();
    }
  }
  thd->set_query_id(next_query_id());
  thd->rewritten_query.mem_free();
  thd_manager->inc_thread_running();

  if (!(server_command_flags[command] & CF_SKIP_QUESTIONS))
    thd->status_var.questions++;

  /**
    Clear the set of flags that are expected to be cleared at the
    beginning of each command.
  */
  thd->server_status &= ~SERVER_STATUS_CLEAR_SET;

  if (thd->get_protocol()->type() == Protocol::PROTOCOL_PLUGIN &&
      !(server_command_flags[command] & CF_ALLOW_PROTOCOL_PLUGIN)) {
    my_error(ER_PLUGGABLE_PROTOCOL_COMMAND_NOT_SUPPORTED, MYF(0));
    thd->killed = THD::KILL_CONNECTION;
    error = true;
    goto done;
  }

  /**
    Enforce password expiration for all RPC commands, except the
    following:

    COM_QUERY/COM_STMT_PREPARE and COM_STMT_EXECUTE do a more
    fine-grained check later.
    COM_STMT_CLOSE and COM_STMT_SEND_LONG_DATA don't return anything.
    COM_PING only discloses information that the server is running,
       and that's available through other means.
    COM_QUIT should work even for expired statements.
  */
  if (unlikely(thd->security_context()->password_expired() &&
               command != COM_QUERY && command != COM_STMT_CLOSE &&
               command != COM_STMT_SEND_LONG_DATA && command != COM_PING &&
               command != COM_QUIT && command != COM_STMT_PREPARE &&
               command != COM_STMT_EXECUTE)) {
    my_error(ER_MUST_CHANGE_PASSWORD, MYF(0));
    goto done;
  }

  if (mysql_audit_notify(thd, AUDIT_EVENT(MYSQL_AUDIT_COMMAND_START), command,
                         command_name[command].str)) {
    goto done;
  }

  switch (command) {
    case COM_INIT_DB: {
      LEX_STRING tmp;
      thd->status_var.com_stat[SQLCOM_CHANGE_DB]++;
      thd->convert_string(&tmp, system_charset_info,
                          com_data->com_init_db.db_name,
                          com_data->com_init_db.length, thd->charset());

      LEX_CSTRING tmp_cstr = {tmp.str, tmp.length};
      if (!mysql_change_db(thd, tmp_cstr, false)) {
        query_logger.general_log_write(thd, command, thd->db().str,
                                       thd->db().length);
        my_ok(thd);
      }
      break;
    }
    case COM_REGISTER_SLAVE: {
      // TODO: access of protocol_classic should be removed
      if (!register_slave(thd, thd->get_protocol_classic()->get_raw_packet(),
                          thd->get_protocol_classic()->get_packet_length()))
        my_ok(thd);
      break;
    }
    case COM_RESET_CONNECTION: {
      thd->status_var.com_other++;
      thd->cleanup_connection();
      my_ok(thd);
      break;
    }
    case COM_CHANGE_USER: {
      int auth_rc;
      thd->status_var.com_other++;

      thd->cleanup_connection();
      USER_CONN *save_user_connect =
          const_cast<USER_CONN *>(thd->get_user_connect());
      LEX_CSTRING save_db = thd->db();
      Security_context save_security_ctx(*(thd->security_context()));

      auth_rc = acl_authenticate(thd, COM_CHANGE_USER);
      auth_rc |= mysql_audit_notify(
          thd, AUDIT_EVENT(MYSQL_AUDIT_CONNECTION_CHANGE_USER));
      if (auth_rc) {
        *thd->security_context() = save_security_ctx;
        thd->set_user_connect(save_user_connect);
        thd->reset_db(save_db);

        my_error(ER_ACCESS_DENIED_CHANGE_USER_ERROR, MYF(0),
                 thd->security_context()->user().str,
                 thd->security_context()->host_or_ip().str,
                 (thd->password ? ER_THD(thd, ER_YES) : ER_THD(thd, ER_NO)));
        thd->killed = THD::KILL_CONNECTION;
        error = true;
      } else {
#ifdef HAVE_PSI_THREAD_INTERFACE
        /* we've authenticated new user */
        PSI_THREAD_CALL(notify_session_change_user)(thd->get_psi());
#endif /* HAVE_PSI_THREAD_INTERFACE */

        if (save_user_connect) decrease_user_connections(save_user_connect);
        mysql_mutex_lock(&thd->LOCK_thd_data);
        my_free(const_cast<char *>(save_db.str));
        save_db = NULL_CSTR;
        mysql_mutex_unlock(&thd->LOCK_thd_data);
      }
      break;
    }
    case COM_STMT_EXECUTE: {
      /* Clear possible warnings from the previous command */
      thd->reset_for_next_command();

      Prepared_statement *stmt = nullptr;
      if (!mysql_stmt_precheck(thd, com_data, command, &stmt)) {
        PS_PARAM *parameters = com_data->com_stmt_execute.parameters;
        mysqld_stmt_execute(thd, stmt, com_data->com_stmt_execute.has_new_types,
                            com_data->com_stmt_execute.open_cursor, parameters);
      }
      break;
    }
    case COM_STMT_FETCH: {
      /* Clear possible warnings from the previous command */
      thd->reset_for_next_command();

      Prepared_statement *stmt = nullptr;
      if (!mysql_stmt_precheck(thd, com_data, command, &stmt))
        mysqld_stmt_fetch(thd, stmt, com_data->com_stmt_fetch.num_rows);

      break;
    }
    case COM_STMT_SEND_LONG_DATA: {
      Prepared_statement *stmt;
      thd->get_stmt_da()->disable_status();
      if (!mysql_stmt_precheck(thd, com_data, command, &stmt))
        mysql_stmt_get_longdata(thd, stmt,
                                com_data->com_stmt_send_long_data.param_number,
                                com_data->com_stmt_send_long_data.longdata,
                                com_data->com_stmt_send_long_data.length);
      break;
    }
    case COM_STMT_PREPARE: {
      /* Clear possible warnings from the previous command */
      thd->reset_for_next_command();
      Prepared_statement *stmt = nullptr;

      DBUG_EXECUTE_IF("parser_stmt_to_error_log", {
        LogErr(INFORMATION_LEVEL, ER_PARSER_TRACE,
               com_data->com_stmt_prepare.query);
      });
      DBUG_EXECUTE_IF("parser_stmt_to_error_log_with_system_prio", {
        LogErr(SYSTEM_LEVEL, ER_PARSER_TRACE, com_data->com_stmt_prepare.query);
      });

      if (!mysql_stmt_precheck(thd, com_data, command, &stmt))
        mysqld_stmt_prepare(thd, com_data->com_stmt_prepare.query,
                            com_data->com_stmt_prepare.length, stmt);
      break;
    }
    case COM_STMT_CLOSE: {
      Prepared_statement *stmt = nullptr;
      thd->get_stmt_da()->disable_status();
      if (!mysql_stmt_precheck(thd, com_data, command, &stmt))
        mysqld_stmt_close(thd, stmt);
      break;
    }
    case COM_STMT_RESET: {
      /* Clear possible warnings from the previous command */
      thd->reset_for_next_command();

      Prepared_statement *stmt = nullptr;
      if (!mysql_stmt_precheck(thd, com_data, command, &stmt))
        mysqld_stmt_reset(thd, stmt);
      break;
    }
    case COM_QUERY: {
      DBUG_ASSERT(thd->m_digest == NULL);
      thd->m_digest = &thd->m_digest_state;
      thd->m_digest->reset(thd->m_token_array, max_digest_length);

      if (alloc_query(thd, com_data->com_query.query,
                      com_data->com_query.length))
        break;  // fatal error is set

      const char *packet_end = thd->query().str + thd->query().length;

      if (opt_general_log_raw)
        query_logger.general_log_write(thd, command, thd->query().str,
                                       thd->query().length);

      DBUG_PRINT("query", ("%-.4096s", thd->query().str));

#if defined(ENABLED_PROFILING)
      thd->profiling->set_query_source(thd->query().str, thd->query().length);
#endif

      Parser_state parser_state;
      if (parser_state.init(thd, thd->query().str, thd->query().length)) break;

      mysql_parse(thd, &parser_state);

      DBUG_EXECUTE_IF("parser_stmt_to_error_log", {
        LogErr(INFORMATION_LEVEL, ER_PARSER_TRACE, thd->query().str);
      });
      DBUG_EXECUTE_IF("parser_stmt_to_error_log_with_system_prio", {
        LogErr(SYSTEM_LEVEL, ER_PARSER_TRACE, thd->query().str);
      });

      while (!thd->killed && (parser_state.m_lip.found_semicolon != NULL) &&
             !thd->is_error()) {
        /*
          Multiple queries exits, execute them individually
        */
        const char *beginning_of_next_stmt = parser_state.m_lip.found_semicolon;

        /* Finalize server status flags after executing a statement. */
        thd->update_slow_query_status();
        thd->send_statement_status();

        mysql_audit_notify(
            thd, AUDIT_EVENT(MYSQL_AUDIT_GENERAL_STATUS),
            thd->get_stmt_da()->is_error() ? thd->get_stmt_da()->mysql_errno()
                                           : 0,
            command_name[command].str, command_name[command].length);

        size_t length =
            static_cast<size_t>(packet_end - beginning_of_next_stmt);

        log_slow_statement(thd);

        /* Remove garbage at start of query */
        while (length > 0 &&
               my_isspace(thd->charset(), *beginning_of_next_stmt)) {
          beginning_of_next_stmt++;
          length--;
        }

        /* PSI end */
        MYSQL_END_STATEMENT(thd->m_statement_psi, thd->get_stmt_da());
        thd->m_statement_psi = NULL;
        thd->m_digest = NULL;

/* SHOW PROFILE end */
#if defined(ENABLED_PROFILING)
        thd->profiling->finish_current_query();
#endif

/* SHOW PROFILE begin */
#if defined(ENABLED_PROFILING)
        thd->profiling->start_new_query("continuing");
        thd->profiling->set_query_source(beginning_of_next_stmt, length);
#endif

        /* PSI begin */
        thd->m_digest = &thd->m_digest_state;
        thd->m_digest->reset(thd->m_token_array, max_digest_length);

        thd->m_statement_psi = MYSQL_START_STATEMENT(
            &thd->m_statement_state, com_statement_info[command].m_key,
            thd->db().str, thd->db().length, thd->charset(), NULL);
        THD_STAGE_INFO(thd, stage_starting);

        thd->set_query(beginning_of_next_stmt, length);
        thd->set_query_id(next_query_id());
        /*
          Count each statement from the client.
        */
        thd->status_var.questions++;
        thd->set_time(); /* Reset the query start time. */
        parser_state.reset(beginning_of_next_stmt, length);
        /* TODO: set thd->lex->sql_command to SQLCOM_END here */
        mysql_parse(thd, &parser_state);
      }

      /* Need to set error to true for graceful shutdown */
      if ((thd->lex->sql_command == SQLCOM_SHUTDOWN) &&
          (thd->get_stmt_da()->is_ok()))
        error = true;

      DBUG_PRINT("info", ("query ready"));
      break;
    }
    case COM_FIELD_LIST:  // This isn't actually needed
    {
      char *fields;
      /* Locked closure of all tables */
      TABLE_LIST table_list;
      LEX_STRING table_name;
      LEX_STRING db;
      push_deprecated_warn(thd, "COM_FIELD_LIST",
                           "SHOW COLUMNS FROM statement");
      /*
        SHOW statements should not add the used tables to the list of tables
        used in a transaction.
      */
      MDL_savepoint mdl_savepoint = thd->mdl_context.mdl_savepoint();

      thd->status_var.com_stat[SQLCOM_SHOW_FIELDS]++;
      if (thd->copy_db_to(&db.str, &db.length)) break;
      thd->convert_string(&table_name, system_charset_info,
                          (char *)com_data->com_field_list.table_name,
                          com_data->com_field_list.table_name_length,
                          thd->charset());
      Ident_name_check ident_check_status =
          check_table_name(table_name.str, table_name.length);
      if (ident_check_status == Ident_name_check::WRONG) {
        /* this is OK due to convert_string() null-terminating the string */
        my_error(ER_WRONG_TABLE_NAME, MYF(0), table_name.str);
        break;
      } else if (ident_check_status == Ident_name_check::TOO_LONG) {
        my_error(ER_TOO_LONG_IDENT, MYF(0), table_name.str);
        break;
      }
      mysql_reset_thd_for_next_command(thd);
      lex_start(thd);
      /* Must be before we init the table list. */
      if (lower_case_table_names && !is_infoschema_db(db.str, db.length))
        table_name.length = my_casedn_str(files_charset_info, table_name.str);
      table_list.init_one_table(db.str, db.length, table_name.str,
                                table_name.length, table_name.str, TL_READ);
      /*
        Init TABLE_LIST members necessary when the undelrying
        table is view.
      */
      table_list.select_lex = thd->lex->select_lex;
      thd->lex->select_lex->table_list.link_in_list(&table_list,
                                                    &table_list.next_local);
      thd->lex->add_to_query_tables(&table_list);

      if (is_infoschema_db(table_list.db, table_list.db_length)) {
        ST_SCHEMA_TABLE *schema_table =
            find_schema_table(thd, table_list.alias);
        if (schema_table) table_list.schema_table = schema_table;
      }

      if (!(fields =
                (char *)thd->memdup(com_data->com_field_list.query,
                                    com_data->com_field_list.query_length)))
        break;
      // Don't count end \0
      thd->set_query(fields, com_data->com_field_list.query_length - 1);
      query_logger.general_log_print(thd, command, "%s %s",
                                     table_list.table_name, fields);

      if (open_temporary_tables(thd, &table_list)) break;

      if (check_table_access(thd, SELECT_ACL, &table_list, true, UINT_MAX,
                             false))
        break;

      // See comment in opt_trace_disable_if_no_security_context_access()
      Opt_trace_start ots(thd, &table_list, thd->lex->sql_command, NULL, NULL,
                          0, NULL, NULL);

      mysqld_list_fields(thd, &table_list, fields);

      thd->lex->unit->cleanup(true);
      /* No need to rollback statement transaction, it's not started. */
      DBUG_ASSERT(thd->get_transaction()->is_empty(Transaction_ctx::STMT));
      close_thread_tables(thd);
      thd->mdl_context.rollback_to_savepoint(mdl_savepoint);

      if (thd->transaction_rollback_request) {
        /*
          Transaction rollback was requested since MDL deadlock was
          discovered while trying to open tables. Rollback transaction
          in all storage engines including binary log and release all
          locks.
        */
        trans_rollback_implicit(thd);
        thd->mdl_context.release_transactional_locks();
      }

      thd->cleanup_after_query();
      break;
    }
    case COM_QUIT:
      /* We don't calculate statistics for this command */
      query_logger.general_log_print(thd, command, NullS);
      // Don't give 'abort' message
      // TODO: access of protocol_classic should be removed
      if (thd->is_classic_protocol())
        thd->get_protocol_classic()->get_net()->error = 0;
      thd->get_stmt_da()->disable_status();  // Don't send anything back
      error = true;                          // End server
      break;
    case COM_BINLOG_DUMP_GTID:
      // TODO: access of protocol_classic should be removed
      error = com_binlog_dump_gtid(
          thd, (char *)thd->get_protocol_classic()->get_raw_packet(),
          thd->get_protocol_classic()->get_packet_length());
      break;
    case COM_BINLOG_DUMP:
      // TODO: access of protocol_classic should be removed
      error = com_binlog_dump(
          thd, (char *)thd->get_protocol_classic()->get_raw_packet(),
          thd->get_protocol_classic()->get_packet_length());
      break;
    case COM_REFRESH: {
      int not_used;
      push_deprecated_warn(thd, "COM_REFRESH", "FLUSH statement");
      /*
        Initialize thd->lex since it's used in many base functions, such as
        open_tables(). Otherwise, it remains uninitialized and may cause crash
        during execution of COM_REFRESH.
      */
      lex_start(thd);

      thd->status_var.com_stat[SQLCOM_FLUSH]++;
      ulong options = (ulong)com_data->com_refresh.options;
      if (trans_commit_implicit(thd)) break;
      thd->mdl_context.release_transactional_locks();
      if (check_global_access(thd, RELOAD_ACL)) break;
      query_logger.general_log_print(thd, command, NullS);
#ifndef DBUG_OFF
      bool debug_simulate = false;
      DBUG_EXECUTE_IF("simulate_detached_thread_refresh",
                      debug_simulate = true;);
      if (debug_simulate) {
        /*
          Simulate a reload without a attached thread session.
          Provides a environment similar to that of when the
          server receives a SIGHUP signal and reloads caches
          and flushes tables.
        */
        bool res;
        current_thd = nullptr;
        res = handle_reload_request(NULL, options | REFRESH_FAST, NULL,
                                    &not_used);
        current_thd = thd;
        if (res) break;
      } else
#endif
          if (handle_reload_request(thd, options, (TABLE_LIST *)0, &not_used))
        break;
      if (trans_commit_implicit(thd)) break;
      close_thread_tables(thd);
      thd->mdl_context.release_transactional_locks();
      my_ok(thd);
      break;
    }
    case COM_STATISTICS: {
      System_status_var current_global_status_var;
      ulong uptime;
      size_t length MY_ATTRIBUTE((unused));
      ulonglong queries_per_second1000;
      char buff[250];
      size_t buff_len = sizeof(buff);

      query_logger.general_log_print(thd, command, NullS);
      thd->status_var.com_stat[SQLCOM_SHOW_STATUS]++;
      mysql_mutex_lock(&LOCK_status);
      calc_sum_of_all_status(&current_global_status_var);
      mysql_mutex_unlock(&LOCK_status);
      if (!(uptime = (ulong)(thd->query_start_in_secs() - server_start_time)))
        queries_per_second1000 = 0;
      else
        queries_per_second1000 = thd->query_id * 1000LL / uptime;

      length = snprintf(buff, buff_len - 1,
                        "Uptime: %lu  Threads: %d  Questions: %lu  "
                        "Slow queries: %llu  Opens: %llu  Flush tables: %lu  "
                        "Open tables: %u  Queries per second avg: %u.%03u",
                        uptime, (int)thd_manager->get_thd_count(),
                        (ulong)thd->query_id,
                        current_global_status_var.long_query_count,
                        current_global_status_var.opened_tables,
                        refresh_version, table_cache_manager.cached_tables(),
                        (uint)(queries_per_second1000 / 1000),
                        (uint)(queries_per_second1000 % 1000));
      // TODO: access of protocol_classic should be removed.
      // should be rewritten using store functions
      thd->get_protocol_classic()->write((uchar *)buff, length);
      thd->get_protocol()->flush();
      thd->get_stmt_da()->disable_status();
      break;
    }
    case COM_PING:
      thd->status_var.com_other++;
      my_ok(thd);  // Tell client we are alive
      break;
    case COM_PROCESS_INFO:
      thd->status_var.com_stat[SQLCOM_SHOW_PROCESSLIST]++;
      push_deprecated_warn(thd, "COM_PROCESS_INFO",
                           "SHOW PROCESSLIST statement");
      if (!thd->security_context()->priv_user().str[0] &&
          check_global_access(thd, PROCESS_ACL))
        break;
      query_logger.general_log_print(thd, command, NullS);
      mysqld_list_processes(thd,
                            thd->security_context()->check_access(PROCESS_ACL)
                                ? NullS
                                : thd->security_context()->priv_user().str,
                            0);
      break;
    case COM_PROCESS_KILL: {
      push_deprecated_warn(thd, "COM_PROCESS_KILL",
                           "KILL CONNECTION/QUERY statement");
      if (thd_manager->get_thread_id() & (~0xfffffffful))
        my_error(ER_DATA_OUT_OF_RANGE, MYF(0), "thread_id", "mysql_kill()");
      else {
        thd->status_var.com_stat[SQLCOM_KILL]++;
        sql_kill(thd, com_data->com_kill.id, false);
      }
      break;
    }
    case COM_SET_OPTION: {
      thd->status_var.com_stat[SQLCOM_SET_OPTION]++;

      switch (com_data->com_set_option.opt_command) {
        case (int)MYSQL_OPTION_MULTI_STATEMENTS_ON:
          // TODO: access of protocol_classic should be removed
          thd->get_protocol_classic()->add_client_capability(
              CLIENT_MULTI_STATEMENTS);
          my_eof(thd);
          break;
        case (int)MYSQL_OPTION_MULTI_STATEMENTS_OFF:
          thd->get_protocol_classic()->remove_client_capability(
              CLIENT_MULTI_STATEMENTS);
          my_eof(thd);
          break;
        default:
          my_error(ER_UNKNOWN_COM_ERROR, MYF(0));
          break;
      }
      break;
    }
    case COM_DEBUG:
      thd->status_var.com_other++;
      if (check_global_access(thd, SUPER_ACL)) break; /* purecov: inspected */
      mysql_print_status();
      query_logger.general_log_print(thd, command, NullS);
      my_eof(thd);
      break;
    case COM_SLEEP:
    case COM_CONNECT:         // Impossible here
    case COM_TIME:            // Impossible from client
    case COM_DELAYED_INSERT:  // INSERT DELAYED has been removed.
    case COM_END:
    default:
      my_error(ER_UNKNOWN_COM_ERROR, MYF(0));
      break;
  }

done:
  DBUG_ASSERT(thd->open_tables == NULL ||
              (thd->locked_tables_mode == LTM_LOCK_TABLES));

  /* Finalize server status flags after executing a command. */
  thd->update_slow_query_status();
  if (thd->killed) thd->send_kill_message();
  thd->send_statement_status();
  thd->rpl_thd_ctx.session_gtids_ctx().notify_after_response_packet(thd);

  if (!thd->is_error() && !thd->killed)
    mysql_audit_notify(thd, AUDIT_EVENT(MYSQL_AUDIT_GENERAL_RESULT), 0, NULL,
                       0);

  mysql_audit_notify(
      thd, AUDIT_EVENT(MYSQL_AUDIT_GENERAL_STATUS),
      thd->get_stmt_da()->is_error() ? thd->get_stmt_da()->mysql_errno() : 0,
      command_name[command].str, command_name[command].length);

  /* command_end is informational only. The plugin cannot abort
     execution of the command at thie point. */
  mysql_audit_notify(thd, AUDIT_EVENT(MYSQL_AUDIT_COMMAND_END), command,
                     command_name[command].str);

  log_slow_statement(thd);

  THD_STAGE_INFO(thd, stage_cleaning_up);

  thd->reset_query();
  thd->set_command(COM_SLEEP);
  thd->proc_info = 0;
  thd->lex->sql_command = SQLCOM_END;

  /* Performance Schema Interface instrumentation, end */
  MYSQL_END_STATEMENT(thd->m_statement_psi, thd->get_stmt_da());
  thd->m_statement_psi = NULL;
  thd->m_digest = NULL;

  thd_manager->dec_thread_running();

  /* Freeing the memroot will leave the THD::work_part_info invalid. */
  thd->work_part_info = nullptr;

  /*
    If we've allocated a lot of memory (compared to the user's desired
    preallocation size; note that we don't actually preallocate anymore), free
    it so that one big query won't cause us to hold on to a lot of RAM forever.
    If not, keep the last block so that the next query will hopefully be able to
    run without allocating memory from the OS.

    The factor 5 is pretty much arbitrary, but ends up allowing three
    allocations (1 + 1.5 + 1.5²) under the current allocation policy.
  */
  if (thd->mem_root->allocated_size() < 5 * thd->variables.query_prealloc_size)
    thd->mem_root->ClearForReuse();
  else
    thd->mem_root->Clear();

    /* SHOW PROFILE instrumentation, end */
#if defined(ENABLED_PROFILING)
  thd->profiling->finish_current_query();
#endif

  DBUG_RETURN(error);
}

/**
  Shutdown the mysqld server.

  @param  thd        Thread (session) context.
  @param  level      Shutdown level.

  @retval
    true                 success
  @retval
    false                When user has insufficient privilege or unsupported
  shutdown level

*/

bool shutdown(THD *thd, enum mysql_enum_shutdown_level level) {
  DBUG_ENTER("shutdown");
  bool res = false;
  thd->lex->no_write_to_binlog = 1;

  if (check_global_access(thd, SHUTDOWN_ACL))
    goto error; /* purecov: inspected */

  if (level == SHUTDOWN_DEFAULT)
    level = SHUTDOWN_WAIT_ALL_BUFFERS;  // soon default will be configurable
  else if (level != SHUTDOWN_WAIT_ALL_BUFFERS) {
    my_error(ER_NOT_SUPPORTED_YET, MYF(0), "this shutdown level");
    goto error;
    ;
  }

  my_ok(thd);

  LogErr(SYSTEM_LEVEL, ER_SERVER_SHUTDOWN_INFO,
         thd->security_context()->user().str, server_version,
         MYSQL_COMPILATION_COMMENT);

  DBUG_PRINT("quit", ("Got shutdown command for level %u", level));
  query_logger.general_log_print(thd, COM_QUERY, NullS);
  kill_mysql();
  res = true;

error:
  DBUG_RETURN(res);
}

/**
  Create a TABLE_LIST object for an INFORMATION_SCHEMA table.

    This function is used in the parser to convert a SHOW or DESCRIBE
    table_name command to a SELECT from INFORMATION_SCHEMA.
    It prepares a SELECT_LEX and a TABLE_LIST object to represent the
    given command as a SELECT parse tree.

  @param thd              thread handle
  @param lex              current lex
  @param table_ident      table alias if it's used
  @param schema_table_idx the type of the INFORMATION_SCHEMA table to be
                          created

  @note
    Due to the way this function works with memory and LEX it cannot
    be used outside the parser (parse tree transformations outside
    the parser break PS and SP).

  @retval
    0                 success
  @retval
    1                 out of memory or SHOW commands are not allowed
                      in this version of the server.
*/

int prepare_schema_table(THD *thd, LEX *lex, Table_ident *table_ident,
                         enum enum_schema_tables schema_table_idx) {
  SELECT_LEX *schema_select_lex = NULL;
  DBUG_ENTER("prepare_schema_table");

  switch (schema_table_idx) {
    case SCH_TMP_TABLE_COLUMNS:
    case SCH_TMP_TABLE_KEYS: {
      DBUG_ASSERT(table_ident);
      TABLE_LIST **query_tables_last = lex->query_tables_last;
      if ((schema_select_lex = lex->new_empty_query_block()) == NULL)
        DBUG_RETURN(1); /* purecov: inspected */
      if (!schema_select_lex->add_table_to_list(thd, table_ident, 0, 0, TL_READ,
                                                MDL_SHARED_READ))
        DBUG_RETURN(1);
      lex->query_tables_last = query_tables_last;
      break;
    }
    case SCH_PROFILES:
      /*
        Mark this current profiling record to be discarded.  We don't
        wish to have SHOW commands show up in profiling->
      */
#if defined(ENABLED_PROFILING)
      thd->profiling->discard_current_query();
#endif
      break;
    case SCH_OPTIMIZER_TRACE:
    case SCH_OPEN_TABLES:
    case SCH_ENGINES:
    case SCH_USER_PRIVILEGES:
    case SCH_SCHEMA_PRIVILEGES:
    case SCH_TABLE_PRIVILEGES:
    case SCH_COLUMN_PRIVILEGES:
    default:
      break;
  }

  SELECT_LEX *select_lex = lex->current_select();
  if (make_schema_select(thd, select_lex, schema_table_idx)) {
    DBUG_RETURN(1);
  }
  TABLE_LIST *table_list = select_lex->table_list.first;
  table_list->schema_select_lex = schema_select_lex;
  table_list->schema_table_reformed = 1;
  DBUG_RETURN(0);
}

/**
  Read query from packet and store in thd->query.
  Used in COM_QUERY and COM_STMT_PREPARE.

    Sets the following THD variables:
  - query
  - query_length

  @retval
    false ok
  @retval
    true  error;  In this case thd->fatal_error is set
*/

bool alloc_query(THD *thd, const char *packet, size_t packet_length) {
  /* Remove garbage at start and end of query */
  while (packet_length > 0 && my_isspace(thd->charset(), packet[0])) {
    packet++;
    packet_length--;
  }
  const char *pos = packet + packet_length;  // Point at end null
  while (packet_length > 0 &&
         (pos[-1] == ';' || my_isspace(thd->charset(), pos[-1]))) {
    pos--;
    packet_length--;
  }

  char *query = static_cast<char *>(thd->alloc(packet_length + 1));
  if (!query) return true;
  memcpy(query, packet, packet_length);
  query[packet_length] = '\0';

  thd->set_query(query, packet_length);

  /* Reclaim some memory */
  if (thd->is_classic_protocol())
    thd->convert_buffer.shrink(thd->variables.net_buffer_length);

  return false;
}

static bool sp_process_definer(THD *thd) {
  DBUG_ENTER("sp_process_definer");

  LEX *lex = thd->lex;

  /*
    If the definer is not specified, this means that CREATE-statement missed
    DEFINER-clause. DEFINER-clause can be missed in two cases:

      - The user submitted a statement w/o the clause. This is a normal
        case, we should assign CURRENT_USER as definer.

      - Our slave received an updated from the master, that does not
        replicate definer for stored rountines. We should also assign
        CURRENT_USER as definer here, but also we should mark this routine
        as NON-SUID. This is essential for the sake of backward
        compatibility.

        The problem is the slave thread is running under "special" user (@),
        that actually does not exist. In the older versions we do not fail
        execution of a stored routine if its definer does not exist and
        continue the execution under the authorization of the invoker
        (BUG#13198). And now if we try to switch to slave-current-user (@),
        we will fail.

        Actually, this leads to the inconsistent state of master and
        slave (different definers, different SUID behaviour), but it seems,
        this is the best we can do.
  */

  if (!lex->definer) {
    Prepared_stmt_arena_holder ps_arena_holder(thd);

    lex->definer = create_default_definer(thd);

    /* Error has been already reported. */
    if (lex->definer == NULL) DBUG_RETURN(true);

    if (thd->slave_thread && lex->sphead)
      lex->sphead->m_chistics->suid = SP_IS_NOT_SUID;
  } else {
    /*
      If the specified definer differs from the current user, we
      should check that the current user has a set_user_id privilege
      (in order to create a stored routine under another user one must
       have a set_user_id privilege).
    */
    Security_context *sctx = thd->security_context();
    if ((strcmp(lex->definer->user.str,
                thd->security_context()->priv_user().str) ||
         my_strcasecmp(system_charset_info, lex->definer->host.str,
                       thd->security_context()->priv_host().str)) &&
        !(sctx->check_access(SUPER_ACL) ||
          sctx->has_global_grant(STRING_WITH_LEN("SET_USER_ID")).first)) {
      my_error(ER_SPECIFIC_ACCESS_DENIED_ERROR, MYF(0), "SUPER or SET_USER_ID");
      DBUG_RETURN(true);
    }
  }

  /* Check that the specified definer exists. Emit a warning if not. */

  if (!is_acl_user(thd, lex->definer->host.str, lex->definer->user.str)) {
    push_warning_printf(thd, Sql_condition::SL_NOTE, ER_NO_SUCH_USER,
                        ER_THD(thd, ER_NO_SUCH_USER), lex->definer->user.str,
                        lex->definer->host.str);
  }

  DBUG_RETURN(false);
}

/**
  Auxiliary call that opens and locks tables for LOCK TABLES statement
  and initializes the list of locked tables.

  @param thd     Thread context.
  @param tables  List of tables to be locked.

  @return false in case of success, true in case of error.
*/

static bool lock_tables_open_and_lock_tables(THD *thd, TABLE_LIST *tables) {
  Lock_tables_prelocking_strategy lock_tables_prelocking_strategy;
  MDL_deadlock_and_lock_abort_error_handler deadlock_handler;
  MDL_savepoint mdl_savepoint = thd->mdl_context.mdl_savepoint();
  uint counter;
  TABLE_LIST *table;

  thd->in_lock_tables = 1;

retry:

  if (open_tables(thd, &tables, &counter, 0, &lock_tables_prelocking_strategy))
    goto err;

  deadlock_handler.init();
  thd->push_internal_handler(&deadlock_handler);

  for (table = tables; table; table = table->next_global) {
    if (!table->is_placeholder()) {
      if (table->table->s->tmp_table) {
        /*
          We allow to change temporary tables even if they were locked for read
          by LOCK TABLES. To avoid a discrepancy between lock acquired at LOCK
          TABLES time and by the statement which is later executed under LOCK
          TABLES we ensure that for temporary tables we always request a write
          lock (such discrepancy can cause problems for the storage engine).
          We don't set TABLE_LIST::lock_type in this case as this might result
          in extra warnings from THD::decide_logging_format() even though
          binary logging is totally irrelevant for LOCK TABLES.
        */
        table->table->reginfo.lock_type = TL_WRITE;
      } else if (table->lock_descriptor().type == TL_READ &&
                 !table->prelocking_placeholder &&
                 table->table->file->ha_table_flags() & HA_NO_READ_LOCAL_LOCK) {
        /*
          In case when LOCK TABLE ... READ LOCAL was issued for table with
          storage engine which doesn't support READ LOCAL option and doesn't
          use THR_LOCK locks we need to upgrade weak SR metadata lock acquired
          in open_tables() to stronger SRO metadata lock.
          This is not needed for tables used through stored routines or
          triggers as we always acquire SRO (or even stronger SNRW) metadata
          lock for them.
        */
        bool result = thd->mdl_context.upgrade_shared_lock(
            table->table->mdl_ticket, MDL_SHARED_READ_ONLY,
            thd->variables.lock_wait_timeout);

        if (deadlock_handler.need_reopen()) {
          /*
            Deadlock occurred during upgrade of metadata lock.
            Let us restart acquring and opening tables for LOCK TABLES.
          */
          thd->pop_internal_handler();
          close_tables_for_reopen(thd, &tables, mdl_savepoint);
          if (open_temporary_tables(thd, tables)) goto err;
          goto retry;
        }

        if (result) {
          thd->pop_internal_handler();
          goto err;
        }
      }
    }
  }

  thd->pop_internal_handler();

  if (lock_tables(thd, tables, counter, 0) ||
      thd->locked_tables_list.init_locked_tables(thd))
    goto err;

  thd->in_lock_tables = 0;

  return false;

err:
  thd->in_lock_tables = 0;

  trans_rollback_stmt(thd);
  /*
    Need to end the current transaction, so the storage engine (InnoDB)
    can free its locks if LOCK TABLES locked some tables before finding
    that it can't lock a table in its list
  */
  trans_rollback(thd);
  /* Close tables and release metadata locks. */
  close_thread_tables(thd);
  DBUG_ASSERT(!thd->locked_tables_mode);
  thd->mdl_context.release_transactional_locks();
  return true;
}

/**
  This is a wrapper for MYSQL_BIN_LOG::gtid_end_transaction. For normal
  statements, the function gtid_end_transaction is called in the commit
  handler. However, if the statement is filtered out or not written to
  the binary log, the commit handler is not invoked. Therefore, this
  wrapper calls gtid_end_transaction in case the current statement is
  committing but was not written to the binary log.
  (The function gtid_end_transaction ensures that gtid-related
  end-of-transaction operations are performed; this includes
  generating an empty transaction and calling
  Gtid_state::update_gtids_impl.)

  @param thd Thread (session) context.
*/

static inline void binlog_gtid_end_transaction(THD *thd) {
  DBUG_ENTER("binlog_gtid_end_transaction");

  /*
    This performs end-of-transaction actions needed by GTIDs:
    in particular, it generates an empty transaction if
    needed (e.g., if the statement was filtered out).

    It is executed at the end of an implicitly or explicitly
    committing statement.

    In addition, it is executed after CREATE TEMPORARY TABLE
    or DROP TEMPORARY TABLE when they occur outside
    transactional context.  When enforce_gtid_consistency is
    enabled, these statements cannot occur in transactional
    context, and then they behave exactly as implicitly
    committing: they are written to the binary log
    immediately, not wrapped in BEGIN/COMMIT, and cannot be
    rolled back. However, they do not count as implicitly
    committing according to stmt_causes_implicit_commit(), so
    we need to add special cases in the condition below. Hence
    the clauses for SQLCOM_CREATE_TABLE and SQLCOM_DROP_TABLE.

    If enforce_gtid_consistency=off, CREATE TEMPORARY TABLE
    and DROP TEMPORARY TABLE can occur in the middle of a
    transaction.  Then they do not behave as DDL; they are
    written to the binary log inside BEGIN/COMMIT.

    (For base tables, SQLCOM_[CREATE|DROP]_TABLE match both
    the stmt_causes_implicit_commit(...) clause and the
    thd->lex->sql_command == SQLCOM_* clause; for temporary
    tables they match only thd->lex->sql_command == SQLCOM_*.)
  */
  if (thd->lex->sql_command == SQLCOM_COMMIT ||
      thd->lex->sql_command == SQLCOM_XA_PREPARE ||
      thd->lex->sql_command == SQLCOM_XA_COMMIT ||
      thd->lex->sql_command == SQLCOM_XA_ROLLBACK ||
      stmt_causes_implicit_commit(thd, CF_IMPLICIT_COMMIT_END) ||
      ((thd->lex->sql_command == SQLCOM_CREATE_TABLE ||
        thd->lex->sql_command == SQLCOM_DROP_TABLE) &&
       !thd->in_multi_stmt_transaction_mode()))
    (void)mysql_bin_log.gtid_end_transaction(thd);

  DBUG_VOID_RETURN;
}

/**
  Execute command saved in thd and lex->sql_command.

  @param thd                       Thread handle
  @param first_level

  @todo
    @todo: this is workaround. right way will be move invalidating in
    the unlock procedure.
    - TODO: use check_change_password()

  @retval
    false       OK
  @retval
    true        Error
*/

int mysql_execute_command(THD *thd, bool first_level) {
  int res = false;
  LEX *const lex = thd->lex;
  /* first SELECT_LEX (have special meaning for many of non-SELECTcommands) */
  SELECT_LEX *const select_lex = lex->select_lex;
  /* first table of first SELECT_LEX */
  TABLE_LIST *const first_table = select_lex->get_table_list();
  /* list of all tables in query */
  TABLE_LIST *all_tables;
  DBUG_ASSERT(select_lex->master_unit() == lex->unit);
  DBUG_ENTER("mysql_execute_command");
  /* EXPLAIN OTHER isn't explainable command, but can have describe flag. */
  DBUG_ASSERT(!lex->is_explain() || is_explainable_query(lex->sql_command) ||
              lex->sql_command == SQLCOM_EXPLAIN_OTHER);

  thd->work_part_info = 0;

  /*
    Each statement or replication event which might produce deadlock
    should handle transaction rollback on its own. So by the start of
    the next statement transaction rollback request should be fulfilled
    already.
  */
  DBUG_ASSERT(!thd->transaction_rollback_request || thd->in_sub_stmt);
  /*
    In many cases first table of main SELECT_LEX have special meaning =>
    check that it is first table in global list and relink it first in
    queries_tables list if it is necessary (we need such relinking only
    for queries with subqueries in select list, in this case tables of
    subqueries will go to global list first)

    all_tables will differ from first_table only if most upper SELECT_LEX
    do not contain tables.

    Because of above in place where should be at least one table in most
    outer SELECT_LEX we have following check:
    DBUG_ASSERT(first_table == all_tables);
    DBUG_ASSERT(first_table == all_tables && first_table != 0);
  */
  lex->first_lists_tables_same();
  /* should be assigned after making first tables same */
  all_tables = lex->query_tables;
  /* set context for commands which do not use setup_tables */
  select_lex->context.resolve_in_table_list_only(select_lex->get_table_list());

  thd->get_stmt_da()->reset_diagnostics_area();
  if ((thd->lex->keep_diagnostics != DA_KEEP_PARSE_ERROR) &&
      (thd->lex->keep_diagnostics != DA_KEEP_DIAGNOSTICS)) {
    /*
      No parse errors, and it's not a diagnostic statement:
      remove the sql conditions from the DA!
      For diagnostic statements we need to keep the conditions
      around so we can inspec them.
    */
    thd->get_stmt_da()->reset_condition_info(thd);
  }

  if (thd->resource_group_ctx()->m_warn != 0) {
    auto res_grp_name = thd->resource_group_ctx()->m_switch_resource_group_str;
    switch (thd->resource_group_ctx()->m_warn) {
      case WARN_RESOURCE_GROUP_UNSUPPORTED: {
        auto res_grp_mgr = resourcegroups::Resource_group_mgr::instance();
        push_warning_printf(thd, Sql_condition::SL_WARNING,
                            ER_FEATURE_UNSUPPORTED,
                            ER_THD(thd, ER_FEATURE_UNSUPPORTED),
                            "Resource groups", res_grp_mgr->unsupport_reason());
        break;
      }
      case WARN_RESOURCE_GROUP_UNSUPPORTED_HINT:
        push_warning_printf(thd, Sql_condition::SL_WARNING,
                            ER_WARN_UNSUPPORTED_HINT,
                            ER_THD(thd, ER_WARN_UNSUPPORTED_HINT),
                            "Subquery or Stored procedure or Trigger");
        break;
      case WARN_RESOURCE_GROUP_TYPE_MISMATCH: {
        ulonglong pfs_thread_id = 0;
        /*
          Resource group is unsupported with DISABLE_PSI_THREAD.
          The below #ifdef is required for compilation when DISABLE_PSI_THREAD
          is enabled.
        */
#ifdef HAVE_PSI_THREAD_INTERFACE
        ulonglong unused_event_id MY_ATTRIBUTE((unused));
        PSI_THREAD_CALL(get_thread_event_id)(&pfs_thread_id, &unused_event_id);
#endif  // HAVE_PSI_THREAD_INTERFACE
        push_warning_printf(thd, Sql_condition::SL_WARNING,
                            ER_RESOURCE_GROUP_BIND_FAILED,
                            ER_THD(thd, ER_RESOURCE_GROUP_BIND_FAILED),
                            res_grp_name, pfs_thread_id,
                            "System resource group can't be bound"
                            " with a session thread");
        break;
      }
      case WARN_RESOURCE_GROUP_NOT_EXISTS:
        push_warning_printf(
            thd, Sql_condition::SL_WARNING, ER_RESOURCE_GROUP_NOT_EXISTS,
            ER_THD(thd, ER_RESOURCE_GROUP_NOT_EXISTS), res_grp_name);
        break;
      case WARN_RESOURCE_GROUP_ACCESS_DENIED:
        push_warning_printf(thd, Sql_condition::SL_WARNING,
                            ER_SPECIFIC_ACCESS_DENIED_ERROR,
                            ER_THD(thd, ER_SPECIFIC_ACCESS_DENIED_ERROR),
                            "SUPER OR RESOURCE_GROUP_ADMIN OR "
                            "RESOURCE_GROUP_USER");
    }
    thd->resource_group_ctx()->m_warn = 0;
    res_grp_name[0] = '\0';
  }

  if (unlikely(thd->slave_thread)) {
    if (!check_database_filters(thd, thd->db().str, lex->sql_command)) {
      binlog_gtid_end_transaction(thd);
      DBUG_RETURN(0);
    }

    if (lex->sql_command == SQLCOM_DROP_TRIGGER) {
      /*
        When dropping a trigger, we need to load its table name
        before checking slave filter rules.
      */
      TABLE_LIST *trigger_table = nullptr;
      (void)get_table_for_trigger(thd, lex->spname->m_db, lex->spname->m_name,
                                  true, &trigger_table);
      if (trigger_table != nullptr) {
        lex->add_to_query_tables(trigger_table);
        all_tables = trigger_table;
      } else {
        /*
          If table name cannot be loaded,
          it means the trigger does not exists possibly because
          CREATE TRIGGER was previously skipped for this trigger
          according to slave filtering rules.
          Returning success without producing any errors in this case.
        */
        binlog_gtid_end_transaction(thd);
        DBUG_RETURN(0);
      }

      // force searching in slave.cc:tables_ok()
      all_tables->updating = 1;
    }

    /*
      For fix of BUG#37051, the master stores the table map for update
      in the Query_log_event, and the value is assigned to
      thd->variables.table_map_for_update before executing the update
      query.

      If thd->variables.table_map_for_update is set, then we are
      replicating from a new master, we can use this value to apply
      filter rules without opening all the tables. However If
      thd->variables.table_map_for_update is not set, then we are
      replicating from an old master, so we just skip this and
      continue with the old method. And of course, the bug would still
      exist for old masters.
    */
    if (lex->sql_command == SQLCOM_UPDATE_MULTI && thd->table_map_for_update) {
      table_map table_map_for_update = thd->table_map_for_update;
      uint nr = 0;
      TABLE_LIST *table;
      for (table = all_tables; table; table = table->next_global, nr++) {
        if (table_map_for_update & ((table_map)1 << nr))
          table->updating = true;
        else
          table->updating = false;
      }

      if (all_tables_not_ok(thd, all_tables)) {
        /* we warn the slave SQL thread */
        my_error(ER_SLAVE_IGNORED_TABLE, MYF(0));
        binlog_gtid_end_transaction(thd);
        DBUG_RETURN(0);
      }

      for (table = all_tables; table; table = table->next_global)
        table->updating = true;
    }

    /*
      Check if statement should be skipped because of slave filtering
      rules

      Exceptions are:
      - UPDATE MULTI: For this statement, we want to check the filtering
        rules later in the code
      - SET: we always execute it (Not that many SET commands exists in
        the binary log anyway -- only 4.1 masters write SET statements,
        in 5.0 there are no SET statements in the binary log)
      - DROP TEMPORARY TABLE IF EXISTS: we always execute it (otherwise we
        have stale files on slave caused by exclusion of one tmp table).
    */
    if (!(lex->sql_command == SQLCOM_UPDATE_MULTI) &&
        !(lex->sql_command == SQLCOM_SET_OPTION) &&
        !(lex->sql_command == SQLCOM_DROP_TABLE && lex->drop_temporary &&
          lex->drop_if_exists) &&
        all_tables_not_ok(thd, all_tables)) {
      /* we warn the slave SQL thread */
      my_error(ER_SLAVE_IGNORED_TABLE, MYF(0));
      binlog_gtid_end_transaction(thd);
      DBUG_RETURN(0);
    }
    /*
       Execute deferred events first
    */
    if (slave_execute_deferred_events(thd)) DBUG_RETURN(-1);
  } else {
    /*
      When option readonly is set deny operations which change non-temporary
      tables. Except for the replication thread and the 'super' users.
    */
    if (deny_updates_if_read_only_option(thd, all_tables)) {
      err_readonly(thd);
      DBUG_RETURN(-1);
    }
  } /* endif unlikely slave */

  thd->status_var.com_stat[lex->sql_command]++;

  Opt_trace_start ots(thd, all_tables, lex->sql_command, &lex->var_list,
                      thd->query().str, thd->query().length, NULL,
                      thd->variables.character_set_client);

  Opt_trace_object trace_command(&thd->opt_trace);
  Opt_trace_array trace_command_steps(&thd->opt_trace, "steps");

  DBUG_ASSERT(thd->get_transaction()->cannot_safely_rollback(
                  Transaction_ctx::STMT) == false);

  switch (gtid_pre_statement_checks(thd)) {
    case GTID_STATEMENT_EXECUTE:
      break;
    case GTID_STATEMENT_CANCEL:
      DBUG_RETURN(-1);
    case GTID_STATEMENT_SKIP:
      my_ok(thd);
      binlog_gtid_end_transaction(thd);
      DBUG_RETURN(0);
  }

  /*
    End a active transaction so that this command will have it's
    own transaction and will also sync the binary log. If a DDL is
    not run in it's own transaction it may simply never appear on
    the slave in case the outside transaction rolls back.
  */
  if (stmt_causes_implicit_commit(thd, CF_IMPLICIT_COMMIT_BEGIN)) {
    /*
      Note that this should never happen inside of stored functions
      or triggers as all such statements prohibited there.
    */
    DBUG_ASSERT(!thd->in_sub_stmt);
    /* Statement transaction still should not be started. */
    DBUG_ASSERT(thd->get_transaction()->is_empty(Transaction_ctx::STMT));

    /*
      Implicit commit is not allowed with an active XA transaction.
      In this case we should not release metadata locks as the XA transaction
      will not be rolled back. Therefore we simply return here.
    */
    if (trans_check_state(thd)) DBUG_RETURN(-1);

    /* Commit the normal transaction if one is active. */
    if (trans_commit_implicit(thd)) DBUG_RETURN(-1);
    /* Release metadata locks acquired in this transaction. */
    thd->mdl_context.release_transactional_locks();
  }

  DEBUG_SYNC(thd, "after_implicit_pre_commit");

  if (gtid_pre_statement_post_implicit_commit_checks(thd)) DBUG_RETURN(-1);

  if (mysql_audit_notify(thd,
                         first_level ? MYSQL_AUDIT_QUERY_START
                                     : MYSQL_AUDIT_QUERY_NESTED_START,
                         first_level ? "MYSQL_AUDIT_QUERY_START"
                                     : "MYSQL_AUDIT_QUERY_NESTED_START")) {
    DBUG_RETURN(1);
  }

#ifndef DBUG_OFF
  if (lex->sql_command != SQLCOM_SET_OPTION)
    DEBUG_SYNC(thd, "before_execute_sql_command");
#endif

  /*
    For statements which need this, prevent InnoDB from automatically
    committing InnoDB transaction each time data-dictionary tables are
    closed after being updated.
  */
  Disable_autocommit_guard autocommit_guard(
      sqlcom_needs_autocommit_off(lex) && !thd->is_plugin_fake_ddl() ? thd
                                                                     : NULL);

  /*
    Check if we are in a read-only transaction and we're trying to
    execute a statement which should always be disallowed in such cases.

    Note that this check is done after any implicit commits.
  */
  if (thd->tx_read_only &&
      (sql_command_flags[lex->sql_command] & CF_DISALLOW_IN_RO_TRANS)) {
    my_error(ER_CANT_EXECUTE_IN_READ_ONLY_TRANSACTION, MYF(0));
    goto error;
  }

  /*
    Close tables open by HANDLERs before executing DDL statement
    which is going to affect those tables.

    This should happen before temporary tables are pre-opened as
    otherwise we will get errors about attempt to re-open tables
    if table to be changed is open through HANDLER.

    Note that even although this is done before any privilege
    checks there is no security problem here as closing open
    HANDLER doesn't require any privileges anyway.
  */
  if (sql_command_flags[lex->sql_command] & CF_HA_CLOSE)
    mysql_ha_rm_tables(thd, all_tables);

  /*
    Check that the command is allowed on the PROTOCOL_PLUGIN
  */
  if (thd->get_protocol()->type() == Protocol::PROTOCOL_PLUGIN &&
      !(sql_command_flags[lex->sql_command] & CF_ALLOW_PROTOCOL_PLUGIN)) {
    my_error(ER_PLUGGABLE_PROTOCOL_COMMAND_NOT_SUPPORTED, MYF(0));
    goto error;
  }

  /*
    Pre-open temporary tables to simplify privilege checking
    for statements which need this.
  */
  if (sql_command_flags[lex->sql_command] & CF_PREOPEN_TMP_TABLES) {
    if (open_temporary_tables(thd, all_tables)) goto error;
  }

  // Save original info for EXPLAIN FOR CONNECTION
  if (!thd->in_sub_stmt)
    thd->query_plan.set_query_plan(lex->sql_command, lex,
                                   !thd->stmt_arena->is_conventional());

  /* Update system variables specified in SET_VAR hints. */
  if (lex->opt_hints_global && lex->opt_hints_global->sys_var_hint)
    lex->opt_hints_global->sys_var_hint->update_vars(thd);

  switch (lex->sql_command) {
    case SQLCOM_SHOW_STATUS: {
      System_status_var old_status_var = thd->status_var;
      thd->initial_status_var = &old_status_var;

      if (!(res = show_precheck(thd, lex, true)))
        res = execute_show(thd, all_tables);

      /* Don't log SHOW STATUS commands to slow query log */
      thd->server_status &=
          ~(SERVER_QUERY_NO_INDEX_USED | SERVER_QUERY_NO_GOOD_INDEX_USED);
      /*
        restore status variables, as we don't want 'show status' to cause
        changes
      */
      mysql_mutex_lock(&LOCK_status);
      add_diff_to_status(&global_status_var, &thd->status_var, &old_status_var);
      thd->status_var = old_status_var;
      thd->initial_status_var = NULL;
      mysql_mutex_unlock(&LOCK_status);
      break;
    }
    case SQLCOM_SHOW_EVENTS:
    case SQLCOM_SHOW_STATUS_PROC:
    case SQLCOM_SHOW_STATUS_FUNC:
    case SQLCOM_SHOW_DATABASES:
    case SQLCOM_SHOW_TRIGGERS:
    case SQLCOM_SHOW_TABLE_STATUS:
    case SQLCOM_SHOW_OPEN_TABLES:
    case SQLCOM_SHOW_PLUGINS:
    case SQLCOM_SHOW_VARIABLES:
    case SQLCOM_SHOW_CHARSETS:
    case SQLCOM_SHOW_COLLATIONS:
    case SQLCOM_SHOW_STORAGE_ENGINES:
    case SQLCOM_SHOW_PROFILE: {
      DBUG_EXECUTE_IF("use_attachable_trx",
                      thd->begin_attachable_ro_transaction(););

      thd->clear_current_query_costs();

      res = show_precheck(thd, lex, true);

      if (!res) res = execute_show(thd, all_tables);

      thd->save_current_query_costs();

      DBUG_EXECUTE_IF("use_attachable_trx", thd->end_attachable_transaction(););

      break;
    }
    case SQLCOM_PREPARE: {
      mysql_sql_stmt_prepare(thd);
      break;
    }
    case SQLCOM_EXECUTE: {
      mysql_sql_stmt_execute(thd);
      break;
    }
    case SQLCOM_DEALLOCATE_PREPARE: {
      mysql_sql_stmt_close(thd);
      break;
    }

    case SQLCOM_EMPTY_QUERY:
      my_ok(thd);
      break;

    case SQLCOM_HELP:
      res = mysqld_help(thd, lex->help_arg);
      break;

    case SQLCOM_PURGE: {
      Security_context *sctx = thd->security_context();
      if (!sctx->check_access(SUPER_ACL) &&
          !sctx->has_global_grant(STRING_WITH_LEN("BINLOG_ADMIN")).first) {
        my_error(ER_SPECIFIC_ACCESS_DENIED_ERROR, MYF(0),
                 "SUPER or BINLOG_ADMIN");
        goto error;
      }
      /* PURGE MASTER LOGS TO 'file' */
      res = purge_master_logs(thd, lex->to_log);
      break;
    }
    case SQLCOM_PURGE_BEFORE: {
      Item *it;
      Security_context *sctx = thd->security_context();
      if (!sctx->check_access(SUPER_ACL) &&
          !sctx->has_global_grant(STRING_WITH_LEN("BINLOG_ADMIN")).first) {
        my_error(ER_SPECIFIC_ACCESS_DENIED_ERROR, MYF(0),
                 "SUPER or BINLOG_ADMIN");
        goto error;
      }
      /* PURGE MASTER LOGS BEFORE 'data' */
      it = lex->purge_value_list.head();
      if ((!it->fixed && it->fix_fields(lex->thd, &it)) || it->check_cols(1)) {
        my_error(ER_WRONG_ARGUMENTS, MYF(0), "PURGE LOGS BEFORE");
        goto error;
      }
      it = new Item_func_unix_timestamp(it);
      /*
        it is OK only emulate fix_fieds, because we need only
        value of constant
      */
      it->quick_fix_field();
      time_t purge_time = static_cast<time_t>(it->val_int());
      if (thd->is_error()) goto error;
      res = purge_master_logs_before_date(thd, purge_time);
      break;
    }
    case SQLCOM_SHOW_WARNS: {
      res = mysqld_show_warnings(
          thd, (ulong)((1L << (uint)Sql_condition::SL_NOTE) |
                       (1L << (uint)Sql_condition::SL_WARNING) |
                       (1L << (uint)Sql_condition::SL_ERROR)));
      break;
    }
    case SQLCOM_SHOW_ERRORS: {
      res = mysqld_show_warnings(thd,
                                 (ulong)(1L << (uint)Sql_condition::SL_ERROR));
      break;
    }
    case SQLCOM_SHOW_PROFILES: {
#if defined(ENABLED_PROFILING)
      thd->profiling->discard_current_query();
      res = thd->profiling->show_profiles();
      if (res) goto error;
#else
      my_error(ER_FEATURE_DISABLED, MYF(0), "SHOW PROFILES",
               "enable-profiling");
      goto error;
#endif
      break;
    }
    case SQLCOM_SHOW_SLAVE_HOSTS: {
      if (check_global_access(thd, REPL_SLAVE_ACL)) goto error;
      res = show_slave_hosts(thd);
      break;
    }
    case SQLCOM_SHOW_RELAYLOG_EVENTS: {
      if (check_global_access(thd, REPL_SLAVE_ACL)) goto error;
      res = mysql_show_relaylog_events(thd);
      break;
    }
    case SQLCOM_SHOW_BINLOG_EVENTS: {
      if (check_global_access(thd, REPL_SLAVE_ACL)) goto error;
      res = mysql_show_binlog_events(thd);
      break;
    }
    case SQLCOM_CHANGE_MASTER: {
      Security_context *sctx = thd->security_context();
      if (!sctx->check_access(SUPER_ACL) &&
          !sctx->has_global_grant(STRING_WITH_LEN("REPLICATION_SLAVE_ADMIN"))
               .first) {
        my_error(ER_SPECIFIC_ACCESS_DENIED_ERROR, MYF(0),
                 "SUPER or REPLICATION_SLAVE_ADMIN");
        goto error;
      }
      res = change_master_cmd(thd);
      break;
    }
    case SQLCOM_SHOW_SLAVE_STAT: {
      /* Accept one of two privileges */
      if (check_global_access(thd, SUPER_ACL | REPL_CLIENT_ACL)) goto error;
      res = show_slave_status_cmd(thd);
      break;
    }
    case SQLCOM_SHOW_MASTER_STAT: {
      /* Accept one of two privileges */
      if (check_global_access(thd, SUPER_ACL | REPL_CLIENT_ACL)) goto error;
      res = show_master_status(thd);
      break;
    }
    case SQLCOM_SHOW_ENGINE_STATUS: {
      if (check_global_access(thd, PROCESS_ACL)) goto error;
      res = ha_show_status(thd, lex->create_info->db_type, HA_ENGINE_STATUS);
      break;
    }
    case SQLCOM_SHOW_ENGINE_MUTEX: {
      if (check_global_access(thd, PROCESS_ACL)) goto error;
      res = ha_show_status(thd, lex->create_info->db_type, HA_ENGINE_MUTEX);
      break;
    }
    case SQLCOM_START_GROUP_REPLICATION: {
      Security_context *sctx = thd->security_context();
      if (!sctx->check_access(SUPER_ACL) &&
          !sctx->has_global_grant(STRING_WITH_LEN("GROUP_REPLICATION_ADMIN"))
               .first) {
        my_error(ER_SPECIFIC_ACCESS_DENIED_ERROR, MYF(0),
                 "SUPER or GROUP_REPLICATION_ADMIN");
        goto error;
      }

      /*
        If the client thread has locked tables, a deadlock is possible.
        Assume that
        - the client thread does LOCK TABLE t READ.
        - then the client thread does START GROUP_REPLICATION.
             -try to make the server in super ready only mode
             -acquire MDL lock ownership which will be waiting for
              LOCK on table t to be released.
        To prevent that, refuse START GROUP_REPLICATION if the
        client thread has locked tables
      */
      if (thd->locked_tables_mode || thd->in_active_multi_stmt_transaction() ||
          thd->in_sub_stmt) {
        my_error(ER_LOCK_OR_ACTIVE_TRANSACTION, MYF(0));
        goto error;
      }

      char *error_message = NULL;
      res = group_replication_start(&error_message);

      // To reduce server dependency, server errors are not used here
      switch (res) {
        case 1:  // GROUP_REPLICATION_CONFIGURATION_ERROR
          my_error(ER_GROUP_REPLICATION_CONFIGURATION, MYF(0));
          goto error;
        case 2:  // GROUP_REPLICATION_ALREADY_RUNNING
          my_error(ER_GROUP_REPLICATION_RUNNING, MYF(0));
          goto error;
        case 3:  // GROUP_REPLICATION_REPLICATION_APPLIER_INIT_ERROR
          my_error(ER_GROUP_REPLICATION_APPLIER_INIT_ERROR, MYF(0));
          goto error;
        case 4:  // GROUP_REPLICATION_COMMUNICATION_LAYER_SESSION_ERROR
          my_error(ER_GROUP_REPLICATION_COMMUNICATION_LAYER_SESSION_ERROR,
                   MYF(0));
          goto error;
        case 5:  // GROUP_REPLICATION_COMMUNICATION_LAYER_JOIN_ERROR
          my_error(ER_GROUP_REPLICATION_COMMUNICATION_LAYER_JOIN_ERROR, MYF(0));
          goto error;
        case 7:  // GROUP_REPLICATION_MAX_GROUP_SIZE
          my_error(ER_GROUP_REPLICATION_MAX_GROUP_SIZE, MYF(0));
          goto error;
        case 8:  // GROUP_REPLICATION_COMMAND_FAILURE
          if (error_message == NULL) {
            my_error(ER_GROUP_REPLICATION_COMMAND_FAILURE, MYF(0),
                     "START GROUP_REPLICATION",
                     "Please check error log for additional details.");
          } else {
            my_error(ER_GROUP_REPLICATION_COMMAND_FAILURE, MYF(0),
                     "START GROUP_REPLICATION", error_message);
            my_free(error_message);
          }
          goto error;
      }
      my_ok(thd);
      res = 0;
      break;
    }

    case SQLCOM_STOP_GROUP_REPLICATION: {
      Security_context *sctx = thd->security_context();
      if (!sctx->check_access(SUPER_ACL) &&
          !sctx->has_global_grant(STRING_WITH_LEN("GROUP_REPLICATION_ADMIN"))
               .first) {
        my_error(ER_SPECIFIC_ACCESS_DENIED_ERROR, MYF(0),
                 "SUPER or GROUP_REPLICATION_ADMIN");
        goto error;
      }

      /*
        Please see explanation @SQLCOM_SLAVE_STOP case
        to know the reason for thd->locked_tables_mode in
        the below if condition.
      */
      if (thd->locked_tables_mode || thd->in_active_multi_stmt_transaction() ||
          thd->in_sub_stmt) {
        my_error(ER_LOCK_OR_ACTIVE_TRANSACTION, MYF(0));
        goto error;
      }

      char *error_message = NULL;
      res = group_replication_stop(&error_message);
      if (res == 1)  // GROUP_REPLICATION_CONFIGURATION_ERROR
      {
        my_error(ER_GROUP_REPLICATION_CONFIGURATION, MYF(0));
        goto error;
      }
      if (res == 6)  // GROUP_REPLICATION_APPLIER_THREAD_TIMEOUT
      {
        my_error(ER_GROUP_REPLICATION_STOP_APPLIER_THREAD_TIMEOUT, MYF(0));
        goto error;
      }
      if (res == 8)  // GROUP_REPLICATION_COMMAND_FAILURE
      {
        if (error_message == NULL) {
          my_error(ER_GROUP_REPLICATION_COMMAND_FAILURE, MYF(0),
                   "STOP GROUP_REPLICATION",
                   "Please check error log for additonal details.");
        } else {
          my_error(ER_GROUP_REPLICATION_COMMAND_FAILURE, MYF(0),
                   "STOP GROUP_REPLICATION", error_message);
          my_free(error_message);
        }
        goto error;
      }
      my_ok(thd);
      res = 0;
      break;
    }

    case SQLCOM_SLAVE_START: {
      res = start_slave_cmd(thd);
      break;
    }
    case SQLCOM_SLAVE_STOP: {
      /*
        If the client thread has locked tables, a deadlock is possible.
        Assume that
        - the client thread does LOCK TABLE t READ.
        - then the master updates t.
        - then the SQL slave thread wants to update t,
          so it waits for the client thread because t is locked by it.
        - then the client thread does SLAVE STOP.
          SLAVE STOP waits for the SQL slave thread to terminate its
          update t, which waits for the client thread because t is locked by it.
        To prevent that, refuse SLAVE STOP if the
        client thread has locked tables
      */
      if (thd->locked_tables_mode || thd->in_active_multi_stmt_transaction() ||
          thd->global_read_lock.is_acquired()) {
        my_error(ER_LOCK_OR_ACTIVE_TRANSACTION, MYF(0));
        goto error;
      }

      res = stop_slave_cmd(thd);
      break;
    }
    case SQLCOM_RENAME_TABLE: {
      DBUG_ASSERT(first_table == all_tables && first_table != 0);
      TABLE_LIST *table;
      for (table = first_table; table; table = table->next_local->next_local) {
        if (check_access(thd, ALTER_ACL | DROP_ACL, table->db,
                         &table->grant.privilege, &table->grant.m_internal, 0,
                         0) ||
            check_access(thd, INSERT_ACL | CREATE_ACL, table->next_local->db,
                         &table->next_local->grant.privilege,
                         &table->next_local->grant.m_internal, 0, 0))
          goto error;
        TABLE_LIST old_list, new_list;
        /*
          we do not need initialize old_list and new_list because we will
          come table[0] and table->next[0] there
        */
        old_list = table[0];
        new_list = table->next_local[0];
        /*
          It's not clear what the above assignments actually want to
          accomplish. What we do know is that they do *not* want to copy the MDL
          requests, so we overwrite them with uninitialized request.
        */
        old_list.mdl_request = MDL_request();
        new_list.mdl_request = MDL_request();

        if (check_grant(thd, ALTER_ACL | DROP_ACL, &old_list, false, 1,
                        false) ||
            (!test_all_bits(table->next_local->grant.privilege,
                            INSERT_ACL | CREATE_ACL) &&
             check_grant(thd, INSERT_ACL | CREATE_ACL, &new_list, false, 1,
                         false)))
          goto error;
      }

      if (mysql_rename_tables(thd, first_table)) goto error;
      break;
    }
    case SQLCOM_SHOW_BINLOGS: {
      if (check_global_access(thd, SUPER_ACL | REPL_CLIENT_ACL)) goto error;
      res = show_binlogs(thd);
      break;
    }
    case SQLCOM_SHOW_CREATE:
      DBUG_ASSERT(first_table == all_tables && first_table != 0);
      {
        /*
           Access check:
           SHOW CREATE TABLE require any privileges on the table level (ie
           effecting all columns in the table).
           SHOW CREATE VIEW require the SHOW_VIEW and SELECT ACLs on the table
           level.
           NOTE: SHOW_VIEW ACL is checked when the view is created.
         */

        DBUG_PRINT("debug", ("lex->only_view: %d, table: %s.%s", lex->only_view,
                             first_table->db, first_table->table_name));
        if (lex->only_view) {
          if (check_table_access(thd, SELECT_ACL, first_table, false, 1,
                                 false)) {
            DBUG_PRINT("debug", ("check_table_access failed"));
            my_error(ER_TABLEACCESS_DENIED_ERROR, MYF(0), "SHOW",
                     thd->security_context()->priv_user().str,
                     thd->security_context()->host_or_ip().str,
                     first_table->alias);
            goto error;
          }
          DBUG_PRINT("debug", ("check_table_access succeeded"));

          /* Ignore temporary tables if this is "SHOW CREATE VIEW" */
          first_table->open_type = OT_BASE_ONLY;

        } else {
          /*
            Temporary tables should be opened for SHOW CREATE TABLE, but not
            for SHOW CREATE VIEW.
          */
          if (open_temporary_tables(thd, all_tables)) goto error;

          /*
            The fact that check_some_access() returned false does not mean that
            access is granted. We need to check if first_table->grant.privilege
            contains any table-specific privilege.
          */
          DBUG_PRINT("debug", ("first_table->grant.privilege: %lx",
                               first_table->grant.privilege));
          if (check_some_access(thd, SHOW_CREATE_TABLE_ACLS, first_table) ||
              (first_table->grant.privilege & SHOW_CREATE_TABLE_ACLS) == 0) {
            my_error(ER_TABLEACCESS_DENIED_ERROR, MYF(0), "SHOW",
                     thd->security_context()->priv_user().str,
                     thd->security_context()->host_or_ip().str,
                     first_table->alias);
            goto error;
          }
        }

        /* Access is granted. Execute the command.  */
        res = mysqld_show_create(thd, first_table);
        break;
      }
    case SQLCOM_CHECKSUM: {
      DBUG_ASSERT(first_table == all_tables && first_table != 0);
      if (check_table_access(thd, SELECT_ACL, all_tables, false, UINT_MAX,
                             false))
        goto error; /* purecov: inspected */

      res = mysql_checksum_table(thd, first_table, &lex->check_opt);
      break;
    }
    case SQLCOM_REPLACE:
    case SQLCOM_INSERT:
    case SQLCOM_REPLACE_SELECT:
    case SQLCOM_INSERT_SELECT:
    case SQLCOM_DELETE:
    case SQLCOM_DELETE_MULTI:
    case SQLCOM_UPDATE:
    case SQLCOM_UPDATE_MULTI:
    case SQLCOM_CREATE_TABLE:
    case SQLCOM_CREATE_INDEX:
    case SQLCOM_DROP_INDEX:
    case SQLCOM_ASSIGN_TO_KEYCACHE:
    case SQLCOM_PRELOAD_KEYS:
    case SQLCOM_LOAD: {
      DBUG_ASSERT(first_table == all_tables && first_table != 0);
      DBUG_ASSERT(lex->m_sql_cmd != NULL);
      res = lex->m_sql_cmd->execute(thd);
      break;
    }
    case SQLCOM_DROP_TABLE: {
      DBUG_ASSERT(first_table == all_tables && first_table != 0);
      if (!lex->drop_temporary) {
        if (check_table_access(thd, DROP_ACL, all_tables, false, UINT_MAX,
                               false))
          goto error; /* purecov: inspected */
      }
      /* DDL and binlog write order are protected by metadata locks. */
      res = mysql_rm_table(thd, first_table, lex->drop_if_exists,
                           lex->drop_temporary);
      /* when dropping temporary tables if @@session_track_state_change is ON
         then send the boolean tracker in the OK packet */
      if (!res && lex->drop_temporary) {
        if (thd->session_tracker.get_tracker(SESSION_STATE_CHANGE_TRACKER)
                ->is_enabled())
          thd->session_tracker.get_tracker(SESSION_STATE_CHANGE_TRACKER)
              ->mark_as_changed(thd, NULL);
      }
    } break;
    case SQLCOM_SHOW_PROCESSLIST:
      if (!thd->security_context()->priv_user().str[0] &&
          check_global_access(thd, PROCESS_ACL))
        break;
      mysqld_list_processes(thd,
                            (thd->security_context()->check_access(PROCESS_ACL)
                                 ? NullS
                                 : thd->security_context()->priv_user().str),
                            lex->verbose);
      break;
    case SQLCOM_SHOW_ENGINE_LOGS: {
      if (check_access(thd, FILE_ACL, any_db, NULL, NULL, 0, 0)) goto error;
      res = ha_show_status(thd, lex->create_info->db_type, HA_ENGINE_LOGS);
      break;
    }
    case SQLCOM_CHANGE_DB: {
      const LEX_CSTRING db_str = {select_lex->db, strlen(select_lex->db)};

      if (!mysql_change_db(thd, db_str, false)) my_ok(thd);

      break;
    }

    case SQLCOM_SET_OPTION: {
      List<set_var_base> *lex_var_list = &lex->var_list;

      if (check_table_access(thd, SELECT_ACL, all_tables, false, UINT_MAX,
                             false))
        goto error;
      if (open_tables_for_query(thd, all_tables, false)) goto error;
      if (!(res = sql_set_variables(thd, lex_var_list, true)))
        my_ok(thd);
      else {
        /*
          We encountered some sort of error, but no message was sent.
          Send something semi-generic here since we don't know which
          assignment in the list caused the error.
        */
        if (!thd->is_error()) my_error(ER_WRONG_ARGUMENTS, MYF(0), "SET");
        goto error;
      }

#ifndef DBUG_OFF
      /*
        Makes server crash when executing SET SESSION debug = 'd,crash_now';
        See mysql-test/include/dbug_crash[_all].inc
      */
      const bool force_server_crash_dbug = false;
      DBUG_EXECUTE_IF("crash_now", DBUG_ASSERT(force_server_crash_dbug););
#endif

      break;
    }
    case SQLCOM_SET_PASSWORD: {
      List<set_var_base> *lex_var_list = &lex->var_list;

      DBUG_ASSERT(lex_var_list->elements == 1);
      DBUG_ASSERT(all_tables == NULL);

      if (!(res = sql_set_variables(thd, lex_var_list, false))) {
        my_ok(thd);
      } else {
        // We encountered some sort of error, but no message was sent.
        if (!thd->is_error())
          my_error(ER_WRONG_ARGUMENTS, MYF(0), "SET PASSWORD");
        goto error;
      }

      break;
    }

    case SQLCOM_UNLOCK_TABLES:
      /*
        It is critical for mysqldump --single-transaction --master-data that
        UNLOCK TABLES does not implicitely commit a connection which has only
        done FLUSH TABLES WITH READ LOCK + BEGIN. If this assumption becomes
        false, mysqldump will not work.
      */
      if (thd->variables.option_bits & OPTION_TABLE_LOCK) {
        /*
          Can we commit safely? If not, return to avoid releasing
          transactional metadata locks.
        */
        if (trans_check_state(thd)) DBUG_RETURN(-1);
        res = trans_commit_implicit(thd);
        thd->locked_tables_list.unlock_locked_tables(thd);
        thd->mdl_context.release_transactional_locks();
        thd->variables.option_bits &= ~(OPTION_TABLE_LOCK);
      }
      if (thd->global_read_lock.is_acquired())
        thd->global_read_lock.unlock_global_read_lock(thd);
      if (res) goto error;
      my_ok(thd);
      break;
    case SQLCOM_LOCK_TABLES:
      /*
        Can we commit safely? If not, return to avoid releasing
        transactional metadata locks.
      */
      if (trans_check_state(thd)) DBUG_RETURN(-1);
      /* We must end the transaction first, regardless of anything */
      res = trans_commit_implicit(thd);
      thd->locked_tables_list.unlock_locked_tables(thd);
      /* Release transactional metadata locks. */
      thd->mdl_context.release_transactional_locks();
      if (res) goto error;

      /*
        Here we have to pre-open temporary tables for LOCK TABLES.

        CF_PREOPEN_TMP_TABLES is not set for this SQL statement simply
        because LOCK TABLES calls close_thread_tables() as a first thing
        (it's called from unlock_locked_tables() above). So even if
        CF_PREOPEN_TMP_TABLES was set and the tables would be pre-opened
        in a usual way, they would have been closed.
      */

      if (open_temporary_tables(thd, all_tables)) goto error;

      if (lock_tables_precheck(thd, all_tables)) goto error;

      thd->variables.option_bits |= OPTION_TABLE_LOCK;

      res = lock_tables_open_and_lock_tables(thd, all_tables);

      if (res) {
        thd->variables.option_bits &= ~(OPTION_TABLE_LOCK);
      } else {
        my_ok(thd);
      }
      break;

    case SQLCOM_IMPORT:
      res = lex->m_sql_cmd->execute(thd);
      break;
    case SQLCOM_CREATE_DB: {
      const char *alias;
      if (!(alias = thd->strmake(lex->name.str, lex->name.length)) ||
          (check_and_convert_db_name(&lex->name, false) !=
           Ident_name_check::OK))
        break;
      if (check_access(thd, CREATE_ACL, lex->name.str, NULL, NULL, 1, 0)) break;
      /*
        As mysql_create_db() may modify HA_CREATE_INFO structure passed to
        it, we need to use a copy of LEX::create_info to make execution
        prepared statement- safe.
      */
      HA_CREATE_INFO create_info(*lex->create_info);
      res = mysql_create_db(
          thd, (lower_case_table_names == 2 ? alias : lex->name.str),
          &create_info);
      break;
    }
    case SQLCOM_DROP_DB: {
      if (check_and_convert_db_name(&lex->name, false) != Ident_name_check::OK)
        break;
      if (check_access(thd, DROP_ACL, lex->name.str, NULL, NULL, 1, 0)) break;
      res = mysql_rm_db(thd, to_lex_cstring(lex->name), lex->drop_if_exists);
      break;
    }
    case SQLCOM_ALTER_DB: {
      if (check_and_convert_db_name(&lex->name, false) != Ident_name_check::OK)
        break;
      if (check_access(thd, ALTER_ACL, lex->name.str, NULL, NULL, 1, 0)) break;
      /*
        As mysql_alter_db() may modify HA_CREATE_INFO structure passed to
        it, we need to use a copy of LEX::create_info to make execution
        prepared statement- safe.
      */
      HA_CREATE_INFO create_info(*lex->create_info);
      res = mysql_alter_db(thd, lex->name.str, &create_info);
      break;
    }
    case SQLCOM_SHOW_CREATE_DB: {
      DBUG_EXECUTE_IF("4x_server_emul", my_error(ER_UNKNOWN_ERROR, MYF(0));
                      goto error;);
      if (check_and_convert_db_name(&lex->name, true) != Ident_name_check::OK)
        break;
      res = mysqld_show_create_db(thd, lex->name.str, lex->create_info);
      break;
    }
    case SQLCOM_CREATE_EVENT:
    case SQLCOM_ALTER_EVENT:
      do {
        DBUG_ASSERT(lex->event_parse_data);
        if (lex->table_or_sp_used()) {
          my_error(ER_NOT_SUPPORTED_YET, MYF(0),
                   "Usage of subqueries or stored "
                   "function calls as part of this statement");
          break;
        }

        res = sp_process_definer(thd);
        if (res) break;

        switch (lex->sql_command) {
          case SQLCOM_CREATE_EVENT: {
            bool if_not_exists =
                (lex->create_info->options & HA_LEX_CREATE_IF_NOT_EXISTS);
            res =
                Events::create_event(thd, lex->event_parse_data, if_not_exists);
            break;
          }
          case SQLCOM_ALTER_EVENT: {
            LEX_STRING db_lex_str = NULL_STR;
            if (lex->spname) {
              db_lex_str.str = const_cast<char *>(lex->spname->m_db.str);
              db_lex_str.length = lex->spname->m_db.length;
            }

            res = Events::update_event(
                thd, lex->event_parse_data, lex->spname ? &db_lex_str : NULL,
                lex->spname ? &lex->spname->m_name : NULL);
            break;
          }
          default:
            DBUG_ASSERT(0);
        }
        DBUG_PRINT("info", ("DDL error code=%d", res));
        if (!res && !thd->killed) my_ok(thd);

      } while (0);
      /* Don't do it, if we are inside a SP */
      if (!thd->sp_runtime_ctx) {
        sp_head::destroy(lex->sphead);
        lex->sphead = NULL;
      }
      /* lex->unit->cleanup() is called outside, no need to call it here */
      break;
    case SQLCOM_SHOW_CREATE_EVENT: {
      LEX_STRING db_lex_str = {const_cast<char *>(lex->spname->m_db.str),
                               lex->spname->m_db.length};
      res = Events::show_create_event(thd, db_lex_str, lex->spname->m_name);
      break;
    }
    case SQLCOM_DROP_EVENT: {
      LEX_STRING db_lex_str = {const_cast<char *>(lex->spname->m_db.str),
                               lex->spname->m_db.length};
      if (!(res = Events::drop_event(thd, db_lex_str, lex->spname->m_name,
                                     lex->drop_if_exists)))
        my_ok(thd);
      break;
    }
    case SQLCOM_CREATE_FUNCTION:  // UDF function
    {
      if (check_access(thd, INSERT_ACL, "mysql", NULL, NULL, 1, 0)) break;
      if (!(res = mysql_create_function(thd, &lex->udf))) my_ok(thd);
      break;
    }
    case SQLCOM_CREATE_USER: {
      if (check_access(thd, INSERT_ACL, "mysql", NULL, NULL, 1, 1) &&
          check_global_access(thd, CREATE_USER_ACL))
        break;
      /* Conditionally writes to binlog */
      HA_CREATE_INFO create_info(*lex->create_info);
      if (!(res = mysql_create_user(
                thd, lex->users_list,
                create_info.options & HA_LEX_CREATE_IF_NOT_EXISTS, false)))
        my_ok(thd);
      break;
    }
    case SQLCOM_DROP_USER: {
      if (check_access(thd, DELETE_ACL, "mysql", NULL, NULL, 1, 1) &&
          check_global_access(thd, CREATE_USER_ACL))
        break;
      /* Conditionally writes to binlog */
      if (!(res = mysql_drop_user(thd, lex->users_list, lex->drop_if_exists)))
        my_ok(thd);

      break;
    }
    case SQLCOM_RENAME_USER: {
      if (check_access(thd, UPDATE_ACL, "mysql", NULL, NULL, 1, 1) &&
          check_global_access(thd, CREATE_USER_ACL))
        break;
      /* Conditionally writes to binlog */
      if (!(res = mysql_rename_user(thd, lex->users_list))) my_ok(thd);
      break;
    }
    case SQLCOM_REVOKE_ALL: {
      if (check_access(thd, UPDATE_ACL, "mysql", NULL, NULL, 1, 1) &&
          check_global_access(thd, CREATE_USER_ACL))
        break;

      /* Replicate current user as grantor */
      thd->binlog_invoker();

      /* Conditionally writes to binlog */
      if (!(res = mysql_revoke_all(thd, lex->users_list))) my_ok(thd);
      break;
    }
    case SQLCOM_REVOKE:
    case SQLCOM_GRANT: {
      /*
        Skip access check if we're granting a proxy
      */
      if (lex->type != TYPE_ENUM_PROXY) {
        /*
          If there are static grants in the GRANT statement or there are no
          dynamic privileges we perform check_access on GRANT_OPTION based on
          static global privilege level and set the DA accordingly.
        */
        if (lex->grant > 0 || lex->dynamic_privileges.elements == 0) {
          /*
            check_access sets DA error message based on GRANT arguments.
          */
          if (check_access(thd, lex->grant | lex->grant_tot_col | GRANT_ACL,
                           first_table ? first_table->db : select_lex->db,
                           first_table ? &first_table->grant.privilege : NULL,
                           first_table ? &first_table->grant.m_internal : NULL,
                           first_table ? 0 : 1, 0)) {
            goto error;
          }
        }
        /*
          ..else we still call check_access to load internal structures, but
          defer checking of global dynamic GRANT_OPTION to mysql_grant. We still
          ignore checks if this was a grant of a proxy.
        */
        else {
          /*
            check_access will load grant.privilege and grant.m_internal with
            values which are used later during column privilege checking. The
            return value isn't interesting as we'll check for dynamic global
            privileges later.
          */
          check_access(thd, lex->grant | lex->grant_tot_col | GRANT_ACL,
                       first_table ? first_table->db : select_lex->db,
                       first_table ? &first_table->grant.privilege : NULL,
                       first_table ? &first_table->grant.m_internal : NULL,
                       first_table ? 0 : 1, 1);
        }
      }

      /* Replicate current user as grantor */
      thd->binlog_invoker();

      if (thd->security_context()->user().str)  // If not replication
      {
        LEX_USER *user, *tmp_user;
        bool first_user = true;

        List_iterator<LEX_USER> user_list(lex->users_list);
        while ((tmp_user = user_list++)) {
          if (!(user = get_current_user(thd, tmp_user))) goto error;
          if (specialflag & SPECIAL_NO_RESOLVE &&
              hostname_requires_resolving(user->host.str))
            push_warning(thd, Sql_condition::SL_WARNING,
                         ER_WARN_HOSTNAME_WONT_WORK,
                         ER_THD(thd, ER_WARN_HOSTNAME_WONT_WORK));
          // Are we trying to change a password of another user
          DBUG_ASSERT(user->host.str != 0);

          /*
            GRANT/REVOKE PROXY has the target user as a first entry in the list.
           */
          if (lex->type == TYPE_ENUM_PROXY && first_user) {
            first_user = false;
            if (acl_check_proxy_grant_access(thd, user->host.str,
                                             user->user.str,
                                             lex->grant & GRANT_ACL))
              goto error;
          } else if (is_acl_user(thd, user->host.str, user->user.str) &&
                     user->auth.str &&
                     check_change_password(thd, user->host.str, user->user.str))
            goto error;
        }
      }
      if (first_table) {
        if (lex->type == TYPE_ENUM_PROCEDURE ||
            lex->type == TYPE_ENUM_FUNCTION) {
          uint grants = lex->all_privileges ? (PROC_ACLS & ~GRANT_ACL) |
                                                  (lex->grant & GRANT_ACL)
                                            : lex->grant;
          if (check_grant_routine(thd, grants | GRANT_ACL, all_tables,
                                  lex->type == TYPE_ENUM_PROCEDURE, 0))
            goto error;
          /* Conditionally writes to binlog */
          res = mysql_routine_grant(
              thd, all_tables, lex->type == TYPE_ENUM_PROCEDURE,
              lex->users_list, grants, lex->sql_command == SQLCOM_REVOKE, true);
          if (!res) my_ok(thd);
        } else {
          if (check_grant(thd, (lex->grant | lex->grant_tot_col | GRANT_ACL),
                          all_tables, false, UINT_MAX, false))
            goto error;
          if (lex->dynamic_privileges.elements > 0) {
            my_error(ER_ILLEGAL_PRIVILEGE_LEVEL, MYF(0),
                     all_tables->table_name);
            goto error;
          }
          /* Conditionally writes to binlog */
          res =
              mysql_table_grant(thd, all_tables, lex->users_list, lex->columns,
                                lex->grant, lex->sql_command == SQLCOM_REVOKE);
        }
      } else {
        if (lex->columns.elements ||
            (lex->type && lex->type != TYPE_ENUM_PROXY)) {
          my_error(ER_ILLEGAL_GRANT_FOR_TABLE, MYF(0));
          goto error;
        } else {
          /* Conditionally writes to binlog */
          res = mysql_grant(thd, select_lex->db, lex->users_list, lex->grant,
                            lex->sql_command == SQLCOM_REVOKE,
                            lex->type == TYPE_ENUM_PROXY,
                            lex->dynamic_privileges, lex->all_privileges);
        }
      }
      break;
    }
    case SQLCOM_RESET:
      /*
        RESET commands are never written to the binary log, so we have to
        initialize this variable because RESET shares the same code as FLUSH
      */
      lex->no_write_to_binlog = 1;
      if ((lex->type & REFRESH_PERSIST) && (lex->option_type == OPT_PERSIST)) {
        Persisted_variables_cache *pv =
            Persisted_variables_cache::get_instance();
        if (pv)
          if (pv->reset_persisted_variables(thd, lex->name.str,
                                            lex->drop_if_exists))
            goto error;
        my_ok(thd);
        break;
      }
      // Fall through.
    case SQLCOM_FLUSH: {
      int write_to_binlog;
      if (check_global_access(thd, RELOAD_ACL)) goto error;

      if (first_table && lex->type & REFRESH_READ_LOCK) {
        /* Check table-level privileges. */
        if (check_table_access(thd, LOCK_TABLES_ACL | SELECT_ACL, all_tables,
                               false, UINT_MAX, false))
          goto error;
        if (flush_tables_with_read_lock(thd, all_tables)) goto error;
        my_ok(thd);
        break;
      } else if (first_table && lex->type & REFRESH_FOR_EXPORT) {
        /* Check table-level privileges. */
        if (check_table_access(thd, LOCK_TABLES_ACL | SELECT_ACL, all_tables,
                               false, UINT_MAX, false))
          goto error;
        if (flush_tables_for_export(thd, all_tables)) goto error;
        my_ok(thd);
        break;
      }

      /*
        handle_reload_request() will tell us if we are allowed to write to the
        binlog or not.
      */
      if (!handle_reload_request(thd, lex->type, first_table,
                                 &write_to_binlog)) {
        /*
          We WANT to write and we CAN write.
          ! we write after unlocking the table.
        */
        /*
          Presumably, RESET and binlog writing doesn't require synchronization
        */

        if (write_to_binlog > 0)  // we should write
        {
          if (!lex->no_write_to_binlog)
            res = write_bin_log(thd, false, thd->query().str,
                                thd->query().length);
        } else if (write_to_binlog < 0) {
          /*
             We should not write, but rather report error because
             handle_reload_request binlog interactions failed
           */
          res = 1;
        }

        if (!res) my_ok(thd);
      }

      break;
    }
    case SQLCOM_KILL: {
      Item *it = lex->kill_value_list.head();

      if (lex->table_or_sp_used()) {
        my_error(ER_NOT_SUPPORTED_YET, MYF(0),
                 "Usage of subqueries or stored "
                 "function calls as part of this statement");
        goto error;
      }

      if ((!it->fixed && it->fix_fields(lex->thd, &it)) || it->check_cols(1)) {
        my_error(ER_SET_CONSTANTS_ONLY, MYF(0));
        goto error;
      }

      my_thread_id thread_id = static_cast<my_thread_id>(it->val_int());
      if (thd->is_error()) goto error;

      sql_kill(thd, thread_id, lex->type & ONLY_KILL_QUERY);
      break;
    }
    case SQLCOM_SHOW_PRIVILEGES: {
      mysqld_show_privileges(thd);
      break;
    }
    case SQLCOM_SHOW_CREATE_USER: {
      LEX_USER *show_user = get_current_user(thd, lex->grant_user);
      Security_context *sctx = thd->security_context();
      bool are_both_users_same =
          !strcmp(sctx->priv_user().str, show_user->user.str) &&
          !my_strcasecmp(system_charset_info, show_user->host.str,
                         sctx->priv_host().str);
      if (are_both_users_same ||
          !check_access(thd, SELECT_ACL, "mysql", NULL, NULL, 1, 0))
        res = mysql_show_create_user(thd, show_user, are_both_users_same);
      break;
    }
    case SQLCOM_BEGIN:
      if (trans_begin(thd, lex->start_transaction_opt)) goto error;
      my_ok(thd);
      break;
    case SQLCOM_COMMIT: {
      DBUG_ASSERT(thd->lock == NULL ||
                  thd->locked_tables_mode == LTM_LOCK_TABLES);
      bool tx_chain =
          (lex->tx_chain == TVL_YES ||
           (thd->variables.completion_type == 1 && lex->tx_chain != TVL_NO));
      bool tx_release =
          (lex->tx_release == TVL_YES ||
           (thd->variables.completion_type == 2 && lex->tx_release != TVL_NO));
      if (trans_commit(thd)) goto error;
      thd->mdl_context.release_transactional_locks();
      /* Begin transaction with the same isolation level. */
      if (tx_chain) {
        if (trans_begin(thd)) goto error;
      } else {
        /* Reset the isolation level and access mode if no chaining
         * transaction.*/
        trans_reset_one_shot_chistics(thd);
      }
      /* Disconnect the current client connection. */
      if (tx_release) thd->killed = THD::KILL_CONNECTION;
      my_ok(thd);
      break;
    }
    case SQLCOM_ROLLBACK: {
      DBUG_ASSERT(thd->lock == NULL ||
                  thd->locked_tables_mode == LTM_LOCK_TABLES);
      bool tx_chain =
          (lex->tx_chain == TVL_YES ||
           (thd->variables.completion_type == 1 && lex->tx_chain != TVL_NO));
      bool tx_release =
          (lex->tx_release == TVL_YES ||
           (thd->variables.completion_type == 2 && lex->tx_release != TVL_NO));
      if (trans_rollback(thd)) goto error;
      thd->mdl_context.release_transactional_locks();
      /* Begin transaction with the same isolation level. */
      if (tx_chain) {
        if (trans_begin(thd)) goto error;
      } else {
        /* Reset the isolation level and access mode if no chaining
         * transaction.*/
        trans_reset_one_shot_chistics(thd);
      }
      /* Disconnect the current client connection. */
      if (tx_release) thd->killed = THD::KILL_CONNECTION;
      my_ok(thd);
      break;
    }
    case SQLCOM_RELEASE_SAVEPOINT:
      if (trans_release_savepoint(thd, lex->ident)) goto error;
      my_ok(thd);
      break;
    case SQLCOM_ROLLBACK_TO_SAVEPOINT:
      if (trans_rollback_to_savepoint(thd, lex->ident)) goto error;
      my_ok(thd);
      break;
    case SQLCOM_SAVEPOINT:
      if (trans_savepoint(thd, lex->ident)) goto error;
      my_ok(thd);
      break;
    case SQLCOM_CREATE_PROCEDURE:
    case SQLCOM_CREATE_SPFUNCTION: {
      uint namelen;
      char *name;

      DBUG_ASSERT(lex->sphead != 0);
      DBUG_ASSERT(
          lex->sphead->m_db.str); /* Must be initialized in the parser */
      /*
        Verify that the database name is allowed, optionally
        lowercase it.
      */
      if (check_and_convert_db_name(&lex->sphead->m_db, false) !=
          Ident_name_check::OK)
        goto error;

      if (check_access(thd, CREATE_PROC_ACL, lex->sphead->m_db.str, NULL, NULL,
                       0, 0))
        goto error;

      name = lex->sphead->name(&namelen);
      if (lex->sphead->m_type == enum_sp_type::FUNCTION) {
        udf_func *udf = find_udf(name, namelen);

        if (udf) {
          my_error(ER_UDF_EXISTS, MYF(0), name);
          goto error;
        }
      }

      if (sp_process_definer(thd)) goto error;

      /*
        Record the CURRENT_USER in binlog. The CURRENT_USER is used on slave to
        grant default privileges when sp_automatic_privileges variable is set.
      */
      thd->binlog_invoker();

      if (!(res = sp_create_routine(thd, lex->sphead, thd->lex->definer))) {
        /* only add privileges if really neccessary */

        Security_context security_context;
        bool restore_backup_context = false;
        Security_context *backup = NULL;
        /*
          We're going to issue an implicit GRANT statement so we close all
          open tables. We have to keep metadata locks as this ensures that
          this statement is atomic against concurent FLUSH TABLES WITH READ
          LOCK. Deadlocks which can arise due to fact that this implicit
          statement takes metadata locks should be detected by a deadlock
          detector in MDL subsystem and reported as errors.

          No need to commit/rollback statement transaction, it's not started.

          TODO: Long-term we should either ensure that implicit GRANT statement
                is written into binary log as a separate statement or make both
                creation of routine and implicit GRANT parts of one fully atomic
                statement.
        */
        DBUG_ASSERT(thd->get_transaction()->is_empty(Transaction_ctx::STMT));
        close_thread_tables(thd);
        /*
          Check if invoker exists on slave, then use invoker privilege to
          insert routine privileges to mysql.procs_priv. If invoker is not
          available then consider using definer.

          Check if the definer exists on slave,
          then use definer privilege to insert routine privileges to
          mysql.procs_priv.

          For current user of SQL thread has GLOBAL_ACL privilege,
          which doesn't any check routine privileges,
          so no routine privilege record  will insert into mysql.procs_priv.
        */

        if (thd->slave_thread) {
          LEX_CSTRING current_user;
          LEX_CSTRING current_host;
          if (thd->has_invoker()) {
            current_host = thd->get_invoker_host();
            current_user = thd->get_invoker_user();
          } else {
            current_host = lex->definer->host;
            current_user = lex->definer->user;
          }
          if (is_acl_user(thd, current_host.str, current_user.str)) {
            security_context.change_security_context(
                thd, current_user, current_host, &thd->lex->sphead->m_db,
                &backup);
            restore_backup_context = true;
          }
        }

        if (sp_automatic_privileges && !opt_noacl &&
            check_routine_access(
                thd, DEFAULT_CREATE_PROC_ACLS, lex->sphead->m_db.str, name,
                lex->sql_command == SQLCOM_CREATE_PROCEDURE, 1)) {
          if (sp_grant_privileges(thd, lex->sphead->m_db.str, name,
                                  lex->sql_command == SQLCOM_CREATE_PROCEDURE))
            push_warning(thd, Sql_condition::SL_WARNING,
                         ER_PROC_AUTO_GRANT_FAIL,
                         ER_THD(thd, ER_PROC_AUTO_GRANT_FAIL));
          thd->clear_error();
        }

        /*
          Restore current user with GLOBAL_ACL privilege of SQL thread
        */
        if (restore_backup_context) {
          DBUG_ASSERT(thd->slave_thread == 1);
          thd->security_context()->restore_security_context(thd, backup);
        }
        my_ok(thd);
      }
      break; /* break super switch */
    }        /* end case group bracket */

    case SQLCOM_ALTER_PROCEDURE:
    case SQLCOM_ALTER_FUNCTION: {
      if (check_routine_access(thd, ALTER_PROC_ACL, lex->spname->m_db.str,
                               lex->spname->m_name.str,
                               lex->sql_command == SQLCOM_ALTER_PROCEDURE,
                               false))
        goto error;

      enum_sp_type sp_type = (lex->sql_command == SQLCOM_ALTER_PROCEDURE)
                                 ? enum_sp_type::PROCEDURE
                                 : enum_sp_type::FUNCTION;
      /*
        Note that if you implement the capability of ALTER FUNCTION to
        alter the body of the function, this command should be made to
        follow the restrictions that log-bin-trust-function-creators=0
        already puts on CREATE FUNCTION.
      */
      /* Conditionally writes to binlog */
      res = sp_update_routine(thd, sp_type, lex->spname, &lex->sp_chistics);
      if (res || thd->killed) goto error;

      my_ok(thd);
      break;
    }
    case SQLCOM_DROP_PROCEDURE:
    case SQLCOM_DROP_FUNCTION: {
      if (lex->sql_command == SQLCOM_DROP_FUNCTION &&
          !lex->spname->m_explicit_name) {
        /* DROP FUNCTION <non qualified name> */
        udf_func *udf =
            find_udf(lex->spname->m_name.str, lex->spname->m_name.length);
        if (udf) {
          if (check_access(thd, DELETE_ACL, "mysql", NULL, NULL, 1, 0))
            goto error;

          if (!(res = mysql_drop_function(thd, &lex->spname->m_name))) {
            my_ok(thd);
            break;
          }
          my_error(ER_SP_DROP_FAILED, MYF(0), "FUNCTION (UDF)",
                   lex->spname->m_name.str);
          goto error;
        }

        if (lex->spname->m_db.str == NULL) {
          if (lex->drop_if_exists) {
            push_warning_printf(thd, Sql_condition::SL_NOTE,
                                ER_SP_DOES_NOT_EXIST,
                                ER_THD(thd, ER_SP_DOES_NOT_EXIST),
                                "FUNCTION (UDF)", lex->spname->m_name.str);
            res = false;
            my_ok(thd);
            break;
          }
          my_error(ER_SP_DOES_NOT_EXIST, MYF(0), "FUNCTION (UDF)",
                   lex->spname->m_name.str);
          goto error;
        }
        /* Fall thought to test for a stored function */
      }

      const char *db = lex->spname->m_db.str;
      char *name = lex->spname->m_name.str;

      if (check_routine_access(thd, ALTER_PROC_ACL, db, name,
                               lex->sql_command == SQLCOM_DROP_PROCEDURE,
                               false))
        goto error;

      enum_sp_type sp_type = (lex->sql_command == SQLCOM_DROP_PROCEDURE)
                                 ? enum_sp_type::PROCEDURE
                                 : enum_sp_type::FUNCTION;

      /* Conditionally writes to binlog */
      enum_sp_return_code sp_result =
          sp_drop_routine(thd, sp_type, lex->spname);

      /*
        We're going to issue an implicit REVOKE statement so we close all
        open tables. We have to keep metadata locks as this ensures that
        this statement is atomic against concurent FLUSH TABLES WITH READ
        LOCK. Deadlocks which can arise due to fact that this implicit
        statement takes metadata locks should be detected by a deadlock
        detector in MDL subsystem and reported as errors.

        No need to commit/rollback statement transaction, it's not started.

        TODO: Long-term we should either ensure that implicit REVOKE statement
              is written into binary log as a separate statement or make both
              dropping of routine and implicit REVOKE parts of one fully atomic
              statement.
      */
      DBUG_ASSERT(thd->get_transaction()->is_empty(Transaction_ctx::STMT));
      close_thread_tables(thd);

      if (sp_result != SP_DOES_NOT_EXISTS && sp_automatic_privileges &&
          !opt_noacl &&
          sp_revoke_privileges(thd, db, name,
                               lex->sql_command == SQLCOM_DROP_PROCEDURE)) {
        push_warning(thd, Sql_condition::SL_WARNING, ER_PROC_AUTO_REVOKE_FAIL,
                     ER_THD(thd, ER_PROC_AUTO_REVOKE_FAIL));
        /* If this happens, an error should have been reported. */
        goto error;
      }

      res = sp_result;
      switch (sp_result) {
        case SP_OK:
          my_ok(thd);
          break;
        case SP_DOES_NOT_EXISTS:
          if (lex->drop_if_exists) {
            res =
                write_bin_log(thd, true, thd->query().str, thd->query().length);
            push_warning_printf(thd, Sql_condition::SL_NOTE,
                                ER_SP_DOES_NOT_EXIST,
                                ER_THD(thd, ER_SP_DOES_NOT_EXIST),
                                SP_COM_STRING(lex), lex->spname->m_qname.str);
            if (!res) my_ok(thd);
            break;
          }
          my_error(ER_SP_DOES_NOT_EXIST, MYF(0), SP_COM_STRING(lex),
                   lex->spname->m_qname.str);
          goto error;
        default:
          my_error(ER_SP_DROP_FAILED, MYF(0), SP_COM_STRING(lex),
                   lex->spname->m_qname.str);
          goto error;
      }
      break;
    }
    case SQLCOM_SHOW_CREATE_PROC: {
      if (sp_show_create_routine(thd, enum_sp_type::PROCEDURE, lex->spname))
        goto error;
      break;
    }
    case SQLCOM_SHOW_CREATE_FUNC: {
      if (sp_show_create_routine(thd, enum_sp_type::FUNCTION, lex->spname))
        goto error;
      break;
    }
    case SQLCOM_SHOW_PROC_CODE:
    case SQLCOM_SHOW_FUNC_CODE: {
#ifndef DBUG_OFF
      sp_head *sp;
      enum_sp_type sp_type = (lex->sql_command == SQLCOM_SHOW_PROC_CODE)
                                 ? enum_sp_type::PROCEDURE
                                 : enum_sp_type::FUNCTION;

      if (sp_cache_routine(thd, sp_type, lex->spname, false, &sp)) goto error;
      if (!sp || sp->show_routine_code(thd)) {
        /* We don't distinguish between errors for now */
        my_error(ER_SP_DOES_NOT_EXIST, MYF(0), SP_COM_STRING(lex),
                 lex->spname->m_name.str);
        goto error;
      }
      break;
#else
      my_error(ER_FEATURE_DISABLED, MYF(0), "SHOW PROCEDURE|FUNCTION CODE",
               "--with-debug");
      goto error;
#endif  // ifndef DBUG_OFF
    }
    case SQLCOM_SHOW_CREATE_TRIGGER: {
      if (lex->spname->m_name.length > NAME_LEN) {
        my_error(ER_TOO_LONG_IDENT, MYF(0), lex->spname->m_name.str);
        goto error;
      }

      if (show_create_trigger(thd, lex->spname))
        goto error; /* Error has been already logged. */

      break;
    }
    case SQLCOM_CREATE_VIEW: {
      /*
        Note: SQLCOM_CREATE_VIEW also handles 'ALTER VIEW' commands
        as specified through the thd->lex->create_view_mode flag.
      */
      res = mysql_create_view(thd, first_table, thd->lex->create_view_mode);
      break;
    }
    case SQLCOM_DROP_VIEW: {
      if (check_table_access(thd, DROP_ACL, all_tables, false, UINT_MAX, false))
        goto error;
      /* Conditionally writes to binlog. */
      res = mysql_drop_view(thd, first_table);
      break;
    }
    case SQLCOM_CREATE_TRIGGER:
    case SQLCOM_DROP_TRIGGER: {
      /* Conditionally writes to binlog. */
      DBUG_ASSERT(lex->m_sql_cmd != nullptr);
      static_cast<Sql_cmd_ddl_trigger_common *>(lex->m_sql_cmd)
          ->set_table(all_tables);

      res = lex->m_sql_cmd->execute(thd);
      break;
    }
    case SQLCOM_BINLOG_BASE64_EVENT: {
      mysql_client_binlog_statement(thd);
      break;
    }
    case SQLCOM_ANALYZE:
    case SQLCOM_CHECK:
    case SQLCOM_OPTIMIZE:
    case SQLCOM_REPAIR:
    case SQLCOM_TRUNCATE:
    case SQLCOM_ALTER_TABLE:
    case SQLCOM_HA_OPEN:
    case SQLCOM_HA_READ:
    case SQLCOM_HA_CLOSE:
      DBUG_ASSERT(first_table == all_tables && first_table != 0);
      /* fall through */
    case SQLCOM_CREATE_SERVER:
    case SQLCOM_CREATE_RESOURCE_GROUP:
    case SQLCOM_ALTER_SERVER:
    case SQLCOM_ALTER_RESOURCE_GROUP:
    case SQLCOM_DROP_RESOURCE_GROUP:
    case SQLCOM_DROP_SERVER:
    case SQLCOM_SET_RESOURCE_GROUP:
    case SQLCOM_SIGNAL:
    case SQLCOM_RESIGNAL:
    case SQLCOM_GET_DIAGNOSTICS:
    case SQLCOM_CHANGE_REPLICATION_FILTER:
    case SQLCOM_XA_START:
    case SQLCOM_XA_END:
    case SQLCOM_XA_PREPARE:
    case SQLCOM_XA_COMMIT:
    case SQLCOM_XA_ROLLBACK:
    case SQLCOM_XA_RECOVER:
    case SQLCOM_INSTALL_PLUGIN:
    case SQLCOM_UNINSTALL_PLUGIN:
    case SQLCOM_INSTALL_COMPONENT:
    case SQLCOM_UNINSTALL_COMPONENT:
    case SQLCOM_SHUTDOWN:
    case SQLCOM_ALTER_INSTANCE:
    case SQLCOM_SELECT:
    case SQLCOM_DO:
    case SQLCOM_CALL:
    case SQLCOM_CREATE_ROLE:
    case SQLCOM_DROP_ROLE:
    case SQLCOM_SET_ROLE:
    case SQLCOM_GRANT_ROLE:
    case SQLCOM_REVOKE_ROLE:
    case SQLCOM_ALTER_USER_DEFAULT_ROLE:
    case SQLCOM_SHOW_GRANTS:
    case SQLCOM_SHOW_FIELDS:
    case SQLCOM_SHOW_KEYS:
    case SQLCOM_SHOW_TABLES:
    case SQLCOM_CLONE:
    case SQLCOM_LOCK_INSTANCE:
    case SQLCOM_UNLOCK_INSTANCE:
    case SQLCOM_ALTER_TABLESPACE:
    case SQLCOM_EXPLAIN_OTHER:
    case SQLCOM_RESTART_SERVER:
    case SQLCOM_CREATE_SRS:
    case SQLCOM_DROP_SRS:

      DBUG_ASSERT(lex->m_sql_cmd != nullptr);
      res = lex->m_sql_cmd->execute(thd);
      break;

    case SQLCOM_ALTER_USER: {
      LEX_USER *user, *tmp_user;
      bool changing_own_password = false;
      bool own_password_expired = thd->security_context()->password_expired();
      bool check_permission = true;

      List_iterator<LEX_USER> user_list(lex->users_list);
      while ((tmp_user = user_list++)) {
        bool update_password_only = false;
        bool is_self = false;

        /* If it is an empty lex_user update it with current user */
        if (!tmp_user->host.str && !tmp_user->user.str) {
          /* set user information as of the current user */
          DBUG_ASSERT(thd->security_context()->priv_host().str);
          tmp_user->host.str = (char *)thd->security_context()->priv_host().str;
          tmp_user->host.length =
              strlen(thd->security_context()->priv_host().str);
          DBUG_ASSERT(thd->security_context()->user().str);
          tmp_user->user.str = (char *)thd->security_context()->user().str;
          tmp_user->user.length = strlen(thd->security_context()->user().str);
        }
        if (!(user = get_current_user(thd, tmp_user))) goto error;

        /* copy password expire attributes to individual lex user */
        user->alter_status = thd->lex->alter_password;

        if (user->uses_identified_by_clause &&
            !thd->lex->mqh.specified_limits &&
            !user->alter_status.update_account_locked_column &&
            !user->alter_status.update_password_expired_column &&
            !user->alter_status.expire_after_days &&
            user->alter_status.use_default_password_lifetime &&
<<<<<<< HEAD
            (user->alter_status.update_password_require_current ==
             Lex_acl_attrib_udyn::UNCHANGED) &&
=======
            !user->alter_status.update_password_history &&
            !user->alter_status.update_password_reuse_interval &&
>>>>>>> 0e05f2d4
            (thd->lex->ssl_type == SSL_TYPE_NOT_SPECIFIED))
          update_password_only = true;

        is_self = !strcmp(thd->security_context()->user().length
                              ? thd->security_context()->user().str
                              : "",
                          user->user.str) &&
                  !my_strcasecmp(&my_charset_latin1, user->host.str,
                                 thd->security_context()->priv_host().str);
        /*
          if user executes ALTER statement to change password only
          for himself then skip access check.
        */
        if (update_password_only && is_self) {
          changing_own_password = true;
          continue;
        } else if (check_permission) {
          if (check_access(thd, UPDATE_ACL, "mysql", NULL, NULL, 1, 1) &&
              check_global_access(thd, CREATE_USER_ACL))
            goto error;

          check_permission = false;
        }

        if (is_self && (user->uses_identified_by_clause ||
                        user->uses_identified_with_clause ||
                        user->uses_authentication_string_clause)) {
          changing_own_password = true;
          break;
        }

        if (update_password_only &&
            likely((get_server_state() == SERVER_OPERATING)) &&
            !strcmp(thd->security_context()->priv_user().str, "")) {
          my_error(ER_PASSWORD_ANONYMOUS_USER, MYF(0));
          goto error;
        }
      }

      if (unlikely(own_password_expired && !changing_own_password)) {
        my_error(ER_MUST_CHANGE_PASSWORD, MYF(0));
        goto error;
      }

      /* Conditionally writes to binlog */
      if (!(res = mysql_alter_user(thd, lex->users_list, lex->drop_if_exists)))
        my_ok(thd);
      break;
    }
    default:
      DBUG_ASSERT(0); /* Impossible */
      my_ok(thd);
      break;
  }
  goto finish;

error:
  res = true;

finish:
  /* Restore system variables which were changed by SET_VAR hint. */
  if (lex->opt_hints_global && lex->opt_hints_global->sys_var_hint)
    lex->opt_hints_global->sys_var_hint->restore_vars(thd);

  THD_STAGE_INFO(thd, stage_query_end);

  if (!res) lex->set_exec_started();

  // Cleanup EXPLAIN info
  if (!thd->in_sub_stmt) {
    if (is_explainable_query(lex->sql_command)) {
      DEBUG_SYNC(thd, "before_reset_query_plan");
      /*
        We want EXPLAIN CONNECTION to work until the explained statement ends,
        thus it is only now that we may fully clean up any unit of this
        statement.
      */
      lex->unit->assert_not_fully_clean();
    }
    thd->query_plan.set_query_plan(SQLCOM_END, NULL, false);
  }

  DBUG_ASSERT(!thd->in_active_multi_stmt_transaction() ||
              thd->in_multi_stmt_transaction_mode());

  if (!thd->in_sub_stmt) {
    mysql_audit_notify(thd,
                       first_level ? MYSQL_AUDIT_QUERY_STATUS_END
                                   : MYSQL_AUDIT_QUERY_NESTED_STATUS_END,
                       first_level ? "MYSQL_AUDIT_QUERY_STATUS_END"
                                   : "MYSQL_AUDIT_QUERY_NESTED_STATUS_END");

    /* report error issued during command execution */
    if (thd->killed) thd->send_kill_message();
    if (thd->is_error() ||
        (thd->variables.option_bits & OPTION_MASTER_SQL_ERROR))
      trans_rollback_stmt(thd);
    else {
      /* If commit fails, we should be able to reset the OK status. */
      thd->get_stmt_da()->set_overwrite_status(true);
      trans_commit_stmt(thd);
      thd->get_stmt_da()->set_overwrite_status(false);
    }
    if (thd->killed == THD::KILL_QUERY || thd->killed == THD::KILL_TIMEOUT) {
      thd->killed = THD::NOT_KILLED;
    }
  }

  lex->unit->cleanup(true);
  /* Free tables */
  THD_STAGE_INFO(thd, stage_closing_tables);
  close_thread_tables(thd);

#ifndef DBUG_OFF
  if (lex->sql_command != SQLCOM_SET_OPTION && !thd->in_sub_stmt)
    DEBUG_SYNC(thd, "execute_command_after_close_tables");
#endif

  if (!thd->in_sub_stmt && thd->transaction_rollback_request) {
    /*
      We are not in sub-statement and transaction rollback was requested by
      one of storage engines (e.g. due to deadlock). Rollback transaction in
      all storage engines including binary log.
    */
    trans_rollback_implicit(thd);
    thd->mdl_context.release_transactional_locks();
  } else if (stmt_causes_implicit_commit(thd, CF_IMPLICIT_COMMIT_END)) {
    /* No transaction control allowed in sub-statements. */
    DBUG_ASSERT(!thd->in_sub_stmt);
    /* If commit fails, we should be able to reset the OK status. */
    thd->get_stmt_da()->set_overwrite_status(true);
    /* Commit the normal transaction if one is active. */
    trans_commit_implicit(thd);
    thd->get_stmt_da()->set_overwrite_status(false);
    thd->mdl_context.release_transactional_locks();
  } else if (!thd->in_sub_stmt && !thd->in_multi_stmt_transaction_mode()) {
    /*
      - If inside a multi-statement transaction,
      defer the release of metadata locks until the current
      transaction is either committed or rolled back. This prevents
      other statements from modifying the table for the entire
      duration of this transaction.  This provides commit ordering
      and guarantees serializability across multiple transactions.
      - If in autocommit mode, or outside a transactional context,
      automatically release metadata locks of the current statement.
    */
    thd->mdl_context.release_transactional_locks();
  } else if (!thd->in_sub_stmt) {
    thd->mdl_context.release_statement_locks();
  }

  if (thd->variables.session_track_transaction_info > TX_TRACK_NONE) {
    ((Transaction_state_tracker *)thd->session_tracker.get_tracker(
         TRANSACTION_INFO_TRACKER))
        ->add_trx_state_from_thd(thd);
  }

#ifdef HAVE_LSAN_DO_RECOVERABLE_LEAK_CHECK
  // Get incremental leak reports, for easier leak hunting.
  // ./mtr --mem --mysqld='-T 4096' --sanitize main.1st
  // Don't waste time calling leak sanitizer during bootstrap.
  if (!opt_initialize && (test_flags & TEST_DO_QUICK_LEAK_CHECK)) {
    int have_leaks = __lsan_do_recoverable_leak_check();
    if (have_leaks > 0) {
      fprintf(stderr, "LSAN found leaks for Query: %*s\n",
              static_cast<int>(thd->query().length), thd->query().str);
      fflush(stderr);
    }
  }
#endif

#if defined(VALGRIND_DO_QUICK_LEAK_CHECK)
  // Get incremental leak reports, for easier leak hunting.
  // ./mtr --mem --mysqld='-T 4096' --valgrind-mysqld main.1st
  // Note that with multiple connections, the report below may be misleading.
  if (test_flags & TEST_DO_QUICK_LEAK_CHECK) {
    static unsigned long total_leaked_bytes = 0;
    unsigned long leaked = 0;
    unsigned long dubious MY_ATTRIBUTE((unused));
    unsigned long reachable MY_ATTRIBUTE((unused));
    unsigned long suppressed MY_ATTRIBUTE((unused));
    /*
      We could possibly use VALGRIND_DO_CHANGED_LEAK_CHECK here,
      but that is a fairly new addition to the Valgrind api.
      Note: we dont want to check 'reachable' until we have done shutdown,
      and that is handled by the final report anyways.
      We print some extra information, to tell mtr to ignore this report.
    */
    LogErr(INFORMATION_LEVEL, ER_VALGRIND_DO_QUICK_LEAK_CHECK);
    VALGRIND_DO_QUICK_LEAK_CHECK;
    VALGRIND_COUNT_LEAKS(leaked, dubious, reachable, suppressed);
    if (leaked > total_leaked_bytes) {
      LogErr(ERROR_LEVEL, ER_VALGRIND_COUNT_LEAKS, leaked - total_leaked_bytes,
             static_cast<int>(thd->query().length), thd->query().str);
    }
    total_leaked_bytes = leaked;
  }
#endif

  if (!(res || thd->is_error())) binlog_gtid_end_transaction(thd);
  DBUG_RETURN(res || thd->is_error());
}

/**
  Do special checking for SHOW statements.

  @param thd              Thread context.
  @param lex              LEX for SHOW statement.
  @param lock             If true, lock metadata for schema objects

  @returns false if check is successful, true if error
*/

bool show_precheck(THD *thd, LEX *lex, bool lock) {
  bool new_dd_show = false;

  TABLE_LIST *const tables = lex->query_tables;

  switch (lex->sql_command) {
    // For below show commands, perform check_show_access() call
    case SQLCOM_SHOW_DATABASES:
    case SQLCOM_SHOW_EVENTS:
      new_dd_show = true;
      break;

    case SQLCOM_SHOW_TABLES:
    case SQLCOM_SHOW_TABLE_STATUS:
    case SQLCOM_SHOW_TRIGGERS: {
      new_dd_show = true;

      if (!lock) break;

      LEX_STRING lex_str_db;
      if (make_lex_string_root(thd->mem_root, &lex_str_db, lex->select_lex->db,
                               strlen(lex->select_lex->db), false) == nullptr)
        return true;

      // Acquire IX MDL lock on schema name.
      MDL_request mdl_request;
      MDL_REQUEST_INIT(&mdl_request, MDL_key::SCHEMA, lex_str_db.str, "",
                       MDL_INTENTION_EXCLUSIVE, MDL_TRANSACTION);
      if (thd->mdl_context.acquire_lock(&mdl_request,
                                        thd->variables.lock_wait_timeout))
        return true;

      // Stop if given database does not exist.
      bool exists = false;
      if (dd::schema_exists(thd, lex_str_db.str, &exists)) return true;

      if (!exists) {
        my_error(ER_BAD_DB_ERROR, MYF(0), lex->select_lex->db);
        return true;
      }

      break;
    }
    case SQLCOM_SHOW_FIELDS:
    case SQLCOM_SHOW_KEYS: {
      new_dd_show = true;

      if (!lock) break;

      enum enum_schema_tables schema_table_idx;
      if (tables->schema_table) {
        schema_table_idx = get_schema_table_idx(tables->schema_table);
        if (schema_table_idx == SCH_TMP_TABLE_COLUMNS ||
            schema_table_idx == SCH_TMP_TABLE_KEYS)
          break;
      }

      bool can_deadlock = thd->mdl_context.has_locks();
      TABLE_LIST *dst_table = tables->schema_select_lex->table_list.first;
      if (try_acquire_high_prio_shared_mdl_lock(thd, dst_table, can_deadlock)) {
        /*
          Some error occured (most probably we have been killed while
          waiting for conflicting locks to go away), let the caller to
          handle the situation.
        */
        return true;
      }

      if (dst_table->mdl_request.ticket == nullptr) {
        /*
          We are in situation when we have encountered conflicting metadata
          lock and deadlocks can occur due to waiting for it to go away.
          So instead of waiting skip this table with an appropriate warning.
        */
        DBUG_ASSERT(can_deadlock);
        my_error(ER_WARN_I_S_SKIPPED_TABLE, MYF(0), dst_table->db,
                 dst_table->table_name);
        return true;
      }

      // Stop if given database does not exist.
      dd::Schema_MDL_locker mdl_handler(thd);
      dd::cache::Dictionary_client::Auto_releaser releaser(thd->dd_client());
      const dd::Schema *schema = nullptr;
      if (mdl_handler.ensure_locked(dst_table->db) ||
          thd->dd_client()->acquire(dst_table->db, &schema))
        return true;

      if (schema == nullptr) {
        my_error(ER_BAD_DB_ERROR, MYF(0), dst_table->db);
        return true;
      }

      const dd::Abstract_table *at = nullptr;
      if (thd->dd_client()->acquire(dst_table->db, dst_table->table_name, &at))
        return true;

      if (at == nullptr) {
        my_error(ER_NO_SUCH_TABLE, MYF(0), dst_table->db,
                 dst_table->table_name);
        return true;
      }
      break;
    }
    default:
      break;
  }

  if (tables != NULL) {
    if (check_table_access(thd, SELECT_ACL, tables, false, UINT_MAX, false))
      return true;

    if ((tables->schema_table_reformed || new_dd_show) &&
        check_show_access(thd, tables))
      return true;
  }
  return false;
}

bool execute_show(THD *thd, TABLE_LIST *all_tables) {
  DBUG_ENTER("execute_show");
  LEX *lex = thd->lex;
  bool statement_timer_armed = false;
  bool res;

  /* assign global limit variable if limit is not given */
  {
    SELECT_LEX *param = lex->unit->global_parameters();
    if (!param->explicit_limit)
      param->select_limit =
          new Item_int((ulonglong)thd->variables.select_limit);
  }

  // check if timer is applicable to statement, if applicable then set timer.
  if (is_timer_applicable_to_statement(thd))
    statement_timer_armed = set_statement_timer(thd);

  if (!(res = open_tables_for_query(thd, all_tables, false))) {
    if (lex->is_explain()) {
      /*
        We always use Query_result_send for EXPLAIN, even if it's an EXPLAIN
        for SELECT ... INTO OUTFILE: a user application should be able
        to prepend EXPLAIN to any query and receive output for it,
        even if the query itself redirects the output.
      */
      Query_result *const result = new (*THR_MALLOC) Query_result_send(thd);
      if (!result) DBUG_RETURN(true); /* purecov: inspected */
      res = handle_query(thd, lex, result, 0, 0);
    } else {
      Query_result *result = lex->result;
      if (!result && !(result = new (*THR_MALLOC) Query_result_send(thd)))
        DBUG_RETURN(true); /* purecov: inspected */
      Query_result *save_result = result;
      res = handle_query(thd, lex, result, 0, 0);
      if (save_result != lex->result) destroy(save_result);
    }
  }

  if (statement_timer_armed && thd->timer) reset_statement_timer(thd);

  DBUG_RETURN(res);
}

#define MY_YACC_INIT 1000  // Start with big alloc
#define MY_YACC_MAX 32000  // Because of 'short'

bool my_yyoverflow(short **yyss, YYSTYPE **yyvs, YYLTYPE **yyls,
                   ulong *yystacksize) {
  Yacc_state *state = &current_thd->m_parser_state->m_yacc;
  ulong old_info = 0;
  DBUG_ASSERT(state);
  if ((uint)*yystacksize >= MY_YACC_MAX) return 1;
  if (!state->yacc_yyvs) old_info = *yystacksize;
  *yystacksize = set_zone((*yystacksize) * 2, MY_YACC_INIT, MY_YACC_MAX);
  if (!(state->yacc_yyvs =
            (uchar *)my_realloc(key_memory_bison_stack, state->yacc_yyvs,
                                *yystacksize * sizeof(**yyvs),
                                MYF(MY_ALLOW_ZERO_PTR | MY_FREE_ON_ERROR))) ||
      !(state->yacc_yyss =
            (uchar *)my_realloc(key_memory_bison_stack, state->yacc_yyss,
                                *yystacksize * sizeof(**yyss),
                                MYF(MY_ALLOW_ZERO_PTR | MY_FREE_ON_ERROR))) ||
      !(state->yacc_yyls =
            (uchar *)my_realloc(key_memory_bison_stack, state->yacc_yyls,
                                *yystacksize * sizeof(**yyls),
                                MYF(MY_ALLOW_ZERO_PTR | MY_FREE_ON_ERROR))))
    return 1;
  if (old_info) {
    /*
      Only copy the old stack on the first call to my_yyoverflow(),
      when replacing a static stack (YYINITDEPTH) by a dynamic stack.
      For subsequent calls, my_realloc already did preserve the old stack.
    */
    memcpy(state->yacc_yyss, *yyss, old_info * sizeof(**yyss));
    memcpy(state->yacc_yyvs, *yyvs, old_info * sizeof(**yyvs));
    memcpy(state->yacc_yyls, *yyls, old_info * sizeof(**yyls));
  }
  *yyss = (short *)state->yacc_yyss;
  *yyvs = (YYSTYPE *)state->yacc_yyvs;
  *yyls = (YYLTYPE *)state->yacc_yyls;
  return 0;
}

/**
  Reset the part of THD responsible for the state of command
  processing.

  This needs to be called before execution of every statement
  (prepared or conventional).  It is not called by substatements of
  routines.

  @todo Remove mysql_reset_thd_for_next_command and only use the
  member function.

  @todo Call it after we use THD for queries, not before.
*/
void mysql_reset_thd_for_next_command(THD *thd) {
  thd->reset_for_next_command();
}

void THD::reset_for_next_command() {
  // TODO: Why on earth is this here?! We should probably fix this
  // function and move it to the proper file. /Matz
  THD *thd = this;
  DBUG_ENTER("mysql_reset_thd_for_next_command");
  DBUG_ASSERT(!thd->sp_runtime_ctx); /* not for substatements of routines */
  DBUG_ASSERT(!thd->in_sub_stmt);
  thd->free_list = 0;
  /*
    Those two lines below are theoretically unneeded as
    THD::cleanup_after_query() should take care of this already.
  */
  thd->auto_inc_intervals_in_cur_stmt_for_binlog.empty();
  thd->stmt_depends_on_first_successful_insert_id_in_prev_stmt = 0;

  thd->query_start_usec_used = false;
  thd->is_fatal_error = thd->time_zone_used = 0;
  /*
    Clear the status flag that are expected to be cleared at the
    beginning of each SQL statement.
  */
  thd->server_status &= ~SERVER_STATUS_CLEAR_SET;
  /*
    If in autocommit mode and not in a transaction, reset flag
    that identifies if a transaction has done some operations
    that cannot be safely rolled back.

    If the flag is set an warning message is printed out in
    ha_rollback_trans() saying that some tables couldn't be
    rolled back.
  */
  if (!thd->in_multi_stmt_transaction_mode()) {
    thd->get_transaction()->reset_unsafe_rollback_flags(
        Transaction_ctx::SESSION);
  }
  DBUG_ASSERT(thd->security_context() == &thd->m_main_security_ctx);
  thd->thread_specific_used = false;

  if (opt_bin_log) {
    thd->user_var_events.clear();
    thd->user_var_events_alloc = thd->mem_root;
  }
  thd->clear_error();
  thd->get_stmt_da()->reset_diagnostics_area();
  thd->get_stmt_da()->reset_statement_cond_count();

  thd->rand_used = 0;
  thd->m_sent_row_count = thd->m_examined_row_count = 0;

  thd->reset_current_stmt_binlog_format_row();
  thd->binlog_unsafe_warning_flags = 0;
  thd->binlog_need_explicit_defaults_ts = false;

  thd->commit_error = THD::CE_NONE;
  thd->durability_property = HA_REGULAR_DURABILITY;
  thd->set_trans_pos(NULL, 0);

  thd->derived_tables_processing = false;
  thd->parsing_system_view = false;

  // Need explicit setting, else demand all privileges to a table.
  thd->want_privilege = ~NO_ACCESS;

  thd->reset_skip_readonly_check();

  DBUG_PRINT("debug", ("is_current_stmt_binlog_format_row(): %d",
                       thd->is_current_stmt_binlog_format_row()));

  /*
    In case we're processing multiple statements we need to checkout a new
    acl access map here as the global acl version might have increased due to
    a grant/revoke or flush.
  */
  thd->security_context()->checkout_access_maps();
#ifndef DBUG_OFF
  thd->set_tmp_table_seq_id(1);
#endif

  DBUG_VOID_RETURN;
}

/**
  Create a select to return the same output as 'SELECT @@var_name'.

  Used for SHOW COUNT(*) [ WARNINGS | ERROR].

  This will crash with a core dump if the variable doesn't exists.

  @param pc                     Current parse context
  @param var_name		Variable name

  @returns false if success, true if error

  @todo - replace this function with one that generates a PT_select node
          and performs MAKE_CMD on it.
*/

bool create_select_for_variable(Parse_context *pc, const char *var_name) {
  LEX_STRING tmp, null_lex_string;
  char buff[MAX_SYS_VAR_LENGTH * 2 + 4 + 8];
  DBUG_ENTER("create_select_for_variable");

  THD *thd = pc->thd;
  LEX *lex = thd->lex;
  lex->sql_command = SQLCOM_SELECT;
  tmp.str = (char *)var_name;
  tmp.length = strlen(var_name);
  memset(&null_lex_string, 0, sizeof(null_lex_string));
  /*
    We set the name of Item to @@session.var_name because that then is used
    as the column name in the output.
  */
  Item *var = get_system_var(pc, OPT_SESSION, tmp, null_lex_string);
  if (var == NULL) DBUG_RETURN(true); /* purecov: inspected */

  char *end = strxmov(buff, "@@session.", var_name, NullS);
  var->item_name.copy(buff, end - buff);
  add_item_to_list(thd, var);

  DBUG_RETURN(false);
}

/*
  When you modify mysql_parse(), you may need to mofify
  mysql_test_parse_for_slave() in this same file.
*/

/**
  Parse a query.

  @param thd          Current session.
  @param parser_state Parser state.
*/

void mysql_parse(THD *thd, Parser_state *parser_state) {
  DBUG_ENTER("mysql_parse");
  DBUG_PRINT("mysql_parse", ("query: '%s'", thd->query().str));

  DBUG_EXECUTE_IF("parser_debug", turn_parser_debug_on(););

  mysql_reset_thd_for_next_command(thd);
  lex_start(thd);

  thd->m_parser_state = parser_state;
  invoke_pre_parse_rewrite_plugins(thd);
  thd->m_parser_state = NULL;

  enable_digest_if_any_plugin_needs_it(thd, parser_state);

  LEX *lex = thd->lex;
  const char *found_semicolon = nullptr;

  bool err = thd->get_stmt_da()->is_error();

  if (!err) {
    err = parse_sql(thd, parser_state, NULL);
    if (!err) err = invoke_post_parse_rewrite_plugins(thd, false);

    found_semicolon = parser_state->m_lip.found_semicolon;
  }

  if (!err) {
    /*
      Rewrite the query for logging and for the Performance Schema statement
      tables. Raw logging happened earlier.

      Sub-routines of mysql_rewrite_query() should try to only rewrite when
      necessary (e.g. not do password obfuscation when query contains no
      password).

      If rewriting does not happen here, thd->rewritten_query is still empty
      from being reset in alloc_query().
    */
    mysql_rewrite_query(thd);

    if (thd->rewritten_query.length()) {
      lex->safe_to_cache_query = false;  // see comments below

      MYSQL_SET_STATEMENT_TEXT(thd->m_statement_psi,
                               thd->rewritten_query.c_ptr_safe(),
                               thd->rewritten_query.length());
    } else {
      MYSQL_SET_STATEMENT_TEXT(thd->m_statement_psi, thd->query().str,
                               thd->query().length);
    }

    if (!(opt_general_log_raw || thd->slave_thread)) {
      if (thd->rewritten_query.length())
        query_logger.general_log_write(thd, COM_QUERY,
                                       thd->rewritten_query.c_ptr_safe(),
                                       thd->rewritten_query.length());
      else {
        size_t qlen = found_semicolon ? (found_semicolon - thd->query().str)
                                      : thd->query().length;

        query_logger.general_log_write(thd, COM_QUERY, thd->query().str, qlen);
      }
    }
  }

  if (!err) {
    thd->m_statement_psi = MYSQL_REFINE_STATEMENT(
        thd->m_statement_psi, sql_statement_info[thd->lex->sql_command].m_key);

    if (mqh_used && thd->get_user_connect() &&
        check_mqh(thd, lex->sql_command)) {
      if (thd->is_classic_protocol())
        thd->get_protocol_classic()->get_net()->error = 0;
    } else {
      if (!thd->is_error()) {
        /*
          Binlog logs a string starting from thd->query and having length
          thd->query_length; so we set thd->query_length correctly (to not
          log several statements in one event, when we executed only first).
          We set it to not see the ';' (otherwise it would get into binlog
          and Query_log_event::print() would give ';;' output).
          This also helps display only the current query in SHOW
          PROCESSLIST.
        */
        if (found_semicolon && (ulong)(found_semicolon - thd->query().str))
          thd->set_query(
              thd->query().str,
              static_cast<size_t>(found_semicolon - thd->query().str - 1));
        /* Actually execute the query */
        if (found_semicolon) {
          lex->safe_to_cache_query = 0;
          thd->server_status |= SERVER_MORE_RESULTS_EXISTS;
        }
        lex->set_trg_event_type_for_tables();

        int error MY_ATTRIBUTE((unused));
        if (unlikely(thd->security_context()->password_expired() &&
                     lex->sql_command != SQLCOM_SET_PASSWORD &&
                     lex->sql_command != SQLCOM_SET_OPTION &&
                     lex->sql_command != SQLCOM_ALTER_USER)) {
          my_error(ER_MUST_CHANGE_PASSWORD, MYF(0));
          error = 1;
        } else {
          resourcegroups::Resource_group *src_res_grp = nullptr;
          resourcegroups::Resource_group *dest_res_grp = nullptr;
          MDL_ticket *ticket = nullptr;
          MDL_ticket *cur_ticket = nullptr;
          auto mgr_ptr = resourcegroups::Resource_group_mgr::instance();
          bool switched = mgr_ptr->switch_resource_group_if_needed(
              thd, &src_res_grp, &dest_res_grp, &ticket, &cur_ticket);

          error = mysql_execute_command(thd, true);

          if (switched)
            mgr_ptr->restore_original_resource_group(thd, src_res_grp,
                                                     dest_res_grp);
          thd->resource_group_ctx()->m_switch_resource_group_str[0] = '\0';
          if (ticket != nullptr)
            mgr_ptr->release_shared_mdl_for_resource_group(thd, ticket);
          if (cur_ticket != nullptr)
            mgr_ptr->release_shared_mdl_for_resource_group(thd, cur_ticket);
        }
      }
    }
  } else {
    /*
      Log the failed raw query in the Performance Schema. This statement did not
      parse, so there is no way to tell if it may contain a password of not.

      The tradeoff is:
        a) If we do log the query, a user typing by accident a broken query
           containing a password will have the password exposed. This is very
           unlikely, and this behavior can be documented. Remediation is to use
           a new password when retyping the corrected query.

        b) If we do not log the query, finding broken queries in the client
           application will be much more difficult. This is much more likely.

      Considering that broken queries can typically be generated by attempts at
      SQL injection, finding the source of the SQL injection is critical, so the
      design choice is to log the query text of broken queries (a).
    */
    MYSQL_SET_STATEMENT_TEXT(thd->m_statement_psi, thd->query().str,
                             thd->query().length);

    /* Instrument this broken statement as "statement/sql/error" */
    thd->m_statement_psi = MYSQL_REFINE_STATEMENT(
        thd->m_statement_psi, sql_statement_info[SQLCOM_END].m_key);

    DBUG_ASSERT(thd->is_error());
    DBUG_PRINT("info",
               ("Command aborted. Fatal_error: %d", thd->is_fatal_error));
  }

  THD_STAGE_INFO(thd, stage_freeing_items);
  sp_cache_enforce_limit(thd->sp_proc_cache, stored_program_cache_size);
  sp_cache_enforce_limit(thd->sp_func_cache, stored_program_cache_size);
  thd->end_statement();
  thd->cleanup_after_query();
  DBUG_ASSERT(thd->change_list.is_empty());

  DBUG_VOID_RETURN;
}

/**
  Usable by the replication SQL thread only: just parse a query to know if it
  can be ignored because of replicate-*-table rules.

  @retval
    0	cannot be ignored
  @retval
    1	can be ignored
*/

bool mysql_test_parse_for_slave(THD *thd) {
  LEX *lex = thd->lex;
  bool ignorable = false;
  sql_digest_state *parent_digest = thd->m_digest;
  PSI_statement_locker *parent_locker = thd->m_statement_psi;
  DBUG_ENTER("mysql_test_parse_for_slave");

  DBUG_ASSERT(thd->slave_thread);

  Parser_state parser_state;
  if (parser_state.init(thd, thd->query().str, thd->query().length) == 0) {
    lex_start(thd);
    mysql_reset_thd_for_next_command(thd);

    thd->m_digest = NULL;
    thd->m_statement_psi = NULL;
    if (parse_sql(thd, &parser_state, NULL) == 0) {
      if (all_tables_not_ok(thd, lex->select_lex->table_list.first))
        ignorable = true;
      else if (!check_database_filters(thd, thd->db().str, lex->sql_command))
        ignorable = true;
    }
    thd->m_digest = parent_digest;
    thd->m_statement_psi = parent_locker;
    thd->end_statement();
  }
  thd->cleanup_after_query();
  DBUG_RETURN(ignorable);
}

/**
  Store field definition for create.

  @param thd                    The thread handler.
  @param field_name             The field name.
  @param type                   The type of the field.
  @param length                 The length of the field or NULL.
  @param decimals               The length of a decimal part or NULL.
  @param type_modifier          Type modifiers & constraint flags of the field.
  @param default_value          The default value or NULL.
  @param on_update_value        The ON UPDATE expression or NULL.
  @param comment                The comment.
  @param change                 The old column name (if renaming) or NULL.
  @param interval_list          The list of ENUM/SET values or NULL.
  @param cs                     The character set of the field.
  @param has_explicit_collation Column has an explicit COLLATE attribute.
  @param uint_geom_type         The GIS type of the field.
  @param gcol_info              The generated column data or NULL.
  @param opt_after              The name of the field to add after or
                                the @see first_keyword pointer to insert first.
  @param srid                   The SRID for this column (only relevant if this
                                is a geometry column).

  @return
    Return 0 if ok
*/

bool Alter_info::add_field(THD *thd, const LEX_STRING *field_name,
                           enum_field_types type, const char *length,
                           const char *decimals, uint type_modifier,
                           Item *default_value, Item *on_update_value,
                           LEX_STRING *comment, const char *change,
                           List<String> *interval_list, const CHARSET_INFO *cs,
                           bool has_explicit_collation, uint uint_geom_type,
                           Generated_column *gcol_info, const char *opt_after,
                           Nullable<gis::srid_t> srid) {
  Create_field *new_field;
  uint8 datetime_precision = decimals ? atoi(decimals) : 0;
  DBUG_ENTER("add_field_to_list");

  LEX_CSTRING field_name_cstr = {field_name->str, field_name->length};

  if (check_string_char_length(field_name_cstr, "", NAME_CHAR_LEN,
                               system_charset_info, 1)) {
    my_error(ER_TOO_LONG_IDENT, MYF(0),
             field_name->str); /* purecov: inspected */
    DBUG_RETURN(1);            /* purecov: inspected */
  }
  if (type_modifier & PRI_KEY_FLAG) {
    List<Key_part_spec> key_parts;
    auto key_part_spec =
        new (*THR_MALLOC) Key_part_spec(field_name_cstr, 0, ORDER_ASC);
    if (key_part_spec == NULL || key_parts.push_back(key_part_spec))
      DBUG_RETURN(true);
    Key_spec *key = new (*THR_MALLOC)
        Key_spec(thd->mem_root, KEYTYPE_PRIMARY, NULL_CSTR,
                 &default_key_create_info, false, true, key_parts);
    if (key == NULL || key_list.push_back(key)) DBUG_RETURN(true);
  }
  if (type_modifier & (UNIQUE_FLAG | UNIQUE_KEY_FLAG)) {
    List<Key_part_spec> key_parts;
    auto key_part_spec =
        new (*THR_MALLOC) Key_part_spec(field_name_cstr, 0, ORDER_ASC);
    if (key_part_spec == NULL || key_parts.push_back(key_part_spec))
      DBUG_RETURN(true);
    Key_spec *key = new (*THR_MALLOC)
        Key_spec(thd->mem_root, KEYTYPE_UNIQUE, NULL_CSTR,
                 &default_key_create_info, false, true, key_parts);
    if (key == NULL || key_list.push_back(key)) DBUG_RETURN(true);
  }

  if (default_value) {
    /*
      Default value should be literal => basic constants =>
      no need fix_fields()

      We allow only CURRENT_TIMESTAMP as function default for the TIMESTAMP or
      DATETIME types.
    */
    if (default_value->type() == Item::FUNC_ITEM &&
        (static_cast<Item_func *>(default_value)->functype() !=
             Item_func::NOW_FUNC ||
         (!real_type_with_now_as_default(type)) ||
         default_value->decimals != datetime_precision)) {
      my_error(ER_INVALID_DEFAULT, MYF(0), field_name->str);
      DBUG_RETURN(1);
    } else if (default_value->type() == Item::NULL_ITEM) {
      default_value = 0;
      if ((type_modifier & (NOT_NULL_FLAG | AUTO_INCREMENT_FLAG)) ==
          NOT_NULL_FLAG) {
        my_error(ER_INVALID_DEFAULT, MYF(0), field_name->str);
        DBUG_RETURN(1);
      }
    } else if (type_modifier & AUTO_INCREMENT_FLAG) {
      my_error(ER_INVALID_DEFAULT, MYF(0), field_name->str);
      DBUG_RETURN(1);
    }
  }

  if (on_update_value && (!real_type_with_now_on_update(type) ||
                          on_update_value->decimals != datetime_precision)) {
    my_error(ER_INVALID_ON_UPDATE, MYF(0), field_name->str);
    DBUG_RETURN(1);
  }

  // If the SRID is specified on a non-geometric column, return an error
  if (type != MYSQL_TYPE_GEOMETRY && srid.has_value()) {
    my_error(ER_WRONG_USAGE, MYF(0), "SRID", "non-geometry column");
    DBUG_RETURN(true);
  }

  if (!(new_field = new (*THR_MALLOC) Create_field()) ||
      new_field->init(thd, field_name->str, type, length, decimals,
                      type_modifier, default_value, on_update_value, comment,
                      change, interval_list, cs, has_explicit_collation,
                      uint_geom_type, gcol_info, srid))
    DBUG_RETURN(1);

  create_list.push_back(new_field);
  if (opt_after != NULL) {
    flags |= Alter_info::ALTER_COLUMN_ORDER;
    new_field->after = (char *)(opt_after);
  }
  DBUG_RETURN(0);
}

/**
  save order by and tables in own lists.
*/

void add_to_list(SQL_I_List<ORDER> &list, ORDER *order) {
  DBUG_ENTER("add_to_list");
  order->item = &order->item_ptr;
  order->used_alias = false;
  order->used = 0;
  list.link_in_list(order, &order->next);
  DBUG_VOID_RETURN;
}

/**
  Produces a PT_subquery object from a subquery's text.
  @param thd      Thread handler
  @param text     Subquery's text
  @param text_offset Offset in bytes of 'text' in the original statement
  @param[out] node Produced PT_subquery object

  @returns true if error
 */
static bool reparse_common_table_expr(THD *thd, const LEX_STRING &text,
                                      uint text_offset, PT_subquery **node) {
  Common_table_expr_parser_state parser_state;
  parser_state.init(thd, text.str, text.length);

  Parser_state *old = thd->m_parser_state;
  thd->m_parser_state = &parser_state;

  /*
    Re-parsing a CTE creates Item_param-s and Item_sp_local-s which are
    special, as they do not exist in the original query: thus they should not
    exist from the points of view of logging.
    This is achieved like this:
    - for SP local vars: their pos_in_query is set to 0
    - for PS parameters: they are not added to LEX::param_list and thus not to
    Prepared_statement::param_array.
    They still need a value, which they get like this:
    - for SP local vars: through the ordinary look-up of SP local
    variables' values by name of the variable.
    - for PS parameters: first the first-parsed, 'non-special' Item-params,
    which are in param_array, get their value bound from user-supplied data,
    then they propagate their value to their 'special' clones (@see
    Item_param::m_clones).
  */
  parser_state.m_lip.stmt_prepare_mode = old->m_lip.stmt_prepare_mode;
  parser_state.m_lip.multi_statements = false;  // A safety measure.
  parser_state.m_lip.m_digest = NULL;

  // This is saved and restored by caller:
  thd->lex->reparse_common_table_expr_at = text_offset;

  /*
    As this function is called during parsing only, it can and should use the
    current Query_arena, character_set_client, etc.
    It intentionally uses THD::sql_parser() directly without the parse_sql()
    wrapper: because it's building a node of the statement currently being
    parsed at the upper call site.
  */
  bool mysql_parse_status = thd->sql_parser();
  thd->m_parser_state = old;
  if (mysql_parse_status) return true; /* purecov: inspected */

  *node = parser_state.result;
  return false;
}

bool PT_common_table_expr::make_subquery_node(THD *thd, PT_subquery **node) {
  if (m_postparse.references.size() >= 2) {
    // m_subq_node was already attached elsewhere, make new node:
    return reparse_common_table_expr(thd, m_subq_text, m_subq_text_offset,
                                     node);
  }
  *node = m_subq_node;
  return false;
}

/**
   Tries to match an identifier to the CTEs in scope; if matched, it
   modifies *table_name, *tl', and the matched with-list-element.

   @param          thd      Thread handler
   @param[out]     table_name Identifier
   @param[in,out]  tl       TABLE_LIST for the identifier
   @param          pc       Current parsing context, if available
   @param[out]     found    Is set to true if found.

   @returns true if error (OOM).
*/
bool SELECT_LEX::find_common_table_expr(THD *thd, Table_ident *table_name,
                                        TABLE_LIST *tl, Parse_context *pc,
                                        bool *found) {
  *found = false;
  if (!pc) return false;

  PT_with_clause *wc;
  PT_common_table_expr *cte = nullptr;
  SELECT_LEX *select = this;
  SELECT_LEX_UNIT *unit;
  do {
    DBUG_ASSERT(select->first_execution);
    unit = select->master_unit();
    if (!(wc = unit->m_with_clause)) continue;
    if (wc->lookup(tl, &cte)) return true;
    /*
      If no match in the WITH clause of 'select', maybe this is a subquery, so
      look up in the outer query's WITH clause:
    */
  } while (cte == nullptr && (select = unit->outer_select()));

  if (cte == nullptr) return false;
  *found = true;

  const auto save_reparse_cte = thd->lex->reparse_common_table_expr_at;
  PT_subquery *node;
  if (tl->is_recursive_reference()) {
    LEX_STRING dummy_subq = {C_STRING_WITH_LEN("(select 0)")};
    if (reparse_common_table_expr(thd, dummy_subq, 0, &node))
      return true; /* purecov: inspected */
  } else if (cte->make_subquery_node(thd, &node))
    return true; /* purecov: inspected */
  // We imitate derived tables as much as possible.
  DBUG_ASSERT(parsing_place == CTX_NONE && linkage != GLOBAL_OPTIONS_TYPE);
  parsing_place = CTX_DERIVED;
  node->m_is_derived_table = true;
  auto wc_save = wc->enter_parsing_definition(tl);

  DBUG_ASSERT(thd->lex->will_contextualize);
  if (node->contextualize(pc)) return true;

  wc->leave_parsing_definition(wc_save);
  parsing_place = CTX_NONE;
  /*
    Prepared statement's parameters and SP local variables are spotted as
    'made during re-parsing' by node->contextualize(), which is why we
    ran that call _before_ restoring lex->reparse_common_table_expr_at.
  */
  thd->lex->reparse_common_table_expr_at = save_reparse_cte;
  tl->is_alias = true;
  SELECT_LEX_UNIT *node_unit = node->value()->master_unit();
  *table_name = Table_ident(node_unit);
  if (tl->is_recursive_reference()) recursive_dummy_unit = node_unit;
  DBUG_ASSERT(table_name->is_derived_table());
  tl->db = const_cast<char *>(table_name->db.str);
  tl->db_length = table_name->db.length;
  tl->save_name_temporary();
  return false;
}

bool PT_with_clause::lookup(TABLE_LIST *tl, PT_common_table_expr **found) {
  *found = nullptr;
  DBUG_ASSERT(tl->select_lex != nullptr);
  /*
    If right_bound!=NULL, it means we are currently parsing the
    definition of CTE 'right_bound' and this definition contains
    'tl'.
  */
  const Common_table_expr *right_bound =
      m_most_inner_in_parsing ? m_most_inner_in_parsing->common_table_expr()
                              : nullptr;
  bool in_self = false;
  for (auto el : m_list->elements()) {
    // Search for a CTE named like 'tl', in this list, from left to right.
    if (el->is(right_bound)) {
      /*
        We meet right_bound.
        If not RECURSIVE:
        we must stop the search in this WITH clause;
        indeed right_bound must not reference itself or any CTE defined after it
        in the WITH list (forward references are forbidden, preventing any
        cycle).
        If RECURSIVE:
        If right_bound matches 'tl', it is a recursive reference.
      */
      if (!m_recursive) break;  // Prevent forward reference.
      in_self = true;           // Accept a recursive reference.
    }
    bool match;
    if (el->match_table_ref(tl, in_self, &match)) return true;
    if (!match) {
      if (in_self) break;  // Prevent forward reference.
      continue;
    }
    if (in_self &&
        tl->select_lex->outer_select() != m_most_inner_in_parsing->select_lex) {
      /*
        SQL2011 says a recursive CTE cannot contain a subquery
        referencing the CTE, except if this subquery is a derived table
        like:
        WITH RECURSIVE qn AS (non-rec-SELECT UNION ALL
        SELECT * FROM (SELECT * FROM qn) AS dt)
        However, we don't allow this, as:
        - it simplifies detection and substitution correct recursive
        references (they're all on "level 0" of the UNION)
        - it's not limiting the user so much (in most cases, he can just
        merge his DT up manually, as the DT cannot contain aggregation).
        - Oracle bans it:
        with qn (a) as (
        select 123 from dual
        union all
        select 1+a from (select * from qn) where a<130) select * from qn
        ORA-32042: recursive WITH clause must reference itself directly in one
        of the UNION ALL branches.

        The above if() works because, when we parse such example query, we
        first resolve the 'qn' reference in the top query, making it a derived
        table:

        select * from (
           select 123 from dual
           union all
           select 1+a from (select * from qn) where a<130) qn(a);
                                                           ^most_inner_in_parsing
        Then we contextualize that derived table (containing the union);
        when we contextualize the recursive query block of the union, the
        inner 'qn' is recognized as a recursive reference, and its
        select_lex->outer_select() is _not_ the select_lex of
        most_inner_in_parsing, which indicates that the inner 'qn' is placed
        too deep.
      */
      my_error(ER_CTE_RECURSIVE_REQUIRES_SINGLE_REFERENCE, MYF(0),
               el->name().str);
      return true;
    }
    *found = el;
    break;
  }
  return false;
}

bool PT_common_table_expr::match_table_ref(TABLE_LIST *tl, bool in_self,
                                           bool *found) {
  *found = false;
  if (tl->table_name_length == m_name.length &&
      /*
        memcmp() is fine even if lower_case_table_names==1, as CTE names
        have been lowercased in the ctor.
      */
      !memcmp(tl->table_name, m_name.str, m_name.length)) {
    *found = true;
    // 'tl' is a reference to CTE 'el'.
    if (in_self) {
      m_postparse.recursive = true;
      if (tl->set_recursive_reference()) {
        my_error(ER_CTE_RECURSIVE_REQUIRES_SINGLE_REFERENCE, MYF(0),
                 name().str);
        return true;
      }
    } else {
      if (m_postparse.references.push_back(tl))
        return true; /* purecov: inspected */
      tl->set_common_table_expr(&m_postparse);
      if (m_column_names.size()) tl->set_derived_column_names(&m_column_names);
    }
  }
  return false;
}

/**
  Add a table to list of used tables.

  @param thd      Current session.
  @param table_name	Table to add
  @param alias		alias for table (or null if no alias)
  @param table_options	A set of the following bits:
                         - TL_OPTION_UPDATING : Table will be updated
                         - TL_OPTION_FORCE_INDEX : Force usage of index
                         - TL_OPTION_ALIAS : an alias in multi table DELETE
  @param lock_type	How table should be locked
  @param mdl_type       Type of metadata lock to acquire on the table.
  @param index_hints_arg
  @param partition_names
  @param option
  @param pc             Current parsing context, if available.

  @return Pointer to TABLE_LIST element added to the total table list
  @retval
      0		Error
*/

TABLE_LIST *SELECT_LEX::add_table_to_list(
    THD *thd, Table_ident *table_name, const char *alias, ulong table_options,
    thr_lock_type lock_type, enum_mdl_type mdl_type,
    List<Index_hint> *index_hints_arg, List<String> *partition_names,
    LEX_STRING *option, Parse_context *pc) {
  TABLE_LIST *previous_table_ref =
      NULL; /* The table preceding the current one. */
  LEX *lex = thd->lex;
  DBUG_ENTER("add_table_to_list");

  DBUG_ASSERT(table_name != nullptr);
  // A derived table has no table name, only an alias.
  if (!(table_options & TL_OPTION_ALIAS) && !table_name->is_derived_table()) {
    Ident_name_check ident_check_status =
        check_table_name(table_name->table.str, table_name->table.length);
    if (ident_check_status == Ident_name_check::WRONG) {
      my_error(ER_WRONG_TABLE_NAME, MYF(0), table_name->table.str);
      DBUG_RETURN(0);
    } else if (ident_check_status == Ident_name_check::TOO_LONG) {
      my_error(ER_TOO_LONG_IDENT, MYF(0), table_name->table.str);
      DBUG_RETURN(0);
    }
  }
  LEX_STRING db = to_lex_string(table_name->db);
  if (!table_name->is_derived_table() && !table_name->is_table_function() &&
      table_name->db.str &&
      (check_and_convert_db_name(&db, false) != Ident_name_check::OK))
    DBUG_RETURN(0);

  const char *alias_str = alias ? alias : table_name->table.str;
  if (!alias) /* Alias is case sensitive */
  {
    if (table_name->sel) {
      my_error(ER_DERIVED_MUST_HAVE_ALIAS, MYF(0));
      DBUG_RETURN(0);
    }
    if (!(alias_str =
              (char *)thd->memdup(alias_str, table_name->table.length + 1)))
      DBUG_RETURN(0);
  }

  TABLE_LIST *ptr = new (thd->mem_root) TABLE_LIST;
  if (ptr == nullptr) DBUG_RETURN(nullptr); /* purecov: inspected */

  if (lower_case_table_names && table_name->table.length)
    table_name->table.length = my_casedn_str(
        files_charset_info, const_cast<char *>(table_name->table.str));

  ptr->select_lex = this;
  ptr->table_name = const_cast<char *>(table_name->table.str);
  ptr->table_name_length = table_name->table.length;
  ptr->alias = const_cast<char *>(alias_str);
  ptr->is_alias = alias != nullptr;
  ptr->table_function = table_name->table_function;
  if (table_name->table_function) {
    table_func_count++;
    ptr->derived_key_list.empty();
  }

  if (table_name->db.str) {
    ptr->is_fqtn = true;
    ptr->db = const_cast<char *>(table_name->db.str);
    ptr->db_length = table_name->db.length;
  } else {
    bool found_cte;
    if (find_common_table_expr(thd, table_name, ptr, pc, &found_cte))
      DBUG_RETURN(0);
    if (!found_cte && lex->copy_db_to((char **)&ptr->db, &ptr->db_length))
      DBUG_RETURN(0);
  }

  ptr->set_tableno(0);
  ptr->set_lock({lock_type, THR_DEFAULT});
  ptr->updating = (table_options & TL_OPTION_UPDATING);
  /* TODO: remove TL_OPTION_FORCE_INDEX as it looks like it's not used */
  ptr->force_index = (table_options & TL_OPTION_FORCE_INDEX);
  ptr->ignore_leaves = (table_options & TL_OPTION_IGNORE_LEAVES);
  ptr->set_derived_unit(table_name->sel);
  if (!ptr->is_derived() && !ptr->is_table_function() &&
      is_infoschema_db(ptr->db, ptr->db_length)) {
    dd::info_schema::convert_table_name_case(
        const_cast<char *>(ptr->db), const_cast<char *>(ptr->table_name));

    bool hidden_system_view = false;
    ptr->is_system_view = dd::get_dictionary()->is_system_view_name(
        ptr->db, ptr->table_name, &hidden_system_view);

    ST_SCHEMA_TABLE *schema_table;
    if (ptr->updating &&
        /* Special cases which are processed by commands itself */
        lex->sql_command != SQLCOM_CHECK &&
        lex->sql_command != SQLCOM_CHECKSUM &&
        !(lex->sql_command == SQLCOM_CREATE_VIEW && ptr->is_system_view)) {
      my_error(ER_DBACCESS_DENIED_ERROR, MYF(0),
               thd->security_context()->priv_user().str,
               thd->security_context()->priv_host().str,
               INFORMATION_SCHEMA_NAME.str);
      DBUG_RETURN(0);
    }
    if (ptr->is_system_view) {
      if (thd->lex->sql_command != SQLCOM_CREATE_VIEW) {
        /*
          Stop users from using hidden system views, unless
          it is used by SHOW commands.
        */
        if (thd->lex->select_lex && hidden_system_view &&
            !(thd->lex->select_lex->active_options() &
              OPTION_SELECT_FOR_SHOW)) {
          my_error(ER_NO_SYSTEM_VIEW_ACCESS, MYF(0), ptr->table_name);
          DBUG_RETURN(0);
        }
      }
    } else {
      schema_table = find_schema_table(thd, ptr->table_name);
      /*
        Report an error
          if hidden schema table name is used in the statement other than
          SHOW statement OR
          if unknown schema table is used in the statement other than
          SHOW CREATE VIEW statement.
        Invalid view warning is reported for SHOW CREATE VIEW statement in
        the table open stage.
      */
      if ((!schema_table &&
           !(thd->query_plan.get_command() == SQLCOM_SHOW_CREATE &&
             thd->query_plan.get_lex()->only_view)) ||
          (schema_table && schema_table->hidden &&
           (sql_command_flags[lex->sql_command] & CF_STATUS_COMMAND) == 0)) {
        my_error(ER_UNKNOWN_TABLE, MYF(0), ptr->table_name,
                 INFORMATION_SCHEMA_NAME.str);
        DBUG_RETURN(0);
      }

      if (schema_table) {
        ptr->schema_table_name = const_cast<char *>(ptr->table_name);
        ptr->schema_table = schema_table;
      }
    }
  }

  ptr->cacheable_table = 1;
  ptr->index_hints = index_hints_arg;
  ptr->option = option ? option->str : 0;
  /* check that used name is unique */
  if (lock_type != TL_IGNORE) {
    TABLE_LIST *first_table = table_list.first;
    if (lex->sql_command == SQLCOM_CREATE_VIEW)
      first_table = first_table ? first_table->next_local : NULL;
    for (TABLE_LIST *tables = first_table; tables;
         tables = tables->next_local) {
      if (!my_strcasecmp(table_alias_charset, alias_str, tables->alias) &&
          !strcmp(ptr->db, tables->db)) {
        my_error(ER_NONUNIQ_TABLE, MYF(0), alias_str); /* purecov: tested */
        DBUG_RETURN(0);                                /* purecov: tested */
      }
    }
  }
  /* Store the table reference preceding the current one. */
  if (table_list.elements > 0) {
    /*
      table_list.next points to the last inserted TABLE_LIST->next_local'
      element
      We don't use the offsetof() macro here to avoid warnings from gcc
    */
    previous_table_ref =
        (TABLE_LIST *)((char *)table_list.next -
                       ((char *)&(ptr->next_local) - (char *)ptr));
    /*
      Set next_name_resolution_table of the previous table reference to point
      to the current table reference. In effect the list
      TABLE_LIST::next_name_resolution_table coincides with
      TABLE_LIST::next_local. Later this may be changed in
      store_top_level_join_columns() for NATURAL/USING joins.
    */
    previous_table_ref->next_name_resolution_table = ptr;
  }

  /*
    Link the current table reference in a local list (list for current select).
    Notice that as a side effect here we set the next_local field of the
    previous table reference to 'ptr'. Here we also add one element to the
    list 'table_list'.
  */
  table_list.link_in_list(ptr, &ptr->next_local);
  ptr->next_name_resolution_table = NULL;
  ptr->partition_names = partition_names;
  /* Link table in global list (all used tables) */
  lex->add_to_query_tables(ptr);

  // Pure table aliases do not need to be locked:
  if (!(table_options & TL_OPTION_ALIAS)) {
    MDL_REQUEST_INIT(&ptr->mdl_request, MDL_key::TABLE, ptr->db,
                     ptr->table_name, mdl_type, MDL_TRANSACTION);
  }
  if (table_name->is_derived_table()) {
    ptr->derived_key_list.empty();
    derived_table_count++;
    ptr->save_name_temporary();
  }

  // Check access to DD tables. We must allow CHECK and ALTER TABLE
  // for the DDSE tables, since this is expected by the upgrade
  // client. We must also allow DDL access for the initialize thread,
  // since this thread is creating the I_S views.
  // Note that at this point, the mdl request for CREATE TABLE is still
  // MDL_SHARED, so we must explicitly check for SQLCOM_CREATE_TABLE.
  const dd::Dictionary *dictionary = dd::get_dictionary();
  if (dictionary &&
      !dictionary->is_dd_table_access_allowed(
          thd->is_dd_system_thread() || thd->is_initialize_system_thread(),
          (ptr->mdl_request.is_ddl_or_lock_tables_lock_request() ||
           (lex->sql_command == SQLCOM_CREATE_TABLE &&
            ptr == lex->query_tables)) &&
              lex->sql_command != SQLCOM_CHECK &&
              lex->sql_command != SQLCOM_ALTER_TABLE,
          ptr->db, ptr->db_length, ptr->table_name)) {
    // We must allow creation of the system views even for non-system
    // threads since this is expected by the mysql_upgrade utility.
    if (!(lex->sql_command == SQLCOM_CREATE_VIEW &&
          dd::get_dictionary()->is_system_view_name(
              lex->query_tables->db, lex->query_tables->table_name))) {
      my_error(ER_NO_SYSTEM_TABLE_ACCESS, MYF(0),
               ER_THD(thd, dictionary->table_type_error_code(ptr->db,
                                                             ptr->table_name)),
               ptr->db, ptr->table_name);
      // Take error handler into account to see if we should return.
      if (thd->is_error()) DBUG_RETURN(nullptr);
    }
  }

  DBUG_RETURN(ptr);
}

/**
  Initialize a new table list for a nested join.

    The function initializes a structure of the TABLE_LIST type
    for a nested join. It sets up its nested join list as empty.
    The created structure is added to the front of the current
    join list in the SELECT_LEX object. Then the function
    changes the current nest level for joins to refer to the newly
    created empty list after having saved the info on the old level
    in the initialized structure.

  @param thd         current thread

  @retval
    0   if success
  @retval
    1   otherwise
*/

bool SELECT_LEX::init_nested_join(THD *thd) {
  DBUG_ENTER("init_nested_join");

  TABLE_LIST *const ptr = TABLE_LIST::new_nested_join(
      thd->mem_root, "(nested_join)", embedding, join_list, this);
  if (ptr == NULL) DBUG_RETURN(true);

  join_list->push_front(ptr);
  embedding = ptr;
  join_list = &ptr->nested_join->join_list;

  DBUG_RETURN(false);
}

/**
  End a nested join table list.

    The function returns to the previous join nest level.
    If the current level contains only one member, the function
    moves it one level up, eliminating the nest.

  @return
    - Pointer to TABLE_LIST element added to the total table list, if success
    - 0, otherwise
*/

TABLE_LIST *SELECT_LEX::end_nested_join() {
  TABLE_LIST *ptr;
  NESTED_JOIN *nested_join;
  DBUG_ENTER("end_nested_join");

  DBUG_ASSERT(embedding);
  ptr = embedding;
  join_list = ptr->join_list;
  embedding = ptr->embedding;
  nested_join = ptr->nested_join;
  if (nested_join->join_list.elements == 1) {
    TABLE_LIST *embedded = nested_join->join_list.head();
    join_list->pop();
    embedded->join_list = join_list;
    embedded->embedding = embedding;
    if (join_list->push_front(embedded)) DBUG_RETURN(NULL);
    ptr = embedded;
  } else if (nested_join->join_list.elements == 0) {
    join_list->pop();
    ptr = 0;  // return value
  }
  DBUG_RETURN(ptr);
}

/**
  Nest last join operations.

  The function nest last table_cnt join operations as if they were
  the components of a cross join operation.

  @param thd         current thread
  @param table_cnt   2 for regular joins: t1 JOIN t2.
                     N for the MySQL join-like extension: (t1, t2, ... tN).

  @return Pointer to TABLE_LIST element created for the new nested join
  @retval
    0  Error
*/

TABLE_LIST *SELECT_LEX::nest_last_join(THD *thd, size_t table_cnt) {
  DBUG_ENTER("nest_last_join");

  TABLE_LIST *const ptr = TABLE_LIST::new_nested_join(
      thd->mem_root, "(nest_last_join)", embedding, join_list, this);
  if (ptr == NULL) DBUG_RETURN(NULL);

  List<TABLE_LIST> *const embedded_list = &ptr->nested_join->join_list;

  for (uint i = 0; i < table_cnt; i++) {
    TABLE_LIST *table = join_list->pop();
    table->join_list = embedded_list;
    table->embedding = ptr;
    embedded_list->push_back(table);
    if (table->natural_join) ptr->is_natural_join = true;
  }
  if (join_list->push_front(ptr)) DBUG_RETURN(NULL);

  DBUG_RETURN(ptr);
}

/**
  Add a table to the current join list.

    The function puts a table in front of the current join list
    of SELECT_LEX object.
    Thus, joined tables are put into this list in the reverse order
    (the most outer join operation follows first).

  @param table       The table to add.

  @returns false if success, true if error (OOM).
*/

bool SELECT_LEX::add_joined_table(TABLE_LIST *table) {
  DBUG_ENTER("add_joined_table");
  if (join_list->push_front(table)) DBUG_RETURN(true);
  table->join_list = join_list;
  table->embedding = embedding;
  DBUG_RETURN(false);
}

/**
  Convert a right join into equivalent left join.

    The function takes the current join list t[0],t[1] ... and
    effectively converts it into the list t[1],t[0] ...
    Although the outer_join flag for the new nested table contains
    JOIN_TYPE_RIGHT, it will be handled as the inner table of a left join
    operation.

  EXAMPLES
  @verbatim
    SELECT * FROM t1 RIGHT JOIN t2 ON on_expr =>
      SELECT * FROM t2 LEFT JOIN t1 ON on_expr

    SELECT * FROM t1,t2 RIGHT JOIN t3 ON on_expr =>
      SELECT * FROM t1,t3 LEFT JOIN t2 ON on_expr

    SELECT * FROM t1,t2 RIGHT JOIN (t3,t4) ON on_expr =>
      SELECT * FROM t1,(t3,t4) LEFT JOIN t2 ON on_expr

    SELECT * FROM t1 LEFT JOIN t2 ON on_expr1 RIGHT JOIN t3  ON on_expr2 =>
      SELECT * FROM t3 LEFT JOIN (t1 LEFT JOIN t2 ON on_expr2) ON on_expr1
   @endverbatim

  @return
    - Pointer to the table representing the inner table, if success
    - 0, otherwise
*/

TABLE_LIST *SELECT_LEX::convert_right_join() {
  TABLE_LIST *tab2 = join_list->pop();
  TABLE_LIST *tab1 = join_list->pop();
  DBUG_ENTER("convert_right_join");

  if (join_list->push_front(tab2) || join_list->push_front(tab1))
    DBUG_RETURN(NULL);
  tab1->outer_join |= JOIN_TYPE_RIGHT;

  DBUG_RETURN(tab1);
}

void SELECT_LEX::set_lock_for_table(const Lock_descriptor &descriptor,
                                    TABLE_LIST *table) {
  thr_lock_type lock_type = descriptor.type;
  bool for_update = lock_type >= TL_READ_NO_INSERT;
  enum_mdl_type mdl_type = mdl_type_for_dml(lock_type);
  DBUG_ENTER("set_lock_for_table");
  DBUG_PRINT("enter", ("lock_type: %d  for_update: %d", lock_type, for_update));
  table->set_lock(descriptor);
  table->updating = for_update;
  table->mdl_request.set_type(mdl_type);

  DBUG_VOID_RETURN;
}

/**
  Set lock for all tables in current query block.

  @param lock_type Lock to set for tables.

  @note
    If the lock is a write lock, then tables->updating is set to true.
    This is to get tables_ok to know that the table is being updated by the
    query.
    Sets the type of metadata lock to request according to lock_type.
*/
void SELECT_LEX::set_lock_for_tables(thr_lock_type lock_type) {
  DBUG_ENTER("set_lock_for_tables");
  DBUG_PRINT("enter", ("lock_type: %d  for_update: %d", lock_type,
                       lock_type >= TL_READ_NO_INSERT));
  for (TABLE_LIST *table = table_list.first; table; table = table->next_local)
    set_lock_for_table({lock_type, THR_WAIT}, table);
  DBUG_VOID_RETURN;
}

/**
  Create a fake SELECT_LEX for a unit.

    The method create a fake SELECT_LEX object for a unit.
    This object is created for any union construct containing a union
    operation and also for any single select union construct of the form
    @verbatim
    (SELECT ... ORDER BY order_list [LIMIT n]) ORDER BY ...
    @endverbatim
    or of the form
    @verbatim
    (SELECT ... ORDER BY LIMIT n) ORDER BY ...
    @endverbatim

  @param thd_arg       thread handle

  @note
    The object is used to retrieve rows from the temporary table
    where the result on the union is obtained.

  @retval
    1     on failure to create the object
  @retval
    0     on success
*/

bool SELECT_LEX_UNIT::add_fake_select_lex(THD *thd_arg) {
  SELECT_LEX *first_sl = first_select();
  DBUG_ENTER("add_fake_select_lex");
  DBUG_ASSERT(!fake_select_lex);
  DBUG_ASSERT(thd_arg == thd);

  if (!(fake_select_lex = thd_arg->lex->new_empty_query_block()))
    DBUG_RETURN(true); /* purecov: inspected */
  fake_select_lex->include_standalone(this, &fake_select_lex);
  fake_select_lex->select_number = INT_MAX;
  fake_select_lex->linkage = GLOBAL_OPTIONS_TYPE;
  fake_select_lex->select_limit = 0;

  fake_select_lex->set_context(first_sl->context.outer_context);

  /* allow item list resolving in fake select for ORDER BY */
  fake_select_lex->context.resolve_in_select_list = true;

  if (!is_union()) {
    /*
      This works only for
      (SELECT ... ORDER BY list [LIMIT n]) ORDER BY order_list [LIMIT m],
      (SELECT ... LIMIT n) ORDER BY order_list [LIMIT m]
      just before the parser starts processing order_list
    */
    fake_select_lex->no_table_names_allowed = 1;
  }
  thd->lex->pop_context();
  DBUG_RETURN(false);
}

/**
  Push a new name resolution context for a JOIN ... ON clause to the
  context stack of a query block.

    Create a new name resolution context for a JOIN ... ON clause,
    set the first and last leaves of the list of table references
    to be used for name resolution, and push the newly created
    context to the stack of contexts of the query.

  @param pc        current parse context
  @param left_op   left  operand of the JOIN
  @param right_op  rigth operand of the JOIN

  @todo Research if we should set the "outer_context" member of the new ON
  context.

  @retval
    false  if all is OK
  @retval
    true   if a memory allocation error occured
*/

bool push_new_name_resolution_context(Parse_context *pc, TABLE_LIST *left_op,
                                      TABLE_LIST *right_op) {
  THD *thd = pc->thd;
  Name_resolution_context *on_context;
  if (!(on_context = new (thd->mem_root) Name_resolution_context)) return true;
  on_context->init();
  on_context->first_name_resolution_table =
      left_op->first_leaf_for_name_resolution();
  on_context->last_name_resolution_table =
      right_op->last_leaf_for_name_resolution();
  on_context->select_lex = pc->select;
  on_context->next_context = pc->select->first_context;
  pc->select->first_context = on_context;

  return thd->lex->push_context(on_context);
}

/**
  Add an ON condition to the second operand of a JOIN ... ON.

    Add an ON condition to the right operand of a JOIN ... ON clause.

  @param b     the second operand of a JOIN ... ON
  @param expr  the condition to be added to the ON clause
*/

void add_join_on(TABLE_LIST *b, Item *expr) {
  if (expr) {
    b->set_join_cond_optim((Item *)1);  // m_join_cond_optim is not ready
    if (!b->join_cond())
      b->set_join_cond(expr);
    else {
      /*
        If called from the parser, this happens if you have both a
        right and left join. If called later, it happens if we add more
        than one condition to the ON clause.
      */
      b->set_join_cond(new Item_cond_and(b->join_cond(), expr));
    }
    b->join_cond()->top_level_item();
  }
}

const CHARSET_INFO *get_bin_collation(const CHARSET_INFO *cs) {
  const CHARSET_INFO *ret =
      get_charset_by_csname(cs->csname, MY_CS_BINSORT, MYF(0));
  if (ret) return ret;

  char tmp[65];
  strmake(strmake(tmp, cs->csname, sizeof(tmp) - 4), STRING_WITH_LEN("_bin"));
  my_error(ER_UNKNOWN_COLLATION, MYF(0), tmp);
  return NULL;
}

/**
  kill on thread.

  @param thd			Thread class
  @param id			Thread id
  @param only_kill_query        Should it kill the query or the connection

  @note
    This is written such that we have a short lock on LOCK_thd_list
*/

static uint kill_one_thread(THD *thd, my_thread_id id, bool only_kill_query) {
  THD *tmp = NULL;
  uint error = ER_NO_SUCH_THREAD;
  Find_thd_with_id find_thd_with_id(id);

  DBUG_ENTER("kill_one_thread");
  DBUG_PRINT("enter", ("id=%u only_kill=%d", id, only_kill_query));
  tmp = Global_THD_manager::get_instance()->find_thd(&find_thd_with_id);
  Security_context *sctx = thd->security_context();
  if (tmp) {
    /*
      If we're SUPER, we can KILL anything, including system-threads.
      No further checks.

      KILLer: thd->m_security_ctx->user could in theory be NULL while
      we're still in "unauthenticated" state. This is a theoretical
      case (the code suggests this could happen, so we play it safe).

      KILLee: tmp->m_security_ctx->user will be NULL for system threads.
      We need to check so Jane Random User doesn't crash the server
      when trying to kill a) system threads or b) unauthenticated users'
      threads (Bug#43748).

      If user of both killer and killee are non-NULL, proceed with
      slayage if both are string-equal.
    */

    if (sctx->check_access(SUPER_ACL) ||
        sctx->has_global_grant(STRING_WITH_LEN("CONNECTION_ADMIN")).first ||
        thd->security_context()->user_matches(tmp->security_context())) {
      /* process the kill only if thread is not already undergoing any kill
         connection.
      */
      if (tmp->killed != THD::KILL_CONNECTION) {
        tmp->awake(only_kill_query ? THD::KILL_QUERY : THD::KILL_CONNECTION);
      }
      error = 0;
    } else
      error = ER_KILL_DENIED_ERROR;
    mysql_mutex_unlock(&tmp->LOCK_thd_data);
  }
  DEBUG_SYNC(thd, "kill_thd_end");
  DBUG_PRINT("exit", ("%d", error));
  DBUG_RETURN(error);
}

/*
  kills a thread and sends response

  SYNOPSIS
    sql_kill()
    thd			Thread class
    id			Thread id
    only_kill_query     Should it kill the query or the connection
*/

static void sql_kill(THD *thd, my_thread_id id, bool only_kill_query) {
  uint error;
  if (!(error = kill_one_thread(thd, id, only_kill_query))) {
    if (!thd->killed) my_ok(thd);
  } else
    my_error(error, MYF(0), id);
}

/**
  This class implements callback function used by killall_non_super_threads
  to kill all threads that do not have the SUPER privilege
*/

class Kill_non_super_conn : public Do_THD_Impl {
 private:
  /* THD of connected client. */
  THD *m_client_thd;

 public:
  Kill_non_super_conn(THD *thd) : m_client_thd(thd) {
    DBUG_ASSERT(m_client_thd->security_context()->check_access(SUPER_ACL) ||
                m_client_thd->security_context()
                    ->has_global_grant(STRING_WITH_LEN("CONNECTION_ADMIN"))
                    .first);
  }

  virtual void operator()(THD *thd_to_kill) {
    mysql_mutex_lock(&thd_to_kill->LOCK_thd_data);

    Security_context *sctx = thd_to_kill->security_context();
    /* Kill only if non-privileged thread and non slave thread.
       If an account has not yet been assigned to the security context of the
       thread we cannot tell if the account is super user or not. In this case
       we cannot kill that thread. In offline mode, after the account is
       assigned to this thread and it turns out it is not privileged user
       thread, the authentication for this thread will fail and the thread will
       be terminated.
    */
    if (sctx->has_account_assigned() &&
        !(sctx->check_access(SUPER_ACL) ||
          sctx->has_global_grant(STRING_WITH_LEN("CONNECTION_ADMIN")).first) &&
        thd_to_kill->killed != THD::KILL_CONNECTION &&
        !thd_to_kill->slave_thread)
      thd_to_kill->awake(THD::KILL_CONNECTION);

    mysql_mutex_unlock(&thd_to_kill->LOCK_thd_data);
  }
};

/*
  kills all the threads that do not have the
  SUPER privilege.

  SYNOPSIS
    killall_non_super_threads()
    thd                 Thread class
*/

void killall_non_super_threads(THD *thd) {
  Kill_non_super_conn kill_non_super_conn(thd);
  Global_THD_manager *thd_manager = Global_THD_manager::get_instance();
  thd_manager->do_for_all_thd(&kill_non_super_conn);
}

/**
  prepares the index and data directory path.

  @param thd                    Thread handle
  @param data_file_name         Pathname for data directory
  @param index_file_name        Pathname for index directory
  @param table_name             Table name to be appended to the pathname
  specified

  @return false                 success
  @return true                  An error occurred
*/

bool prepare_index_and_data_dir_path(THD *thd, const char **data_file_name,
                                     const char **index_file_name,
                                     const char *table_name) {
  int ret_val;
  const char *file_name;
  const char *directory_type;

  /*
    If a data directory path is passed, check if the path exists and append
    table_name to it.
  */
  if (data_file_name &&
      (ret_val = append_file_to_dir(thd, data_file_name, table_name))) {
    file_name = *data_file_name;
    directory_type = "DATA DIRECTORY";
    goto err;
  }

  /*
    If an index directory path is passed, check if the path exists and append
    table_name to it.
  */
  if (index_file_name &&
      (ret_val = append_file_to_dir(thd, index_file_name, table_name))) {
    file_name = *index_file_name;
    directory_type = "INDEX DIRECTORY";
    goto err;
  }

  return false;
err:
  if (ret_val == ER_PATH_LENGTH)
    my_error(ER_PATH_LENGTH, MYF(0), directory_type);
  if (ret_val == ER_WRONG_VALUE)
    my_error(ER_WRONG_VALUE, MYF(0), "path", file_name);
  return true;
}

/** If pointer is not a null pointer, append filename to it. */

int append_file_to_dir(THD *thd, const char **filename_ptr,
                       const char *table_name) {
  char buff[FN_REFLEN], *ptr, *end;
  if (!*filename_ptr) return 0;  // nothing to do

  /* Check that the filename is not too long and it's a hard path */
  if (strlen(*filename_ptr) + strlen(table_name) >= FN_REFLEN - 1)
    return ER_PATH_LENGTH;

  if (!test_if_hard_path(*filename_ptr)) return ER_WRONG_VALUE;

  /* Fix is using unix filename format on dos */
  my_stpcpy(buff, *filename_ptr);
  end = convert_dirname(buff, *filename_ptr, NullS);
  if (!(ptr =
            (char *)thd->alloc((size_t)(end - buff) + strlen(table_name) + 1)))
    return ER_OUTOFMEMORY;  // End of memory
  *filename_ptr = ptr;
  strxmov(ptr, buff, table_name, NullS);
  return 0;
}

Comp_creator *comp_eq_creator(bool invert) {
  return invert ? (Comp_creator *)&ne_creator : (Comp_creator *)&eq_creator;
}

Comp_creator *comp_equal_creator(bool invert MY_ATTRIBUTE((unused))) {
  DBUG_ASSERT(!invert);  // Function never called with true.
  return &equal_creator;
}

Comp_creator *comp_ge_creator(bool invert) {
  return invert ? (Comp_creator *)&lt_creator : (Comp_creator *)&ge_creator;
}

Comp_creator *comp_gt_creator(bool invert) {
  return invert ? (Comp_creator *)&le_creator : (Comp_creator *)&gt_creator;
}

Comp_creator *comp_le_creator(bool invert) {
  return invert ? (Comp_creator *)&gt_creator : (Comp_creator *)&le_creator;
}

Comp_creator *comp_lt_creator(bool invert) {
  return invert ? (Comp_creator *)&ge_creator : (Comp_creator *)&lt_creator;
}

Comp_creator *comp_ne_creator(bool invert) {
  return invert ? (Comp_creator *)&eq_creator : (Comp_creator *)&ne_creator;
}

/**
  Construct ALL/ANY/SOME subquery Item.

  @param left_expr   pointer to left expression
  @param cmp         compare function creator
  @param all         true if we create ALL subquery
  @param select_lex  pointer on parsed subquery structure

  @return
    constructed Item (or 0 if out of memory)
*/
Item *all_any_subquery_creator(Item *left_expr,
                               chooser_compare_func_creator cmp, bool all,
                               SELECT_LEX *select_lex) {
  if ((cmp == &comp_eq_creator) && !all)  //  = ANY <=> IN
    return new Item_in_subselect(left_expr, select_lex);

  if ((cmp == &comp_ne_creator) && all)  // <> ALL <=> NOT IN
    return new Item_func_not(new Item_in_subselect(left_expr, select_lex));

  Item_allany_subselect *it =
      new Item_allany_subselect(left_expr, cmp, select_lex, all);
  if (all) return it->upper_item = new Item_func_not_all(it); /* ALL */

  return it->upper_item = new Item_func_nop_all(it); /* ANY/SOME */
}

/**
   Set proper open mode and table type for element representing target table
   of CREATE TABLE statement, also adjust statement table list if necessary.
*/

void create_table_set_open_action_and_adjust_tables(LEX *lex) {
  TABLE_LIST *create_table = lex->query_tables;

  if (lex->create_info->options & HA_LEX_CREATE_TMP_TABLE)
    create_table->open_type = OT_TEMPORARY_ONLY;
  else
    create_table->open_type = OT_BASE_ONLY;

  if (!lex->select_lex->item_list.elements) {
    /*
      Avoid opening and locking target table for ordinary CREATE TABLE
      or CREATE TABLE LIKE for write (unlike in CREATE ... SELECT we
      won't do any insertions in it anyway). Not doing this causes
      problems when running CREATE TABLE IF NOT EXISTS for already
      existing log table.
    */
    create_table->set_lock({TL_READ, THR_DEFAULT});
  }
}

/**
  negate given expression.

  @param pc   current parse context
  @param expr expression for negation

  @return
    negated expression
*/

Item *negate_expression(Parse_context *pc, Item *expr) {
  Item *negated;
  if (expr->type() == Item::FUNC_ITEM &&
      ((Item_func *)expr)->functype() == Item_func::NOT_FUNC) {
    /* it is NOT(NOT( ... )) */
    Item *arg = ((Item_func *)expr)->arguments()[0];
    enum_parsing_context place = pc->select->parsing_place;
    if (arg->is_bool_func() || place == CTX_WHERE || place == CTX_HAVING)
      return arg;
    /*
      if it is not boolean function then we have to emulate value of
      not(not(a)), it will be a != 0
    */
    return new Item_func_ne(arg, new Item_int_0());
  }

  if ((negated = expr->neg_transformer(pc->thd)) != 0) return negated;
  return new Item_func_not(expr);
}

/**
  Set the specified definer to the default value, which is the
  current user in the thread.

  @param[in]  thd       thread handler
  @param[out] definer   definer
*/

void get_default_definer(THD *thd, LEX_USER *definer) {
  const Security_context *sctx = thd->security_context();

  definer->user.str = (char *)sctx->priv_user().str;
  definer->user.length = strlen(definer->user.str);

  definer->host.str = (char *)sctx->priv_host().str;
  definer->host.length = strlen(definer->host.str);

  definer->plugin = EMPTY_CSTR;
  definer->auth = NULL_CSTR;
  definer->current_auth = NULL_CSTR;
  definer->uses_identified_with_clause = false;
  definer->uses_identified_by_clause = false;
  definer->uses_authentication_string_clause = false;
  definer->uses_replace_clause = false;
  definer->alter_status.update_password_expired_column = false;
  definer->alter_status.use_default_password_lifetime = true;
  definer->alter_status.expire_after_days = 0;
  definer->alter_status.update_account_locked_column = false;
  definer->alter_status.account_locked = false;
  definer->alter_status.update_password_require_current =
      Lex_acl_attrib_udyn::DEFAULT;
}

/**
  Create default definer for the specified THD.

  @param[in] thd         thread handler

  @return
    - On success, return a valid pointer to the created and initialized
    LEX_USER, which contains definer information.
    - On error, return 0.
*/

LEX_USER *create_default_definer(THD *thd) {
  LEX_USER *definer;

  if (!(definer = (LEX_USER *)thd->alloc(sizeof(LEX_USER)))) return 0;

  thd->get_definer(definer);

  return definer;
}

/**
  Retuns information about user or current user.

  @param[in] thd          thread handler
  @param[in] user         user

  @return
    - On success, return a valid pointer to initialized
    LEX_USER, which contains user information.
    - On error, return 0.
*/

LEX_USER *get_current_user(THD *thd, LEX_USER *user) {
  if (!user || !user->user.str)  // current_user
  {
    LEX_USER *default_definer = create_default_definer(thd);
    if (default_definer) {
      /*
        Inherit parser semantics from the statement in which the user parameter
        was used.
        This is needed because a LEX_USER is both used as a component in an
        AST and as a specifier for a particular user in the ACL subsystem.
      */
      default_definer->uses_authentication_string_clause =
          user->uses_authentication_string_clause;
      default_definer->uses_identified_by_clause =
          user->uses_identified_by_clause;
      default_definer->uses_identified_with_clause =
          user->uses_identified_with_clause;
      default_definer->uses_replace_clause = user->uses_replace_clause;
      default_definer->current_auth.str = user->current_auth.str;
      default_definer->current_auth.length = user->current_auth.length;
      default_definer->plugin.str = user->plugin.str;
      default_definer->plugin.length = user->plugin.length;
      default_definer->auth.str = user->auth.str;
      default_definer->auth.length = user->auth.length;
      default_definer->alter_status = user->alter_status;

      return default_definer;
    }
  }

  return user;
}

/**
  Check that byte length of a string does not exceed some limit.

  @param str         string to be checked
  @param err_msg     error message to be displayed if the string is too long
  @param max_byte_length  max length

  @retval
    false   the passed string is not longer than max_length
  @retval
    true    the passed string is longer than max_length

  NOTE
    The function is not used in existing code but can be useful later?
*/

static bool check_string_byte_length(const LEX_CSTRING &str,
                                     const char *err_msg,
                                     size_t max_byte_length) {
  if (str.length <= max_byte_length) return false;

  my_error(ER_WRONG_STRING_LENGTH, MYF(0), str.str, err_msg, max_byte_length);

  return true;
}

/*
  Check that char length of a string does not exceed some limit.

  SYNOPSIS
  check_string_char_length()
      str              string to be checked
      err_msg          error message to be displayed if the string is too long
      max_char_length  max length in symbols
      cs               string charset

  RETURN
    false   the passed string is not longer than max_char_length
    true    the passed string is longer than max_char_length
*/

bool check_string_char_length(const LEX_CSTRING &str, const char *err_msg,
                              size_t max_char_length, const CHARSET_INFO *cs,
                              bool no_error) {
  int well_formed_error;
  size_t res = cs->cset->well_formed_len(cs, str.str, str.str + str.length,
                                         max_char_length, &well_formed_error);

  if (!well_formed_error && str.length == res) return false;

  if (!no_error) {
    ErrConvString err(str.str, str.length, cs);
    my_error(ER_WRONG_STRING_LENGTH, MYF(0), err.ptr(), err_msg,
             max_char_length);
  }
  return true;
}

/*
  Check if path does not contain mysql data home directory
  SYNOPSIS
    test_if_data_home_dir()
    dir                     directory
    conv_home_dir           converted data home directory
    home_dir_len            converted data home directory length

  RETURN VALUES
    0	ok
    1	error
*/
int test_if_data_home_dir(const char *dir) {
  char path[FN_REFLEN];
  size_t dir_len;
  DBUG_ENTER("test_if_data_home_dir");

  if (!dir) DBUG_RETURN(0);

  (void)fn_format(path, dir, "", "",
                  (MY_RETURN_REAL_PATH | MY_RESOLVE_SYMLINKS));
  dir_len = strlen(path);
  if (mysql_unpacked_real_data_home_len <= dir_len) {
    if (dir_len > mysql_unpacked_real_data_home_len &&
        path[mysql_unpacked_real_data_home_len] != FN_LIBCHAR)
      DBUG_RETURN(0);

    if (lower_case_file_system) {
      if (!my_strnncoll(default_charset_info, (const uchar *)path,
                        mysql_unpacked_real_data_home_len,
                        (const uchar *)mysql_unpacked_real_data_home,
                        mysql_unpacked_real_data_home_len))
        DBUG_RETURN(1);
    } else if (!memcmp(path, mysql_unpacked_real_data_home,
                       mysql_unpacked_real_data_home_len))
      DBUG_RETURN(1);
  }
  DBUG_RETURN(0);
}

/**
  Check that host name string is valid.

  @param[in] str string to be checked

  @return             Operation status
    @retval  false    host name is ok
    @retval  true     host name string is longer than max_length or
                      has invalid symbols
*/

bool check_host_name(const LEX_CSTRING &str) {
  const char *name = str.str;
  const char *end = str.str + str.length;
  if (check_string_byte_length(str, ER_THD(current_thd, ER_HOSTNAME),
                               HOSTNAME_LENGTH))
    return true;

  while (name != end) {
    if (*name == '@') {
      my_printf_error(ER_UNKNOWN_ERROR,
                      "Malformed hostname (illegal symbol: '%c')", MYF(0),
                      *name);
      return true;
    }
    name++;
  }
  return false;
}

class Parser_oom_handler : public Internal_error_handler {
 public:
  Parser_oom_handler() : m_has_errors(false), m_is_mem_error(false) {}
  virtual bool handle_condition(THD *thd, uint sql_errno, const char *,
                                Sql_condition::enum_severity_level *level,
                                const char *) {
    if (*level == Sql_condition::SL_ERROR) {
      m_has_errors = true;
      /* Out of memory error is reported only once. Return as handled */
      if (m_is_mem_error && sql_errno == EE_CAPACITY_EXCEEDED) return true;
      if (sql_errno == EE_CAPACITY_EXCEEDED) {
        m_is_mem_error = true;
        my_error(ER_CAPACITY_EXCEEDED, MYF(0),
                 static_cast<ulonglong>(thd->variables.parser_max_mem_size),
                 "parser_max_mem_size",
                 ER_THD(thd, ER_CAPACITY_EXCEEDED_IN_PARSER));
        return true;
      }
    }
    return false;
  }

 private:
  bool m_has_errors;
  bool m_is_mem_error;
};

/**
  Transform an SQL statement into an AST that is ready for resolving, using the
  supplied parser state and object creation context.

  This is a wrapper() for THD::sql_parser() and should generally be used for AST
  construction.

  The function may optionally generate a query digest, invoke this function as
  follows:


  @verbatim
    THD *thd = ...;
    const char *query_text = ...;
    uint query_length = ...;
    Object_creation_ctx *ctx = ...;
    bool rc;

    Parser_state parser_state;
    if (parser_state.init(thd, query_text, query_length)
    {
      ... handle error
    }

    parser_state.m_input.m_compute_digest= true;

    rc= parse_sql(the, &parser_state, ctx);
    if (! rc)
    {
      unsigned char md5[MD5_HASH_SIZE];
      char digest_text[1024];
      bool truncated;
      const sql_digest_storage *digest= & thd->m_digest->m_digest_storage;

      compute_digest_md5(digest, & md5[0]);
      compute_digest_text(digest, & digest_text[0], sizeof(digest_text), &
  truncated);
    }
  @endverbatim

  @param thd Thread context.
  @param parser_state Parser state.
  @param creation_ctx Object creation context.

  @return Error status.
    @retval false on success.
    @retval true on parsing error.
*/

bool parse_sql(THD *thd, Parser_state *parser_state,
               Object_creation_ctx *creation_ctx) {
  DBUG_ENTER("parse_sql");
  bool ret_value;
  DBUG_ASSERT(thd->m_parser_state == NULL);
  // TODO fix to allow parsing gcol exprs after main query.
  //  DBUG_ASSERT(thd->lex->m_sql_cmd == NULL);

  /* Backup creation context. */

  Object_creation_ctx *backup_ctx = NULL;

  if (creation_ctx) backup_ctx = creation_ctx->set_n_backup(thd);

  /* Set parser state. */

  thd->m_parser_state = parser_state;

  parser_state->m_digest_psi = NULL;
  parser_state->m_lip.m_digest = NULL;

  if (thd->m_digest != NULL) {
    /* Start Digest */
    parser_state->m_digest_psi = MYSQL_DIGEST_START(thd->m_statement_psi);

    if (parser_state->m_input.m_compute_digest ||
        (parser_state->m_digest_psi != NULL)) {
      /*
        If either:
        - the caller wants to compute a digest
        - the performance schema wants to compute a digest
        set the digest listener in the lexer.
      */
      parser_state->m_lip.m_digest = thd->m_digest;
      parser_state->m_lip.m_digest->m_digest_storage.m_charset_number =
          thd->charset()->number;
    }
  }

  /* Parse the query. */

  /*
    Use a temporary DA while parsing. We don't know until after parsing
    whether the current command is a diagnostic statement, in which case
    we'll need to have the previous DA around to answer questions about it.
  */
  Diagnostics_area *parser_da = thd->get_parser_da();
  Diagnostics_area *da = thd->get_stmt_da();

  Parser_oom_handler poomh;
  // Note that we may be called recursively here, on INFORMATION_SCHEMA queries.

  set_memroot_max_capacity(thd->mem_root, thd->variables.parser_max_mem_size);
  set_memroot_error_reporting(thd->mem_root, true);
  thd->push_internal_handler(&poomh);

  thd->push_diagnostics_area(parser_da, false);

  bool mysql_parse_status = thd->sql_parser();

  thd->pop_internal_handler();
  set_memroot_max_capacity(thd->mem_root, 0);
  set_memroot_error_reporting(thd->mem_root, false);
  /*
    Unwind diagnostics area.

    If any issues occurred during parsing, they will become
    the sole conditions for the current statement.

    Otherwise, if we have a diagnostic statement on our hands,
    we'll preserve the previous diagnostics area here so we
    can answer questions about it.  This specifically means
    that repeatedly asking about a DA won't clear it.

    Otherwise, it's a regular command with no issues during
    parsing, so we'll just clear the DA in preparation for
    the processing of this command.
  */

  if (parser_da->current_statement_cond_count() != 0) {
    /*
      Error/warning during parsing: top DA should contain parse error(s)!  Any
      pre-existing conditions will be replaced. The exception is diagnostics
      statements, in which case we wish to keep the errors so they can be sent
      to the client.
    */
    if (thd->lex->sql_command != SQLCOM_SHOW_WARNS &&
        thd->lex->sql_command != SQLCOM_GET_DIAGNOSTICS)
      da->reset_condition_info(thd);

    /*
      We need to put any errors in the DA as well as the condition list.
    */
    if (parser_da->is_error() && !da->is_error()) {
      da->set_error_status(parser_da->mysql_errno(), parser_da->message_text(),
                           parser_da->returned_sqlstate());
    }

    da->copy_sql_conditions_from_da(thd, parser_da);

    parser_da->reset_diagnostics_area();
    parser_da->reset_condition_info(thd);

    /*
      Do not clear the condition list when starting execution as it
      now contains not the results of the previous executions, but
      a non-zero number of errors/warnings thrown during parsing!
    */
    thd->lex->keep_diagnostics = DA_KEEP_PARSE_ERROR;
  }

  thd->pop_diagnostics_area();

  /*
    Check that if THD::sql_parser() failed either thd->is_error() is set, or an
    internal error handler is set.

    The assert will not catch a situation where parsing fails without an
    error reported if an error handler exists. The problem is that the
    error handler might have intercepted the error, so thd->is_error() is
    not set. However, there is no way to be 100% sure here (the error
    handler might be for other errors than parsing one).
  */

  DBUG_ASSERT(!mysql_parse_status || (mysql_parse_status && thd->is_error()) ||
              (mysql_parse_status && thd->get_internal_handler()));

  /* Reset parser state. */

  thd->m_parser_state = NULL;

  /* Restore creation context. */

  if (creation_ctx) creation_ctx->restore_env(thd, backup_ctx);

  /* That's it. */

  ret_value = mysql_parse_status || thd->is_fatal_error;

  if ((ret_value == 0) && (parser_state->m_digest_psi != NULL)) {
    /*
      On parsing success, record the digest in the performance schema.
    */
    DBUG_ASSERT(thd->m_digest != NULL);
    MYSQL_DIGEST_END(parser_state->m_digest_psi,
                     &thd->m_digest->m_digest_storage);
  }

  DBUG_RETURN(ret_value);
}

/**
  @} (end of group Runtime_Environment)
*/

/**
  Check and merge "CHARACTER SET cs [ COLLATE cl ]" clause

  @param cs character set pointer.
  @param cl collation pointer.

  Check if collation "cl" is applicable to character set "cs".

  If "cl" is NULL (e.g. when COLLATE clause is not specified),
  then simply "cs" is returned.

  @return Error status.
    @retval NULL, if "cl" is not applicable to "cs".
    @retval pointer to merged CHARSET_INFO on success.
*/

const CHARSET_INFO *merge_charset_and_collation(const CHARSET_INFO *cs,
                                                const CHARSET_INFO *cl) {
  if (cl) {
    if (!my_charset_same(cs, cl)) {
      my_error(ER_COLLATION_CHARSET_MISMATCH, MYF(0), cl->name, cs->csname);
      return NULL;
    }
    return cl;
  }
  return cs;
}

bool merge_sp_var_charset_and_collation(const CHARSET_INFO **to,
                                        const CHARSET_INFO *cs,
                                        const CHARSET_INFO *cl) {
  if (cs) {
    *to = merge_charset_and_collation(cs, cl);
    return *to == NULL;
  }

  if (cl) {
    my_error(
        ER_NOT_SUPPORTED_YET, MYF(0),
        "COLLATE with no CHARACTER SET in SP parameters, RETURNS, DECLARE");
    return true;
  }

  *to = NULL;
  return false;
}<|MERGE_RESOLUTION|>--- conflicted
+++ resolved
@@ -4243,13 +4243,10 @@
             !user->alter_status.update_password_expired_column &&
             !user->alter_status.expire_after_days &&
             user->alter_status.use_default_password_lifetime &&
-<<<<<<< HEAD
             (user->alter_status.update_password_require_current ==
              Lex_acl_attrib_udyn::UNCHANGED) &&
-=======
             !user->alter_status.update_password_history &&
             !user->alter_status.update_password_reuse_interval &&
->>>>>>> 0e05f2d4
             (thd->lex->ssl_type == SSL_TYPE_NOT_SPECIFIED))
           update_password_only = true;
 
