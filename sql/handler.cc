--- conflicted
+++ resolved
@@ -5589,7 +5589,6 @@
 
   DBUG_ASSERT(cost->is_zero());
 
-<<<<<<< HEAD
   /* Produce the same cost as non-MRR code does */
   if (*flags & HA_MRR_INDEX_ONLY)
     cost->add_io(index_only_read_time(keyno, n_rows) * 
@@ -5598,21 +5597,6 @@
     cost->add_io(read_time(keyno, n_ranges, n_rows) *
                  Cost_estimate::IO_BLOCK_READ_COST());
   return 0;
-=======
-  if (compare_key(end_range) <= 0)
-  {
-    DBUG_RETURN(0);
-  }
-  else
-  {
-    /*
-      The last read row does not fall in the range. So request
-      storage engine to release row lock if possible.
-    */
-    unlock_row();
-    DBUG_RETURN(HA_ERR_END_OF_FILE);
-  }
->>>>>>> f1b74b07
 }
 
 
@@ -5657,7 +5641,6 @@
   @retval 1  Error
 */
 
-<<<<<<< HEAD
 int
 handler::multi_range_read_init(RANGE_SEQ_IF *seq_funcs, void *seq_init_param,
                                uint n_ranges, uint mode, HANDLER_BUFFER *buf)
@@ -5668,32 +5651,6 @@
   mrr_is_output_sorted= test(mode & HA_MRR_SORTED);
   mrr_have_range= FALSE;
   DBUG_RETURN(0);
-=======
-  if (eq_range)
-  {
-    /* We trust that index_next_same always gives a row in range */
-    DBUG_RETURN(index_next_same(table->record[0],
-                                end_range->key,
-                                end_range->length));
-  }
-  result= index_next(table->record[0]);
-  if (result)
-    DBUG_RETURN(result);
-
-  if (compare_key(end_range) <= 0)
-  {
-    DBUG_RETURN(0);
-  }
-  else
-  {
-    /*
-      The last read row does not fall in the range. So request
-      storage engine to release row lock if possible.
-    */
-    unlock_row();
-    DBUG_RETURN(HA_ERR_END_OF_FILE);
-  }
->>>>>>> f1b74b07
 }
 
 
@@ -6589,7 +6546,19 @@
 		? HA_ERR_END_OF_FILE
 		: result);
 
-  DBUG_RETURN (compare_key(end_range) <= 0 ? 0 : HA_ERR_END_OF_FILE);
+  if (compare_key(end_range) <= 0)
+  {
+    DBUG_RETURN(0);
+  }
+  else
+  {
+    /*
+      The last read row does not fall in the range. So request
+      storage engine to release row lock if possible.
+    */
+    unlock_row();
+    DBUG_RETURN(HA_ERR_END_OF_FILE);
+  }
 }
 
 
@@ -6621,7 +6590,20 @@
   result= ha_index_next(table->record[0]);
   if (result)
     DBUG_RETURN(result);
-  DBUG_RETURN(compare_key(end_range) <= 0 ? 0 : HA_ERR_END_OF_FILE);
+
+  if (compare_key(end_range) <= 0)
+  {
+    DBUG_RETURN(0);
+  }
+  else
+  {
+    /*
+      The last read row does not fall in the range. So request
+      storage engine to release row lock if possible.
+    */
+    unlock_row();
+    DBUG_RETURN(HA_ERR_END_OF_FILE);
+  }
 }
 
 
