--- conflicted
+++ resolved
@@ -8852,11 +8852,7 @@
                        session default after finishing the transaction.
 */
 bool set_tx_isolation(THD *thd, enum_tx_isolation tx_isolation, bool one_shot) {
-<<<<<<< HEAD
-  Transaction_state_tracker *tst = nullptr;
-=======
   TX_TRACKER_GET(tst);
->>>>>>> e9246490
 
   if (thd->variables.session_track_transaction_info <= TX_TRACK_NONE)
     tst = nullptr;
