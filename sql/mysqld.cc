/* Copyright (c) 2000, 2016, Oracle and/or its affiliates. All rights
   reserved.

   This program is free software; you can redistribute it and/or modify
   it under the terms of the GNU General Public License as published by
   the Free Software Foundation; version 2 of the License.

   This program is distributed in the hope that it will be useful,
   but WITHOUT ANY WARRANTY; without even the implied warranty of
   MERCHANTABILITY or FITNESS FOR A PARTICULAR PURPOSE.  See the
   GNU General Public License for more details.

   You should have received a copy of the GNU General Public License
   along with this program; if not, write to the Free Software
   Foundation, Inc., 51 Franklin St, Fifth Floor, Boston, MA 02110-1301  USA */

#include "my_global.h"                          /* NO_EMBEDDED_ACCESS_CHECKS */

#include <vector>
#include <algorithm>
#include <functional>
#include <list>
#include <set>

#include "sql_priv.h"
#include "unireg.h"
#include <signal.h>
#include "sql_parse.h"    // test_if_data_home_dir
#include "sql_cache.h"    // query_cache, query_cache_*
#include "sql_locale.h"   // MY_LOCALES, my_locales, my_locale_by_name
#include "sql_show.h"     // free_status_vars, add_status_vars,
                          // reset_status_vars
#include "strfunc.h"      // find_set_from_flags
#include "parse_file.h"   // File_parser_dummy_hook
#include "sql_db.h"       // my_dboptions_cache_free
                          // my_dboptions_cache_init
#include "sql_table.h"    // release_ddl_log, execute_ddl_log_recovery
#include "sql_connect.h"  // free_max_user_conn, init_max_user_conn,
                          // handle_one_connection
#include "sql_time.h"     // known_date_time_formats,
                          // get_date_time_format_str,
                          // date_time_format_make
#include "tztime.h"       // my_tz_free, my_tz_init, my_tz_SYSTEM
#include "hostname.h"     // hostname_cache_free, hostname_cache_init
#include "sql_acl.h"      // acl_free, grant_free, acl_init,
                          // grant_init
#include "sql_base.h"     // table_def_free, table_def_init,
                          // Table_cache,
                          // cached_table_definitions
#include "sql_test.h"     // mysql_print_status
#include "item_create.h"  // item_create_cleanup, item_create_init
#include "sql_servers.h"  // servers_free, servers_init
#include "init.h"         // unireg_init
#include "derror.h"       // init_errmessage
#include "derror.h"       // init_errmessage
#include "des_key_file.h" // load_des_key_file
#include "sql_manager.h"  // stop_handle_manager, start_handle_manager
#include <m_ctype.h>
#include <my_dir.h>
#include <my_bit.h>
#include "rpl_gtid.h"
#include "rpl_slave.h"
#include "rpl_master.h"
#include "rpl_mi.h"
#include "rpl_filter.h"
#include <sql_common.h>
#include <my_stacktrace.h>
#include "mysqld_suffix.h"
#include "mysys_err.h"
#include "events.h"
#include "sql_audit.h"
#include "probes_mysql.h"
#include "scheduler.h"
#include "debug_sync.h"
#include "sql_callback.h"
#include "opt_trace_context.h"

#include "global_threads.h"
#include "mysqld.h"
#include "my_default.h"

#ifdef WITH_PERFSCHEMA_STORAGE_ENGINE
#include "../storage/perfschema/pfs_server.h"
#endif /* WITH_PERFSCHEMA_STORAGE_ENGINE */
#include <mysql/psi/mysql_idle.h>
#include <mysql/psi/mysql_socket.h>
#include <mysql/psi/mysql_statement.h>
#include "mysql_com_server.h"

#include "keycaches.h"
#include "../storage/myisam/ha_myisam.h"
#include "set_var.h"

#include "sys_vars_shared.h"

#include "rpl_injector.h"

#include "rpl_handler.h"

#ifdef HAVE_SYS_PRCTL_H
#include <sys/prctl.h>
#endif

#include <thr_alarm.h>
#include <ft_global.h>
#include <errmsg.h>
#include "sp_rcontext.h"
#include "sp_cache.h"
#include "sql_reload.h"  // reload_acl_and_cache

#ifdef HAVE_POLL_H
#include <poll.h>
#endif

#ifdef HAVE_FESETROUND
#include <fenv.h>
#endif
#include "table_cache.h" // table_cache_manager

using std::min;
using std::max;
using std::vector;

#define mysqld_charset &my_charset_latin1

/* We have HAVE_purify below as this speeds up the shutdown of MySQL */

#if defined(HAVE_DEC_3_2_THREADS) || defined(SIGNALS_DONT_BREAK_READ) || defined(HAVE_purify) && defined(__linux__)
#define HAVE_CLOSE_SERVER_SOCK 1
#endif

extern "C" {          // Because of SCO 3.2V4.2
#include <errno.h>
#include <sys/stat.h>
#ifndef __GNU_LIBRARY__
#define __GNU_LIBRARY__       // Skip warnings in getopt.h
#endif
#include <my_getopt.h>
#ifdef HAVE_SYSENT_H
#include <sysent.h>
#endif
#ifdef HAVE_PWD_H
#include <pwd.h>        // For getpwent
#endif
#ifdef HAVE_GRP_H
#include <grp.h>
#endif
#include <my_net.h>

#if !defined(__WIN__)
#include <sys/resource.h>
#ifdef HAVE_SYS_UN_H
#include <sys/un.h>
#endif
#ifdef HAVE_SELECT_H
#include <select.h>
#endif
#ifdef HAVE_SYS_SELECT_H
#include <sys/select.h>
#endif
#include <sys/utsname.h>
#endif /* __WIN__ */

#include <my_libwrap.h>

#ifdef HAVE_SYS_MMAN_H
#include <sys/mman.h>
#endif

#ifdef __WIN__
#include <crtdbg.h>
#endif

#ifdef HAVE_SOLARIS_LARGE_PAGES
#include <sys/mman.h>
#if defined(__sun__) && defined(__GNUC__) && defined(__cplusplus) \
    && defined(_XOPEN_SOURCE)
extern int getpagesizes(size_t *, int);
extern int getpagesizes2(size_t *, int);
extern int memcntl(caddr_t, size_t, int, caddr_t, int, int);
#endif /* __sun__ ... */
#endif /* HAVE_SOLARIS_LARGE_PAGES */

#ifdef _AIX41
int initgroups(const char *,unsigned int);
#endif

#if defined(__FreeBSD__) && defined(HAVE_IEEEFP_H) && !defined(HAVE_FEDISABLEEXCEPT)
#include <ieeefp.h>
#ifdef HAVE_FP_EXCEPT       // Fix type conflict
typedef fp_except fp_except_t;
#endif
#endif /* __FreeBSD__ && HAVE_IEEEFP_H && !HAVE_FEDISABLEEXCEPT */
#ifdef HAVE_SYS_FPU_H
/* for IRIX to use set_fpc_csr() */
#include <sys/fpu.h>
#endif
#ifdef HAVE_FPU_CONTROL_H
#include <fpu_control.h>
#endif
#if defined(__i386__) && !defined(HAVE_FPU_CONTROL_H)
# define fpu_control_t unsigned int
# define _FPU_EXTENDED 0x300
# define _FPU_DOUBLE 0x200
# if defined(__GNUC__) || (defined(__SUNPRO_CC) && __SUNPRO_CC >= 0x590)
#  define _FPU_GETCW(cw) asm volatile ("fnstcw %0" : "=m" (*&cw))
#  define _FPU_SETCW(cw) asm volatile ("fldcw %0" : : "m" (*&cw))
# else
#  define _FPU_GETCW(cw) (cw= 0)
#  define _FPU_SETCW(cw)
# endif
#endif

extern "C" my_bool reopen_fstreams(const char *filename,
                                   FILE *outstream, FILE *errstream);

inline void setup_fpu()
{
#if defined(__FreeBSD__) && defined(HAVE_IEEEFP_H) && !defined(HAVE_FEDISABLEEXCEPT)
  /* We can't handle floating point exceptions with threads, so disable
     this on freebsd
     Don't fall for overflow, underflow,divide-by-zero or loss of precision.
     fpsetmask() is deprecated in favor of fedisableexcept() in C99.
  */
#if defined(FP_X_DNML)
  fpsetmask(~(FP_X_INV | FP_X_DNML | FP_X_OFL | FP_X_UFL | FP_X_DZ |
        FP_X_IMP));
#else
  fpsetmask(~(FP_X_INV |             FP_X_OFL | FP_X_UFL | FP_X_DZ |
              FP_X_IMP));
#endif /* FP_X_DNML */
#endif /* __FreeBSD__ && HAVE_IEEEFP_H && !HAVE_FEDISABLEEXCEPT */

#ifdef HAVE_FEDISABLEEXCEPT
  fedisableexcept(FE_ALL_EXCEPT);
#endif

#ifdef HAVE_FESETROUND
    /* Set FPU rounding mode to "round-to-nearest" */
  fesetround(FE_TONEAREST);
#endif /* HAVE_FESETROUND */

  /*
    x86 (32-bit) requires FPU precision to be explicitly set to 64 bit
    (double precision) for portable results of floating point operations.
    However, there is no need to do so if compiler is using SSE2 for floating
    point, double values will be stored and processed in 64 bits anyway.
  */
#if defined(__i386__) && !defined(__SSE2_MATH__)
#if defined(_WIN32)
#if !defined(_WIN64)
  _control87(_PC_53, MCW_PC);
#endif /* !_WIN64 */
#else /* !_WIN32 */
  fpu_control_t cw;
  _FPU_GETCW(cw);
  cw= (cw & ~_FPU_EXTENDED) | _FPU_DOUBLE;
  _FPU_SETCW(cw);
#endif /* _WIN32 && */
#endif /* __i386__ */

#if defined(__sgi) && defined(HAVE_SYS_FPU_H)
  /* Enable denormalized DOUBLE values support for IRIX */
  union fpc_csr n;
  n.fc_word = get_fpc_csr();
  n.fc_struct.flush = 0;
  set_fpc_csr(n.fc_word);
#endif
}

} /* cplusplus */

#define MYSQL_KILL_SIGNAL SIGTERM

#include <my_pthread.h>     // For thr_setconcurency()

#ifdef SOLARIS
extern "C" int gethostname(char *name, int namelen);
#endif

extern "C" sig_handler handle_fatal_signal(int sig);

#if defined(__linux__)
#define ENABLE_TEMP_POOL 1
#else
#define ENABLE_TEMP_POOL 0
#endif

/* Constants */

#include <welcome_copyright_notice.h> // ORACLE_WELCOME_COPYRIGHT_NOTICE

const char *show_comp_option_name[]= {"YES", "NO", "DISABLED"};

static const char *tc_heuristic_recover_names[]=
{
  "COMMIT", "ROLLBACK", NullS
};
static TYPELIB tc_heuristic_recover_typelib=
{
  array_elements(tc_heuristic_recover_names)-1,"",
  tc_heuristic_recover_names, NULL
};

const char *first_keyword= "first", *binary_keyword= "BINARY";
const char *my_localhost= "localhost", *delayed_user= "DELAYED";

bool opt_large_files= sizeof(my_off_t) > 4;
static my_bool opt_autocommit; ///< for --autocommit command-line option

/*
  Used with --help for detailed option
*/
static my_bool opt_help= 0, opt_verbose= 0;

arg_cmp_func Arg_comparator::comparator_matrix[5][2] =
{{&Arg_comparator::compare_string,     &Arg_comparator::compare_e_string},
 {&Arg_comparator::compare_real,       &Arg_comparator::compare_e_real},
 {&Arg_comparator::compare_int_signed, &Arg_comparator::compare_e_int},
 {&Arg_comparator::compare_row,        &Arg_comparator::compare_e_row},
 {&Arg_comparator::compare_decimal,    &Arg_comparator::compare_e_decimal}};

/* static variables */

#ifdef HAVE_PSI_INTERFACE
#if (defined(_WIN32) || defined(HAVE_SMEM)) && !defined(EMBEDDED_LIBRARY)
static PSI_thread_key key_thread_handle_con_namedpipes;
static PSI_cond_key key_COND_handler_count;
#endif /* _WIN32 || HAVE_SMEM && !EMBEDDED_LIBRARY */

#if defined(HAVE_SMEM) && !defined(EMBEDDED_LIBRARY)
static PSI_thread_key key_thread_handle_con_sharedmem;
#endif /* HAVE_SMEM && !EMBEDDED_LIBRARY */

#if (defined(_WIN32) || defined(HAVE_SMEM)) && !defined(EMBEDDED_LIBRARY)
static PSI_thread_key key_thread_handle_con_sockets;
#endif /* _WIN32 || HAVE_SMEM && !EMBEDDED_LIBRARY */

#ifdef __WIN__
static PSI_thread_key key_thread_handle_shutdown;
#endif /* __WIN__ */

#if defined (HAVE_OPENSSL) && !defined(HAVE_YASSL)
static PSI_rwlock_key key_rwlock_openssl;
#endif
#endif /* HAVE_PSI_INTERFACE */

/**
  Statement instrumentation key for replication.
*/
#ifdef HAVE_PSI_STATEMENT_INTERFACE
PSI_statement_info stmt_info_rpl;
#endif

/* the default log output is log tables */
static bool lower_case_table_names_used= 0;
static bool volatile select_thread_in_use, signal_thread_in_use;
/* See Bug#56666 and Bug#56760 */;
volatile bool ready_to_exit;
static my_bool opt_debugging= 0, opt_external_locking= 0, opt_console= 0;
static my_bool opt_short_log_format= 0;
static uint kill_blocked_pthreads_flag, wake_pthread;
static ulong killed_threads;
       ulong max_used_connections;
static char *mysqld_user, *mysqld_chroot;
static char *default_character_set_name;
static char *character_set_filesystem_name;
static char *lc_messages;
static char *lc_time_names_name;
char *my_bind_addr_str;
static char *default_collation_name;
char *default_storage_engine;
char *default_tmp_storage_engine;
static char compiled_default_collation_name[]= MYSQL_DEFAULT_COLLATION_NAME;
static bool binlog_format_used= false;

LEX_STRING opt_init_connect, opt_init_slave;

static mysql_cond_t COND_thread_cache, COND_flush_thread_cache;

/* Global variables */

bool opt_bin_log, opt_ignore_builtin_innodb= 0;
my_bool opt_log, opt_slow_log, opt_log_raw;
ulonglong log_output_options;
my_bool opt_log_queries_not_using_indexes= 0;
ulong opt_log_throttle_queries_not_using_indexes= 0;
bool opt_error_log= IF_WIN(1,0);
bool opt_disable_networking=0, opt_skip_show_db=0;
bool opt_skip_name_resolve=0;
my_bool opt_character_set_client_handshake= 1;
bool server_id_supplied = 0;
bool opt_endinfo, using_udf_functions;
my_bool locked_in_memory;
bool opt_using_transactions;
bool volatile abort_loop;
bool volatile shutdown_in_progress;
ulong log_warnings;
uint host_cache_size;

#if defined(_WIN32) && !defined(EMBEDDED_LIBRARY)
ulong slow_start_timeout;
#endif
/*
  True if the bootstrap thread is running. Protected by LOCK_thread_count.
  Used in bootstrap() function to determine if the bootstrap thread
  has completed. Note, that we can't use 'thread_count' instead,
  since in 5.1, in presence of the Event Scheduler, there may be
  event threads running in parallel, so it's impossible to know
  what value of 'thread_count' is a sign of completion of the
  bootstrap thread.

  At the same time, we can't start the event scheduler after
  bootstrap either, since we want to be able to process event-related
  SQL commands in the init file and in --bootstrap mode.
*/
bool in_bootstrap= FALSE;
my_bool opt_bootstrap= 0;

/**
   @brief 'grant_option' is used to indicate if privileges needs
   to be checked, in which case the lock, LOCK_grant, is used
   to protect access to the grant table.
   @note This flag is dropped in 5.1
   @see grant_init()
 */
bool volatile grant_option;

my_bool opt_skip_slave_start = 0; ///< If set, slave is not autostarted
my_bool opt_reckless_slave = 0;
my_bool opt_enable_named_pipe= 0;
my_bool opt_local_infile, opt_slave_compressed_protocol;
my_bool opt_safe_user_create = 0;
my_bool opt_show_slave_auth_info;
my_bool opt_log_slave_updates= 0;
char *opt_slave_skip_errors;
my_bool opt_slave_allow_batching= 0;

/**
  compatibility option:
    - index usage hints (USE INDEX without a FOR clause) behave as in 5.0
*/
my_bool old_mode;

/*
  Legacy global handlerton. These will be removed (please do not add more).
*/
handlerton *heap_hton;
handlerton *myisam_hton;
handlerton *partition_hton;

uint opt_server_id_bits= 0;
ulong opt_server_id_mask= 0;
my_bool read_only= 0, opt_readonly= 0;
my_bool use_temp_pool, relay_log_purge;
my_bool relay_log_recovery;
my_bool opt_sync_frm, opt_allow_suspicious_udfs;
my_bool opt_secure_auth= 0;
char* opt_secure_file_priv;
my_bool opt_log_slow_admin_statements= 0;
my_bool opt_log_slow_slave_statements= 0;
my_bool lower_case_file_system= 0;
my_bool opt_large_pages= 0;
my_bool opt_super_large_pages= 0;
my_bool opt_myisam_use_mmap= 0;
uint   opt_large_page_size= 0;
#if defined(ENABLED_DEBUG_SYNC)
MYSQL_PLUGIN_IMPORT uint    opt_debug_sync_timeout= 0;
#endif /* defined(ENABLED_DEBUG_SYNC) */
my_bool opt_old_style_user_limits= 0, trust_function_creators= 0;
/*
  True if there is at least one per-hour limit for some user, so we should
  check them before each query (and possibly reset counters when hour is
  changed). False otherwise.
*/
volatile bool mqh_used = 0;
my_bool opt_noacl= 0;
my_bool sp_automatic_privileges= 1;

ulong opt_binlog_rows_event_max_size;
const char *binlog_checksum_default= "NONE";
ulong binlog_checksum_options;
my_bool opt_master_verify_checksum= 0;
my_bool opt_slave_sql_verify_checksum= 1;
const char *binlog_format_names[]= {"MIXED", "STATEMENT", "ROW", NullS};
my_bool enforce_gtid_consistency;
my_bool binlog_gtid_simple_recovery;
ulong binlog_error_action;
const char *binlog_error_action_list[]= {"IGNORE_ERROR", "ABORT_SERVER", NullS};
ulong gtid_mode;
const char *gtid_mode_names[]=
{"OFF", "UPGRADE_STEP_1", "UPGRADE_STEP_2", "ON", NullS};
TYPELIB gtid_mode_typelib=
{ array_elements(gtid_mode_names) - 1, "", gtid_mode_names, NULL };

#ifdef HAVE_INITGROUPS
volatile sig_atomic_t calling_initgroups= 0; /**< Used in SIGSEGV handler. */
#endif
uint mysqld_port, test_flags, select_errors, dropping_tables, ha_open_options;
uint mysqld_port_timeout;
ulong delay_key_write_options;
uint protocol_version;
uint lower_case_table_names;
ulong tc_heuristic_recover= 0;
int32 num_thread_running;
ulong thread_created;
ulong back_log, connect_timeout, concurrency, server_id;
ulong table_cache_size, table_def_size;
ulong table_cache_instances;
ulong table_cache_size_per_instance;
ulong what_to_log;
ulong slow_launch_time;
int32 slave_open_temp_tables;
ulong open_files_limit, max_binlog_size, max_relay_log_size;
ulong slave_trans_retries;
uint  slave_net_timeout;
ulong slave_exec_mode_options;
ulonglong slave_type_conversions_options;
ulong opt_mts_slave_parallel_workers;
ulonglong opt_mts_pending_jobs_size_max;
ulonglong slave_rows_search_algorithms_options;
#ifndef DBUG_OFF
uint slave_rows_last_search_algorithm_used;
#endif
ulong binlog_cache_size=0;
ulonglong  max_binlog_cache_size=0;
ulong slave_max_allowed_packet= 0;
ulong binlog_stmt_cache_size=0;
my_atomic_rwlock_t opt_binlog_max_flush_queue_time_lock;
int32 opt_binlog_max_flush_queue_time= 0;
ulonglong  max_binlog_stmt_cache_size=0;
ulong query_cache_size=0;
ulong refresh_version;  /* Increments on each reload */
query_id_t global_query_id;
my_atomic_rwlock_t global_query_id_lock;
my_atomic_rwlock_t thread_running_lock;
my_atomic_rwlock_t slave_open_temp_tables_lock;
ulong aborted_threads, aborted_connects;
ulong delayed_insert_timeout, delayed_insert_limit, delayed_queue_size;
ulong delayed_insert_threads, delayed_insert_writes, delayed_rows_in_use;
ulong delayed_insert_errors,flush_time;
ulong specialflag=0;
ulong binlog_cache_use= 0, binlog_cache_disk_use= 0;
ulong binlog_stmt_cache_use= 0, binlog_stmt_cache_disk_use= 0;
ulong max_connections, max_connect_errors;
ulong rpl_stop_slave_timeout= LONG_TIMEOUT;
my_bool log_bin_use_v1_row_events= 0;
bool thread_cache_size_specified= false;
bool host_cache_size_specified= false;
bool table_definition_cache_specified= false;

Error_log_throttle err_log_throttle(Log_throttle::LOG_THROTTLE_WINDOW_SIZE,
                                    sql_print_error,
                                    "Error log throttle: %10lu 'Can't create"
                                    " thread to handle new connection'"
                                    " error(s) suppressed");

/**
  Limit of the total number of prepared statements in the server.
  Is necessary to protect the server against out-of-memory attacks.
*/
ulong max_prepared_stmt_count;
/**
  Current total number of prepared statements in the server. This number
  is exact, and therefore may not be equal to the difference between
  `com_stmt_prepare' and `com_stmt_close' (global status variables), as
  the latter ones account for all registered attempts to prepare
  a statement (including unsuccessful ones).  Prepared statements are
  currently connection-local: if the same SQL query text is prepared in
  two different connections, this counts as two distinct prepared
  statements.
*/
ulong prepared_stmt_count=0;
ulong thread_id=1L,current_pid;
ulong slow_launch_threads = 0;
uint sync_binlog_period= 0, sync_relaylog_period= 0,
     sync_relayloginfo_period= 0, sync_masterinfo_period= 0,
     opt_mts_checkpoint_period, opt_mts_checkpoint_group;
ulong expire_logs_days = 0;
/**
  Soft upper limit for number of sp_head objects that can be stored
  in the sp_cache for one connection.
*/
ulong stored_program_cache_size= 0;
/**
  Compatibility option to prevent auto upgrade of old temporals
  during certain ALTER TABLE operations.
*/
my_bool avoid_temporal_upgrade;

const double log_10[] = {
  1e000, 1e001, 1e002, 1e003, 1e004, 1e005, 1e006, 1e007, 1e008, 1e009,
  1e010, 1e011, 1e012, 1e013, 1e014, 1e015, 1e016, 1e017, 1e018, 1e019,
  1e020, 1e021, 1e022, 1e023, 1e024, 1e025, 1e026, 1e027, 1e028, 1e029,
  1e030, 1e031, 1e032, 1e033, 1e034, 1e035, 1e036, 1e037, 1e038, 1e039,
  1e040, 1e041, 1e042, 1e043, 1e044, 1e045, 1e046, 1e047, 1e048, 1e049,
  1e050, 1e051, 1e052, 1e053, 1e054, 1e055, 1e056, 1e057, 1e058, 1e059,
  1e060, 1e061, 1e062, 1e063, 1e064, 1e065, 1e066, 1e067, 1e068, 1e069,
  1e070, 1e071, 1e072, 1e073, 1e074, 1e075, 1e076, 1e077, 1e078, 1e079,
  1e080, 1e081, 1e082, 1e083, 1e084, 1e085, 1e086, 1e087, 1e088, 1e089,
  1e090, 1e091, 1e092, 1e093, 1e094, 1e095, 1e096, 1e097, 1e098, 1e099,
  1e100, 1e101, 1e102, 1e103, 1e104, 1e105, 1e106, 1e107, 1e108, 1e109,
  1e110, 1e111, 1e112, 1e113, 1e114, 1e115, 1e116, 1e117, 1e118, 1e119,
  1e120, 1e121, 1e122, 1e123, 1e124, 1e125, 1e126, 1e127, 1e128, 1e129,
  1e130, 1e131, 1e132, 1e133, 1e134, 1e135, 1e136, 1e137, 1e138, 1e139,
  1e140, 1e141, 1e142, 1e143, 1e144, 1e145, 1e146, 1e147, 1e148, 1e149,
  1e150, 1e151, 1e152, 1e153, 1e154, 1e155, 1e156, 1e157, 1e158, 1e159,
  1e160, 1e161, 1e162, 1e163, 1e164, 1e165, 1e166, 1e167, 1e168, 1e169,
  1e170, 1e171, 1e172, 1e173, 1e174, 1e175, 1e176, 1e177, 1e178, 1e179,
  1e180, 1e181, 1e182, 1e183, 1e184, 1e185, 1e186, 1e187, 1e188, 1e189,
  1e190, 1e191, 1e192, 1e193, 1e194, 1e195, 1e196, 1e197, 1e198, 1e199,
  1e200, 1e201, 1e202, 1e203, 1e204, 1e205, 1e206, 1e207, 1e208, 1e209,
  1e210, 1e211, 1e212, 1e213, 1e214, 1e215, 1e216, 1e217, 1e218, 1e219,
  1e220, 1e221, 1e222, 1e223, 1e224, 1e225, 1e226, 1e227, 1e228, 1e229,
  1e230, 1e231, 1e232, 1e233, 1e234, 1e235, 1e236, 1e237, 1e238, 1e239,
  1e240, 1e241, 1e242, 1e243, 1e244, 1e245, 1e246, 1e247, 1e248, 1e249,
  1e250, 1e251, 1e252, 1e253, 1e254, 1e255, 1e256, 1e257, 1e258, 1e259,
  1e260, 1e261, 1e262, 1e263, 1e264, 1e265, 1e266, 1e267, 1e268, 1e269,
  1e270, 1e271, 1e272, 1e273, 1e274, 1e275, 1e276, 1e277, 1e278, 1e279,
  1e280, 1e281, 1e282, 1e283, 1e284, 1e285, 1e286, 1e287, 1e288, 1e289,
  1e290, 1e291, 1e292, 1e293, 1e294, 1e295, 1e296, 1e297, 1e298, 1e299,
  1e300, 1e301, 1e302, 1e303, 1e304, 1e305, 1e306, 1e307, 1e308
};

time_t server_start_time, flush_status_time;

char server_uuid[UUID_LENGTH+1];
const char *server_uuid_ptr;
char mysql_home[FN_REFLEN], pidfile_name[FN_REFLEN], system_time_zone[30];
char default_logfile_name[FN_REFLEN];
char *default_tz_name;
char log_error_file[FN_REFLEN], glob_hostname[FN_REFLEN];
char mysql_real_data_home[FN_REFLEN],
     lc_messages_dir[FN_REFLEN], reg_ext[FN_EXTLEN],
     mysql_charsets_dir[FN_REFLEN],
     *opt_init_file, *opt_tc_log_file;
char *lc_messages_dir_ptr, *log_error_file_ptr;
char mysql_unpacked_real_data_home[FN_REFLEN];
int mysql_unpacked_real_data_home_len;
uint mysql_real_data_home_len, mysql_data_home_len= 1;
uint reg_ext_length;
const key_map key_map_empty(0);
key_map key_map_full(0);                        // Will be initialized later
<<<<<<< HEAD
char logname_path[FN_REFLEN];
char slow_logname_path[FN_REFLEN];
=======
>>>>>>> ac143744
char secure_file_real_path[FN_REFLEN];

DATE_TIME_FORMAT global_date_format, global_datetime_format, global_time_format;
Time_zone *default_tz;

char *mysql_data_home= const_cast<char*>(".");
const char *mysql_real_data_home_ptr= mysql_real_data_home;
char server_version[SERVER_VERSION_LENGTH];
char *mysqld_unix_port, *opt_mysql_tmpdir;
ulong thread_handling;

/** name of reference on left expression in rewritten IN subquery */
const char *in_left_expr_name= "<left expr>";
/** name of additional condition */
const char *in_additional_cond= "<IN COND>";
const char *in_having_cond= "<IN HAVING>";

my_decimal decimal_zero;
/** Number of connection errors when selecting on the listening port */
ulong connection_errors_select= 0;
/** Number of connection errors when accepting sockets in the listening port. */
ulong connection_errors_accept= 0;
/** Number of connection errors from TCP wrappers. */
ulong connection_errors_tcpwrap= 0;
/** Number of connection errors from internal server errors. */
ulong connection_errors_internal= 0;
/** Number of connection errors from the server max_connection limit. */
ulong connection_errors_max_connection= 0;
/** Number of errors when reading the peer address. */
ulong connection_errors_peer_addr= 0;

/* classes for comparation parsing/processing */
Eq_creator eq_creator;
Ne_creator ne_creator;
Gt_creator gt_creator;
Lt_creator lt_creator;
Ge_creator ge_creator;
Le_creator le_creator;

MYSQL_FILE *bootstrap_file;
int bootstrap_error;

Rpl_filter* rpl_filter;
Rpl_filter* binlog_filter;

struct system_variables global_system_variables;
struct system_variables max_system_variables;
struct system_status_var global_status_var;

MY_TMPDIR mysql_tmpdir_list;
MY_BITMAP temp_pool;

CHARSET_INFO *system_charset_info, *files_charset_info ;
CHARSET_INFO *national_charset_info, *table_alias_charset;
CHARSET_INFO *character_set_filesystem;
CHARSET_INFO *error_message_charset_info;

MY_LOCALE *my_default_lc_messages;
MY_LOCALE *my_default_lc_time_names;

SHOW_COMP_OPTION have_ssl, have_symlink, have_dlopen, have_query_cache;
SHOW_COMP_OPTION have_geometry, have_rtree_keys;
SHOW_COMP_OPTION have_crypt, have_compress;
SHOW_COMP_OPTION have_profiling;

/* Thread specific variables */

pthread_key(MEM_ROOT**,THR_MALLOC);
pthread_key(THD*, THR_THD);
mysql_mutex_t LOCK_thread_created;
mysql_mutex_t LOCK_thread_count, LOCK_thd_remove;
mysql_mutex_t
  LOCK_status, LOCK_error_log, LOCK_uuid_generator,
  LOCK_delayed_insert, LOCK_delayed_status, LOCK_delayed_create,
  LOCK_crypt,
  LOCK_global_system_variables,
  LOCK_user_conn, LOCK_slave_list, LOCK_active_mi,
  LOCK_connection_count, LOCK_error_messages;
mysql_mutex_t LOCK_sql_rand;

/**
  The below lock protects access to two global server variables:
  max_prepared_stmt_count and prepared_stmt_count. These variables
  set the limit and hold the current total number of prepared statements
  in the server, respectively. As PREPARE/DEALLOCATE rate in a loaded
  server may be fairly high, we need a dedicated lock.
*/
mysql_mutex_t LOCK_prepared_stmt_count;

/*
 The below two locks are introudced as guards (second mutex) for
  the global variables sql_slave_skip_counter and slave_net_timeout
  respectively. See fix_slave_skip_counter/fix_slave_net_timeout
  for more details
*/
mysql_mutex_t LOCK_sql_slave_skip_counter;
mysql_mutex_t LOCK_slave_net_timeout;
mysql_mutex_t LOCK_log_throttle_qni;
#ifdef HAVE_OPENSSL
mysql_mutex_t LOCK_des_key_file;
#endif
mysql_rwlock_t LOCK_grant, LOCK_sys_init_connect, LOCK_sys_init_slave;
mysql_rwlock_t LOCK_system_variables_hash;
mysql_cond_t COND_thread_count;
pthread_t signal_thread;
pthread_attr_t connection_attrib;
mysql_mutex_t LOCK_server_started;
mysql_cond_t COND_server_started;

int mysqld_server_started= 0;

File_parser_dummy_hook file_parser_dummy_hook;

/* replication parameters, if master_host is not NULL, we are a slave */
uint report_port= 0;
ulong master_retry_count=0;
char *master_info_file;
char *relay_log_info_file, *report_user, *report_password, *report_host;
char *opt_relay_logname = 0, *opt_relaylog_index_name=0;
char *opt_logname, *opt_slow_logname, *opt_bin_logname;

/* Static variables */

static volatile sig_atomic_t kill_in_progress;


static my_bool opt_myisam_log;
static int cleanup_done;
static ulong opt_specialflag;
static char *opt_update_logname;
char *opt_binlog_index_name;
char *mysql_home_ptr, *pidfile_name_ptr;
/** Initial command line arguments (count), after load_defaults().*/
static int defaults_argc;
/**
  Initial command line arguments (arguments), after load_defaults().
  This memory is allocated by @c load_defaults() and should be freed
  using @c free_defaults().
  Do not modify defaults_argc / defaults_argv,
  use remaining_argc / remaining_argv instead to parse the command
  line arguments in multiple steps.
*/
static char **defaults_argv;
/** Remaining command line arguments (count), filtered by handle_options().*/
static int remaining_argc;
/** Remaining command line arguments (arguments), filtered by handle_options().*/
static char **remaining_argv;

int orig_argc;
char **orig_argv;

#if defined(HAVE_OPENSSL) && !defined(HAVE_YASSL)
bool init_rsa_keys(void);
void deinit_rsa_keys(void);
int show_rsa_public_key(THD *thd, SHOW_VAR *var, char *buff);
#endif

static volatile sig_atomic_t global_thread_count= 0;
static std::set<THD*> *global_thread_list= NULL;

ulong max_blocked_pthreads= 0;
static ulong blocked_pthread_count= 0;
static std::list<THD*> *waiting_thd_list= NULL;
Checkable_rwlock *global_sid_lock= NULL;
Sid_map *global_sid_map= NULL;
Gtid_state *gtid_state= NULL;

/*
  global_thread_list and waiting_thd_list are both pointers to objects
  on the heap, to avoid potential problems with running destructors atexit().
 */
static void delete_global_thread_list()
{
  delete global_thread_list;
  delete waiting_thd_list;
  global_thread_list= NULL;
  waiting_thd_list= NULL;
}

Thread_iterator global_thread_list_begin()
{
  mysql_mutex_assert_owner(&LOCK_thread_count);
  return global_thread_list->begin();
}

Thread_iterator global_thread_list_end()
{
  mysql_mutex_assert_owner(&LOCK_thread_count);
  return global_thread_list->end();
}

void copy_global_thread_list(std::set<THD*> *new_copy)
{
  mysql_mutex_assert_owner(&LOCK_thd_remove);
  mysql_mutex_lock(&LOCK_thread_count);
  *new_copy= *global_thread_list;
  mysql_mutex_unlock(&LOCK_thread_count);
}

void add_global_thread(THD *thd)
{
  DBUG_PRINT("info", ("add_global_thread %p", thd));
  mysql_mutex_assert_owner(&LOCK_thread_count);
  const bool have_thread=
    global_thread_list->find(thd) != global_thread_list->end();
  if (!have_thread)
  {
    ++global_thread_count;
    global_thread_list->insert(thd);
  }
  // Adding the same THD twice is an error.
  DBUG_ASSERT(!have_thread);
}

void remove_global_thread(THD *thd)
{
  DBUG_PRINT("info", ("remove_global_thread %p current_linfo %p",
                      thd, thd->current_linfo));
  mysql_mutex_lock(&LOCK_thd_remove);
  mysql_mutex_lock(&LOCK_thread_count);
  DBUG_ASSERT(thd->release_resources_done());
  /*
    Used by binlog_reset_master.  It would be cleaner to use
    DEBUG_SYNC here, but that's not possible because the THD's debug
    sync feature has been shut down at this point.
   */
  DBUG_EXECUTE_IF("sleep_after_lock_thread_count_before_delete_thd",
                  sleep(5););

  const size_t num_erased= global_thread_list->erase(thd);
  if (num_erased == 1)
    --global_thread_count;
  // Removing a THD that was never added is an error.
  DBUG_ASSERT(1 == num_erased);

  mysql_mutex_unlock(&LOCK_thd_remove);
  mysql_cond_broadcast(&COND_thread_count);
  mysql_mutex_unlock(&LOCK_thread_count);
}

uint get_thread_count()
{
  return (uint) global_thread_count;
}


void set_remaining_args(int argc, char **argv)
{
  remaining_argc= argc;
  remaining_argv= argv;
}
/* 
  Multiple threads of execution use the random state maintained in global
  sql_rand to generate random numbers. sql_rnd_with_mutex use mutex
  LOCK_sql_rand to protect sql_rand across multiple instantiations that use
  sql_rand to generate random numbers.
 */
ulong sql_rnd_with_mutex()
{
  mysql_mutex_lock(&LOCK_sql_rand);
  ulong tmp=(ulong) (my_rnd(&sql_rand) * 0xffffffff); /* make all bits random */
  mysql_mutex_unlock(&LOCK_sql_rand);
  return tmp;
}

#ifdef HAVE_PSI_STATEMENT_INTERFACE
PSI_statement_info stmt_info_new_packet;
#endif

#ifndef EMBEDDED_LIBRARY
void net_before_header_psi(struct st_net *net, void *user_data, size_t /* unused: count */)
{
  THD *thd;
  thd= static_cast<THD*> (user_data);
  DBUG_ASSERT(thd != NULL);

  if (thd->m_server_idle)
  {
    /*
      The server is IDLE, waiting for the next command.
      Technically, it is a wait on a socket, which may take a long time,
      because the call is blocking.
      Disable the socket instrumentation, to avoid recording a SOCKET event.
      Instead, start explicitly an IDLE event.
    */
    MYSQL_SOCKET_SET_STATE(net->vio->mysql_socket, PSI_SOCKET_STATE_IDLE);
    MYSQL_START_IDLE_WAIT(thd->m_idle_psi, &thd->m_idle_state);
  }
}

void net_after_header_psi(struct st_net *net, void *user_data, size_t /* unused: count */, my_bool rc)
{
  THD *thd;
  thd= static_cast<THD*> (user_data);
  DBUG_ASSERT(thd != NULL);

  if (thd->m_server_idle)
  {
    /*
      The server just got data for a network packet header,
      from the network layer.
      The IDLE event is now complete, since we now have a message to process.
      We need to:
      - start a new STATEMENT event
      - start a new STAGE event, within this statement,
      - start recording SOCKET WAITS events, within this stage.
      The proper order is critical to get events numbered correctly,
      and nested in the proper parent.
    */
    MYSQL_END_IDLE_WAIT(thd->m_idle_psi);

    if (! rc)
    {
      thd->m_statement_psi= MYSQL_START_STATEMENT(&thd->m_statement_state,
                                                  stmt_info_new_packet.m_key,
                                                  thd->db, thd->db_length,
                                                  thd->charset());

      THD_STAGE_INFO(thd, stage_init);
    }

    /*
      TODO: consider recording a SOCKET event for the bytes just read,
      by also passing count here.
    */
    MYSQL_SOCKET_SET_STATE(net->vio->mysql_socket, PSI_SOCKET_STATE_ACTIVE);
    thd->m_server_idle= false;
  }
}

void init_net_server_extension(THD *thd)
{
#ifdef HAVE_PSI_INTERFACE
  /* Start with a clean state for connection events. */
  thd->m_idle_psi= NULL;
  thd->m_statement_psi= NULL;
  thd->m_server_idle= false;
  /* Hook up the NET_SERVER callback in the net layer. */
  thd->m_net_server_extension.m_user_data= thd;
  thd->m_net_server_extension.m_before_header= net_before_header_psi;
  thd->m_net_server_extension.m_after_header= net_after_header_psi;
  /* Activate this private extension for the mysqld server. */
  thd->net.extension= & thd->m_net_server_extension;
#else
  thd->net.extension= NULL;
#endif
}
#endif /* EMBEDDED_LIBRARY */

/**
  A log message for the error log, buffered in memory.
  Log messages are temporarily buffered when generated before the error log
  is initialized, and then printed once the error log is ready.
*/
class Buffered_log : public Sql_alloc
{
public:
  Buffered_log(enum loglevel level, const char *message);

  ~Buffered_log()
  {}

  void print(void);

private:
  /** Log message level. */
  enum loglevel m_level;
  /** Log message text. */
  String m_message;
};

/**
  Constructor.
  @param level          the message log level
  @param message        the message text
*/
Buffered_log::Buffered_log(enum loglevel level, const char *message)
  : m_level(level), m_message()
{
  m_message.copy(message, strlen(message), &my_charset_latin1);
}

/**
  Print a buffered log to the real log file.
*/
void Buffered_log::print()
{
  /*
    Since messages are buffered, they can be printed out
    of order with other entries in the log.
    Add "Buffered xxx" to the message text to prevent confusion.
  */
  switch(m_level)
  {
  case ERROR_LEVEL:
    sql_print_error("Buffered error: %s\n", m_message.c_ptr_safe());
    break;
  case WARNING_LEVEL:
    sql_print_warning("Buffered warning: %s\n", m_message.c_ptr_safe());
    break;
  case INFORMATION_LEVEL:
    /*
      Messages printed as "information" still end up in the mysqld *error* log,
      but with a [Note] tag instead of an [ERROR] tag.
      While this is probably fine for a human reading the log,
      it is upsetting existing automated scripts used to parse logs,
      because such scripts are likely to not already handle [Note] properly.
      INFORMATION_LEVEL messages are simply silenced, on purpose,
      to avoid un needed verbosity.
    */
    break;
  }
}

/**
  Collection of all the buffered log messages.
*/
class Buffered_logs
{
public:
  Buffered_logs()
  {}

  ~Buffered_logs()
  {}

  void init();
  void cleanup();

  void buffer(enum loglevel m_level, const char *msg);
  void print();
private:
  /**
    Memory root to use to store buffered logs.
    This memory root lifespan is between init and cleanup.
    Once the buffered logs are printed, they are not needed anymore,
    and all the memory used is reclaimed.
  */
  MEM_ROOT m_root;
  /** List of buffered log messages. */
  List<Buffered_log> m_list;
};

void Buffered_logs::init()
{
  init_alloc_root(&m_root, 1024, 0);
}

void Buffered_logs::cleanup()
{
  m_list.delete_elements();
  free_root(&m_root, MYF(0));
}

/**
  Add a log message to the buffer.
*/
void Buffered_logs::buffer(enum loglevel level, const char *msg)
{
  /*
    Do not let Sql_alloc::operator new(size_t) allocate memory,
    there is no memory root associated with the main() thread.
    Give explicitly the proper memory root to use to
    Sql_alloc::operator new(size_t, MEM_ROOT *) instead.
  */
  Buffered_log *log= new (&m_root) Buffered_log(level, msg);
  if (log)
    m_list.push_back(log, &m_root);
}

/**
  Print buffered log messages.
*/
void Buffered_logs::print()
{
  Buffered_log *log;
  List_iterator_fast<Buffered_log> it(m_list);
  while ((log= it++))
    log->print();
}

/** Logs reported before a logger is available. */
static Buffered_logs buffered_logs;

/**
  Error reporter that buffer log messages.
  @param level          log message level
  @param format         log message format string
*/
C_MODE_START
static void buffered_option_error_reporter(enum loglevel level,
                                           const char *format, ...)
{
  va_list args;
  char buffer[1024];

  va_start(args, format);
  my_vsnprintf(buffer, sizeof(buffer), format, args);
  va_end(args);
  buffered_logs.buffer(level, buffer);
}


/**
  Character set and collation error reporter that prints to sql error log.
  @param level          log message level
  @param format         log message format string

  This routine is used to print character set and collation
  warnings and errors inside an already running mysqld server,
  e.g. when a character set or collation is requested for the very first time
  and its initialization does not go well for some reasons.

  Note: At early mysqld initialization stage,
  when error log is not yet available,
  we use buffered_option_error_reporter() instead,
  to print general character set subsystem initialization errors,
  such as Index.xml syntax problems, bad XML tag hierarchy, etc.
*/
static void charset_error_reporter(enum loglevel level,
                                   const char *format, ...)
{
  va_list args;
  va_start(args, format);
  vprint_msg_to_log(level, format, args);
  va_end(args);                      
}
C_MODE_END

static MYSQL_SOCKET unix_sock, ip_sock;
struct rand_struct sql_rand; ///< used by sql_class.cc:THD::THD()

#ifndef EMBEDDED_LIBRARY
struct passwd *user_info;
static pthread_t select_thread;
static uint thr_kill_signal;
#endif

/* OS specific variables */

#ifdef __WIN__
#undef   getpid
#include <process.h>

static mysql_cond_t COND_handler_count;
static uint handler_count;
static bool start_mode=0, use_opt_args;
static int opt_argc;
static char **opt_argv;

#if !defined(EMBEDDED_LIBRARY)
static HANDLE hEventShutdown;
static char shutdown_event_name[40];
#include "nt_servc.h"
static   NTService  Service;        ///< Service object for WinNT
#endif /* EMBEDDED_LIBRARY */
#endif /* __WIN__ */

#ifdef _WIN32
static char pipe_name[512];
static SECURITY_ATTRIBUTES saPipeSecurity;
static SECURITY_DESCRIPTOR sdPipeDescriptor;
static HANDLE hPipe = INVALID_HANDLE_VALUE;
#endif

#ifndef EMBEDDED_LIBRARY
bool mysqld_embedded=0;
#else
bool mysqld_embedded=1;
#endif

static my_bool plugins_are_initialized= FALSE;

#ifndef DBUG_OFF
static const char* default_dbug_option;
#endif
#ifdef HAVE_LIBWRAP
const char *libwrapName= NULL;
int allow_severity = LOG_INFO;
int deny_severity = LOG_WARNING;
#endif /* HAVE_LIBWRAP */
#ifdef HAVE_QUERY_CACHE
ulong query_cache_min_res_unit= QUERY_CACHE_MIN_RESULT_DATA_SIZE;
Query_cache query_cache;
#endif
#ifdef HAVE_SMEM
char *shared_memory_base_name= default_shared_memory_base_name;
my_bool opt_enable_shared_memory;
HANDLE smem_event_connect_request= 0;
#endif

my_bool opt_use_ssl  = 0;
char *opt_ssl_ca= NULL, *opt_ssl_capath= NULL, *opt_ssl_cert= NULL,
     *opt_ssl_cipher= NULL, *opt_ssl_key= NULL, *opt_ssl_crl= NULL,
     *opt_ssl_crlpath= NULL;

#ifdef HAVE_OPENSSL
#include <openssl/crypto.h>
#ifndef HAVE_YASSL
typedef struct CRYPTO_dynlock_value
{
  mysql_rwlock_t lock;
} openssl_lock_t;

static openssl_lock_t *openssl_stdlocks;
static openssl_lock_t *openssl_dynlock_create(const char *, int);
static void openssl_dynlock_destroy(openssl_lock_t *, const char *, int);
static void openssl_lock_function(int, int, const char *, int);
static void openssl_lock(int, openssl_lock_t *, const char *, int);
static unsigned long openssl_id_function();
#endif
char *des_key_file;
#ifndef EMBEDDED_LIBRARY
struct st_VioSSLFd *ssl_acceptor_fd;
#endif
#endif /* HAVE_OPENSSL */

/**
  Number of currently active user connections. The variable is protected by
  LOCK_connection_count.
*/
uint connection_count= 0;
mysql_cond_t COND_connection_count;

/* Function declarations */

pthread_handler_t signal_hand(void *arg);
static int mysql_init_variables(void);
static int get_options(int *argc_ptr, char ***argv_ptr);
static void add_terminator(vector<my_option> *options);
extern "C" my_bool mysqld_get_one_option(int, const struct my_option *, char *);
static void set_server_version(void);
static int init_thread_environment();
static char *get_relative_path(const char *path);
static int fix_paths(void);
void handle_connections_sockets();
#ifdef _WIN32
pthread_handler_t handle_connections_sockets_thread(void *arg);
#endif
pthread_handler_t kill_server_thread(void *arg);
static void bootstrap(MYSQL_FILE *file);
static bool read_init_file(char *file_name);
#ifdef _WIN32
pthread_handler_t handle_connections_namedpipes(void *arg);
#endif
#ifdef HAVE_SMEM
pthread_handler_t handle_connections_shared_memory(void *arg);
#endif
pthread_handler_t handle_slave(void *arg);
static void clean_up(bool print_message);
static int test_if_case_insensitive(const char *dir_name);

#ifndef EMBEDDED_LIBRARY
static bool pid_file_created= false;
static void usage(void);
static void start_signal_handler(void);
static void close_server_sock();
static void clean_up_mutexes(void);
static void wait_for_signal_thread_to_end(void);
static void create_pid_file();
static void mysqld_exit(int exit_code) MY_ATTRIBUTE((noreturn));
#endif
static void delete_pid_file(myf flags);
static void end_ssl();


#ifndef EMBEDDED_LIBRARY
/****************************************************************************
** Code to end mysqld
****************************************************************************/

static void close_connections(void)
{
#ifdef EXTRA_DEBUG
  int count=0;
#endif
  DBUG_ENTER("close_connections");

  /* Kill blocked pthreads */
  kill_blocked_pthreads_flag++;
  kill_blocked_pthreads();
  uint dump_thread_count= 0;
  uint dump_thread_kill_retries= 8;
  /* kill connection thread */
#if !defined(__WIN__)
  DBUG_PRINT("quit", ("waiting for select thread: 0x%lx",
                      (ulong) select_thread));
  mysql_mutex_lock(&LOCK_thread_count);

  while (select_thread_in_use)
  {
    struct timespec abstime;
    int error;
    LINT_INIT(error);
    DBUG_PRINT("info",("Waiting for select thread"));

#ifndef DONT_USE_THR_ALARM
    if (pthread_kill(select_thread, thr_client_alarm))
      break;          // allready dead
#endif
    set_timespec(abstime, 2);
    for (uint tmp=0 ; tmp < 10 && select_thread_in_use; tmp++)
    {
      error= mysql_cond_timedwait(&COND_thread_count, &LOCK_thread_count,
                                  &abstime);
      if (error != EINTR)
  break;
    }
#ifdef EXTRA_DEBUG
    if (error != 0 && !count++)
      sql_print_error("Got error %d from mysql_cond_timedwait", error);
#endif
    close_server_sock();
  }
  mysql_mutex_unlock(&LOCK_thread_count);
#endif /* __WIN__ */


  /* Abort listening to new connections */
  DBUG_PRINT("quit",("Closing sockets"));
  if (!opt_disable_networking )
  {
    if (mysql_socket_getfd(ip_sock) != INVALID_SOCKET)
    {
      (void) mysql_socket_shutdown(ip_sock, SHUT_RDWR);
      (void) mysql_socket_close(ip_sock);
      ip_sock= MYSQL_INVALID_SOCKET;
    }
  }
#ifdef _WIN32
  if (hPipe != INVALID_HANDLE_VALUE && opt_enable_named_pipe)
  {
    HANDLE temp;
    DBUG_PRINT("quit", ("Closing named pipes") );

    /* Create connection to the handle named pipe handler to break the loop */
    if ((temp = CreateFile(pipe_name,
         GENERIC_READ | GENERIC_WRITE,
         0,
         NULL,
         OPEN_EXISTING,
         0,
         NULL )) != INVALID_HANDLE_VALUE)
    {
      WaitNamedPipe(pipe_name, 1000);
      DWORD dwMode = PIPE_READMODE_BYTE | PIPE_WAIT;
      SetNamedPipeHandleState(temp, &dwMode, NULL, NULL);
      CancelIo(temp);
      DisconnectNamedPipe(temp);
      CloseHandle(temp);
    }
  }
#endif
#ifdef HAVE_SYS_UN_H
  if (mysql_socket_getfd(unix_sock) != INVALID_SOCKET)
  {
    (void) mysql_socket_shutdown(unix_sock, SHUT_RDWR);
    (void) mysql_socket_close(unix_sock);
    (void) unlink(mysqld_unix_port);
    unix_sock= MYSQL_INVALID_SOCKET;
  }
#endif
  end_thr_alarm(0);      // Abort old alarms.

  /*
    First signal all threads that it's time to die
    This will give the threads some time to gracefully abort their
    statements and inform their clients that the server is about to die.
  */

  sql_print_information("Giving %d client threads a chance to die gracefully",
                        static_cast<int>(get_thread_count()));

  mysql_mutex_lock(&LOCK_thread_count);

  Thread_iterator it= global_thread_list->begin();
  for (; it != global_thread_list->end(); ++it)
  {
    THD *tmp= *it;
    DBUG_PRINT("quit",("Informing thread %ld that it's time to die",
                       tmp->thread_id));
    /* We skip slave threads & scheduler on this first loop through. */
    if (tmp->slave_thread)
      continue;
    if (tmp->get_command() == COM_BINLOG_DUMP ||
        tmp->get_command() == COM_BINLOG_DUMP_GTID)
    {
      ++dump_thread_count;
      continue;
    }
    tmp->killed= THD::KILL_CONNECTION;
    DBUG_EXECUTE_IF("Check_dump_thread_is_alive",
                    {
                      DBUG_ASSERT(tmp->get_command() != COM_BINLOG_DUMP &&
                                  tmp->get_command() != COM_BINLOG_DUMP_GTID);
                    };);
    MYSQL_CALLBACK(thread_scheduler, post_kill_notification, (tmp));
    mysql_mutex_lock(&tmp->LOCK_thd_data);
    if (tmp->mysys_var)
    {
      tmp->mysys_var->abort=1;
      mysql_mutex_lock(&tmp->mysys_var->mutex);
      if (tmp->mysys_var->current_cond)
      {
        mysql_mutex_lock(tmp->mysys_var->current_mutex);
        mysql_cond_broadcast(tmp->mysys_var->current_cond);
        mysql_mutex_unlock(tmp->mysys_var->current_mutex);
      }
      mysql_mutex_unlock(&tmp->mysys_var->mutex);
    }
    mysql_mutex_unlock(&tmp->LOCK_thd_data);
  }
  mysql_mutex_unlock(&LOCK_thread_count);

  Events::deinit();

  sql_print_information("Shutting down slave threads");
  end_slave();

  if (dump_thread_count)
  {
    /*
      Replication dump thread should be terminated after the clients are
      terminated. Wait for few more seconds for other sessions to end.
     */
    while (get_thread_count() > dump_thread_count && dump_thread_kill_retries)
    {
      sleep(1);
      dump_thread_kill_retries--;
    }
    mysql_mutex_lock(&LOCK_thread_count);
    for (it= global_thread_list->begin(); it != global_thread_list->end(); ++it)
    {
      THD *tmp= *it;
      DBUG_PRINT("quit",("Informing dump thread %ld that it's time to die",
                         tmp->thread_id));
      if (tmp->get_command() == COM_BINLOG_DUMP ||
          tmp->get_command() == COM_BINLOG_DUMP_GTID)
      {
        tmp->killed= THD::KILL_CONNECTION;
        MYSQL_CALLBACK(thread_scheduler, post_kill_notification, (tmp));
        mysql_mutex_lock(&tmp->LOCK_thd_data);
        if (tmp->mysys_var)
        {
          tmp->mysys_var->abort= 1;
          mysql_mutex_lock(&tmp->mysys_var->mutex);
          if (tmp->mysys_var->current_cond)
          {
            mysql_mutex_lock(tmp->mysys_var->current_mutex);
            mysql_cond_broadcast(tmp->mysys_var->current_cond);
            mysql_mutex_unlock(tmp->mysys_var->current_mutex);
          }
          mysql_mutex_unlock(&tmp->mysys_var->mutex);
        }
        mysql_mutex_unlock(&tmp->LOCK_thd_data);
      }
    }
    mysql_mutex_unlock(&LOCK_thread_count);
  }
  if (get_thread_count() > 0)
    sleep(2);         // Give threads time to die

  /*
    Force remaining threads to die by closing the connection to the client
    This will ensure that threads that are waiting for a command from the
    client on a blocking read call are aborted.
  */

  sql_print_information("Forcefully disconnecting %d remaining clients",
                        static_cast<int>(get_thread_count()));

#ifndef __bsdi__ // Bug in BSDI kernel
  DBUG_PRINT("quit", ("Locking LOCK_thread_count"));
  mysql_mutex_lock(&LOCK_thread_count);
  for (it= global_thread_list->begin(); it != global_thread_list->end(); ++it)
  {
    THD *tmp= *it;
    if (tmp->vio_ok())
    {
      if (log_warnings)
        sql_print_warning(ER_DEFAULT(ER_FORCING_CLOSE),my_progname,
                          tmp->thread_id,
                          (tmp->main_security_ctx.user ?
                           tmp->main_security_ctx.user : ""));
      close_connection(tmp);
    }
  }
  DBUG_PRINT("quit",("Unlocking LOCK_thread_count"));
  mysql_mutex_unlock(&LOCK_thread_count);
#endif // Bug in BSDI kernel

  /* All threads has now been aborted */
  DBUG_PRINT("quit",("Waiting for threads to die (count=%u)",
                     get_thread_count()));
  mysql_mutex_lock(&LOCK_thread_count);
  while (get_thread_count() > 0)
  {
    mysql_cond_wait(&COND_thread_count, &LOCK_thread_count);
    DBUG_PRINT("quit", ("One thread died (count=%u)", get_thread_count()));
  }
  mysql_mutex_unlock(&LOCK_thread_count);

  /*
    Connection threads might take a little while to go down after removing from
    global thread list. Give it some time.
  */
  mysql_mutex_lock(&LOCK_connection_count);
  while (connection_count > 0)
  {
    mysql_cond_wait(&COND_connection_count, &LOCK_connection_count);
  }
  mysql_mutex_unlock(&LOCK_connection_count);

  close_active_mi();
  DBUG_PRINT("quit",("close_connections thread"));
  DBUG_VOID_RETURN;
}


static void close_server_sock()
{
#ifdef HAVE_CLOSE_SERVER_SOCK
  DBUG_ENTER("close_server_sock");
  MYSQL_SOCKET tmp_sock;
  tmp_sock=ip_sock;
  if (mysql_socket_getfd(tmp_sock) != INVALID_SOCKET)
  {
    ip_sock= MYSQL_INVALID_SOCKET;
    DBUG_PRINT("info",("calling shutdown on TCP/IP socket"));
    (void) mysql_socket_shutdown(tmp_sock, SHUT_RDWR);
  }
  tmp_sock=unix_sock;
  if (mysql_socket_getfd(tmp_sock) != INVALID_SOCKET)
  {
    unix_sock= MYSQL_INVALID_SOCKET;
    DBUG_PRINT("info",("calling shutdown on unix socket"));
    (void) mysql_socket_shutdown(tmp_sock, SHUT_RDWR);
    (void) unlink(mysqld_unix_port);
  }
  DBUG_VOID_RETURN;
#endif
}

#endif /*EMBEDDED_LIBRARY*/


void kill_mysql(void)
{
  DBUG_ENTER("kill_mysql");

#if defined(SIGNALS_DONT_BREAK_READ) && !defined(EMBEDDED_LIBRARY)
  abort_loop=1;         // Break connection loops
  close_server_sock();        // Force accept to wake up
#endif

#if defined(__WIN__)
#if !defined(EMBEDDED_LIBRARY)
  {
    if (!SetEvent(hEventShutdown))
    {
      DBUG_PRINT("error",("Got error: %ld from SetEvent",GetLastError()));
    }
    /*
      or:
      HANDLE hEvent=OpenEvent(0, FALSE, "MySqlShutdown");
      SetEvent(hEventShutdown);
      CloseHandle(hEvent);
    */
  }
#endif
#elif defined(HAVE_PTHREAD_KILL)
  if (pthread_kill(signal_thread, MYSQL_KILL_SIGNAL))
  {
    DBUG_PRINT("error",("Got error %d from pthread_kill",errno)); /* purecov: inspected */
  }
#elif !defined(SIGNALS_DONT_BREAK_READ)
  kill(current_pid, MYSQL_KILL_SIGNAL);
#endif
  DBUG_PRINT("quit",("After pthread_kill"));
  shutdown_in_progress=1;     // Safety if kill didn't work
#ifdef SIGNALS_DONT_BREAK_READ
  if (!kill_in_progress)
  {
    pthread_t tmp;
    int error;
    abort_loop=1;
    if ((error= mysql_thread_create(0, /* Not instrumented */
                                    &tmp, &connection_attrib,
                                    kill_server_thread, (void*) 0)))
      sql_print_error("Can't create thread to kill server (errno= %d).", error);
  }
#endif
  DBUG_VOID_RETURN;
}

/**
  Force server down. Kill all connections and threads and exit.

  @param  sig_ptr       Signal number that caused kill_server to be called.

  @note
    A signal number of 0 mean that the function was not called
    from a signal handler and there is thus no signal to block
    or stop, we just want to kill the server.
*/

#if !defined(__WIN__)
static void *kill_server(void *sig_ptr)
#define RETURN_FROM_KILL_SERVER return 0
#else
static void __cdecl kill_server(int sig_ptr)
#define RETURN_FROM_KILL_SERVER return
#endif
{
  DBUG_ENTER("kill_server");
#ifndef EMBEDDED_LIBRARY
  int sig=(int) (long) sig_ptr;     // This is passed a int
  // if there is a signal during the kill in progress, ignore the other
  if (kill_in_progress)       // Safety
  {
    DBUG_LEAVE;
    RETURN_FROM_KILL_SERVER;
  }
  kill_in_progress=TRUE;
  abort_loop=1;         // This should be set
  if (sig != 0) // 0 is not a valid signal number
    my_sigset(sig, SIG_IGN);                    /* purify inspected */
  if (sig == MYSQL_KILL_SIGNAL || sig == 0)
    sql_print_information(ER_DEFAULT(ER_NORMAL_SHUTDOWN),my_progname);
  else
    sql_print_error(ER_DEFAULT(ER_GOT_SIGNAL),my_progname,sig); /* purecov: inspected */

#if defined(HAVE_SMEM) && defined(__WIN__)
  /*
   Send event to smem_event_connect_request for aborting
   */
  if (opt_enable_shared_memory)
  {
    if (!SetEvent(smem_event_connect_request))
    {
      DBUG_PRINT("error",
                 ("Got error: %ld from SetEvent of smem_event_connect_request",
                  GetLastError()));
    }
  }
#endif

  close_connections();
  if (sig != MYSQL_KILL_SIGNAL &&
      sig != 0)
    unireg_abort(1);        /* purecov: inspected */
  else
    unireg_end();

  /* purecov: begin deadcode */
  DBUG_LEAVE;                                   // Must match DBUG_ENTER()
  my_thread_end();
  pthread_exit(0);
  /* purecov: end */

  RETURN_FROM_KILL_SERVER;                      // Avoid compiler warnings

#else /* EMBEDDED_LIBRARY*/

  DBUG_LEAVE;
  RETURN_FROM_KILL_SERVER;

#endif /* EMBEDDED_LIBRARY */
}


#if defined(USE_ONE_SIGNAL_HAND)
pthread_handler_t kill_server_thread(void *arg MY_ATTRIBUTE((unused)))
{
  my_thread_init();       // Initialize new thread
  kill_server(0);
  /* purecov: begin deadcode */
  my_thread_end();
  pthread_exit(0);
  return 0;
  /* purecov: end */
}
#endif


extern "C" sig_handler print_signal_warning(int sig)
{
  if (log_warnings)
    sql_print_warning("Got signal %d from thread %ld", sig,my_thread_id());
#ifdef SIGNAL_HANDLER_RESET_ON_DELIVERY
  my_sigset(sig,print_signal_warning);    /* int. thread system calls */
#endif
#if !defined(__WIN__)
  if (sig == SIGALRM)
    alarm(2);         /* reschedule alarm */
#endif
}

#ifndef EMBEDDED_LIBRARY

static void init_error_log_mutex()
{
  mysql_mutex_init(key_LOCK_error_log, &LOCK_error_log, MY_MUTEX_INIT_FAST);
}


static void clean_up_error_log_mutex()
{
  mysql_mutex_destroy(&LOCK_error_log);
}


/**
  cleanup all memory and end program nicely.

    If SIGNALS_DONT_BREAK_READ is defined, this function is called
    by the main thread. To get MySQL to shut down nicely in this case
    (Mac OS X) we have to call exit() instead if pthread_exit().

  @note
    This function never returns.
*/
void unireg_end(void)
{
  clean_up(1);
  my_thread_end();
#if defined(SIGNALS_DONT_BREAK_READ)
  exit(0);
#else
  pthread_exit(0);        // Exit is in main thread
#endif
}


extern "C" void unireg_abort(int exit_code)
{
  DBUG_ENTER("unireg_abort");

  if (opt_help)
    usage();
  if (exit_code)
    sql_print_error("Aborting\n");
  clean_up(!opt_help && (exit_code || !opt_bootstrap)); /* purecov: inspected */
  DBUG_PRINT("quit",("done with cleanup in unireg_abort"));
  mysqld_exit(exit_code);
}

static void mysqld_exit(int exit_code)
{
  /*
    Important note: we wait for the signal thread to end,
    but if a kill -15 signal was sent, the signal thread did
    spawn the kill_server_thread thread, which is running concurrently.
  */
  wait_for_signal_thread_to_end();
  mysql_audit_finalize();
  clean_up_mutexes();
  clean_up_error_log_mutex();
#ifdef WITH_PERFSCHEMA_STORAGE_ENGINE
  shutdown_performance_schema();
#endif
  my_end(opt_endinfo ? MY_CHECK_ERROR | MY_GIVE_INFO : 0);
  exit(exit_code); /* purecov: inspected */
}

#endif /* !EMBEDDED_LIBRARY */

/**
   GTID cleanup destroys objects and reset their pointer.
   Function is reentrant.
*/
void gtid_server_cleanup()
{
  delete gtid_state;
  delete global_sid_map;
  delete global_sid_lock;
  global_sid_lock= NULL;
  global_sid_map= NULL;
  gtid_state= NULL;
}

/**
   GTID initialization.

   @return true if allocation does not succeed
           false if OK
*/
bool gtid_server_init()
{
  bool res=
    (!(global_sid_lock= new Checkable_rwlock) ||
     !(global_sid_map= new Sid_map(global_sid_lock)) ||
     !(gtid_state= new Gtid_state(global_sid_lock, global_sid_map)));
  if (res)
  {
    gtid_server_cleanup();
  }
  return res;
}


void clean_up(bool print_message)
{
  DBUG_PRINT("exit",("clean_up"));
  if (cleanup_done++)
    return; /* purecov: inspected */

  stop_handle_manager();
  release_ddl_log();

  memcached_shutdown();

  /*
    make sure that handlers finish up
    what they have that is dependent on the binlog
  */
  if ((opt_help == 0) || (opt_verbose > 0))
    sql_print_information("Binlog end");
  ha_binlog_end(current_thd);

  logger.cleanup_base();

  injector::free_instance();
  mysql_bin_log.cleanup();
  gtid_server_cleanup();

#ifdef HAVE_REPLICATION
  if (use_slave_mask)
    bitmap_free(&slave_error_mask);
#endif
  my_tz_free();
  my_dboptions_cache_free();
  ignore_db_dirs_free();
#ifndef NO_EMBEDDED_ACCESS_CHECKS
  servers_free(1);
  acl_free(1);
  grant_free();
#endif
  query_cache_destroy();
  hostname_cache_free();
  item_user_lock_free();
  lex_free();       /* Free some memory */
  item_create_cleanup();
  if (!opt_noacl)
  {
#ifdef HAVE_DLOPEN
    udf_free();
#endif
  }
  table_def_start_shutdown();
  plugin_shutdown();
  ha_end();
  if (tc_log)
    tc_log->close();
  delegates_destroy();
  xid_cache_free();
  table_def_free();
  mdl_destroy();
  key_caches.delete_elements((void (*)(const char*, uchar*)) free_key_cache);
  multi_keycache_free();
  free_status_vars();
  end_thr_alarm(1);     /* Free allocated memory */
  my_free_open_file_info();
  if (defaults_argv)
    free_defaults(defaults_argv);
  free_tmpdir(&mysql_tmpdir_list);
  my_free(opt_bin_logname);
  bitmap_free(&temp_pool);
  free_max_user_conn();
#ifdef HAVE_REPLICATION
  end_slave_list();
#endif
  delete binlog_filter;
  delete rpl_filter;
  end_ssl();
  vio_end();
  my_regex_end();
#if defined(ENABLED_DEBUG_SYNC)
  /* End the debug sync facility. See debug_sync.cc. */
  debug_sync_end();
#endif /* defined(ENABLED_DEBUG_SYNC) */

  delete_pid_file(MYF(0));

  if (print_message && my_default_lc_messages && server_start_time)
    sql_print_information(ER_DEFAULT(ER_SHUTDOWN_COMPLETE),my_progname);
  cleanup_errmsgs();
  MYSQL_CALLBACK(thread_scheduler, end, ());
  mysql_client_plugin_deinit();
  finish_client_errs();
  (void) my_error_unregister(ER_ERROR_FIRST, ER_ERROR_LAST); // finish server errs
  DBUG_PRINT("quit", ("Error messages freed"));
  /* Tell main we are ready */
  logger.cleanup_end();
  my_atomic_rwlock_destroy(&opt_binlog_max_flush_queue_time_lock);
  my_atomic_rwlock_destroy(&global_query_id_lock);
  my_atomic_rwlock_destroy(&thread_running_lock);
  free_charsets();
  mysql_mutex_lock(&LOCK_thread_count);
  DBUG_PRINT("quit", ("got thread count lock"));
  ready_to_exit=1;
  /* do the broadcast inside the lock to ensure that my_end() is not called */
  mysql_cond_broadcast(&COND_thread_count);
  mysql_mutex_unlock(&LOCK_thread_count);
  sys_var_end();
  delete_global_thread_list();

  my_free(const_cast<char*>(log_bin_basename));
  my_free(const_cast<char*>(log_bin_index));
#ifndef EMBEDDED_LIBRARY
  my_free(const_cast<char*>(relay_log_basename));
  my_free(const_cast<char*>(relay_log_index));
#endif
  free_list(opt_plugin_load_list_ptr);

  if (THR_THD)
    (void) pthread_key_delete(THR_THD);

  if (THR_MALLOC)
    (void) pthread_key_delete(THR_MALLOC);

  /*
    The following lines may never be executed as the main thread may have
    killed us
  */
  DBUG_PRINT("quit", ("done with cleanup"));
} /* clean_up */


#ifndef EMBEDDED_LIBRARY

/**
  This is mainly needed when running with purify, but it's still nice to
  know that all child threads have died when mysqld exits.
*/
static void wait_for_signal_thread_to_end()
{
  uint i;
  /*
    Wait up to 10 seconds for signal thread to die. We use this mainly to
    avoid getting warnings that my_thread_end has not been called
  */
  for (i= 0 ; i < 100 && signal_thread_in_use; i++)
  {
    if (pthread_kill(signal_thread, MYSQL_KILL_SIGNAL) != ESRCH)
      break;
    my_sleep(100);        // Give it time to die
  }
}


static void clean_up_mutexes()
{
  mysql_rwlock_destroy(&LOCK_grant);
  mysql_mutex_destroy(&LOCK_thread_created);
  mysql_mutex_destroy(&LOCK_thread_count);
  mysql_mutex_destroy(&LOCK_log_throttle_qni);
  mysql_mutex_destroy(&LOCK_status);
  mysql_mutex_destroy(&LOCK_delayed_insert);
  mysql_mutex_destroy(&LOCK_delayed_status);
  mysql_mutex_destroy(&LOCK_delayed_create);
  mysql_mutex_destroy(&LOCK_manager);
  mysql_mutex_destroy(&LOCK_crypt);
  mysql_mutex_destroy(&LOCK_user_conn);
  mysql_mutex_destroy(&LOCK_connection_count);
#ifdef HAVE_OPENSSL
  mysql_mutex_destroy(&LOCK_des_key_file);
#ifndef HAVE_YASSL
  for (int i= 0; i < CRYPTO_num_locks(); ++i)
    mysql_rwlock_destroy(&openssl_stdlocks[i].lock);
  OPENSSL_free(openssl_stdlocks);
#endif
#endif
  mysql_mutex_destroy(&LOCK_active_mi);
  mysql_rwlock_destroy(&LOCK_sys_init_connect);
  mysql_rwlock_destroy(&LOCK_sys_init_slave);
  mysql_mutex_destroy(&LOCK_global_system_variables);
  mysql_rwlock_destroy(&LOCK_system_variables_hash);
  mysql_mutex_destroy(&LOCK_uuid_generator);
  mysql_mutex_destroy(&LOCK_sql_rand);
  mysql_mutex_destroy(&LOCK_prepared_stmt_count);
  mysql_mutex_destroy(&LOCK_sql_slave_skip_counter);
  mysql_mutex_destroy(&LOCK_slave_net_timeout);
  mysql_mutex_destroy(&LOCK_error_messages);
  mysql_cond_destroy(&COND_thread_count);
  mysql_mutex_destroy(&LOCK_thd_remove);
  mysql_cond_destroy(&COND_thread_cache);
  mysql_cond_destroy(&COND_flush_thread_cache);
  mysql_cond_destroy(&COND_manager);
  mysql_cond_destroy(&COND_connection_count);
}
#endif /*EMBEDDED_LIBRARY*/


/****************************************************************************
** Init IP and UNIX socket
****************************************************************************/


/**
  MY_BIND_ALL_ADDRESSES defines a special value for the bind-address option,
  which means that the server should listen to all available network addresses,
  both IPv6 (if available) and IPv4.

  Basically, this value instructs the server to make an attempt to bind the
  server socket to '::' address, and rollback to '0.0.0.0' if the attempt fails.
*/
const char *MY_BIND_ALL_ADDRESSES= "*";


#ifndef EMBEDDED_LIBRARY
static void set_ports()
{
  char  *env;
  if (!mysqld_port && !opt_disable_networking)
  {         // Get port if not from commandline
    mysqld_port= MYSQL_PORT;

    /*
      if builder specifically requested a default port, use that
      (even if it coincides with our factory default).
      only if they didn't do we check /etc/services (and, failing
      on that, fall back to the factory default of 3306).
      either default can be overridden by the environment variable
      MYSQL_TCP_PORT, which in turn can be overridden with command
      line options.
    */

#if MYSQL_PORT_DEFAULT == 0
    struct  servent *serv_ptr;
    if ((serv_ptr= getservbyname("mysql", "tcp")))
      mysqld_port= ntohs((u_short) serv_ptr->s_port); /* purecov: inspected */
#endif
    if ((env = getenv("MYSQL_TCP_PORT")))
      mysqld_port= (uint) atoi(env);    /* purecov: inspected */
  }
  if (!mysqld_unix_port)
  {
#ifdef __WIN__
    mysqld_unix_port= (char*) MYSQL_NAMEDPIPE;
#else
    mysqld_unix_port= (char*) MYSQL_UNIX_ADDR;
#endif
    if ((env = getenv("MYSQL_UNIX_PORT")))
      mysqld_unix_port= env;      /* purecov: inspected */
  }
}

/* Change to run as another user if started with --user */

static struct passwd *check_user(const char *user)
{
#if !defined(__WIN__)
  struct passwd *tmp_user_info;
  uid_t user_id= geteuid();

  // Don't bother if we aren't superuser
  if (user_id)
  {
    if (user)
    {
      /* Don't give a warning, if real user is same as given with --user */
      /* purecov: begin tested */
      tmp_user_info= getpwnam(user);
      if ((!tmp_user_info || user_id != tmp_user_info->pw_uid) &&
    log_warnings)
        sql_print_warning(
                    "One can only use the --user switch if running as root\n");
      /* purecov: end */
    }
    return NULL;
  }
  if (!user)
  {
    if (!opt_bootstrap && !opt_help)
    {
      sql_print_error("Fatal error: Please read \"Security\" section of the manual to find out how to run mysqld as root!\n");
      unireg_abort(1);
    }
    return NULL;
  }
  /* purecov: begin tested */
  if (!strcmp(user,"root"))
    return NULL;                        // Avoid problem with dynamic libraries

  if (!(tmp_user_info= getpwnam(user)))
  {
    // Allow a numeric uid to be used
    const char *pos;
    for (pos= user; my_isdigit(mysqld_charset,*pos); pos++) ;
    if (*pos)                                   // Not numeric id
      goto err;
    if (!(tmp_user_info= getpwuid(atoi(user))))
      goto err;
  }
  return tmp_user_info;
  /* purecov: end */

err:
  sql_print_error("Fatal error: Can't change to run as user '%s' ;  Please check that the user exists!\n",user);
  unireg_abort(1);

#ifdef PR_SET_DUMPABLE
  if (test_flags & TEST_CORE_ON_SIGNAL)
  {
    /* inform kernel that process is dumpable */
    (void) prctl(PR_SET_DUMPABLE, 1);
  }
#endif

#endif
  return NULL;
}

static void set_user(const char *user, struct passwd *user_info_arg)
{
  /* purecov: begin tested */
#if !defined(__WIN__)
  DBUG_ASSERT(user_info_arg != 0);
#ifdef HAVE_INITGROUPS
  /*
    We can get a SIGSEGV when calling initgroups() on some systems when NSS
    is configured to use LDAP and the server is statically linked.  We set
    calling_initgroups as a flag to the SIGSEGV handler that is then used to
    output a specific message to help the user resolve this problem.
  */
  calling_initgroups= 1;
  initgroups((char*) user, user_info_arg->pw_gid);
  calling_initgroups= 0;
#endif
  if (setgid(user_info_arg->pw_gid) == -1)
  {
    sql_perror("setgid");
    unireg_abort(1);
  }
  if (setuid(user_info_arg->pw_uid) == -1)
  {
    sql_perror("setuid");
    unireg_abort(1);
  }
#endif
  /* purecov: end */
}


static void set_effective_user(struct passwd *user_info_arg)
{
#if !defined(__WIN__)
  DBUG_ASSERT(user_info_arg != 0);
  if (setregid((gid_t)-1, user_info_arg->pw_gid) == -1)
  {
    sql_perror("setregid");
    unireg_abort(1);
  }
  if (setreuid((uid_t)-1, user_info_arg->pw_uid) == -1)
  {
    sql_perror("setreuid");
    unireg_abort(1);
  }
#endif
}


/** Change root user if started with @c --chroot . */
static void set_root(const char *path)
{
#if !defined(__WIN__)
  if (chroot(path) == -1)
  {
    sql_perror("chroot");
    unireg_abort(1);
  }
  my_setwd("/", MYF(0));
#endif
}


static MYSQL_SOCKET create_socket(const struct addrinfo *addrinfo_list,
                                  int addr_family,
                                  struct addrinfo **use_addrinfo)
{
  MYSQL_SOCKET sock= MYSQL_INVALID_SOCKET;

  for (const struct addrinfo *cur_ai= addrinfo_list; cur_ai != NULL;
       cur_ai= cur_ai->ai_next)
  {
    if (cur_ai->ai_family != addr_family)
      continue;

    sock= mysql_socket_socket(key_socket_tcpip, cur_ai->ai_family,
                              cur_ai->ai_socktype, cur_ai->ai_protocol);

    char ip_addr[INET6_ADDRSTRLEN];

    if (vio_getnameinfo(cur_ai->ai_addr, ip_addr, sizeof (ip_addr),
                        NULL, 0, NI_NUMERICHOST))
    {
      ip_addr[0]= 0;
    }

    if (mysql_socket_getfd(sock) == INVALID_SOCKET)
    {
      sql_print_error("Failed to create a socket for %s '%s': errno: %d.",
                      (addr_family == AF_INET) ? "IPv4" : "IPv6",
                      (const char *) ip_addr,
                      (int) socket_errno);

      continue;
    }

    sql_print_information("Server socket created on IP: '%s'.",
                          (const char *) ip_addr);

    *use_addrinfo= (struct addrinfo *)cur_ai;
    return sock;
  }

  return MYSQL_INVALID_SOCKET;
}


static void network_init(void)
{
#ifdef HAVE_SYS_UN_H
  struct sockaddr_un  UNIXaddr;
#endif
  int arg;
  int   ret;
  uint  waited;
  uint  this_wait;
  uint  retry;
  char port_buf[NI_MAXSERV];
  DBUG_ENTER("network_init");
  LINT_INIT(ret);

  if (MYSQL_CALLBACK_ELSE(thread_scheduler, init, (), 0))
    unireg_abort(1);      /* purecov: inspected */

  set_ports();

  if (report_port == 0)
  {
    report_port= mysqld_port;
  }

#ifndef DBUG_OFF
  if (!opt_disable_networking)
    DBUG_ASSERT(report_port != 0);
#endif

  if (mysqld_port != 0 && !opt_disable_networking && !opt_bootstrap)
  {
    struct addrinfo *ai;
    struct addrinfo hints;

    const char *bind_address_str= NULL;
    const char *ipv6_all_addresses= "::";
    const char *ipv4_all_addresses= "0.0.0.0";

    sql_print_information("Server hostname (bind-address): '%s'; port: %d",
                          my_bind_addr_str, mysqld_port);

    // Get list of IP-addresses associated with the bind-address.

    memset(&hints, 0, sizeof (hints));
    hints.ai_flags= AI_PASSIVE;
    hints.ai_socktype= SOCK_STREAM;
    hints.ai_family= AF_UNSPEC;

    my_snprintf(port_buf, NI_MAXSERV, "%d", mysqld_port);

    if (strcasecmp(my_bind_addr_str, MY_BIND_ALL_ADDRESSES) == 0)
    {
      /*
        That's the case when bind-address is set to a special value ('*'),
        meaning "bind to all available IP addresses". If the box supports
        the IPv6 stack, that means binding to '::'. If only IPv4 is available,
        bind to '0.0.0.0'.
      */

      bool ipv6_available= false;

      if (!getaddrinfo(ipv6_all_addresses, port_buf, &hints, &ai))
      {
        /*
          IPv6 might be available (the system might be able to resolve an IPv6
          address, but not be able to create an IPv6-socket). Try to create a
          dummy IPv6-socket. Do not instrument that socket by P_S.
        */

        MYSQL_SOCKET s= mysql_socket_socket(0, AF_INET6, SOCK_STREAM, 0);

        ipv6_available= mysql_socket_getfd(s) != INVALID_SOCKET;

        mysql_socket_close(s);
      }

      if (ipv6_available)
      {
        sql_print_information("IPv6 is available.");

        // Address info (ai) for IPv6 address is already set.

        bind_address_str= ipv6_all_addresses;
      }
      else
      {
        sql_print_information("IPv6 is not available.");

        // Retrieve address info (ai) for IPv4 address.

        if (getaddrinfo(ipv4_all_addresses, port_buf, &hints, &ai))
        {
          sql_perror(ER_DEFAULT(ER_IPSOCK_ERROR));
          sql_print_error("Can't start server: cannot resolve hostname!");
          unireg_abort(1);
        }

        bind_address_str= ipv4_all_addresses;
      }
    }
    else
    {
      if (getaddrinfo(my_bind_addr_str, port_buf, &hints, &ai))
      {
        sql_perror(ER_DEFAULT(ER_IPSOCK_ERROR));  /* purecov: tested */
        sql_print_error("Can't start server: cannot resolve hostname!");
        unireg_abort(1);                          /* purecov: tested */
      }

      bind_address_str= my_bind_addr_str;
    }

    // Log all the IP-addresses.
    for (struct addrinfo *cur_ai= ai; cur_ai != NULL; cur_ai= cur_ai->ai_next)
    {
      char ip_addr[INET6_ADDRSTRLEN];

      if (vio_getnameinfo(cur_ai->ai_addr, ip_addr, sizeof (ip_addr),
                          NULL, 0, NI_NUMERICHOST))
      {
        sql_print_error("Fails to print out IP-address.");
        continue;
      }

      sql_print_information("  - '%s' resolves to '%s';",
                            bind_address_str, ip_addr);
    }

    /*
      If the 'bind-address' option specifies the hostname, which resolves to
      multiple IP-address, use the following rule:
      - if there are IPv4-addresses, use the first IPv4-address
      returned by getaddrinfo();
      - if there are IPv6-addresses, use the first IPv6-address
      returned by getaddrinfo();
    */

    struct addrinfo *a = NULL;
    ip_sock= create_socket(ai, AF_INET, &a);

    if (mysql_socket_getfd(ip_sock) == INVALID_SOCKET)
      ip_sock= create_socket(ai, AF_INET6, &a);

    // Report user-error if we failed to create a socket.
    if (mysql_socket_getfd(ip_sock) == INVALID_SOCKET)
    {
      sql_perror(ER_DEFAULT(ER_IPSOCK_ERROR));  /* purecov: tested */
      unireg_abort(1);                          /* purecov: tested */
    }

    mysql_socket_set_thread_owner(ip_sock);

#ifndef __WIN__
    /*
      We should not use SO_REUSEADDR on windows as this would enable a
      user to open two mysqld servers with the same TCP/IP port.
    */
    arg= 1;
    (void) mysql_socket_setsockopt(ip_sock, SOL_SOCKET, SO_REUSEADDR, (char*)&arg,sizeof(arg));
#endif /* __WIN__ */

#ifdef IPV6_V6ONLY
     /*
       For interoperability with older clients, IPv6 socket should
       listen on both IPv6 and IPv4 wildcard addresses.
       Turn off IPV6_V6ONLY option.

       NOTE: this will work starting from Windows Vista only.
       On Windows XP dual stack is not available, so it will not
       listen on the corresponding IPv4-address.
     */
    if (a->ai_family == AF_INET6)
    {
      arg= 0;

      if (mysql_socket_setsockopt(ip_sock, IPPROTO_IPV6, IPV6_V6ONLY,
                                  (char *) &arg, sizeof (arg)))
      {
        sql_print_warning("Failed to reset IPV6_V6ONLY flag (error: %d). "
                          "The server will listen to IPv6 addresses only.",
                          (int) socket_errno);
      }
    }
#endif
    /*
      Sometimes the port is not released fast enough when stopping and
      restarting the server. This happens quite often with the test suite
      on busy Linux systems. Retry to bind the address at these intervals:
      Sleep intervals: 1, 2, 4,  6,  9, 13, 17, 22, ...
      Retry at second: 1, 3, 7, 13, 22, 35, 52, 74, ...
      Limit the sequence by mysqld_port_timeout (set --port-open-timeout=#).
    */
    for (waited= 0, retry= 1; ; retry++, waited+= this_wait)
    {
      if (((ret= mysql_socket_bind(ip_sock, a->ai_addr, a->ai_addrlen)) >= 0 ) ||
          (socket_errno != SOCKET_EADDRINUSE) ||
          (waited >= mysqld_port_timeout))
        break;
      sql_print_information("Retrying bind on TCP/IP port %u", mysqld_port);
      this_wait= retry * retry / 3 + 1;
      sleep(this_wait);
    }
    freeaddrinfo(ai);
    if (ret < 0)
    {
      DBUG_PRINT("error",("Got error: %d from bind",socket_errno));
      sql_perror("Can't start server: Bind on TCP/IP port");
      sql_print_error("Do you already have another mysqld server running on port: %d ?",mysqld_port);
      unireg_abort(1);
    }
    if (mysql_socket_listen(ip_sock, (int)back_log) < 0)
    {
      sql_perror("Can't start server: listen() on TCP/IP port");
      sql_print_error("listen() on TCP/IP failed with error %d",
          socket_errno);
      unireg_abort(1);
    }
  }

#ifdef _WIN32
  /* create named pipe */
  if (Service.IsNT() && mysqld_unix_port[0] && !opt_bootstrap &&
      opt_enable_named_pipe)
  {
    strxnmov(pipe_name, sizeof(pipe_name)-1, "\\\\.\\pipe\\",
       mysqld_unix_port, NullS);
    memset(&saPipeSecurity, 0, sizeof(saPipeSecurity));
    memset(&sdPipeDescriptor, 0, sizeof(sdPipeDescriptor));
    if (!InitializeSecurityDescriptor(&sdPipeDescriptor,
              SECURITY_DESCRIPTOR_REVISION))
    {
      sql_perror("Can't start server : Initialize security descriptor");
      unireg_abort(1);
    }
    if (!SetSecurityDescriptorDacl(&sdPipeDescriptor, TRUE, NULL, FALSE))
    {
      sql_perror("Can't start server : Set security descriptor");
      unireg_abort(1);
    }
    saPipeSecurity.nLength = sizeof(SECURITY_ATTRIBUTES);
    saPipeSecurity.lpSecurityDescriptor = &sdPipeDescriptor;
    saPipeSecurity.bInheritHandle = FALSE;
    if ((hPipe= CreateNamedPipe(pipe_name,
        PIPE_ACCESS_DUPLEX|FILE_FLAG_OVERLAPPED,
        PIPE_TYPE_BYTE |
        PIPE_READMODE_BYTE |
        PIPE_WAIT,
        PIPE_UNLIMITED_INSTANCES,
        (int) global_system_variables.net_buffer_length,
        (int) global_system_variables.net_buffer_length,
        NMPWAIT_USE_DEFAULT_WAIT,
        &saPipeSecurity)) == INVALID_HANDLE_VALUE)
      {
  LPVOID lpMsgBuf;
  int error=GetLastError();
  FormatMessage(FORMAT_MESSAGE_ALLOCATE_BUFFER |
          FORMAT_MESSAGE_FROM_SYSTEM,
          NULL, error, MAKELANGID(LANG_NEUTRAL, SUBLANG_DEFAULT),
          (LPTSTR) &lpMsgBuf, 0, NULL );
  sql_perror((char *)lpMsgBuf);
  LocalFree(lpMsgBuf);
  unireg_abort(1);
      }
  }
#endif

#if defined(HAVE_SYS_UN_H)
  /*
  ** Create the UNIX socket
  */
  if (mysqld_unix_port[0] && !opt_bootstrap)
  {
    DBUG_PRINT("general",("UNIX Socket is %s",mysqld_unix_port));

    if (strlen(mysqld_unix_port) > (sizeof(UNIXaddr.sun_path) - 1))
    {
      sql_print_error("The socket file path is too long (> %u): %s",
                      (uint) sizeof(UNIXaddr.sun_path) - 1, mysqld_unix_port);
      unireg_abort(1);
    }

    unix_sock= mysql_socket_socket(key_socket_unix, AF_UNIX, SOCK_STREAM, 0);

    if (mysql_socket_getfd(unix_sock) < 0)
    {
      sql_perror("Can't start server : UNIX Socket "); /* purecov: inspected */
      unireg_abort(1);        /* purecov: inspected */
    }

    mysql_socket_set_thread_owner(unix_sock);

    memset(&UNIXaddr, 0, sizeof(UNIXaddr));
    UNIXaddr.sun_family = AF_UNIX;
    strmov(UNIXaddr.sun_path, mysqld_unix_port);
    (void) unlink(mysqld_unix_port);
    arg= 1;
    (void) mysql_socket_setsockopt(unix_sock, SOL_SOCKET, SO_REUSEADDR, (char*)&arg,
          sizeof(arg));
    umask(0);
    if (mysql_socket_bind(unix_sock, reinterpret_cast<struct sockaddr *> (&UNIXaddr),
                          sizeof(UNIXaddr)) < 0)
    {
      sql_perror("Can't start server : Bind on unix socket"); /* purecov: tested */
      sql_print_error("Do you already have another mysqld server running on socket: %s ?",mysqld_unix_port);
      unireg_abort(1);          /* purecov: tested */
    }
    umask(((~my_umask) & 0666));
#if defined(S_IFSOCK) && defined(SECURE_SOCKETS)
    (void) chmod(mysqld_unix_port,S_IFSOCK);  /* Fix solaris 2.6 bug */
#endif
    if (mysql_socket_listen(unix_sock, (int)back_log) < 0)
      sql_print_warning("listen() on Unix socket failed with error %d",
          socket_errno);
  }
#endif
  DBUG_PRINT("info",("server started"));
  DBUG_VOID_RETURN;
}

#endif /*!EMBEDDED_LIBRARY*/


#ifndef EMBEDDED_LIBRARY
/**
  Close a connection.

  @param thd        Thread handle.
  @param sql_errno  The error code to send before disconnect.

  @note
    For the connection that is doing shutdown, this is called twice
*/
void close_connection(THD *thd, uint sql_errno)
{
  DBUG_ENTER("close_connection");

  if (sql_errno)
    net_send_error(thd, sql_errno, ER_DEFAULT(sql_errno), NULL);

  thd->disconnect();

  MYSQL_CONNECTION_DONE((int) sql_errno, thd->thread_id);

  if (MYSQL_CONNECTION_DONE_ENABLED())
  {
    sleep(0); /* Workaround to avoid tailcall optimisation */
  }
  MYSQL_AUDIT_NOTIFY_CONNECTION_DISCONNECT(thd, sql_errno);
  DBUG_VOID_RETURN;
}
#endif /* EMBEDDED_LIBRARY */


/** Called when a thread is aborted. */
/* ARGSUSED */
extern "C" sig_handler end_thread_signal(int sig MY_ATTRIBUTE((unused)))
{
  THD *thd=current_thd;
  my_safe_printf_stderr("end_thread_signal %p", thd);
  if (thd && ! thd->bootstrap)
  {
    statistic_increment(killed_threads, &LOCK_status);
    MYSQL_CALLBACK(thread_scheduler, end_thread, (thd,0)); /* purecov: inspected */
  }
}


/*
  Rlease resources of the THD, prior to destruction.

  SYNOPSIS
    thd_release_resources()
    thd    Thread handler
*/

void thd_release_resources(THD *thd)
{
  thd->release_resources();
}

/*
  Decrease number of connections

  SYNOPSIS
    dec_connection_count()
*/

void dec_connection_count()
{
  mysql_mutex_lock(&LOCK_connection_count);
  --connection_count;
  if (connection_count == 0)
    mysql_cond_signal(&COND_connection_count);
  mysql_mutex_unlock(&LOCK_connection_count);
}


/**
  Delete the THD object.
 */
void destroy_thd(THD *thd)
{
  mysql_mutex_assert_not_owner(&LOCK_thread_count);
  delete thd;
}


/**
  Block the current pthread for reuse by new connections.

  @retval false  Pthread was not blocked for reuse.
  @retval true   Pthread is to be reused by new connection.
                 (ie, caller should return, not abort with pthread_exit())
*/

static bool block_until_new_connection()
{
  mysql_mutex_lock(&LOCK_thread_count);
  if (blocked_pthread_count < max_blocked_pthreads &&
      !abort_loop && !kill_blocked_pthreads_flag)
  {
    /* Don't kill the pthread, just block it for reuse */
    DBUG_PRINT("info", ("Blocking pthread for reuse"));
    blocked_pthread_count++;

    DBUG_POP();
    /*
      mysys_var is bound to the physical thread,
      so make sure mysys_var->dbug is reset to a clean state
      before picking another session in the thread cache.
    */
    DBUG_ASSERT( ! _db_is_pushed_());

    // Block pthread
    while (!abort_loop && !wake_pthread && !kill_blocked_pthreads_flag)
      mysql_cond_wait(&COND_thread_cache, &LOCK_thread_count);

    blocked_pthread_count--;
    if (kill_blocked_pthreads_flag)
      mysql_cond_signal(&COND_flush_thread_cache);
    if (wake_pthread)
    {
      THD *thd;
      wake_pthread--;
      DBUG_ASSERT(!waiting_thd_list->empty());
      thd= waiting_thd_list->front();
      waiting_thd_list->pop_front();
      DBUG_PRINT("info", ("waiting_thd_list->pop %p", thd));

      thd->thread_stack= (char*) &thd;          // For store_globals
      (void) thd->store_globals();

#ifdef HAVE_PSI_THREAD_INTERFACE
      /*
        Create new instrumentation for the new THD job,
        and attach it to this running pthread.
      */
      PSI_thread *psi= PSI_THREAD_CALL(new_thread)
        (key_thread_one_connection, thd, thd->thread_id);
      PSI_THREAD_CALL(set_thread)(psi);
#endif

      /*
        THD::mysys_var::abort is associated with physical thread rather
        than with THD object. So we need to reset this flag before using
        this thread for handling of new THD object/connection.
      */
      thd->mysys_var->abort= 0;
      thd->thr_create_utime= thd->start_utime= my_micro_time();
      add_global_thread(thd);
      mysql_mutex_unlock(&LOCK_thread_count);
      return true;
    }
  }
  mysql_mutex_unlock(&LOCK_thread_count);
  return false;
}


/**
  End thread for the current connection

  @param thd            Thread handler
  @param block_pthread  Block the pthread so it can be reused later.
                        Normally this is true in all cases except when we got
                        out of resources initializing the current thread

  @retval false  Signal to handle_one_connection to reuse connection

  @note If the pthread is blocked, we will wait until the pthread is
        scheduled to be reused and then return.
        If the pthread is not to be blocked, it will be ended.
*/

bool one_thread_per_connection_end(THD *thd, bool block_pthread)
{
  DBUG_ENTER("one_thread_per_connection_end");
  DBUG_PRINT("info", ("thd %p block_pthread %d", thd, (int) block_pthread));

  thd->release_resources();
  remove_global_thread(thd);
  dec_connection_count();
  if (kill_blocked_pthreads_flag)
  {
    // Do not block if we are about to shut down
    block_pthread= false;
  }

  // Clean up errors now, before possibly waiting for a new connection.
#ifndef EMBEDDED_LIBRARY
  ERR_remove_state(0);
#endif

  delete thd;

#ifdef HAVE_PSI_THREAD_INTERFACE
  /*
    Delete the instrumentation for the job that just completed.
  */
  PSI_THREAD_CALL(delete_current_thread)();
#endif

  if (block_pthread)
    block_pthread= block_until_new_connection();

  if (block_pthread)
    DBUG_RETURN(false);                         // Pthread is reused

  /* It's safe to broadcast outside a lock (COND... is not deleted here) */
  DBUG_PRINT("signal", ("Broadcasting COND_thread_count"));
  DBUG_LEAVE;                                   // Must match DBUG_ENTER()
  my_thread_end();
  mysql_cond_broadcast(&COND_thread_count);

  pthread_exit(0);
  return false;                                 // Avoid compiler warnings
}


void kill_blocked_pthreads()
{
  mysql_mutex_lock(&LOCK_thread_count);
  kill_blocked_pthreads_flag++;
  while (blocked_pthread_count)
  {
    mysql_cond_broadcast(&COND_thread_cache);
    mysql_cond_wait(&COND_flush_thread_cache, &LOCK_thread_count);
  }
  kill_blocked_pthreads_flag--;
  mysql_mutex_unlock(&LOCK_thread_count);
}


#ifdef THREAD_SPECIFIC_SIGPIPE
/**
  Aborts a thread nicely. Comes here on SIGPIPE.

  @todo
    One should have to fix that thr_alarm know about this thread too.
*/
extern "C" sig_handler abort_thread(int sig MY_ATTRIBUTE((unused)))
{
  THD *thd=current_thd;
  DBUG_ENTER("abort_thread");
  if (thd)
    thd->killed= THD::KILL_CONNECTION;
  DBUG_VOID_RETURN;
}
#endif


/******************************************************************************
  Setup a signal thread with handles all signals.
  Because Linux doesn't support schemas use a mutex to check that
  the signal thread is ready before continuing
******************************************************************************/

#if defined(__WIN__)


/*
  On Windows, we use native SetConsoleCtrlHandler for handle events like Ctrl-C
  with graceful shutdown.
  Also, we do not use signal(), but SetUnhandledExceptionFilter instead - as it
  provides possibility to pass the exception to just-in-time debugger, collect
  dumps and potentially also the exception and thread context used to output
  callstack.
*/

static BOOL WINAPI console_event_handler( DWORD type )
{
  DBUG_ENTER("console_event_handler");
#ifndef EMBEDDED_LIBRARY
  if(type == CTRL_C_EVENT)
  {
     /*
       Do not shutdown before startup is finished and shutdown
       thread is initialized. Otherwise there is a race condition
       between main thread doing initialization and CTRL-C thread doing
       cleanup, which can result into crash.
     */
#ifndef EMBEDDED_LIBRARY
     if(hEventShutdown)
       kill_mysql();
     else
#endif
       sql_print_warning("CTRL-C ignored during startup");
     DBUG_RETURN(TRUE);
  }
#endif
  DBUG_RETURN(FALSE);
}




#ifdef DEBUG_UNHANDLED_EXCEPTION_FILTER
#define DEBUGGER_ATTACH_TIMEOUT 120
/*
  Wait for debugger to attach and break into debugger. If debugger is not attached,
  resume after timeout.
*/
static void wait_for_debugger(int timeout_sec)
{
   if(!IsDebuggerPresent())
   {
     int i;
     printf("Waiting for debugger to attach, pid=%u\n",GetCurrentProcessId());
     fflush(stdout);
     for(i= 0; i < timeout_sec; i++)
     {
       Sleep(1000);
       if(IsDebuggerPresent())
       {
         /* Break into debugger */
         __debugbreak();
         return;
       }
     }
     printf("pid=%u, debugger not attached after %d seconds, resuming\n",GetCurrentProcessId(),
       timeout_sec);
     fflush(stdout);
   }
}
#endif /* DEBUG_UNHANDLED_EXCEPTION_FILTER */

LONG WINAPI my_unhandler_exception_filter(EXCEPTION_POINTERS *ex_pointers)
{
   static BOOL first_time= TRUE;
   if(!first_time)
   {
     /*
       This routine can be called twice, typically
       when detaching in JIT debugger.
       Return EXCEPTION_EXECUTE_HANDLER to terminate process.
     */
     return EXCEPTION_EXECUTE_HANDLER;
   }
   first_time= FALSE;
#ifdef DEBUG_UNHANDLED_EXCEPTION_FILTER
   /*
    Unfortunately there is no clean way to debug unhandled exception filters,
    as debugger does not stop there(also documented in MSDN)
    To overcome, one could put a MessageBox, but this will not work in service.
    Better solution is to print error message and sleep some minutes
    until debugger is attached
  */
  wait_for_debugger(DEBUGGER_ATTACH_TIMEOUT);
#endif /* DEBUG_UNHANDLED_EXCEPTION_FILTER */
  __try
  {
    my_set_exception_pointers(ex_pointers);
    handle_fatal_signal(ex_pointers->ExceptionRecord->ExceptionCode);
  }
  __except(EXCEPTION_EXECUTE_HANDLER)
  {
    DWORD written;
    const char msg[] = "Got exception in exception handler!\n";
    WriteFile(GetStdHandle(STD_OUTPUT_HANDLE),msg, sizeof(msg)-1,
      &written,NULL);
  }
  /*
    Return EXCEPTION_CONTINUE_SEARCH to give JIT debugger
    (drwtsn32 or vsjitdebugger) possibility to attach,
    if JIT debugger is configured.
    Windows Error reporting might generate a dump here.
  */
  return EXCEPTION_CONTINUE_SEARCH;
}


void my_init_signals(void)
{
  if(opt_console)
    SetConsoleCtrlHandler(console_event_handler,TRUE);

    /* Avoid MessageBox()es*/
  _CrtSetReportMode(_CRT_WARN, _CRTDBG_MODE_FILE);
  _CrtSetReportFile(_CRT_WARN, _CRTDBG_FILE_STDERR);
  _CrtSetReportMode(_CRT_ERROR, _CRTDBG_MODE_FILE);
  _CrtSetReportFile(_CRT_ERROR, _CRTDBG_FILE_STDERR);
  _CrtSetReportMode(_CRT_ASSERT, _CRTDBG_MODE_FILE);
  _CrtSetReportFile(_CRT_ASSERT, _CRTDBG_FILE_STDERR);

   /*
     Do not use SEM_NOGPFAULTERRORBOX in the following SetErrorMode (),
     because it would prevent JIT debugger and Windows error reporting
     from working. We need WER or JIT-debugging, since our own unhandled
     exception filter is not guaranteed to work in all situation
     (like heap corruption or stack overflow)
   */
  SetErrorMode(SetErrorMode(0) | SEM_FAILCRITICALERRORS
                               | SEM_NOOPENFILEERRORBOX);
  SetUnhandledExceptionFilter(my_unhandler_exception_filter);
}


static void start_signal_handler(void)
{
#ifndef EMBEDDED_LIBRARY
  // Save vm id of this process
  if (!opt_bootstrap)
    create_pid_file();
#endif /* EMBEDDED_LIBRARY */
}


static void check_data_home(const char *path)
{}

#endif /* __WIN__ */


#if BACKTRACE_DEMANGLE
#include <cxxabi.h>
extern "C" char *my_demangle(const char *mangled_name, int *status)
{
  return abi::__cxa_demangle(mangled_name, NULL, NULL, status);
}
#endif


#if !defined(__WIN__)
#ifndef SA_RESETHAND
#define SA_RESETHAND 0
#endif
#ifndef SA_NODEFER
#define SA_NODEFER 0
#endif

#ifndef EMBEDDED_LIBRARY

void my_init_signals(void)
{
  sigset_t set;
  struct sigaction sa;
  DBUG_ENTER("my_init_signals");

  my_sigset(THR_SERVER_ALARM,print_signal_warning); // Should never be called!

  if (!(test_flags & TEST_NO_STACKTRACE) || (test_flags & TEST_CORE_ON_SIGNAL))
  {
    sa.sa_flags = SA_RESETHAND | SA_NODEFER;
    sigemptyset(&sa.sa_mask);
    sigprocmask(SIG_SETMASK,&sa.sa_mask,NULL);

#ifdef HAVE_STACKTRACE
    my_init_stacktrace();
#endif
#if defined(__amiga__)
    sa.sa_handler=(void(*)())handle_fatal_signal;
#else
    sa.sa_handler=handle_fatal_signal;
#endif
    sigaction(SIGSEGV, &sa, NULL);
    sigaction(SIGABRT, &sa, NULL);
#ifdef SIGBUS
    sigaction(SIGBUS, &sa, NULL);
#endif
    sigaction(SIGILL, &sa, NULL);
    sigaction(SIGFPE, &sa, NULL);
  }

#ifdef HAVE_GETRLIMIT
  if (test_flags & TEST_CORE_ON_SIGNAL)
  {
    /* Change limits so that we will get a core file */
    STRUCT_RLIMIT rl;
    rl.rlim_cur = rl.rlim_max = RLIM_INFINITY;
    if (setrlimit(RLIMIT_CORE, &rl) && log_warnings)
      sql_print_warning("setrlimit could not change the size of core files to 'infinity';  We may not be able to generate a core file on signals");
  }
#endif
  (void) sigemptyset(&set);
  my_sigset(SIGPIPE,SIG_IGN);
  sigaddset(&set,SIGPIPE);
#ifndef IGNORE_SIGHUP_SIGQUIT
  sigaddset(&set,SIGQUIT);
  sigaddset(&set,SIGHUP);
#endif
  sigaddset(&set,SIGTERM);

  /* Fix signals if blocked by parents (can happen on Mac OS X) */
  sigemptyset(&sa.sa_mask);
  sa.sa_flags = 0;
  sa.sa_handler = print_signal_warning;
  sigaction(SIGTERM, &sa, (struct sigaction*) 0);
  sa.sa_flags = 0;
  sa.sa_handler = print_signal_warning;
  sigaction(SIGHUP, &sa, (struct sigaction*) 0);
#ifdef SIGTSTP
  sigaddset(&set,SIGTSTP);
#endif
  sigaddset(&set,THR_SERVER_ALARM);
  if (test_flags & TEST_SIGINT)
  {
    my_sigset(thr_kill_signal, end_thread_signal);
    // May be SIGINT
    sigdelset(&set, thr_kill_signal);
  }
  else
    sigaddset(&set,SIGINT);
  sigprocmask(SIG_SETMASK,&set,NULL);
  pthread_sigmask(SIG_SETMASK,&set,NULL);
  DBUG_VOID_RETURN;
}


static void start_signal_handler(void)
{
  int error;
  pthread_attr_t thr_attr;
  DBUG_ENTER("start_signal_handler");

  (void) pthread_attr_init(&thr_attr);
#if !defined(HAVE_DEC_3_2_THREADS)
  pthread_attr_setscope(&thr_attr,PTHREAD_SCOPE_SYSTEM);
  (void) pthread_attr_setdetachstate(&thr_attr,PTHREAD_CREATE_DETACHED);

  size_t guardize= 0;
  pthread_attr_getguardsize(&thr_attr, &guardize);

#if defined(__ia64__) || defined(__ia64)
  /*
    Peculiar things with ia64 platforms - it seems we only have half the
    stack size in reality, so we have to double it here
  */
  guardize= my_thread_stack_size;
#endif

  pthread_attr_setstacksize(&thr_attr, my_thread_stack_size + guardize);
#endif

  mysql_mutex_lock(&LOCK_thread_count);
  if ((error= mysql_thread_create(key_thread_signal_hand,
                                  &signal_thread, &thr_attr, signal_hand, 0)))
  {
    sql_print_error("Can't create interrupt-thread (error %d, errno: %d)",
                    error,errno);
    exit(1);
  }
  mysql_cond_wait(&COND_thread_count, &LOCK_thread_count);
  mysql_mutex_unlock(&LOCK_thread_count);

  (void) pthread_attr_destroy(&thr_attr);
  DBUG_VOID_RETURN;
}


/** This threads handles all signals and alarms. */
/* ARGSUSED */
pthread_handler_t signal_hand(void *arg MY_ATTRIBUTE((unused)))
{
  sigset_t set;
  int sig;
  my_thread_init();       // Init new thread
  signal_thread_in_use= 1;

  /*
    Setup alarm handler
    This should actually be '+ max_number_of_slaves' instead of +10,
    but the +10 should be quite safe.
  */
  init_thr_alarm(thread_scheduler->max_threads +
     global_system_variables.max_insert_delayed_threads + 10);
  if (test_flags & TEST_SIGINT)
  {
    (void) sigemptyset(&set);     // Setup up SIGINT for debug
    (void) sigaddset(&set,SIGINT);    // For debugging
    (void) pthread_sigmask(SIG_UNBLOCK,&set,NULL);
  }
  (void) sigemptyset(&set);     // Setup up SIGINT for debug
#ifdef USE_ONE_SIGNAL_HAND
  (void) sigaddset(&set,THR_SERVER_ALARM);  // For alarms
#endif
#ifndef IGNORE_SIGHUP_SIGQUIT
  (void) sigaddset(&set,SIGQUIT);
  (void) sigaddset(&set,SIGHUP);
#endif
  (void) sigaddset(&set,SIGTERM);
  (void) sigaddset(&set,SIGTSTP);

  /* Save pid to this process (or thread on Linux) */
  if (!opt_bootstrap)
    create_pid_file();

  /*
    signal to start_signal_handler that we are ready
    This works by waiting for start_signal_handler to free mutex,
    after which we signal it that we are ready.
    At this pointer there is no other threads running, so there
    should not be any other mysql_cond_signal() calls.
  */
  mysql_mutex_lock(&LOCK_thread_count);
  mysql_cond_broadcast(&COND_thread_count);
  mysql_mutex_unlock(&LOCK_thread_count);

  /*
    Waiting for until mysqld_server_started != 0
    to ensure that all server components has been successfully
    initialized. This step is mandatory since signal processing
    could be done safely only when all server components
    has been initialized.
  */
  mysql_mutex_lock(&LOCK_server_started);
  while (!mysqld_server_started)
    mysql_cond_wait(&COND_server_started, &LOCK_server_started);
  mysql_mutex_unlock(&LOCK_server_started);

  for (;;)
  {
    int error;          // Used when debugging
    if (shutdown_in_progress && !abort_loop)
    {
      sig= SIGTERM;
      error=0;
    }
    else
      while ((error=my_sigwait(&set,&sig)) == EINTR) ;
    if (cleanup_done)
    {
      my_thread_end();
      signal_thread_in_use= 0;
      pthread_exit(0);        // Safety
      return 0;                                 // Avoid compiler warnings
    }
    switch (sig) {
    case SIGTERM:
    case SIGQUIT:
    case SIGKILL:
#ifdef EXTRA_DEBUG
      sql_print_information("Got signal %d to shutdown mysqld",sig);
#endif
      /* switch to the old log message processing */
      logger.set_handlers(LOG_FILE, opt_slow_log ? LOG_FILE:LOG_NONE,
                          opt_log ? LOG_FILE:LOG_NONE);
      DBUG_PRINT("info",("Got signal: %d  abort_loop: %d",sig,abort_loop));
      if (!abort_loop)
      {
        abort_loop=1;       // mark abort for threads
#ifdef HAVE_PSI_THREAD_INTERFACE
        /* Delete the instrumentation for the signal thread */
        PSI_THREAD_CALL(delete_current_thread)();
#endif
#ifdef USE_ONE_SIGNAL_HAND
        pthread_t tmp;
        if ((error= mysql_thread_create(0, /* Not instrumented */
                                        &tmp, &connection_attrib,
                                        kill_server_thread,
                                        (void*) &sig)))
          sql_print_error("Can't create thread to kill server (errno= %d)",
                          error);
#else
        kill_server((void*) sig); // MIT THREAD has a alarm thread
#endif
      }
      break;
    case SIGHUP:
      if (!abort_loop)
      {
        int not_used;
  mysql_print_status();   // Print some debug info
  reload_acl_and_cache((THD*) 0,
           (REFRESH_LOG | REFRESH_TABLES | REFRESH_FAST |
            REFRESH_GRANT |
            REFRESH_THREADS | REFRESH_HOSTS),
           (TABLE_LIST*) 0, &not_used); // Flush logs
      }
      /* reenable logs after the options were reloaded */
      if (log_output_options & LOG_NONE)
      {
        logger.set_handlers(LOG_FILE,
                            opt_slow_log ? LOG_TABLE : LOG_NONE,
                            opt_log ? LOG_TABLE : LOG_NONE);
      }
      else
      {
        logger.set_handlers(LOG_FILE,
                            opt_slow_log ? log_output_options : LOG_NONE,
                            opt_log ? log_output_options : LOG_NONE);
      }
      break;
#ifdef USE_ONE_SIGNAL_HAND
    case THR_SERVER_ALARM:
      process_alarm(sig);     // Trigger alarms.
      break;
#endif
    default:
#ifdef EXTRA_DEBUG
      sql_print_warning("Got signal: %d  error: %d",sig,error); /* purecov: tested */
#endif
      break;          /* purecov: tested */
    }
  }
  return(0);          /* purecov: deadcode */
}

static void check_data_home(const char *path)
{}

#endif /*!EMBEDDED_LIBRARY*/
#endif  /* __WIN__*/


/**
  All global error messages are sent here where the first one is stored
  for the client.
*/
/* ARGSUSED */
extern "C" void my_message_sql(uint error, const char *str, myf MyFlags);

void my_message_sql(uint error, const char *str, myf MyFlags)
{
  THD *thd= current_thd;
  DBUG_ENTER("my_message_sql");
  DBUG_PRINT("error", ("error: %u  message: '%s'", error, str));

  DBUG_ASSERT(str != NULL);
  /*
    An error should have a valid error number (!= 0), so it can be caught
    in stored procedures by SQL exception handlers.
    Calling my_error() with error == 0 is a bug.
    Remaining known places to fix:
    - storage/myisam/mi_create.c, my_printf_error()
    TODO:
    DBUG_ASSERT(error != 0);
  */

  if (error == 0)
  {
    /* At least, prevent new abuse ... */
    DBUG_ASSERT(strncmp(str, "MyISAM table", 12) == 0);
    error= ER_UNKNOWN_ERROR;
  }

  mysql_audit_general(thd, MYSQL_AUDIT_GENERAL_ERROR, error, str);

  if (thd)
  {
    if (MyFlags & ME_FATALERROR)
      thd->is_fatal_error= 1;
    (void) thd->raise_condition(error,
                                NULL,
                                Sql_condition::WARN_LEVEL_ERROR,
                                str);
  }

  /* When simulating OOM, skip writing to error log to avoid mtr errors */
  DBUG_EXECUTE_IF("simulate_out_of_memory", DBUG_VOID_RETURN;);

  if (!thd || MyFlags & ME_NOREFRESH)
    sql_print_error("%s: %s",my_progname,str); /* purecov: inspected */
  DBUG_VOID_RETURN;
}


#ifndef EMBEDDED_LIBRARY
extern "C" void *my_str_malloc_mysqld(size_t size);
extern "C" void my_str_free_mysqld(void *ptr);
extern "C" void *my_str_realloc_mysqld(void *ptr, size_t size);

void *my_str_malloc_mysqld(size_t size)
{
  return my_malloc(size, MYF(MY_FAE));
}


void my_str_free_mysqld(void *ptr)
{
  my_free(ptr);
}

void *my_str_realloc_mysqld(void *ptr, size_t size)
{
  return my_realloc(ptr, size, MYF(MY_FAE));
}
#endif /* EMBEDDED_LIBRARY */


#ifdef __WIN__

pthread_handler_t handle_shutdown(void *arg)
{
  MSG msg;
  my_thread_init();

  /* this call should create the message queue for this thread */
  PeekMessage(&msg, NULL, 1, 65534,PM_NOREMOVE);
#if !defined(EMBEDDED_LIBRARY)
  if (WaitForSingleObject(hEventShutdown,INFINITE)==WAIT_OBJECT_0)
#endif /* EMBEDDED_LIBRARY */
     kill_server(MYSQL_KILL_SIGNAL);
  return 0;
}
#endif

const char *load_default_groups[]= {
#ifdef WITH_NDBCLUSTER_STORAGE_ENGINE
"mysql_cluster",
#endif
"mysqld","server", MYSQL_BASE_VERSION, 0, 0};

#if defined(__WIN__) && !defined(EMBEDDED_LIBRARY)
static const int load_default_groups_sz=
sizeof(load_default_groups)/sizeof(load_default_groups[0]);
#endif

#ifndef EMBEDDED_LIBRARY
/**
  This function is used to check for stack overrun for pathological
  cases of regular expressions and 'like' expressions.
  The call to current_thd is quite expensive, so we try to avoid it
  for the normal cases.
  The size of each stack frame for the wildcmp() routines is ~128 bytes,
  so checking *every* recursive call is not necessary.
 */
extern "C" int
check_enough_stack_size(int recurse_level)
{
  uchar stack_top;
  if (recurse_level % 16 != 0)
    return 0;

  THD *my_thd= current_thd;
  if (my_thd != NULL)
    return check_stack_overrun(my_thd, STACK_MIN_SIZE * 2, &stack_top);
  return 0;
}
#endif


/**
  Initialize one of the global date/time format variables.

  @param format_type    What kind of format should be supported
  @param var_ptr    Pointer to variable that should be updated

  @retval
    0 ok
  @retval
    1 error
*/

static bool init_global_datetime_format(timestamp_type format_type,
                                        DATE_TIME_FORMAT *format)
{
  /*
    Get command line option
    format->format.str is already set by my_getopt
  */
  format->format.length= strlen(format->format.str);

  if (parse_date_time_format(format_type, format))
  {
    fprintf(stderr, "Wrong date/time format specifier: %s\n",
            format->format.str);
    return true;
  }
  return false;
}

SHOW_VAR com_status_vars[]= {
  {"admin_commands",       (char*) offsetof(STATUS_VAR, com_other), SHOW_LONG_STATUS},
  {"assign_to_keycache",   (char*) offsetof(STATUS_VAR, com_stat[(uint) SQLCOM_ASSIGN_TO_KEYCACHE]), SHOW_LONG_STATUS},
  {"alter_db",             (char*) offsetof(STATUS_VAR, com_stat[(uint) SQLCOM_ALTER_DB]), SHOW_LONG_STATUS},
  {"alter_db_upgrade",     (char*) offsetof(STATUS_VAR, com_stat[(uint) SQLCOM_ALTER_DB_UPGRADE]), SHOW_LONG_STATUS},
  {"alter_event",          (char*) offsetof(STATUS_VAR, com_stat[(uint) SQLCOM_ALTER_EVENT]), SHOW_LONG_STATUS},
  {"alter_function",       (char*) offsetof(STATUS_VAR, com_stat[(uint) SQLCOM_ALTER_FUNCTION]), SHOW_LONG_STATUS},
  {"alter_procedure",      (char*) offsetof(STATUS_VAR, com_stat[(uint) SQLCOM_ALTER_PROCEDURE]), SHOW_LONG_STATUS},
  {"alter_server",         (char*) offsetof(STATUS_VAR, com_stat[(uint) SQLCOM_ALTER_SERVER]), SHOW_LONG_STATUS},
  {"alter_table",          (char*) offsetof(STATUS_VAR, com_stat[(uint) SQLCOM_ALTER_TABLE]), SHOW_LONG_STATUS},
  {"alter_tablespace",     (char*) offsetof(STATUS_VAR, com_stat[(uint) SQLCOM_ALTER_TABLESPACE]), SHOW_LONG_STATUS},
  {"alter_user",           (char*) offsetof(STATUS_VAR, com_stat[(uint) SQLCOM_ALTER_USER]), SHOW_LONG_STATUS},
  {"analyze",              (char*) offsetof(STATUS_VAR, com_stat[(uint) SQLCOM_ANALYZE]), SHOW_LONG_STATUS},
  {"begin",                (char*) offsetof(STATUS_VAR, com_stat[(uint) SQLCOM_BEGIN]), SHOW_LONG_STATUS},
  {"binlog",               (char*) offsetof(STATUS_VAR, com_stat[(uint) SQLCOM_BINLOG_BASE64_EVENT]), SHOW_LONG_STATUS},
  {"call_procedure",       (char*) offsetof(STATUS_VAR, com_stat[(uint) SQLCOM_CALL]), SHOW_LONG_STATUS},
  {"change_db",            (char*) offsetof(STATUS_VAR, com_stat[(uint) SQLCOM_CHANGE_DB]), SHOW_LONG_STATUS},
  {"change_master",        (char*) offsetof(STATUS_VAR, com_stat[(uint) SQLCOM_CHANGE_MASTER]), SHOW_LONG_STATUS},
  {"check",                (char*) offsetof(STATUS_VAR, com_stat[(uint) SQLCOM_CHECK]), SHOW_LONG_STATUS},
  {"checksum",             (char*) offsetof(STATUS_VAR, com_stat[(uint) SQLCOM_CHECKSUM]), SHOW_LONG_STATUS},
  {"commit",               (char*) offsetof(STATUS_VAR, com_stat[(uint) SQLCOM_COMMIT]), SHOW_LONG_STATUS},
  {"create_db",            (char*) offsetof(STATUS_VAR, com_stat[(uint) SQLCOM_CREATE_DB]), SHOW_LONG_STATUS},
  {"create_event",         (char*) offsetof(STATUS_VAR, com_stat[(uint) SQLCOM_CREATE_EVENT]), SHOW_LONG_STATUS},
  {"create_function",      (char*) offsetof(STATUS_VAR, com_stat[(uint) SQLCOM_CREATE_SPFUNCTION]), SHOW_LONG_STATUS},
  {"create_index",         (char*) offsetof(STATUS_VAR, com_stat[(uint) SQLCOM_CREATE_INDEX]), SHOW_LONG_STATUS},
  {"create_procedure",     (char*) offsetof(STATUS_VAR, com_stat[(uint) SQLCOM_CREATE_PROCEDURE]), SHOW_LONG_STATUS},
  {"create_server",        (char*) offsetof(STATUS_VAR, com_stat[(uint) SQLCOM_CREATE_SERVER]), SHOW_LONG_STATUS},
  {"create_table",         (char*) offsetof(STATUS_VAR, com_stat[(uint) SQLCOM_CREATE_TABLE]), SHOW_LONG_STATUS},
  {"create_trigger",       (char*) offsetof(STATUS_VAR, com_stat[(uint) SQLCOM_CREATE_TRIGGER]), SHOW_LONG_STATUS},
  {"create_udf",           (char*) offsetof(STATUS_VAR, com_stat[(uint) SQLCOM_CREATE_FUNCTION]), SHOW_LONG_STATUS},
  {"create_user",          (char*) offsetof(STATUS_VAR, com_stat[(uint) SQLCOM_CREATE_USER]), SHOW_LONG_STATUS},
  {"create_view",          (char*) offsetof(STATUS_VAR, com_stat[(uint) SQLCOM_CREATE_VIEW]), SHOW_LONG_STATUS},
  {"dealloc_sql",          (char*) offsetof(STATUS_VAR, com_stat[(uint) SQLCOM_DEALLOCATE_PREPARE]), SHOW_LONG_STATUS},
  {"delete",               (char*) offsetof(STATUS_VAR, com_stat[(uint) SQLCOM_DELETE]), SHOW_LONG_STATUS},
  {"delete_multi",         (char*) offsetof(STATUS_VAR, com_stat[(uint) SQLCOM_DELETE_MULTI]), SHOW_LONG_STATUS},
  {"do",                   (char*) offsetof(STATUS_VAR, com_stat[(uint) SQLCOM_DO]), SHOW_LONG_STATUS},
  {"drop_db",              (char*) offsetof(STATUS_VAR, com_stat[(uint) SQLCOM_DROP_DB]), SHOW_LONG_STATUS},
  {"drop_event",           (char*) offsetof(STATUS_VAR, com_stat[(uint) SQLCOM_DROP_EVENT]), SHOW_LONG_STATUS},
  {"drop_function",        (char*) offsetof(STATUS_VAR, com_stat[(uint) SQLCOM_DROP_FUNCTION]), SHOW_LONG_STATUS},
  {"drop_index",           (char*) offsetof(STATUS_VAR, com_stat[(uint) SQLCOM_DROP_INDEX]), SHOW_LONG_STATUS},
  {"drop_procedure",       (char*) offsetof(STATUS_VAR, com_stat[(uint) SQLCOM_DROP_PROCEDURE]), SHOW_LONG_STATUS},
  {"drop_server",          (char*) offsetof(STATUS_VAR, com_stat[(uint) SQLCOM_DROP_SERVER]), SHOW_LONG_STATUS},
  {"drop_table",           (char*) offsetof(STATUS_VAR, com_stat[(uint) SQLCOM_DROP_TABLE]), SHOW_LONG_STATUS},
  {"drop_trigger",         (char*) offsetof(STATUS_VAR, com_stat[(uint) SQLCOM_DROP_TRIGGER]), SHOW_LONG_STATUS},
  {"drop_user",            (char*) offsetof(STATUS_VAR, com_stat[(uint) SQLCOM_DROP_USER]), SHOW_LONG_STATUS},
  {"drop_view",            (char*) offsetof(STATUS_VAR, com_stat[(uint) SQLCOM_DROP_VIEW]), SHOW_LONG_STATUS},
  {"empty_query",          (char*) offsetof(STATUS_VAR, com_stat[(uint) SQLCOM_EMPTY_QUERY]), SHOW_LONG_STATUS},
  {"execute_sql",          (char*) offsetof(STATUS_VAR, com_stat[(uint) SQLCOM_EXECUTE]), SHOW_LONG_STATUS},
  {"flush",                (char*) offsetof(STATUS_VAR, com_stat[(uint) SQLCOM_FLUSH]), SHOW_LONG_STATUS},
  {"get_diagnostics",      (char*) offsetof(STATUS_VAR, com_stat[(uint) SQLCOM_GET_DIAGNOSTICS]), SHOW_LONG_STATUS},
  {"grant",                (char*) offsetof(STATUS_VAR, com_stat[(uint) SQLCOM_GRANT]), SHOW_LONG_STATUS},
  {"ha_close",             (char*) offsetof(STATUS_VAR, com_stat[(uint) SQLCOM_HA_CLOSE]), SHOW_LONG_STATUS},
  {"ha_open",              (char*) offsetof(STATUS_VAR, com_stat[(uint) SQLCOM_HA_OPEN]), SHOW_LONG_STATUS},
  {"ha_read",              (char*) offsetof(STATUS_VAR, com_stat[(uint) SQLCOM_HA_READ]), SHOW_LONG_STATUS},
  {"help",                 (char*) offsetof(STATUS_VAR, com_stat[(uint) SQLCOM_HELP]), SHOW_LONG_STATUS},
  {"insert",               (char*) offsetof(STATUS_VAR, com_stat[(uint) SQLCOM_INSERT]), SHOW_LONG_STATUS},
  {"insert_select",        (char*) offsetof(STATUS_VAR, com_stat[(uint) SQLCOM_INSERT_SELECT]), SHOW_LONG_STATUS},
  {"install_plugin",       (char*) offsetof(STATUS_VAR, com_stat[(uint) SQLCOM_INSTALL_PLUGIN]), SHOW_LONG_STATUS},
  {"kill",                 (char*) offsetof(STATUS_VAR, com_stat[(uint) SQLCOM_KILL]), SHOW_LONG_STATUS},
  {"load",                 (char*) offsetof(STATUS_VAR, com_stat[(uint) SQLCOM_LOAD]), SHOW_LONG_STATUS},
  {"lock_tables",          (char*) offsetof(STATUS_VAR, com_stat[(uint) SQLCOM_LOCK_TABLES]), SHOW_LONG_STATUS},
  {"optimize",             (char*) offsetof(STATUS_VAR, com_stat[(uint) SQLCOM_OPTIMIZE]), SHOW_LONG_STATUS},
  {"preload_keys",         (char*) offsetof(STATUS_VAR, com_stat[(uint) SQLCOM_PRELOAD_KEYS]), SHOW_LONG_STATUS},
  {"prepare_sql",          (char*) offsetof(STATUS_VAR, com_stat[(uint) SQLCOM_PREPARE]), SHOW_LONG_STATUS},
  {"purge",                (char*) offsetof(STATUS_VAR, com_stat[(uint) SQLCOM_PURGE]), SHOW_LONG_STATUS},
  {"purge_before_date",    (char*) offsetof(STATUS_VAR, com_stat[(uint) SQLCOM_PURGE_BEFORE]), SHOW_LONG_STATUS},
  {"release_savepoint",    (char*) offsetof(STATUS_VAR, com_stat[(uint) SQLCOM_RELEASE_SAVEPOINT]), SHOW_LONG_STATUS},
  {"rename_table",         (char*) offsetof(STATUS_VAR, com_stat[(uint) SQLCOM_RENAME_TABLE]), SHOW_LONG_STATUS},
  {"rename_user",          (char*) offsetof(STATUS_VAR, com_stat[(uint) SQLCOM_RENAME_USER]), SHOW_LONG_STATUS},
  {"repair",               (char*) offsetof(STATUS_VAR, com_stat[(uint) SQLCOM_REPAIR]), SHOW_LONG_STATUS},
  {"replace",              (char*) offsetof(STATUS_VAR, com_stat[(uint) SQLCOM_REPLACE]), SHOW_LONG_STATUS},
  {"replace_select",       (char*) offsetof(STATUS_VAR, com_stat[(uint) SQLCOM_REPLACE_SELECT]), SHOW_LONG_STATUS},
  {"reset",                (char*) offsetof(STATUS_VAR, com_stat[(uint) SQLCOM_RESET]), SHOW_LONG_STATUS},
  {"resignal",             (char*) offsetof(STATUS_VAR, com_stat[(uint) SQLCOM_RESIGNAL]), SHOW_LONG_STATUS},
  {"revoke",               (char*) offsetof(STATUS_VAR, com_stat[(uint) SQLCOM_REVOKE]), SHOW_LONG_STATUS},
  {"revoke_all",           (char*) offsetof(STATUS_VAR, com_stat[(uint) SQLCOM_REVOKE_ALL]), SHOW_LONG_STATUS},
  {"rollback",             (char*) offsetof(STATUS_VAR, com_stat[(uint) SQLCOM_ROLLBACK]), SHOW_LONG_STATUS},
  {"rollback_to_savepoint",(char*) offsetof(STATUS_VAR, com_stat[(uint) SQLCOM_ROLLBACK_TO_SAVEPOINT]), SHOW_LONG_STATUS},
  {"savepoint",            (char*) offsetof(STATUS_VAR, com_stat[(uint) SQLCOM_SAVEPOINT]), SHOW_LONG_STATUS},
  {"select",               (char*) offsetof(STATUS_VAR, com_stat[(uint) SQLCOM_SELECT]), SHOW_LONG_STATUS},
  {"set_option",           (char*) offsetof(STATUS_VAR, com_stat[(uint) SQLCOM_SET_OPTION]), SHOW_LONG_STATUS},
  {"signal",               (char*) offsetof(STATUS_VAR, com_stat[(uint) SQLCOM_SIGNAL]), SHOW_LONG_STATUS},
  {"show_binlog_events",   (char*) offsetof(STATUS_VAR, com_stat[(uint) SQLCOM_SHOW_BINLOG_EVENTS]), SHOW_LONG_STATUS},
  {"show_binlogs",         (char*) offsetof(STATUS_VAR, com_stat[(uint) SQLCOM_SHOW_BINLOGS]), SHOW_LONG_STATUS},
  {"show_charsets",        (char*) offsetof(STATUS_VAR, com_stat[(uint) SQLCOM_SHOW_CHARSETS]), SHOW_LONG_STATUS},
  {"show_collations",      (char*) offsetof(STATUS_VAR, com_stat[(uint) SQLCOM_SHOW_COLLATIONS]), SHOW_LONG_STATUS},
  {"show_create_db",       (char*) offsetof(STATUS_VAR, com_stat[(uint) SQLCOM_SHOW_CREATE_DB]), SHOW_LONG_STATUS},
  {"show_create_event",    (char*) offsetof(STATUS_VAR, com_stat[(uint) SQLCOM_SHOW_CREATE_EVENT]), SHOW_LONG_STATUS},
  {"show_create_func",     (char*) offsetof(STATUS_VAR, com_stat[(uint) SQLCOM_SHOW_CREATE_FUNC]), SHOW_LONG_STATUS},
  {"show_create_proc",     (char*) offsetof(STATUS_VAR, com_stat[(uint) SQLCOM_SHOW_CREATE_PROC]), SHOW_LONG_STATUS},
  {"show_create_table",    (char*) offsetof(STATUS_VAR, com_stat[(uint) SQLCOM_SHOW_CREATE]), SHOW_LONG_STATUS},
  {"show_create_trigger",  (char*) offsetof(STATUS_VAR, com_stat[(uint) SQLCOM_SHOW_CREATE_TRIGGER]), SHOW_LONG_STATUS},
  {"show_databases",       (char*) offsetof(STATUS_VAR, com_stat[(uint) SQLCOM_SHOW_DATABASES]), SHOW_LONG_STATUS},
  {"show_engine_logs",     (char*) offsetof(STATUS_VAR, com_stat[(uint) SQLCOM_SHOW_ENGINE_LOGS]), SHOW_LONG_STATUS},
  {"show_engine_mutex",    (char*) offsetof(STATUS_VAR, com_stat[(uint) SQLCOM_SHOW_ENGINE_MUTEX]), SHOW_LONG_STATUS},
  {"show_engine_status",   (char*) offsetof(STATUS_VAR, com_stat[(uint) SQLCOM_SHOW_ENGINE_STATUS]), SHOW_LONG_STATUS},
  {"show_events",          (char*) offsetof(STATUS_VAR, com_stat[(uint) SQLCOM_SHOW_EVENTS]), SHOW_LONG_STATUS},
  {"show_errors",          (char*) offsetof(STATUS_VAR, com_stat[(uint) SQLCOM_SHOW_ERRORS]), SHOW_LONG_STATUS},
  {"show_fields",          (char*) offsetof(STATUS_VAR, com_stat[(uint) SQLCOM_SHOW_FIELDS]), SHOW_LONG_STATUS},
  {"show_function_code",   (char*) offsetof(STATUS_VAR, com_stat[(uint) SQLCOM_SHOW_FUNC_CODE]), SHOW_LONG_STATUS},
  {"show_function_status", (char*) offsetof(STATUS_VAR, com_stat[(uint) SQLCOM_SHOW_STATUS_FUNC]), SHOW_LONG_STATUS},
  {"show_grants",          (char*) offsetof(STATUS_VAR, com_stat[(uint) SQLCOM_SHOW_GRANTS]), SHOW_LONG_STATUS},
  {"show_keys",            (char*) offsetof(STATUS_VAR, com_stat[(uint) SQLCOM_SHOW_KEYS]), SHOW_LONG_STATUS},
  {"show_master_status",   (char*) offsetof(STATUS_VAR, com_stat[(uint) SQLCOM_SHOW_MASTER_STAT]), SHOW_LONG_STATUS},
  {"show_open_tables",     (char*) offsetof(STATUS_VAR, com_stat[(uint) SQLCOM_SHOW_OPEN_TABLES]), SHOW_LONG_STATUS},
  {"show_plugins",         (char*) offsetof(STATUS_VAR, com_stat[(uint) SQLCOM_SHOW_PLUGINS]), SHOW_LONG_STATUS},
  {"show_privileges",      (char*) offsetof(STATUS_VAR, com_stat[(uint) SQLCOM_SHOW_PRIVILEGES]), SHOW_LONG_STATUS},
  {"show_procedure_code",  (char*) offsetof(STATUS_VAR, com_stat[(uint) SQLCOM_SHOW_PROC_CODE]), SHOW_LONG_STATUS},
  {"show_procedure_status",(char*) offsetof(STATUS_VAR, com_stat[(uint) SQLCOM_SHOW_STATUS_PROC]), SHOW_LONG_STATUS},
  {"show_processlist",     (char*) offsetof(STATUS_VAR, com_stat[(uint) SQLCOM_SHOW_PROCESSLIST]), SHOW_LONG_STATUS},
  {"show_profile",         (char*) offsetof(STATUS_VAR, com_stat[(uint) SQLCOM_SHOW_PROFILE]), SHOW_LONG_STATUS},
  {"show_profiles",        (char*) offsetof(STATUS_VAR, com_stat[(uint) SQLCOM_SHOW_PROFILES]), SHOW_LONG_STATUS},
  {"show_relaylog_events", (char*) offsetof(STATUS_VAR, com_stat[(uint) SQLCOM_SHOW_RELAYLOG_EVENTS]), SHOW_LONG_STATUS},
  {"show_slave_hosts",     (char*) offsetof(STATUS_VAR, com_stat[(uint) SQLCOM_SHOW_SLAVE_HOSTS]), SHOW_LONG_STATUS},
  {"show_slave_status",    (char*) offsetof(STATUS_VAR, com_stat[(uint) SQLCOM_SHOW_SLAVE_STAT]), SHOW_LONG_STATUS},
  {"show_status",          (char*) offsetof(STATUS_VAR, com_stat[(uint) SQLCOM_SHOW_STATUS]), SHOW_LONG_STATUS},
  {"show_storage_engines", (char*) offsetof(STATUS_VAR, com_stat[(uint) SQLCOM_SHOW_STORAGE_ENGINES]), SHOW_LONG_STATUS},
  {"show_table_status",    (char*) offsetof(STATUS_VAR, com_stat[(uint) SQLCOM_SHOW_TABLE_STATUS]), SHOW_LONG_STATUS},
  {"show_tables",          (char*) offsetof(STATUS_VAR, com_stat[(uint) SQLCOM_SHOW_TABLES]), SHOW_LONG_STATUS},
  {"show_triggers",        (char*) offsetof(STATUS_VAR, com_stat[(uint) SQLCOM_SHOW_TRIGGERS]), SHOW_LONG_STATUS},
  {"show_variables",       (char*) offsetof(STATUS_VAR, com_stat[(uint) SQLCOM_SHOW_VARIABLES]), SHOW_LONG_STATUS},
  {"show_warnings",        (char*) offsetof(STATUS_VAR, com_stat[(uint) SQLCOM_SHOW_WARNS]), SHOW_LONG_STATUS},
  {"slave_start",          (char*) offsetof(STATUS_VAR, com_stat[(uint) SQLCOM_SLAVE_START]), SHOW_LONG_STATUS},
  {"slave_stop",           (char*) offsetof(STATUS_VAR, com_stat[(uint) SQLCOM_SLAVE_STOP]), SHOW_LONG_STATUS},
  {"stmt_close",           (char*) offsetof(STATUS_VAR, com_stmt_close), SHOW_LONG_STATUS},
  {"stmt_execute",         (char*) offsetof(STATUS_VAR, com_stmt_execute), SHOW_LONG_STATUS},
  {"stmt_fetch",           (char*) offsetof(STATUS_VAR, com_stmt_fetch), SHOW_LONG_STATUS},
  {"stmt_prepare",         (char*) offsetof(STATUS_VAR, com_stmt_prepare), SHOW_LONG_STATUS},
  {"stmt_reprepare",       (char*) offsetof(STATUS_VAR, com_stmt_reprepare), SHOW_LONG_STATUS},
  {"stmt_reset",           (char*) offsetof(STATUS_VAR, com_stmt_reset), SHOW_LONG_STATUS},
  {"stmt_send_long_data",  (char*) offsetof(STATUS_VAR, com_stmt_send_long_data), SHOW_LONG_STATUS},
  {"truncate",             (char*) offsetof(STATUS_VAR, com_stat[(uint) SQLCOM_TRUNCATE]), SHOW_LONG_STATUS},
  {"uninstall_plugin",     (char*) offsetof(STATUS_VAR, com_stat[(uint) SQLCOM_UNINSTALL_PLUGIN]), SHOW_LONG_STATUS},
  {"unlock_tables",        (char*) offsetof(STATUS_VAR, com_stat[(uint) SQLCOM_UNLOCK_TABLES]), SHOW_LONG_STATUS},
  {"update",               (char*) offsetof(STATUS_VAR, com_stat[(uint) SQLCOM_UPDATE]), SHOW_LONG_STATUS},
  {"update_multi",         (char*) offsetof(STATUS_VAR, com_stat[(uint) SQLCOM_UPDATE_MULTI]), SHOW_LONG_STATUS},
  {"xa_commit",            (char*) offsetof(STATUS_VAR, com_stat[(uint) SQLCOM_XA_COMMIT]),SHOW_LONG_STATUS},
  {"xa_end",               (char*) offsetof(STATUS_VAR, com_stat[(uint) SQLCOM_XA_END]),SHOW_LONG_STATUS},
  {"xa_prepare",           (char*) offsetof(STATUS_VAR, com_stat[(uint) SQLCOM_XA_PREPARE]),SHOW_LONG_STATUS},
  {"xa_recover",           (char*) offsetof(STATUS_VAR, com_stat[(uint) SQLCOM_XA_RECOVER]),SHOW_LONG_STATUS},
  {"xa_rollback",          (char*) offsetof(STATUS_VAR, com_stat[(uint) SQLCOM_XA_ROLLBACK]),SHOW_LONG_STATUS},
  {"xa_start",             (char*) offsetof(STATUS_VAR, com_stat[(uint) SQLCOM_XA_START]),SHOW_LONG_STATUS},
  {NullS, NullS, SHOW_LONG}
};

LEX_CSTRING sql_statement_names[(uint) SQLCOM_END + 1];

void init_sql_statement_names()
{
  static LEX_CSTRING empty= { C_STRING_WITH_LEN("") };

  char *first_com= (char*) offsetof(STATUS_VAR, com_stat[0]);
  char *last_com= (char*) offsetof(STATUS_VAR, com_stat[(uint) SQLCOM_END]);
  int record_size= (char*) offsetof(STATUS_VAR, com_stat[1])
                   - (char*) offsetof(STATUS_VAR, com_stat[0]);
  char *ptr;
  uint i;
  uint com_index;

  for (i= 0; i < ((uint) SQLCOM_END + 1); i++)
    sql_statement_names[i]= empty;

  SHOW_VAR *var= &com_status_vars[0];
  while (var->name != NULL)
  {
    ptr= var->value;
    if ((first_com <= ptr) && (ptr <= last_com))
    {
      com_index= ((int)(ptr - first_com))/record_size;
      DBUG_ASSERT(com_index < (uint) SQLCOM_END);
      sql_statement_names[com_index].str= var->name;
      /* TODO: Change SHOW_VAR::name to a LEX_STRING, to avoid strlen() */
      sql_statement_names[com_index].length= strlen(var->name);
    }
    var++;
  }

  DBUG_ASSERT(strcmp(sql_statement_names[(uint) SQLCOM_SELECT].str, "select") == 0);
  DBUG_ASSERT(strcmp(sql_statement_names[(uint) SQLCOM_SIGNAL].str, "signal") == 0);

  sql_statement_names[(uint) SQLCOM_END].str= "error";
}

#ifdef HAVE_PSI_STATEMENT_INTERFACE
PSI_statement_info sql_statement_info[(uint) SQLCOM_END + 1];
PSI_statement_info com_statement_info[(uint) COM_END + 1];

/**
  Initialize the command names array.
  Since we do not want to maintain a separate array,
  this is populated from data mined in com_status_vars,
  which already has one name for each command.
*/
void init_sql_statement_info()
{
  uint i;

  for (i= 0; i < ((uint) SQLCOM_END + 1); i++)
  {
    sql_statement_info[i].m_name= sql_statement_names[i].str;
    sql_statement_info[i].m_flags= 0;
  }

  /* "statement/sql/error" represents broken queries (syntax error). */
  sql_statement_info[(uint) SQLCOM_END].m_name= "error";
  sql_statement_info[(uint) SQLCOM_END].m_flags= 0;
}

void init_com_statement_info()
{
  uint index;

  for (index= 0; index < (uint) COM_END + 1; index++)
  {
    com_statement_info[index].m_name= command_name[index].str;
    com_statement_info[index].m_flags= 0;
  }

  /* "statement/abstract/query" can mutate into "statement/sql/..." */
  com_statement_info[(uint) COM_QUERY].m_flags= PSI_FLAG_MUTABLE;
}
#endif

/**
  Create the name of the default general log file

  @param[IN] buff    Location for building new string.
  @param[IN] log_ext The extension for the file (e.g .log)
  @returns Pointer to a new string containing the name
*/
static inline char *make_default_log_name(char *buff,const char* log_ext)
{
  return make_log_name(buff, default_logfile_name, log_ext);
}

/**
  Create a replication file name or base for file names.

  @param[in] opt Value of option, or NULL
  @param[in] def Default value if option value is not set.
  @param[in] ext Extension to use for the path

  @returns Pointer to string containing the full file path, or NULL if
  it was not possible to create the path.
 */
static inline const char *
rpl_make_log_name(const char *opt,
                  const char *def,
                  const char *ext)
{
  DBUG_ENTER("rpl_make_log_name");
  DBUG_PRINT("enter", ("opt: %s, def: %s, ext: %s", opt, def, ext));
  char buff[FN_REFLEN];
  const char *base= opt ? opt : def;
  unsigned int options=
    MY_REPLACE_EXT | MY_UNPACK_FILENAME | MY_SAFE_PATH;

  /* mysql_real_data_home_ptr  may be null if no value of datadir has been
     specified through command-line or througha cnf file. If that is the 
     case we make mysql_real_data_home_ptr point to mysql_real_data_home
     which, in that case holds the default path for data-dir.
  */ 
  if(mysql_real_data_home_ptr == NULL)
    mysql_real_data_home_ptr= mysql_real_data_home;

  if (fn_format(buff, base, mysql_real_data_home_ptr, ext, options))
    DBUG_RETURN(strdup(buff));
  else
    DBUG_RETURN(NULL);
}


int init_common_variables()
{
  umask(((~my_umask) & 0666));
  connection_errors_select= 0;
  connection_errors_accept= 0;
  connection_errors_tcpwrap= 0;
  connection_errors_internal= 0;
  connection_errors_max_connection= 0;
  connection_errors_peer_addr= 0;
  my_decimal_set_zero(&decimal_zero); // set decimal_zero constant;
  tzset();      // Set tzname

  max_system_variables.pseudo_thread_id= (ulong)~0;
  server_start_time= flush_status_time= my_time(0);

  rpl_filter= new Rpl_filter;
  binlog_filter= new Rpl_filter;
  if (!rpl_filter || !binlog_filter)
  {
    sql_perror("Could not allocate replication and binlog filters");
    return 1;
  }

  if (init_thread_environment() ||
      mysql_init_variables())
    return 1;

  if (ignore_db_dirs_init())
    return 1;

#ifdef HAVE_TZNAME
  {
    struct tm tm_tmp;
    localtime_r(&server_start_time,&tm_tmp);
    strmake(system_time_zone, tzname[tm_tmp.tm_isdst != 0 ? 1 : 0],
            sizeof(system_time_zone)-1);

 }
#endif
  /*
    We set SYSTEM time zone as reasonable default and
    also for failure of my_tz_init() and bootstrap mode.
    If user explicitly set time zone with --default-time-zone
    option we will change this value in my_tz_init().
  */
  global_system_variables.time_zone= my_tz_SYSTEM;

#ifdef HAVE_PSI_INTERFACE
  /*
    Complete the mysql_bin_log initialization.
    Instrumentation keys are known only after the performance schema initialization,
    and can not be set in the MYSQL_BIN_LOG constructor (called before main()).
  */
  mysql_bin_log.set_psi_keys(key_BINLOG_LOCK_index,
                             key_BINLOG_LOCK_commit,
                             key_BINLOG_LOCK_commit_queue,
                             key_BINLOG_LOCK_done,
                             key_BINLOG_LOCK_flush_queue,
                             key_BINLOG_LOCK_log,
                             key_BINLOG_LOCK_sync,
                             key_BINLOG_LOCK_sync_queue,
                             key_BINLOG_LOCK_xids,
                             key_BINLOG_COND_done,
                             key_BINLOG_update_cond,
                             key_BINLOG_prep_xids_cond,
                             key_file_binlog,
                             key_file_binlog_index);
#endif

  /*
    Init mutexes for the global MYSQL_BIN_LOG objects.
    As safe_mutex depends on what MY_INIT() does, we can't init the mutexes of
    global MYSQL_BIN_LOGs in their constructors, because then they would be
    inited before MY_INIT(). So we do it here.
  */
  mysql_bin_log.init_pthread_objects();

  /* TODO: remove this when my_time_t is 64 bit compatible */
  if (!IS_TIME_T_VALID_FOR_TIMESTAMP(server_start_time))
  {
    sql_print_error("This MySQL server doesn't support dates later then 2038");
    return 1;
  }

  if (gethostname(glob_hostname,sizeof(glob_hostname)) < 0)
  {
    strmake(glob_hostname, STRING_WITH_LEN("localhost"));
    sql_print_warning("gethostname failed, using '%s' as hostname",
                      glob_hostname);
    strmake(default_logfile_name, STRING_WITH_LEN("mysql"));
  }
  else
    strmake(default_logfile_name, glob_hostname,
      sizeof(default_logfile_name)-5);

  strmake(pidfile_name, default_logfile_name, sizeof(pidfile_name)-5);
  strmov(fn_ext(pidfile_name),".pid");    // Add proper extension


  /*
    The default-storage-engine entry in my_long_options should have a
    non-null default value. It was earlier intialized as
    (longlong)"MyISAM" in my_long_options but this triggered a
    compiler error in the Sun Studio 12 compiler. As a work-around we
    set the def_value member to 0 in my_long_options and initialize it
    to the correct value here.

    From MySQL 5.5 onwards, the default storage engine is InnoDB
    (except in the embedded server, where the default continues to
    be MyISAM)
  */
#ifdef EMBEDDED_LIBRARY
  default_storage_engine= const_cast<char *>("MyISAM");
#else
  default_storage_engine= const_cast<char *>("InnoDB");
#endif
  default_tmp_storage_engine= default_storage_engine;

  init_default_auth_plugin();

  /*
    Add server status variables to the dynamic list of
    status variables that is shown by SHOW STATUS.
    Later, in plugin_init, and mysql_install_plugin
    new entries could be added to that list.
  */
  if (add_status_vars(status_vars))
    return 1; // an error was already reported

#ifndef DBUG_OFF
  /*
    We have few debug-only commands in com_status_vars, only visible in debug
    builds. for simplicity we enable the assert only in debug builds

    There are 8 Com_ variables which don't have corresponding SQLCOM_ values:
    (TODO strictly speaking they shouldn't be here, should not have Com_ prefix
    that is. Perhaps Stmt_ ? Comstmt_ ? Prepstmt_ ?)

      Com_admin_commands       => com_other
      Com_stmt_close           => com_stmt_close
      Com_stmt_execute         => com_stmt_execute
      Com_stmt_fetch           => com_stmt_fetch
      Com_stmt_prepare         => com_stmt_prepare
      Com_stmt_reprepare       => com_stmt_reprepare
      Com_stmt_reset           => com_stmt_reset
      Com_stmt_send_long_data  => com_stmt_send_long_data

    With this correction the number of Com_ variables (number of elements in
    the array, excluding the last element - terminator) must match the number
    of SQLCOM_ constants.
  */
  compile_time_assert(sizeof(com_status_vars)/sizeof(com_status_vars[0]) - 1 ==
                     SQLCOM_END + 8);
#endif

  if (get_options(&remaining_argc, &remaining_argv))
    return 1;
  set_server_version();

  sql_print_information("%s (mysqld %s) starting as process %lu ...",
                        my_progname, server_version, (ulong) getpid());

#ifndef EMBEDDED_LIBRARY
  if (opt_help && !opt_verbose)
    unireg_abort(0);
#endif /*!EMBEDDED_LIBRARY*/

  DBUG_PRINT("info",("%s  Ver %s for %s on %s\n",my_progname,
         server_version, SYSTEM_TYPE,MACHINE_TYPE));

#ifdef HAVE_LARGE_PAGES
  /* Initialize large page size */
  if (opt_large_pages && (opt_large_page_size= my_get_large_page_size()))
  {
      DBUG_PRINT("info", ("Large page set, large_page_size = %d",
                 opt_large_page_size));
      my_use_large_pages= 1;
      my_large_page_size= opt_large_page_size;
  }
  else
  {
    opt_large_pages= 0;
    /*
       Either not configured to use large pages or Linux haven't
       been compiled with large page support
    */
  }
#endif /* HAVE_LARGE_PAGES */
#ifdef HAVE_SOLARIS_LARGE_PAGES
#define LARGE_PAGESIZE (4*1024*1024)  /* 4MB */
#define SUPER_LARGE_PAGESIZE (256*1024*1024)  /* 256MB */
  if (opt_large_pages)
  {
  /*
    tell the kernel that we want to use 4/256MB page for heap storage
    and also for the stack. We use 4 MByte as default and if the
    super-large-page is set we increase it to 256 MByte. 256 MByte
    is for server installations with GBytes of RAM memory where
    the MySQL Server will have page caches and other memory regions
    measured in a number of GBytes.
    We use as big pages as possible which isn't bigger than the above
    desired page sizes.
  */
   int nelem;
   size_t max_desired_page_size;
   if (opt_super_large_pages)
     max_desired_page_size= SUPER_LARGE_PAGESIZE;
   else
     max_desired_page_size= LARGE_PAGESIZE;
   nelem = getpagesizes(NULL, 0);
   if (nelem > 0)
   {
     size_t *pagesize = (size_t *) malloc(sizeof(size_t) * nelem);
     if (pagesize != NULL && getpagesizes(pagesize, nelem) > 0)
     {
       size_t max_page_size= 0;
       for (int i= 0; i < nelem; i++)
       {
         if (pagesize[i] > max_page_size &&
             pagesize[i] <= max_desired_page_size)
            max_page_size= pagesize[i];
       }
       free(pagesize);
       if (max_page_size > 0)
       {
         struct memcntl_mha mpss;

         mpss.mha_cmd= MHA_MAPSIZE_BSSBRK;
         mpss.mha_pagesize= max_page_size;
         mpss.mha_flags= 0;
         memcntl(NULL, 0, MC_HAT_ADVISE, (caddr_t)&mpss, 0, 0);
         mpss.mha_cmd= MHA_MAPSIZE_STACK;
         memcntl(NULL, 0, MC_HAT_ADVISE, (caddr_t)&mpss, 0, 0);
       }
     }
   }
  }
#endif /* HAVE_SOLARIS_LARGE_PAGES */

  longlong default_value;
  sys_var *var;
  /* Calculate and update default value for thread_cache_size. */
  if ((default_value= 8 + max_connections / 100) > 100)
    default_value= 100;
  var= intern_find_sys_var(STRING_WITH_LEN("thread_cache_size"));
  var->update_default(default_value);

  /* Calculate and update default value for host_cache_size. */
  if ((default_value= 128 + max_connections) > 628 &&
      (default_value= 628 + ((max_connections - 500) / 20)) > 2000)
    default_value= 2000;
  var= intern_find_sys_var(STRING_WITH_LEN("host_cache_size"));
  var->update_default(default_value);

  /* Fix thread_cache_size. */
  if (!thread_cache_size_specified &&
      (max_blocked_pthreads= 8 + max_connections / 100) > 100)
    max_blocked_pthreads= 100;

  /* Fix host_cache_size. */
  if (!host_cache_size_specified &&
      (host_cache_size= 128 + max_connections) > 628 &&
      (host_cache_size= 628 + ((max_connections - 500) / 20)) > 2000)
    host_cache_size= 2000;

  /* Fix back_log */
  if (back_log == 0 && (back_log= 50 + max_connections / 5) > 900)
    back_log= 900;

  unireg_init(opt_specialflag); /* Set up extern variabels */
  if (!(my_default_lc_messages=
        my_locale_by_name(lc_messages)))
  {
    sql_print_error("Unknown locale: '%s'", lc_messages);
    return 1;
  }
  global_system_variables.lc_messages= my_default_lc_messages;
  if (init_errmessage())  /* Read error messages from file */
    return 1;
  init_client_errs();
  mysql_client_plugin_init();
  lex_init();
  if (item_create_init())
    return 1;
  item_init();
#ifndef EMBEDDED_LIBRARY
  my_regex_init(&my_charset_latin1, check_enough_stack_size);
  my_string_stack_guard= check_enough_stack_size;
#else
  my_regex_init(&my_charset_latin1, NULL);
#endif
  /*
    Process a comma-separated character set list and choose
    the first available character set. This is mostly for
    test purposes, to be able to start "mysqld" even if
    the requested character set is not available (see bug#18743).
  */
  for (;;)
  {
    char *next_character_set_name= strchr(default_character_set_name, ',');
    if (next_character_set_name)
      *next_character_set_name++= '\0';
    if (!(default_charset_info=
          get_charset_by_csname(default_character_set_name,
                                MY_CS_PRIMARY, MYF(MY_WME))))
    {
      if (next_character_set_name)
      {
        default_character_set_name= next_character_set_name;
        default_collation_name= 0;          // Ignore collation
      }
      else
        return 1;                           // Eof of the list
    }
    else
      break;
  }

  if (default_collation_name)
  {
    CHARSET_INFO *default_collation;
    default_collation= get_charset_by_name(default_collation_name, MYF(0));
    if (!default_collation)
    {
#ifdef WITH_PERFSCHEMA_STORAGE_ENGINE
      buffered_logs.print();
      buffered_logs.cleanup();
#endif
      sql_print_error(ER_DEFAULT(ER_UNKNOWN_COLLATION), default_collation_name);
      return 1;
    }
    if (!my_charset_same(default_charset_info, default_collation))
    {
      sql_print_error(ER_DEFAULT(ER_COLLATION_CHARSET_MISMATCH),
          default_collation_name,
          default_charset_info->csname);
      return 1;
    }
    default_charset_info= default_collation;
  }
  /* Set collactions that depends on the default collation */
  global_system_variables.collation_server=  default_charset_info;
  global_system_variables.collation_database=  default_charset_info;

  if (is_supported_parser_charset(default_charset_info))
  {
    global_system_variables.collation_connection= default_charset_info;
    global_system_variables.character_set_results= default_charset_info;
    global_system_variables.character_set_client= default_charset_info;
  }
  else
  {
    sql_print_information("'%s' can not be used as client character set. "
                          "'%s' will be used as default client character set.",
                          default_charset_info->csname,
                          my_charset_latin1.csname);
    global_system_variables.collation_connection= &my_charset_latin1;
    global_system_variables.character_set_results= &my_charset_latin1;
    global_system_variables.character_set_client= &my_charset_latin1;
  }

  if (!(character_set_filesystem=
        get_charset_by_csname(character_set_filesystem_name,
                              MY_CS_PRIMARY, MYF(MY_WME))))
    return 1;
  global_system_variables.character_set_filesystem= character_set_filesystem;

  if (!(my_default_lc_time_names=
        my_locale_by_name(lc_time_names_name)))
  {
    sql_print_error("Unknown locale: '%s'", lc_time_names_name);
    return 1;
  }
  global_system_variables.lc_time_names= my_default_lc_time_names;

  /* check log options and issue warnings if needed */
  if (opt_log && opt_logname && !(log_output_options & LOG_FILE) &&
      !(log_output_options & LOG_NONE))
    sql_print_warning("Although a path was specified for the "
                      "--general-log-file option, log tables are used. "
                      "To enable logging to files use the --log-output=file option.");

  if (opt_slow_log && opt_slow_logname && !(log_output_options & LOG_FILE)
      && !(log_output_options & LOG_NONE))
    sql_print_warning("Although a path was specified for the "
                      "--slow-query-log-file option, log tables are used. "
                      "To enable logging to files use the --log-output=file option.");

  if (!opt_logname || !*opt_logname)
    opt_logname= make_default_log_name(logname_path, ".log");

  if (!opt_slow_logname || !*opt_slow_logname)
    opt_slow_logname= make_default_log_name(slow_logname_path, "-slow.log");

  if (opt_logname &&
      !is_valid_log_name(opt_logname, strlen(opt_logname)))
  {
    sql_print_error("Invalid value for --general_log_file: %s",
                    opt_logname);
    return 1;
  }

  if (opt_slow_logname &&
      !is_valid_log_name(opt_slow_logname, strlen(opt_slow_logname)))
  {
    sql_print_error("Invalid value for --slow_query_log_file: %s",
                    opt_slow_logname);
    return 1;
  }

#if defined(ENABLED_DEBUG_SYNC)
  /* Initialize the debug sync facility. See debug_sync.cc. */
  if (debug_sync_init())
    return 1; /* purecov: tested */
#endif /* defined(ENABLED_DEBUG_SYNC) */

#if (ENABLE_TEMP_POOL)
  if (use_temp_pool && bitmap_init(&temp_pool,0,1024,1))
    return 1;
#else
  use_temp_pool= 0;
#endif

  if (my_dboptions_cache_init())
    return 1;

  /*
    Ensure that lower_case_table_names is set on system where we have case
    insensitive names.  If this is not done the users MyISAM tables will
    get corrupted if accesses with names of different case.
  */
  DBUG_PRINT("info", ("lower_case_table_names: %d", lower_case_table_names));
  lower_case_file_system= test_if_case_insensitive(mysql_real_data_home);
  if (!lower_case_table_names && lower_case_file_system == 1)
  {
    if (lower_case_table_names_used)
    {
      sql_print_error("The server option 'lower_case_table_names' is "
                      "configured to use case sensitive table names but the "
                      "data directory is on a case-insensitive file system "
                      "which is an unsupported combination. Please consider "
                      "either using a case sensitive file system for your data "
                      "directory or switching to a case-insensitive table name "
                      "mode.");
      return 1;
    }
    else
    {
      if (log_warnings)
  sql_print_warning("Setting lower_case_table_names=2 because file system for %s is case insensitive", mysql_real_data_home);
      lower_case_table_names= 2;
    }
  }
  else if (lower_case_table_names == 2 &&
           !(lower_case_file_system=
             (test_if_case_insensitive(mysql_real_data_home) == 1)))
  {
    if (log_warnings)
      sql_print_warning("lower_case_table_names was set to 2, even though your "
                        "the file system '%s' is case sensitive.  Now setting "
                        "lower_case_table_names to 0 to avoid future problems.",
      mysql_real_data_home);
    lower_case_table_names= 0;
  }
  else
  {
    lower_case_file_system=
      (test_if_case_insensitive(mysql_real_data_home) == 1);
  }

  /* Reset table_alias_charset, now that lower_case_table_names is set. */
  table_alias_charset= (lower_case_table_names ?
      &my_charset_utf8_tolower_ci :
      &my_charset_bin);

  /*
    Build do_table and ignore_table rules to hush
    after the resetting of table_alias_charset
  */
  if (rpl_filter->build_do_table_hash() ||
      rpl_filter->build_ignore_table_hash())
  {
    sql_print_error("An error occurred while building do_table"
                    "and ignore_table rules to hush.");
    return 1;
  }

  if (ignore_db_dirs_process_additions())
  {
    sql_print_error("An error occurred while storing ignore_db_dirs to a hash.");
    return 1;
  }

  return 0;
}


static int init_thread_environment()
{
  mysql_mutex_init(key_LOCK_thread_created,
                   &LOCK_thread_created, MY_MUTEX_INIT_FAST);
  mysql_mutex_init(key_LOCK_thread_count, &LOCK_thread_count, MY_MUTEX_INIT_FAST);
  mysql_mutex_init(key_LOCK_status, &LOCK_status, MY_MUTEX_INIT_FAST);
  mysql_mutex_init(key_LOCK_thd_remove,
                   &LOCK_thd_remove, MY_MUTEX_INIT_FAST);
  mysql_mutex_init(key_LOCK_delayed_insert,
                   &LOCK_delayed_insert, MY_MUTEX_INIT_FAST);
  mysql_mutex_init(key_LOCK_delayed_status,
                   &LOCK_delayed_status, MY_MUTEX_INIT_FAST);
  mysql_mutex_init(key_LOCK_delayed_create,
                   &LOCK_delayed_create, MY_MUTEX_INIT_SLOW);
  mysql_mutex_init(key_LOCK_manager,
                   &LOCK_manager, MY_MUTEX_INIT_FAST);
  mysql_mutex_init(key_LOCK_crypt, &LOCK_crypt, MY_MUTEX_INIT_FAST);
  mysql_mutex_init(key_LOCK_user_conn, &LOCK_user_conn, MY_MUTEX_INIT_FAST);
  mysql_mutex_init(key_LOCK_active_mi, &LOCK_active_mi, MY_MUTEX_INIT_FAST);
  mysql_mutex_init(key_LOCK_global_system_variables,
                   &LOCK_global_system_variables, MY_MUTEX_INIT_FAST);
  mysql_rwlock_init(key_rwlock_LOCK_system_variables_hash,
                    &LOCK_system_variables_hash);
  mysql_mutex_init(key_LOCK_prepared_stmt_count,
                   &LOCK_prepared_stmt_count, MY_MUTEX_INIT_FAST);
  mysql_mutex_init(key_LOCK_sql_slave_skip_counter,
                   &LOCK_sql_slave_skip_counter, MY_MUTEX_INIT_FAST);
  mysql_mutex_init(key_LOCK_slave_net_timeout,
                   &LOCK_slave_net_timeout, MY_MUTEX_INIT_FAST);
  mysql_mutex_init(key_LOCK_error_messages,
                   &LOCK_error_messages, MY_MUTEX_INIT_FAST);
  mysql_mutex_init(key_LOCK_uuid_generator,
                   &LOCK_uuid_generator, MY_MUTEX_INIT_FAST);
  mysql_mutex_init(key_LOCK_sql_rand,
                   &LOCK_sql_rand, MY_MUTEX_INIT_FAST);
  mysql_mutex_init(key_LOCK_connection_count,
                   &LOCK_connection_count, MY_MUTEX_INIT_FAST);
  mysql_mutex_init(key_LOCK_log_throttle_qni,
                   &LOCK_log_throttle_qni, MY_MUTEX_INIT_FAST);
#ifdef HAVE_OPENSSL
  mysql_mutex_init(key_LOCK_des_key_file,
                   &LOCK_des_key_file, MY_MUTEX_INIT_FAST);
#ifndef HAVE_YASSL
  openssl_stdlocks= (openssl_lock_t*) OPENSSL_malloc(CRYPTO_num_locks() *
                                                     sizeof(openssl_lock_t));
  for (int i= 0; i < CRYPTO_num_locks(); ++i)
    mysql_rwlock_init(key_rwlock_openssl, &openssl_stdlocks[i].lock);
  CRYPTO_set_dynlock_create_callback(openssl_dynlock_create);
  CRYPTO_set_dynlock_destroy_callback(openssl_dynlock_destroy);
  CRYPTO_set_dynlock_lock_callback(openssl_lock);
  CRYPTO_set_locking_callback(openssl_lock_function);
  CRYPTO_set_id_callback(openssl_id_function);
#endif
#endif
  mysql_rwlock_init(key_rwlock_LOCK_sys_init_connect, &LOCK_sys_init_connect);
  mysql_rwlock_init(key_rwlock_LOCK_sys_init_slave, &LOCK_sys_init_slave);
  mysql_rwlock_init(key_rwlock_LOCK_grant, &LOCK_grant);
  mysql_cond_init(key_COND_thread_count, &COND_thread_count, NULL);
  mysql_cond_init(key_COND_connection_count, &COND_connection_count, NULL);
  mysql_cond_init(key_COND_thread_cache, &COND_thread_cache, NULL);
  mysql_cond_init(key_COND_flush_thread_cache, &COND_flush_thread_cache, NULL);
  mysql_cond_init(key_COND_manager, &COND_manager, NULL);
  mysql_mutex_init(key_LOCK_server_started,
                   &LOCK_server_started, MY_MUTEX_INIT_FAST);
  mysql_cond_init(key_COND_server_started, &COND_server_started, NULL);
  sp_cache_init();
#ifdef HAVE_EVENT_SCHEDULER
  Events::init_mutexes();
#endif
  /* Parameter for threads created for connections */
  (void) pthread_attr_init(&connection_attrib);
  (void) pthread_attr_setdetachstate(&connection_attrib,
             PTHREAD_CREATE_DETACHED);
  pthread_attr_setscope(&connection_attrib, PTHREAD_SCOPE_SYSTEM);

  if (pthread_key_create(&THR_THD,NULL) ||
      pthread_key_create(&THR_MALLOC,NULL))
  {
    sql_print_error("Can't create thread-keys");
    return 1;
  }
  return 0;
}


#if defined(HAVE_OPENSSL) && !defined(HAVE_YASSL)
static unsigned long openssl_id_function()
{
  return (unsigned long) pthread_self();
}


static openssl_lock_t *openssl_dynlock_create(const char *file, int line)
{
  openssl_lock_t *lock= new openssl_lock_t;
  mysql_rwlock_init(key_rwlock_openssl, &lock->lock);
  return lock;
}


static void openssl_dynlock_destroy(openssl_lock_t *lock, const char *file,
            int line)
{
  mysql_rwlock_destroy(&lock->lock);
  delete lock;
}


static void openssl_lock_function(int mode, int n, const char *file, int line)
{
  if (n < 0 || n > CRYPTO_num_locks())
  {
    /* Lock number out of bounds. */
    sql_print_error("Fatal: OpenSSL interface problem (n = %d)", n);
    abort();
  }
  openssl_lock(mode, &openssl_stdlocks[n], file, line);
}


static void openssl_lock(int mode, openssl_lock_t *lock, const char *file,
       int line)
{
  int err;
  char const *what;

  switch (mode) {
  case CRYPTO_LOCK|CRYPTO_READ:
    what = "read lock";
    err= mysql_rwlock_rdlock(&lock->lock);
    break;
  case CRYPTO_LOCK|CRYPTO_WRITE:
    what = "write lock";
    err= mysql_rwlock_wrlock(&lock->lock);
    break;
  case CRYPTO_UNLOCK|CRYPTO_READ:
  case CRYPTO_UNLOCK|CRYPTO_WRITE:
    what = "unlock";
    err= mysql_rwlock_unlock(&lock->lock);
    break;
  default:
    /* Unknown locking mode. */
    sql_print_error("Fatal: OpenSSL interface problem (mode=0x%x)", mode);
    abort();
  }
  if (err)
  {
    sql_print_error("Fatal: can't %s OpenSSL lock", what);
    abort();
  }
}
#endif /* HAVE_OPENSSL */


static int init_ssl()
{
#ifdef HAVE_OPENSSL
#ifndef HAVE_YASSL
  CRYPTO_malloc_init();
#endif
  ssl_start();
#ifndef EMBEDDED_LIBRARY
  if (opt_use_ssl)
  {
    enum enum_ssl_init_error error= SSL_INITERR_NOERROR;

    /* having ssl_acceptor_fd != 0 signals the use of SSL */
    ssl_acceptor_fd= new_VioSSLAcceptorFd(opt_ssl_key, opt_ssl_cert,
					  opt_ssl_ca, opt_ssl_capath,
					  opt_ssl_cipher, &error,
                                          opt_ssl_crl, opt_ssl_crlpath);
    DBUG_PRINT("info",("ssl_acceptor_fd: 0x%lx", (long) ssl_acceptor_fd));
    ERR_remove_state(0);
    if (!ssl_acceptor_fd)
    {
      sql_print_warning("Failed to setup SSL");
      sql_print_warning("SSL error: %s", sslGetErrString(error));
      opt_use_ssl = 0;
      have_ssl= SHOW_OPTION_DISABLED;
    }
  }
  else
  {
    have_ssl= SHOW_OPTION_DISABLED;
  }
#else
  have_ssl= SHOW_OPTION_DISABLED;
#endif /* ! EMBEDDED_LIBRARY */
  if (des_key_file)
    load_des_key_file(des_key_file);
#ifndef HAVE_YASSL
  if (init_rsa_keys())
    return 1;
#endif
#endif /* HAVE_OPENSSL */
  return 0;
}


static void end_ssl()
{
#ifdef HAVE_OPENSSL
#ifndef EMBEDDED_LIBRARY
  if (ssl_acceptor_fd)
  {
    free_vio_ssl_acceptor_fd(ssl_acceptor_fd);
    ssl_acceptor_fd= 0;
  }
#endif /* ! EMBEDDED_LIBRARY */
#ifndef HAVE_YASSL
  deinit_rsa_keys();
#endif
#endif /* HAVE_OPENSSL */
}

/**
  Generate a UUID and save it into server_uuid variable.

  @return Retur 0 or 1 if an error occurred.
 */
static int generate_server_uuid()
{
  THD *thd;
  Item_func_uuid *func_uuid;
  String uuid;

  /*
    To be able to run this from boot, we allocate a temporary THD
   */
  if (!(thd=new THD))
  {
    sql_print_error("Failed to generate a server UUID because it is failed"
                    " to allocate the THD.");
    return 1;
  }
  thd->thread_stack= (char*) &thd;
  thd->store_globals();
  lex_start(thd);
  func_uuid= new (thd->mem_root) Item_func_uuid();
  func_uuid->fixed= 1;
  func_uuid->val_str(&uuid);
  delete thd;
  /* Remember that we don't have a THD */
  my_pthread_setspecific_ptr(THR_THD,  0);

  strncpy(server_uuid, uuid.c_ptr(), UUID_LENGTH);
  server_uuid[UUID_LENGTH]= '\0';
  return 0;
}

/**
  Save all options which was auto-generated by server-self into the given file.

  @param fname The name of the file in which the auto-generated options will b
  e saved.

  @return Return 0 or 1 if an error occurred.
 */
int flush_auto_options(const char* fname)
{
  File fd;
  IO_CACHE io_cache;
  int result= 0;

  if ((fd= my_open((const char *)fname, O_CREAT|O_RDWR, MYF(MY_WME))) < 0)
  {
    sql_print_error("Failed to create file(file: '%s', errno %d)", fname, my_errno);
    return 1;
  }

  if (init_io_cache(&io_cache, fd, IO_SIZE*2, WRITE_CACHE, 0L, 0, MYF(MY_WME)))
  {
    sql_print_error("Failed to create a cache on (file: %s', errno %d)", fname, my_errno);
    my_close(fd, MYF(MY_WME));
    return 1;
  }

  my_b_seek(&io_cache, 0L);
  my_b_printf(&io_cache, "%s\n", "[auto]");
  my_b_printf(&io_cache, "server-uuid=%s\n", server_uuid);

  if (flush_io_cache(&io_cache) || my_sync(fd, MYF(MY_WME)))
    result= 1;

  my_close(fd, MYF(MY_WME));
  end_io_cache(&io_cache);
  return result;
}

/**
  File 'auto.cnf' resides in the data directory to hold values of options that
  server evaluates itself and that needs to be durable to sustain the server
  restart. There is only a section ['auto'] in the file. All these options are
  in the section. Only one option exists now, it is server_uuid.
  Note, the user may not supply any literal value to these auto-options, and
  only allowed to trigger (re)evaluation.
  For instance, 'server_uuid' value will be evaluated and stored if there is
  no corresponding line in the file.
  Because of the specifics of the auto-options, they need a seperate storage.
  Meanwhile, it is the 'auto.cnf' that has the same structure as 'my.cnf'.

  @todo consider to implement sql-query-able persistent storage by WL#5279.
  @return Return 0 or 1 if an error occurred.
 */
static int init_server_auto_options()
{
  bool flush= false;
  char fname[FN_REFLEN];
  char *name= (char *)"auto";
  const char *groups[]= {"auto", NULL};
  char *uuid= 0;
  my_option auto_options[]= {
    {"server-uuid", 0, "", &uuid, &uuid,
      0, GET_STR, REQUIRED_ARG, 0, 0, 0, 0, 0, 0},
    {0, 0, 0, 0, 0, 0, GET_NO_ARG, NO_ARG, 0, 0, 0, 0, 0, 0}
  };

  DBUG_ENTER("init_server_auto_options");

  if (NULL == fn_format(fname, "auto.cnf", mysql_data_home, "",
                        MY_UNPACK_FILENAME | MY_SAFE_PATH))
    DBUG_RETURN(1);

  /* load_defaults require argv[0] is not null */
  char **argv= &name;
  int argc= 1;
  if (!check_file_permissions(fname, false))
  {
    /*
      Found a world writable file hence removing it as it is dangerous to write
      a new UUID into the same file.
     */
    my_delete(fname,MYF(MY_WME));
    sql_print_warning("World-writable config file '%s' has been removed.\n",
                      fname);
  }

  /* load all options in 'auto.cnf'. */
  if (my_load_defaults(fname, groups, &argc, &argv, NULL))
    DBUG_RETURN(1);

  /*
    Record the origial pointer allocated by my_load_defaults for free,
    because argv will be changed by handle_options
   */
  char **old_argv= argv;
  if (handle_options(&argc, &argv, auto_options, mysqld_get_one_option))
    DBUG_RETURN(1);

  DBUG_PRINT("info", ("uuid=%p=%s server_uuid=%s", uuid, uuid, server_uuid));
  if (uuid)
  {
    if (!Uuid::is_valid(uuid))
    {
      sql_print_error("The server_uuid stored in auto.cnf file is not a valid UUID.");
      goto err;
    }
    /*
      Uuid::is_valid() cannot do strict check on the length as it will be
      called by GTID::is_valid() as well (GTID = UUID:seq_no). We should
      explicitly add the *length check* here in this function.

      If UUID length is less than '36' (UUID_LENGTH), that error case would have
      got caught in above is_valid check. The below check is to make sure that
      length is not greater than UUID_LENGTH i.e., there are no extra characters
      (Garbage) at the end of the valid UUID.
    */
    if (strlen(uuid) > UUID_LENGTH)
    {
      sql_print_error("Garbage characters found at the end of the server_uuid "
                      "value in auto.cnf file. It should be of length '%d' "
                      "(UUID_LENGTH). Clear it and restart the server. ",
                      UUID_LENGTH);
      goto err;
    }
    strcpy(server_uuid, uuid);
  }
  else
  {
    DBUG_PRINT("info", ("generating server_uuid"));
    flush= TRUE;
    /* server_uuid will be set in the function */
    if (generate_server_uuid())
      goto err;
    DBUG_PRINT("info", ("generated server_uuid=%s", server_uuid));
    sql_print_warning("No existing UUID has been found, so we assume that this"
                      " is the first time that this server has been started."
                      " Generating a new UUID: %s.",
                      server_uuid);
  }
  /*
    The uuid has been copied to server_uuid, so the memory allocated by
    my_load_defaults can be freed now.
   */
  free_defaults(old_argv);

  if (flush)
    DBUG_RETURN(flush_auto_options(fname));
  DBUG_RETURN(0);
err:
  free_defaults(argv);
  DBUG_RETURN(1);
}


static bool
initialize_storage_engine(char *se_name, const char *se_kind,
                          plugin_ref *dest_plugin)
{
  LEX_STRING name= { se_name, strlen(se_name) };
  plugin_ref plugin;
  handlerton *hton;
  if ((plugin= ha_resolve_by_name(0, &name, FALSE)))
    hton= plugin_data(plugin, handlerton*);
  else
  {
    sql_print_error("Unknown/unsupported storage engine: %s", se_name);
    return true;
  }
  if (!ha_storage_engine_is_enabled(hton))
  {
    if (!opt_bootstrap)
    {
      sql_print_error("Default%s storage engine (%s) is not available",
                      se_kind, se_name);
      return true;
    }
    DBUG_ASSERT(*dest_plugin);
  }
  else
  {
    /*
      Need to unlock as global_system_variables.table_plugin
      was acquired during plugin_init()
    */
    plugin_unlock(0, *dest_plugin);
    *dest_plugin= plugin;
  }
  return false;
}


static int init_server_components()
{
  DBUG_ENTER("init_server_components");
  /*
    We need to call each of these following functions to ensure that
    all things are initialized so that unireg_abort() doesn't fail
  */
  mdl_init();
  if (table_def_init() | hostname_cache_init(host_cache_size))
    unireg_abort(1);

  query_cache_set_min_res_unit(query_cache_min_res_unit);
  query_cache_init();
  query_cache_resize(query_cache_size);
  randominit(&sql_rand,(ulong) server_start_time,(ulong) server_start_time/2);
  setup_fpu();
  init_thr_lock();
#ifdef HAVE_REPLICATION
  init_slave_list();
#endif

  /* Setup logs */

  /*
    Enable old-fashioned error log, except when the user has requested
    help information. Since the implementation of plugin server
    variables the help output is now written much later.
  */
  if (opt_error_log && !opt_help)
  {
    if (!log_error_file_ptr[0])
      fn_format(log_error_file, pidfile_name, mysql_data_home, ".err",
                MY_REPLACE_EXT); /* replace '.<domain>' by '.err', bug#4997 */
    else
      fn_format(log_error_file, log_error_file_ptr, mysql_data_home, ".err",
                MY_UNPACK_FILENAME | MY_SAFE_PATH);
    /*
      _ptr may have been set to my_disabled_option or "" if no argument was
      passed, but we need to show the real name in SHOW VARIABLES:
    */
    log_error_file_ptr= log_error_file;
    if (!log_error_file[0])
      opt_error_log= 0;                         // Too long file name
    else
    {
      my_bool res;
#ifndef EMBEDDED_LIBRARY
      res= reopen_fstreams(log_error_file, stdout, stderr);
#else
      res= reopen_fstreams(log_error_file, NULL, stderr);
#endif

      if (!res)
        setbuf(stderr, NULL);
    }
  }

  proc_info_hook= set_thd_stage_info;

  /*
    Parsing the performance schema command line option and
    adjusting the values for options such as "open_files_limit",
    "max_connections", and "table_cache_size" may have reported
    warnings/information messages.
    Now that the logger is finally available, and redirected
    to the proper file when the --log--error option is used,
    print the buffered messages to the log.
  */
  buffered_logs.print();
  buffered_logs.cleanup();

  /*
    Now that the logger is available, redirect character set
    errors directly to the logger
    (instead of the buffered_logs used at the server startup time).
  */
  my_charset_error_reporter= charset_error_reporter;

  if (xid_cache_init())
  {
    sql_print_error("Out of memory");
    unireg_abort(1);
  }

  /*
    initialize delegates for extension observers, errors have already
    been reported in the function
  */
  if (delegates_init())
    unireg_abort(1);

  /* need to configure logging before initializing storage engines */
  if (opt_log_slave_updates && !opt_bin_log)
  {
    sql_print_warning("You need to use --log-bin to make "
                    "--log-slave-updates work.");
  }
  if (binlog_format_used && !opt_bin_log)
    sql_print_warning("You need to use --log-bin to make "
                      "--binlog-format work.");

  /* Check that we have not let the format to unspecified at this point */
  DBUG_ASSERT((uint)global_system_variables.binlog_format <=
              array_elements(binlog_format_names)-1);

#ifdef HAVE_REPLICATION
  if (opt_log_slave_updates && replicate_same_server_id)
  {
    if (opt_bin_log)
    {
      sql_print_error("using --replicate-same-server-id in conjunction with \
--log-slave-updates is impossible, it would lead to infinite loops in this \
server.");
      unireg_abort(1);
    }
    else
      sql_print_warning("using --replicate-same-server-id in conjunction with \
--log-slave-updates would lead to infinite loops in this server. However this \
will be ignored as the --log-bin option is not defined.");
  }
#endif

  opt_server_id_mask = ~ulong(0);
#ifdef HAVE_REPLICATION
  opt_server_id_mask = (opt_server_id_bits == 32)?
    ~ ulong(0) : (1 << opt_server_id_bits) -1;
  if (server_id != (server_id & opt_server_id_mask))
  {
    sql_print_error("server-id configured is too large to represent with"
                    "server-id-bits configured.");
    unireg_abort(1);
  }
#endif

  if (opt_bin_log)
  {
    /* Reports an error and aborts, if the --log-bin's path
       is a directory.*/
    if (opt_bin_logname &&
        opt_bin_logname[strlen(opt_bin_logname) - 1] == FN_LIBCHAR)
    {
      sql_print_error("Path '%s' is a directory name, please specify \
a file name for --log-bin option", opt_bin_logname);
      unireg_abort(1);
    }

    /* Reports an error and aborts, if the --log-bin-index's path
       is a directory.*/
    if (opt_binlog_index_name &&
        opt_binlog_index_name[strlen(opt_binlog_index_name) - 1]
        == FN_LIBCHAR)
    {
      sql_print_error("Path '%s' is a directory name, please specify \
a file name for --log-bin-index option", opt_binlog_index_name);
      unireg_abort(1);
    }

    char buf[FN_REFLEN];
    const char *ln;
    ln= mysql_bin_log.generate_name(opt_bin_logname, "-bin", 1, buf);
    if (!opt_bin_logname && !opt_binlog_index_name)
    {
      /*
        User didn't give us info to name the binlog index file.
        Picking `hostname`-bin.index like did in 4.x, causes replication to
        fail if the hostname is changed later. So, we would like to instead
        require a name. But as we don't want to break many existing setups, we
        only give warning, not error.
      */
      sql_print_warning("No argument was provided to --log-bin, and "
                        "--log-bin-index was not used; so replication "
                        "may break when this MySQL server acts as a "
                        "master and has his hostname changed!! Please "
                        "use '--log-bin=%s' to avoid this problem.", ln);
    }
    if (ln == buf)
    {
      my_free(opt_bin_logname);
      opt_bin_logname=my_strdup(buf, MYF(0));
    }
    if (mysql_bin_log.open_index_file(opt_binlog_index_name, ln, TRUE))
    {
      unireg_abort(1);
    }
  }

  if (opt_bin_log)
  {
    log_bin_basename=
      rpl_make_log_name(opt_bin_logname, pidfile_name,
                        opt_bin_logname ? "" : "-bin");
    log_bin_index=
      rpl_make_log_name(opt_binlog_index_name, log_bin_basename, ".index");
    if (log_bin_basename == NULL || log_bin_index == NULL)
    {
      sql_print_error("Unable to create replication path names:"
                      " out of memory or path names too long"
                      " (path name exceeds " STRINGIFY_ARG(FN_REFLEN)
                      " or file name exceeds " STRINGIFY_ARG(FN_LEN) ").");
      unireg_abort(1);
    }
  }

#ifndef EMBEDDED_LIBRARY
  DBUG_PRINT("debug",
             ("opt_bin_logname: %s, opt_relay_logname: %s, pidfile_name: %s",
              opt_bin_logname, opt_relay_logname, pidfile_name));
  if (opt_relay_logname)
  {
    relay_log_basename=
      rpl_make_log_name(opt_relay_logname, pidfile_name,
                        opt_relay_logname ? "" : "-relay-bin");
    relay_log_index=
      rpl_make_log_name(opt_relaylog_index_name, relay_log_basename, ".index");
    if (relay_log_basename == NULL || relay_log_index == NULL)
    {
      sql_print_error("Unable to create replication path names:"
                      " out of memory or path names too long"
                      " (path name exceeds " STRINGIFY_ARG(FN_REFLEN)
                      " or file name exceeds " STRINGIFY_ARG(FN_LEN) ").");
      unireg_abort(1);
    }
  }
#endif /* !EMBEDDED_LIBRARY */

  /* call ha_init_key_cache() on all key caches to init them */
  process_key_caches(&ha_init_key_cache);

  /* Allow storage engine to give real error messages */
  if (ha_init_errors())
    DBUG_RETURN(1);

  if (opt_ignore_builtin_innodb)
    sql_print_warning("ignore-builtin-innodb is ignored "
                      "and will be removed in future releases.");
  if (gtid_server_init())
  {
    sql_print_error("Failed to initialize GTID structures.");
    unireg_abort(1);
  }

  if (plugin_init(&remaining_argc, remaining_argv,
                  (opt_noacl ? PLUGIN_INIT_SKIP_PLUGIN_TABLE : 0) |
                  (opt_help ? PLUGIN_INIT_SKIP_INITIALIZATION : 0)))
  {
    sql_print_error("Failed to initialize plugins.");
    unireg_abort(1);
  }
  plugins_are_initialized= TRUE;  /* Don't separate from init function */

  /* we do want to exit if there are any other unknown options */
  if (remaining_argc > 1)
  {
    int ho_error;
    struct my_option no_opts[]=
    {
      {0, 0, 0, 0, 0, 0, GET_NO_ARG, NO_ARG, 0, 0, 0, 0, 0, 0}
    };
    /*
      We need to eat any 'loose' arguments first before we conclude
      that there are unprocessed options.
    */
    my_getopt_skip_unknown= 0;

    if ((ho_error= handle_options(&remaining_argc, &remaining_argv, no_opts,
                                  mysqld_get_one_option)))
      unireg_abort(ho_error);
    /* Add back the program name handle_options removes */
    remaining_argc++;
    remaining_argv--;
    my_getopt_skip_unknown= TRUE;

    if (remaining_argc > 1)
    {
      fprintf(stderr, "%s: Too many arguments (first extra is '%s').\n"
              "Use --verbose --help to get a list of available options\n",
              my_progname, remaining_argv[1]);
      unireg_abort(1);
    }
  }

  if (opt_help)
    unireg_abort(0);

  /* if the errmsg.sys is not loaded, terminate to maintain behaviour */
  if (!DEFAULT_ERRMSGS[0][0])
    unireg_abort(1);

  /* We have to initialize the storage engines before CSV logging */
  if (ha_init())
  {
    sql_print_error("Can't init databases");
    unireg_abort(1);
  }

#ifdef WITH_CSV_STORAGE_ENGINE
  if (opt_bootstrap)
    log_output_options= LOG_FILE;
  else
    logger.init_log_tables();

  if (log_output_options & LOG_NONE)
  {
    /*
      Issue a warining if there were specified additional options to the
      log-output along with NONE. Probably this wasn't what user wanted.
    */
    if ((log_output_options & LOG_NONE) && (log_output_options & ~LOG_NONE))
      sql_print_warning("There were other values specified to "
                        "log-output besides NONE. Disabling slow "
                        "and general logs anyway.");
    logger.set_handlers(LOG_FILE, LOG_NONE, LOG_NONE);
  }
  else
  {
    /* fall back to the log files if tables are not present */
    LEX_STRING csv_name={C_STRING_WITH_LEN("csv")};
    if (!plugin_is_ready(&csv_name, MYSQL_STORAGE_ENGINE_PLUGIN))
    {
      /* purecov: begin inspected */
      sql_print_error("CSV engine is not present, falling back to the "
                      "log files");
      log_output_options= (log_output_options & ~LOG_TABLE) | LOG_FILE;
      /* purecov: end */
    }

    logger.set_handlers(LOG_FILE, opt_slow_log ? log_output_options:LOG_NONE,
                        opt_log ? log_output_options:LOG_NONE);
  }
#else
  logger.set_handlers(LOG_FILE, opt_slow_log ? LOG_FILE:LOG_NONE,
                      opt_log ? LOG_FILE:LOG_NONE);
#endif

  /*
    Set the default storage engines
  */
  if (initialize_storage_engine(default_storage_engine, "",
                                &global_system_variables.table_plugin))
    unireg_abort(1);
  if (initialize_storage_engine(default_tmp_storage_engine, " temp",
                                &global_system_variables.temp_table_plugin))
    unireg_abort(1);

  if (total_ha_2pc > 1 || (1 == total_ha_2pc && opt_bin_log))
  {
    if (opt_bin_log)
      tc_log= &mysql_bin_log;
    else
      tc_log= &tc_log_mmap;
  }
  else
    tc_log= &tc_log_dummy;

  if (tc_log->open(opt_bin_log ? opt_bin_logname : opt_tc_log_file))
  {
    sql_print_error("Can't init tc log");
    unireg_abort(1);
  }

  if (ha_recover(0))
  {
    unireg_abort(1);
  }

  if (gtid_mode >= 1 && opt_bootstrap)
  {
    sql_print_warning("Bootstrap mode disables GTIDs. Bootstrap mode "
    "should only be used by mysql_install_db which initializes the MySQL "
    "data directory and creates system tables.");
    gtid_mode= 0;
  }
  if (gtid_mode >= 1 && !(opt_bin_log && opt_log_slave_updates))
  {
    sql_print_error("--gtid-mode=ON or UPGRADE_STEP_1 or UPGRADE_STEP_2 requires --log-bin and --log-slave-updates");
    unireg_abort(1);
  }
  if (gtid_mode >= 2 && !enforce_gtid_consistency)
  {
    sql_print_error("--gtid-mode=ON or UPGRADE_STEP_1 requires --enforce-gtid-consistency");
    unireg_abort(1);
  }
  if (gtid_mode == 1 || gtid_mode == 2)
  {
    sql_print_error("--gtid-mode=UPGRADE_STEP_1 or --gtid-mode=UPGRADE_STEP_2 are not yet supported");
    unireg_abort(1);
  }

  if (opt_bin_log)
  {
    /*
      Configures what object is used by the current log to store processed
      gtid(s). This is necessary in the MYSQL_BIN_LOG::MYSQL_BIN_LOG to
      corretly compute the set of previous gtids.
    */
    mysql_bin_log.set_previous_gtid_set(
      const_cast<Gtid_set*>(gtid_state->get_logged_gtids()));
    if (mysql_bin_log.open_binlog(opt_bin_logname, 0,
                                  WRITE_CACHE, max_binlog_size, false,
                                  true/*need_lock_index=true*/,
                                  true/*need_sid_lock=true*/,
                                  NULL))
      unireg_abort(1);
  }

#ifdef HAVE_REPLICATION
  if (opt_bin_log && expire_logs_days)
  {
    time_t purge_time= server_start_time - expire_logs_days*24*60*60;
    if (purge_time >= 0)
      mysql_bin_log.purge_logs_before_date(purge_time, true);
  }
#endif

  if (opt_myisam_log)
    (void) mi_log(1);

#if defined(HAVE_MLOCKALL) && defined(MCL_CURRENT) && !defined(EMBEDDED_LIBRARY)
  if (locked_in_memory && !getuid())
  {
    if (setreuid((uid_t)-1, 0) == -1)
    {                        // this should never happen
      sql_perror("setreuid");
      unireg_abort(1);
    }
    if (mlockall(MCL_CURRENT))
    {
      if (log_warnings)
  sql_print_warning("Failed to lock memory. Errno: %d\n",errno);
      locked_in_memory= 0;
    }
    if (user_info)
      set_user(mysqld_user, user_info);
  }
  else
#endif
    locked_in_memory=0;

  ft_init_stopwords();

  init_max_user_conn();
  init_update_queries();
  DBUG_RETURN(0);
}


#ifndef EMBEDDED_LIBRARY

static void create_shutdown_thread()
{
#ifdef __WIN__
  hEventShutdown=CreateEvent(0, FALSE, FALSE, shutdown_event_name);
  pthread_t hThread;
  int error;
  if ((error= mysql_thread_create(key_thread_handle_shutdown,
                                  &hThread, &connection_attrib,
                                  handle_shutdown, 0)))
    sql_print_warning("Can't create thread to handle shutdown requests"
                      " (errno= %d)", error);

  // On "Stop Service" we have to do regular shutdown
  Service.SetShutdownEvent(hEventShutdown);
#endif /* __WIN__ */
}

#endif /* EMBEDDED_LIBRARY */


#if (defined(_WIN32) || defined(HAVE_SMEM)) && !defined(EMBEDDED_LIBRARY)
static void handle_connections_methods()
{
  pthread_t hThread;
  int error;
  DBUG_ENTER("handle_connections_methods");
  if (hPipe == INVALID_HANDLE_VALUE &&
      (!have_tcpip || opt_disable_networking) &&
      !opt_enable_shared_memory)
  {
    sql_print_error("TCP/IP, --shared-memory, or --named-pipe should be configured on NT OS");
    unireg_abort(1);        // Will not return
  }

  mysql_mutex_lock(&LOCK_thread_count);
  mysql_cond_init(key_COND_handler_count, &COND_handler_count, NULL);
  handler_count=0;
  if (hPipe != INVALID_HANDLE_VALUE)
  {
    handler_count++;
    if ((error= mysql_thread_create(key_thread_handle_con_namedpipes,
                                    &hThread, &connection_attrib,
                                    handle_connections_namedpipes, 0)))
    {
      sql_print_warning("Can't create thread to handle named pipes"
                        " (errno= %d)", error);
      handler_count--;
    }
  }
  if (have_tcpip && !opt_disable_networking)
  {
    handler_count++;
    if ((error= mysql_thread_create(key_thread_handle_con_sockets,
                                    &hThread, &connection_attrib,
                                    handle_connections_sockets_thread, 0)))
    {
      sql_print_warning("Can't create thread to handle TCP/IP",
                        " (errno= %d)", error);
      handler_count--;
    }
  }
#ifdef HAVE_SMEM
  if (opt_enable_shared_memory)
  {
    handler_count++;
    if ((error= mysql_thread_create(key_thread_handle_con_sharedmem,
                                    &hThread, &connection_attrib,
                                    handle_connections_shared_memory, 0)))
    {
      sql_print_warning("Can't create thread to handle shared memory",
                        " (errno= %d)", error);
      handler_count--;
    }
  }
#endif

  while (handler_count > 0)
    mysql_cond_wait(&COND_handler_count, &LOCK_thread_count);
  mysql_mutex_unlock(&LOCK_thread_count);
  DBUG_VOID_RETURN;
}

void decrement_handler_count()
{
  mysql_mutex_lock(&LOCK_thread_count);
  handler_count--;
  mysql_cond_signal(&COND_handler_count);
  mysql_mutex_unlock(&LOCK_thread_count);
  my_thread_end();
}
#else
#define decrement_handler_count()
#endif /* defined(_WIN32) || defined(HAVE_SMEM) */


#ifndef EMBEDDED_LIBRARY
#ifndef DBUG_OFF
/*
  Debugging helper function to keep the locale database
  (see sql_locale.cc) and max_month_name_length and
  max_day_name_length variable values in consistent state.
*/
static void test_lc_time_sz()
{
  DBUG_ENTER("test_lc_time_sz");
  for (MY_LOCALE **loc= my_locales; *loc; loc++)
  {
    uint max_month_len= 0;
    uint max_day_len = 0;
    for (const char **month= (*loc)->month_names->type_names; *month; month++)
    {
      set_if_bigger(max_month_len,
                    my_numchars_mb(&my_charset_utf8_general_ci,
                                   *month, *month + strlen(*month)));
    }
    for (const char **day= (*loc)->day_names->type_names; *day; day++)
    {
      set_if_bigger(max_day_len,
                    my_numchars_mb(&my_charset_utf8_general_ci,
                                   *day, *day + strlen(*day)));
    }
    if ((*loc)->max_month_name_length != max_month_len ||
        (*loc)->max_day_name_length != max_day_len)
    {
      DBUG_PRINT("Wrong max day name(or month name) length for locale:",
                 ("%s", (*loc)->name));
      DBUG_ASSERT(0);
    }
  }
  DBUG_VOID_RETURN;
}
#endif//DBUG_OFF

#ifdef __WIN__
int win_main(int argc, char **argv)
#else
int mysqld_main(int argc, char **argv)
#endif
{
  /*
    Perform basic thread library and malloc initialization,
    to be able to read defaults files and parse options.
  */
  my_progname= argv[0];

#ifndef _WIN32
  // For windows, my_init() is called from the win specific mysqld_main
  if (my_init())                 // init my_sys library & pthreads
  {
    fprintf(stderr, "my_init() failed.");
    return 1;
  }
#endif

  orig_argc= argc;
  orig_argv= argv;
  my_getopt_use_args_separator= TRUE;
  my_defaults_read_login_file= FALSE;
  if (load_defaults(MYSQL_CONFIG_NAME, load_default_groups, &argc, &argv))
    return 1;
  my_getopt_use_args_separator= FALSE;
  defaults_argc= argc;
  defaults_argv= argv;
  remaining_argc= argc;
  remaining_argv= argv;

  /* Must be initialized early for comparison of options name */
  system_charset_info= &my_charset_utf8_general_ci;

  init_sql_statement_names();
  sys_var_init();

  int ho_error;

#ifdef WITH_PERFSCHEMA_STORAGE_ENGINE
  /*
    Initialize the array of performance schema instrument configurations.
  */
  init_pfs_instrument_array();
#endif /* WITH_PERFSCHEMA_STORAGE_ENGINE */

  ho_error= handle_early_options();

  {
    ulong requested_open_files;
    adjust_related_options(&requested_open_files);

#ifdef WITH_PERFSCHEMA_STORAGE_ENGINE
    if (ho_error == 0)
    {
      if (pfs_param.m_enabled && !opt_help && !opt_bootstrap)
      {
        /* Add sizing hints from the server sizing parameters. */
        pfs_param.m_hints.m_table_definition_cache= table_def_size;
        pfs_param.m_hints.m_table_open_cache= table_cache_size;
        pfs_param.m_hints.m_max_connections= max_connections;
	pfs_param.m_hints.m_open_files_limit= requested_open_files;
        PSI_hook= initialize_performance_schema(&pfs_param);
        if (PSI_hook == NULL)
        {
          pfs_param.m_enabled= false;
          buffered_logs.buffer(WARNING_LEVEL,
                               "Performance schema disabled (reason: init failed).");
        }
      }
    }
#else
  /*
    Other provider of the instrumentation interface should
    initialize PSI_hook here:
    - HAVE_PSI_INTERFACE is for the instrumentation interface
    - WITH_PERFSCHEMA_STORAGE_ENGINE is for one implementation
      of the interface,
    but there could be alternate implementations, which is why
    these two defines are kept separate.
  */
#endif /* WITH_PERFSCHEMA_STORAGE_ENGINE */
  }

#ifdef HAVE_PSI_INTERFACE
  /*
    Obtain the current performance schema instrumentation interface,
    if available.
  */
  if (PSI_hook)
  {
    PSI *psi_server= (PSI*) PSI_hook->get_interface(PSI_CURRENT_VERSION);
    if (likely(psi_server != NULL))
    {
      set_psi_server(psi_server);

      /*
        Now that we have parsed the command line arguments, and have initialized
        the performance schema itself, the next step is to register all the
        server instruments.
      */
      init_server_psi_keys();
      /* Instrument the main thread */
      PSI_thread *psi= PSI_THREAD_CALL(new_thread)(key_thread_main, NULL, 0);
      PSI_THREAD_CALL(set_thread)(psi);

      /*
        Now that some instrumentation is in place,
        recreate objects which were initialised early,
        so that they are instrumented as well.
      */
      my_thread_global_reinit();
    }
  }
#endif /* HAVE_PSI_INTERFACE */

  init_error_log_mutex();

  /* Set signal used to kill MySQL */
#if defined(SIGUSR2)
  thr_kill_signal= SIGUSR2;
#else
  thr_kill_signal= SIGINT;
#endif

  /* Initialize audit interface globals. Audit plugins are inited later. */
  mysql_audit_initialize();

  /*
    Perform basic logger initialization logger. Should be called after
    MY_INIT, as it initializes mutexes. Log tables are inited later.
  */
  logger.init_base();

  if (ho_error)
  {
    /*
      Parsing command line option failed,
      Since we don't have a workable remaining_argc/remaining_argv
      to continue the server initialization, this is as far as this
      code can go.
      This is the best effort to log meaningful messages:
      - messages will be printed to stderr, which is not redirected yet,
      - messages will be printed in the NT event log, for windows.
    */
    buffered_logs.print();
    buffered_logs.cleanup();
    /*
      Not enough initializations for unireg_abort()
      Using exit() for windows.
    */
    exit (ho_error);
  }

#ifdef _CUSTOMSTARTUPCONFIG_
  if (_cust_check_startup())
  {
    / * _cust_check_startup will report startup failure error * /
    exit(1);
  }
#endif

  if (init_common_variables())
    unireg_abort(1);        // Will do exit

  my_init_signals();

  size_t guardize= 0;
  int retval= pthread_attr_getguardsize(&connection_attrib, &guardize);
  DBUG_ASSERT(retval == 0);
  if (retval != 0)
    guardize= my_thread_stack_size;

#if defined(__ia64__) || defined(__ia64)
  /*
    Peculiar things with ia64 platforms - it seems we only have half the
    stack size in reality, so we have to double it here
  */
  guardize= my_thread_stack_size;
#endif

  pthread_attr_setstacksize(&connection_attrib,
                            my_thread_stack_size + guardize);

#ifdef HAVE_PTHREAD_ATTR_GETSTACKSIZE
  {
    /* Retrieve used stack size;  Needed for checking stack overflows */
    size_t stack_size= 0;
    pthread_attr_getstacksize(&connection_attrib, &stack_size);

    /* We must check if stack_size = 0 as Solaris 2.9 can return 0 here */
    if (stack_size && stack_size < (my_thread_stack_size + guardize))
    {
      if (log_warnings)
        sql_print_warning("Asked for %lu thread stack, but got %ld",
                          my_thread_stack_size + guardize, (long) stack_size);
#if defined(__ia64__) || defined(__ia64)
      my_thread_stack_size= stack_size / 2;
#else
      my_thread_stack_size= stack_size - guardize;
#endif
    }
  }
#endif

  (void) thr_setconcurrency(concurrency); // 10 by default

  select_thread=pthread_self();
  select_thread_in_use=1;

#ifdef HAVE_LIBWRAP
  libwrapName= my_progname+dirname_length(my_progname);
  openlog(libwrapName, LOG_PID, LOG_AUTH);
#endif /* HAVE_LIBWRAP */

#ifndef DBUG_OFF
  test_lc_time_sz();
  srand(time(NULL));
#endif

  /*
    We have enough space for fiddling with the argv, continue
  */
  check_data_home(mysql_real_data_home);
  if (my_setwd(mysql_real_data_home,MYF(MY_WME)) && !opt_help)
    unireg_abort(1);        /* purecov: inspected */

  if ((user_info= check_user(mysqld_user)))
  {
#if defined(HAVE_MLOCKALL) && defined(MCL_CURRENT)
    if (locked_in_memory) // getuid() == 0 here
      set_effective_user(user_info);
    else
#endif
      set_user(mysqld_user, user_info);
  }

  if (opt_bin_log && server_id == 0)
  {
    server_id= 1;
#ifdef EXTRA_DEBUG
    sql_print_warning("You have enabled the binary log, but you haven't set "
                      "server-id to a non-zero value: we force server id to 1; "
                      "updates will be logged to the binary log, but "
                      "connections from slaves will not be accepted.");
#endif
  }

  /* 
   The subsequent calls may take a long time : e.g. innodb log read.
   Thus set the long running service control manager timeout
  */
#if defined(_WIN32) && !defined(EMBEDDED_LIBRARY)
  Service.SetSlowStarting(slow_start_timeout);
#endif

  if (init_server_components())
    unireg_abort(1);

  /*
    Each server should have one UUID. We will create it automatically, if it
    does not exist.
   */
  if (!opt_bootstrap)
  {
    if (init_server_auto_options())
    {
      sql_print_error("Initialzation of the server's UUID failed because it could"
                      " not be read from the auto.cnf file. If this is a new"
                      " server, the initialization failed because it was not"
                      " possible to generate a new UUID.");
      unireg_abort(1);
    }

    if (opt_bin_log)
    {
      /*
        Add server_uuid to the sid_map.  This must be done after
        server_uuid has been initialized in init_server_auto_options and
        after the binary log (and sid_map file) has been initialized in
        init_server_components().

        No error message is needed: init_sid_map() prints a message.
      */
      global_sid_lock->rdlock();
      int ret= gtid_state->init();
      global_sid_lock->unlock();
      if (ret)
        unireg_abort(1);

      if (mysql_bin_log.init_gtid_sets(
            const_cast<Gtid_set *>(gtid_state->get_logged_gtids()),
            const_cast<Gtid_set *>(gtid_state->get_lost_gtids()),
            NULL,
            opt_master_verify_checksum,
            true/*true=need lock*/, true))
        unireg_abort(1);

      /*
        Write the previous set of gtids at this point because during
        the creation of the binary log this is not done as we cannot
        move the init_gtid_sets() to a place before openning the binary
        log. This requires some investigation.

        /Alfranio
      */
      if (gtid_mode > 0)
      {
        global_sid_lock->wrlock();
        const Gtid_set *logged_gtids= gtid_state->get_logged_gtids();
        if (gtid_mode > 1 || !logged_gtids->is_empty())
        {
          Previous_gtids_log_event prev_gtids_ev(logged_gtids);
          global_sid_lock->unlock();

          prev_gtids_ev.checksum_alg= binlog_checksum_options;

          if (prev_gtids_ev.write(mysql_bin_log.get_log_file()))
            unireg_abort(1);
          mysql_bin_log.add_bytes_written(prev_gtids_ev.data_written);

          if (flush_io_cache(mysql_bin_log.get_log_file()) ||
              mysql_file_sync(mysql_bin_log.get_log_file()->file, MYF(MY_WME)))
            unireg_abort(1);
        }
        else
          global_sid_lock->unlock();
      }
    }
  }

  if (init_ssl())
    unireg_abort(1);
  network_init();

#ifdef __WIN__
  if (!opt_console)
  {
    if (reopen_fstreams(log_error_file, stdout, stderr))
      unireg_abort(1);
    setbuf(stderr, NULL);
    FreeConsole();        // Remove window
  }
#endif

  /*
   Initialize my_str_malloc(), my_str_realloc() and my_str_free()
  */
  my_str_malloc= &my_str_malloc_mysqld;
  my_str_free= &my_str_free_mysqld;
  my_str_realloc= &my_str_realloc_mysqld;

  /*
    init signals & alarm
    After this we can't quit by a simple unireg_abort
  */
  error_handler_hook= my_message_sql;
  start_signal_handler();       // Creates pidfile
  sql_print_warning_hook = sql_print_warning;

  if (mysql_rm_tmp_tables() || acl_init(opt_noacl) ||
      my_tz_init((THD *)0, default_tz_name, opt_bootstrap))
  {
    abort_loop=1;
    select_thread_in_use=0;

    (void) pthread_kill(signal_thread, MYSQL_KILL_SIGNAL);

    delete_pid_file(MYF(MY_WME));

    if (mysql_socket_getfd(unix_sock) != INVALID_SOCKET)
      unlink(mysqld_unix_port);
    exit(1);
  }

  if (!opt_noacl)
    (void) grant_init();

  if (!opt_bootstrap)
    servers_init(0);

  if (!opt_noacl)
  {
#ifdef HAVE_DLOPEN
    udf_init();
#endif
  }

  init_status_vars();
  /* If running with bootstrap, do not start replication. */
  if (opt_bootstrap)
    opt_skip_slave_start= 1;

  check_binlog_cache_size(NULL);
  check_binlog_stmt_cache_size(NULL);

  binlog_unsafe_map_init();

  /* If running with bootstrap, do not start replication. */
  if (!opt_bootstrap)
  {
    // Make @@slave_skip_errors show the nice human-readable value.
    set_slave_skip_errors(&opt_slave_skip_errors);

    /*
      init_slave() must be called after the thread keys are created.
    */
    if (server_id != 0)
      init_slave(); /* Ignoring errors while configuring replication. */
  }

#ifdef WITH_PERFSCHEMA_STORAGE_ENGINE
  initialize_performance_schema_acl(opt_bootstrap);
  /*
    Do not check the structure of the performance schema tables
    during bootstrap:
    - the tables are not supposed to exist yet, bootstrap will create them
    - a check would print spurious error messages
  */
  if (! opt_bootstrap)
    check_performance_schema();
#endif

  initialize_information_schema_acl();

  execute_ddl_log_recovery();

  if (Events::init(opt_noacl || opt_bootstrap))
    unireg_abort(1);

  if (opt_bootstrap)
  {
    select_thread_in_use= 0;                    // Allow 'kill' to work
    /* Signal threads waiting for server to be started */
    mysql_mutex_lock(&LOCK_server_started);
    mysqld_server_started= 1;
    mysql_cond_broadcast(&COND_server_started);
    mysql_mutex_unlock(&LOCK_server_started);

    bootstrap(mysql_stdin);
    unireg_abort(bootstrap_error ? 1 : 0);
  }
  if (opt_init_file && *opt_init_file)
  {
    if (read_init_file(opt_init_file))
      unireg_abort(1);
  }

  create_shutdown_thread();
  start_handle_manager();

  sql_print_information(ER_DEFAULT(ER_STARTUP),my_progname,server_version,
                        ((mysql_socket_getfd(unix_sock) == INVALID_SOCKET) ? (char*) ""
                                                       : mysqld_unix_port),
                         mysqld_port,
                         MYSQL_COMPILATION_COMMENT);
#if defined(_WIN32) && !defined(EMBEDDED_LIBRARY)
  Service.SetRunning();
#endif


  /* Signal threads waiting for server to be started */
  mysql_mutex_lock(&LOCK_server_started);
  mysqld_server_started= 1;
  mysql_cond_broadcast(&COND_server_started);
  mysql_mutex_unlock(&LOCK_server_started);

#ifdef WITH_NDBCLUSTER_STORAGE_ENGINE
  /* engine specific hook, to be made generic */
  if (ndb_wait_setup_func && ndb_wait_setup_func(opt_ndb_wait_setup))
  {
    sql_print_warning("NDB : Tables not available after %lu seconds."
                      "  Consider increasing --ndb-wait-setup value",
                      opt_ndb_wait_setup);
  }
#endif

  MYSQL_SET_STAGE(0 ,__FILE__, __LINE__);

#if defined(_WIN32) || defined(HAVE_SMEM)
  handle_connections_methods();
#else
  handle_connections_sockets();
#endif /* _WIN32 || HAVE_SMEM */

  /* (void) pthread_attr_destroy(&connection_attrib); */

  DBUG_PRINT("quit",("Exiting main thread"));

#ifndef __WIN__
#ifdef EXTRA_DEBUG2
  sql_print_error("Before Lock_thread_count");
#endif
  mysql_mutex_lock(&LOCK_thread_count);
  DBUG_PRINT("quit", ("Got thread_count mutex"));
  select_thread_in_use=0;     // For close_connections
  mysql_mutex_unlock(&LOCK_thread_count);
  mysql_cond_broadcast(&COND_thread_count);
#ifdef EXTRA_DEBUG2
  sql_print_error("After lock_thread_count");
#endif
#endif /* __WIN__ */

#ifdef HAVE_PSI_THREAD_INTERFACE
  /*
    Disable the main thread instrumentation,
    to avoid recording events during the shutdown.
  */
  PSI_THREAD_CALL(delete_current_thread)();
#endif

  /* Wait until cleanup is done */
  mysql_mutex_lock(&LOCK_thread_count);
  while (!ready_to_exit)
    mysql_cond_wait(&COND_thread_count, &LOCK_thread_count);
  mysql_mutex_unlock(&LOCK_thread_count);

#if defined(__WIN__) && !defined(EMBEDDED_LIBRARY)
  if (Service.IsNT() && start_mode)
    Service.Stop();
  else
  {
    Service.SetShutdownEvent(0);
    if (hEventShutdown)
      CloseHandle(hEventShutdown);
  }
#endif
  clean_up(1);
  mysqld_exit(0);
}

#endif /* !EMBEDDED_LIBRARY */


/****************************************************************************
  Main and thread entry function for Win32
  (all this is needed only to run mysqld as a service on WinNT)
****************************************************************************/

#if defined(__WIN__) && !defined(EMBEDDED_LIBRARY)
int mysql_service(void *p)
{
  if (my_thread_init())
    return 1;

  if (use_opt_args)
    win_main(opt_argc, opt_argv);
  else
    win_main(Service.my_argc, Service.my_argv);

  my_thread_end();
  return 0;
}


/* Quote string if it contains space, else copy */

static char *add_quoted_string(char *to, const char *from, char *to_end)
{
  uint length= (uint) (to_end-to);

  if (!strchr(from, ' '))
    return strmake(to, from, length-1);
  return strxnmov(to, length-1, "\"", from, "\"", NullS);
}


/**
  Handle basic handling of services, like installation and removal.

  @param argv             Pointer to argument list
  @param servicename    Internal name of service
  @param displayname    Display name of service (in taskbar ?)
  @param file_path    Path to this program
  @param startup_option Startup option to mysqld

  @retval
    0   option handled
  @retval
    1   Could not handle option
*/

static bool
default_service_handling(char **argv,
       const char *servicename,
       const char *displayname,
       const char *file_path,
       const char *extra_opt,
       const char *account_name)
{
  char path_and_service[FN_REFLEN+FN_REFLEN+32], *pos, *end;
  const char *opt_delim;
  end= path_and_service + sizeof(path_and_service)-3;

  /* We have to quote filename if it contains spaces */
  pos= add_quoted_string(path_and_service, file_path, end);
  if (extra_opt && *extra_opt)
  {
    /*
     Add option after file_path. There will be zero or one extra option.  It's
     assumed to be --defaults-file=file but isn't checked.  The variable (not
     the option name) should be quoted if it contains a string.
    */
    *pos++= ' ';
    if (opt_delim= strchr(extra_opt, '='))
    {
      size_t length= ++opt_delim - extra_opt;
      pos= strnmov(pos, extra_opt, length);
    }
    else
      opt_delim= extra_opt;

    pos= add_quoted_string(pos, opt_delim, end);
  }
  /* We must have servicename last */
  *pos++= ' ';
  (void) add_quoted_string(pos, servicename, end);

  if (Service.got_service_option(argv, "install"))
  {
    Service.Install(1, servicename, displayname, path_and_service,
                    account_name);
    return 0;
  }
  if (Service.got_service_option(argv, "install-manual"))
  {
    Service.Install(0, servicename, displayname, path_and_service,
                    account_name);
    return 0;
  }
  if (Service.got_service_option(argv, "remove"))
  {
    Service.Remove(servicename);
    return 0;
  }
  return 1;
}


int mysqld_main(int argc, char **argv)
{
  /*
    When several instances are running on the same machine, we
    need to have an  unique  named  hEventShudown  through the
    application PID e.g.: MySQLShutdown1890; MySQLShutdown2342
  */
  int10_to_str((int) GetCurrentProcessId(),strmov(shutdown_event_name,
                                                  "MySQLShutdown"), 10);

  /* Must be initialized early for comparison of service name */
  system_charset_info= &my_charset_utf8_general_ci;

  if (my_init())
  {
    fprintf(stderr, "my_init() failed.");
    return 1;
  }

  if (Service.GetOS())  /* true NT family */
  {
    char file_path[FN_REFLEN];
    my_path(file_path, argv[0], "");          /* Find name in path */
    fn_format(file_path,argv[0],file_path,"",
        MY_REPLACE_DIR | MY_UNPACK_FILENAME | MY_RESOLVE_SYMLINKS);

    if (argc == 2)
    {
      if (!default_service_handling(argv, MYSQL_SERVICENAME, MYSQL_SERVICENAME,
           file_path, "", NULL))
  return 0;
      if (Service.IsService(argv[1]))        /* Start an optional service */
      {
  /*
    Only add the service name to the groups read from the config file
    if it's not "MySQL". (The default service name should be 'mysqld'
    but we started a bad tradition by calling it MySQL from the start
    and we are now stuck with it.
  */
  if (my_strcasecmp(system_charset_info, argv[1],"mysql"))
    load_default_groups[load_default_groups_sz-2]= argv[1];
        start_mode= 1;
        Service.Init(argv[1], mysql_service);
        return 0;
      }
    }
    else if (argc == 3) /* install or remove any optional service */
    {
      if (!default_service_handling(argv, argv[2], argv[2], file_path, "",
                                    NULL))
  return 0;
      if (Service.IsService(argv[2]))
      {
  /*
    mysqld was started as
    mysqld --defaults-file=my_path\my.ini service-name
  */
  use_opt_args=1;
  opt_argc= 2;        // Skip service-name
  opt_argv=argv;
  start_mode= 1;
  if (my_strcasecmp(system_charset_info, argv[2],"mysql"))
    load_default_groups[load_default_groups_sz-2]= argv[2];
  Service.Init(argv[2], mysql_service);
  return 0;
      }
    }
    else if (argc == 4 || argc == 5)
    {
      /*
        This may seem strange, because we handle --local-service while
        preserving 4.1's behavior of allowing any one other argument that is
        passed to the service on startup. (The assumption is that this is
        --defaults-file=file, but that was not enforced in 4.1, so we don't
        enforce it here.)
      */
      const char *extra_opt= NullS;
      const char *account_name = NullS;
      int index;
      for (index = 3; index < argc; index++)
      {
        if (!strcmp(argv[index], "--local-service"))
          account_name= "NT AUTHORITY\\LocalService";
        else
          extra_opt= argv[index];
      }

      if (argc == 4 || account_name)
        if (!default_service_handling(argv, argv[2], argv[2], file_path,
                                      extra_opt, account_name))
          return 0;
    }
    else if (argc == 1 && Service.IsService(MYSQL_SERVICENAME))
    {
      /* start the default service */
      start_mode= 1;
      Service.Init(MYSQL_SERVICENAME, mysql_service);
      return 0;
    }
  }
  /* Start as standalone server */
  Service.my_argc=argc;
  Service.my_argv=argv;
  mysql_service(NULL);
  return 0;
}
#endif


/**
  Execute all commands from a file. Used by the mysql_install_db script to
  create MySQL privilege tables without having to start a full MySQL server.
*/

static void bootstrap(MYSQL_FILE *file)
{
  DBUG_ENTER("bootstrap");

  THD *thd= new THD;
  thd->bootstrap=1;
  my_net_init(&thd->net,(st_vio*) 0);
  thd->max_client_packet_length= thd->net.max_packet;
  thd->security_ctx->master_access= ~(ulong)0;
  thd->thread_id= thd->variables.pseudo_thread_id= thread_id++;

  in_bootstrap= TRUE;

  bootstrap_file=file;
#ifndef EMBEDDED_LIBRARY      // TODO:  Enable this
  int error;
  if ((error= mysql_thread_create(key_thread_bootstrap,
                                  &thd->real_id, &connection_attrib,
                                  handle_bootstrap,
                                  (void*) thd)))
  {
    sql_print_warning("Can't create thread to handle bootstrap (errno= %d)",
                      error);
    bootstrap_error=-1;
    DBUG_VOID_RETURN;
  }
  /* Wait for thread to die */
  mysql_mutex_lock(&LOCK_thread_count);
  while (in_bootstrap)
  {
    mysql_cond_wait(&COND_thread_count, &LOCK_thread_count);
    DBUG_PRINT("quit", ("One thread died (count=%u)", get_thread_count()));
  }
  mysql_mutex_unlock(&LOCK_thread_count);
#else
  thd->mysql= 0;
  do_handle_bootstrap(thd);
#endif

  DBUG_VOID_RETURN;
}


static bool read_init_file(char *file_name)
{
  MYSQL_FILE *file;
  DBUG_ENTER("read_init_file");
  DBUG_PRINT("enter",("name: %s",file_name));

  sql_print_information("Execution of init_file \'%s\' started.", file_name);

  if (!(file= mysql_file_fopen(key_file_init, file_name,
                               O_RDONLY, MYF(MY_WME))))
    DBUG_RETURN(TRUE);
  bootstrap(file);
  mysql_file_fclose(file, MYF(MY_WME));

  sql_print_information("Execution of init_file \'%s\' ended.", file_name);

  DBUG_RETURN(FALSE);
}


/**
  Increment number of created threads
*/
void inc_thread_created(void)
{
  mysql_mutex_lock(&LOCK_thread_created);
  thread_created++;
  mysql_mutex_unlock(&LOCK_thread_created);
}

#ifndef EMBEDDED_LIBRARY

/*
   Simple scheduler that use the main thread to handle the request

   NOTES
     This is only used for debugging, when starting mysqld with
     --thread-handling=no-threads or --one-thread

     When we enter this function, LOCK_thread_count is held!
*/

void handle_connection_in_main_thread(THD *thd)
{
  mysql_mutex_assert_owner(&LOCK_thread_count);
  max_blocked_pthreads= 0;      // Safety
  add_global_thread(thd);
  mysql_mutex_unlock(&LOCK_thread_count);
  thd->start_utime= my_micro_time();
  do_handle_one_connection(thd);
}


/*
  Scheduler that uses one thread per connection
*/

void create_thread_to_handle_connection(THD *thd)
{
  mysql_mutex_assert_owner(&LOCK_thread_count);
  if (blocked_pthread_count >  wake_pthread)
  {
    /* Wake up blocked pthread */
    DBUG_PRINT("info", ("waiting_thd_list->push %p", thd));
    waiting_thd_list->push_back(thd);
    wake_pthread++;
    mysql_cond_signal(&COND_thread_cache);
  }
  else
  {
    char error_message_buff[MYSQL_ERRMSG_SIZE];
    /* Create new thread to handle connection */
    int error;
    inc_thread_created();
    DBUG_PRINT("info",(("creating thread %lu"), thd->thread_id));
    thd->prior_thr_create_utime= thd->start_utime= my_micro_time();
    if ((error= mysql_thread_create(key_thread_one_connection,
                                    &thd->real_id, &connection_attrib,
                                    handle_one_connection,
                                    (void*) thd)))
    {
      /* purecov: begin inspected */
      DBUG_PRINT("error",
                 ("Can't create thread to handle request (error %d)",
                  error));
      if (!err_log_throttle.log(thd))
        sql_print_error("Can't create thread to handle request (errno= %d)",
                        error);
      thd->killed= THD::KILL_CONNECTION;      // Safety
      mysql_mutex_unlock(&LOCK_thread_count);

      mysql_mutex_lock(&LOCK_connection_count);
      --connection_count;
      if (connection_count == 0)
        mysql_cond_signal(&COND_connection_count);
      mysql_mutex_unlock(&LOCK_connection_count);

      statistic_increment(aborted_connects,&LOCK_status);
      statistic_increment(connection_errors_internal, &LOCK_status);
      /* Can't use my_error() since store_globals has not been called. */
      my_snprintf(error_message_buff, sizeof(error_message_buff),
                  ER_THD(thd, ER_CANT_CREATE_THREAD), error);
      net_send_error(thd, ER_CANT_CREATE_THREAD, error_message_buff, NULL);
      close_connection(thd);
      delete thd;
      return;
      /* purecov: end */
    }
    add_global_thread(thd);
  }
  mysql_mutex_unlock(&LOCK_thread_count);
  DBUG_PRINT("info",("Thread created"));
}


/**
  Create new thread to handle incoming connection.

    This function will create new thread to handle the incoming
    connection.  If there are idle cached threads one will be used.

    In single-threaded mode (\#define ONE_THREAD) connection will be
    handled inside this function.

  @param[in,out] thd    Thread handle of future thread.
*/

static void create_new_thread(THD *thd)
{
  DBUG_ENTER("create_new_thread");

  /*
    Don't allow too many connections. We roughly check here that we allow
    only (max_connections + 1) connections.
  */

  mysql_mutex_lock(&LOCK_connection_count);

  if (connection_count >= max_connections + 1 || abort_loop)
  {
    mysql_mutex_unlock(&LOCK_connection_count);

    DBUG_PRINT("error",("Too many connections"));
    /*
      The server just accepted the socket connection from the network,
      and we already have too many connections.
      Note that the server knows nothing of the client yet,
      and in particular thd->client_capabilities has not been negotiated.
      ER_CON_COUNT_ERROR is normally associated with SQLSTATE '08004',
      but sending a SQLSTATE in the network assumes CLIENT_PROTOCOL_41.
      See net_send_error_packet().
      The error packet returned here will only contain the error code,
      with no sqlstate.
      A client expecting a SQLSTATE will not find any, and assume 'HY000'.
    */
    close_connection(thd, ER_CON_COUNT_ERROR);
    delete thd;
    statistic_increment(connection_errors_max_connection, &LOCK_status);
    DBUG_VOID_RETURN;
  }

  ++connection_count;

  if (connection_count > max_used_connections)
    max_used_connections= connection_count;

  mysql_mutex_unlock(&LOCK_connection_count);

  /* Start a new thread to handle connection. */

  mysql_mutex_lock(&LOCK_thread_count);

  /*
    The initialization of thread_id is done in create_embedded_thd() for
    the embedded library.
    TODO: refactor this to avoid code duplication there
  */
  thd->thread_id= thd->variables.pseudo_thread_id= thread_id++;

  MYSQL_CALLBACK(thread_scheduler, add_connection, (thd));

  DBUG_VOID_RETURN;
}
#endif /* EMBEDDED_LIBRARY */


#ifdef SIGNALS_DONT_BREAK_READ
inline void kill_broken_server()
{
  /* hack to get around signals ignored in syscalls for problem OS's */
  if (mysql_get_fd(unix_sock) == INVALID_SOCKET ||
      (!opt_disable_networking && mysql_socket_getfd(ip_sock) == INVALID_SOCKET))
  {
    select_thread_in_use = 0;
    /* The following call will never return */
    kill_server((void*) MYSQL_KILL_SIGNAL);
  }
}
#define MAYBE_BROKEN_SYSCALL kill_broken_server();
#else
#define MAYBE_BROKEN_SYSCALL
#endif

  /* Handle new connections and spawn new process to handle them */

#ifndef EMBEDDED_LIBRARY

void handle_connections_sockets()
{
  MYSQL_SOCKET sock= mysql_socket_invalid();
  MYSQL_SOCKET new_sock= mysql_socket_invalid();
  uint error_count=0;
  THD *thd;
  struct sockaddr_storage cAddr;
  int ip_flags=0,socket_flags=0,flags=0,retval;
  st_vio *vio_tmp;
#ifdef HAVE_POLL
  int socket_count= 0;
  struct pollfd fds[2]; // for ip_sock and unix_sock
  MYSQL_SOCKET pfs_fds[2]; // for performance schema
#else
  fd_set readFDs,clientFDs;
  uint max_used_connection= max<uint>(mysql_socket_getfd(ip_sock), mysql_socket_getfd(unix_sock)) + 1;
#endif

  DBUG_ENTER("handle_connections_sockets");

  (void) ip_flags;
  (void) socket_flags;

#ifndef HAVE_POLL
  FD_ZERO(&clientFDs);
#endif

  if (mysql_socket_getfd(ip_sock) != INVALID_SOCKET)
  {
    mysql_socket_set_thread_owner(ip_sock);
#ifdef HAVE_POLL
    fds[socket_count].fd= mysql_socket_getfd(ip_sock);
    fds[socket_count].events= POLLIN;
    pfs_fds[socket_count]= ip_sock;
    socket_count++;
#else
    FD_SET(mysql_socket_getfd(ip_sock), &clientFDs);
#endif
#ifdef HAVE_FCNTL
    ip_flags = fcntl(mysql_socket_getfd(ip_sock), F_GETFL, 0);
#endif
  }
#ifdef HAVE_SYS_UN_H
  mysql_socket_set_thread_owner(unix_sock);
#ifdef HAVE_POLL
  fds[socket_count].fd= mysql_socket_getfd(unix_sock);
  fds[socket_count].events= POLLIN;
  pfs_fds[socket_count]= unix_sock;
  socket_count++;
#else
  FD_SET(mysql_socket_getfd(unix_sock), &clientFDs);
#endif
#ifdef HAVE_FCNTL
  socket_flags=fcntl(mysql_socket_getfd(unix_sock), F_GETFL, 0);
#endif
#endif

  DBUG_PRINT("general",("Waiting for connections."));
  MAYBE_BROKEN_SYSCALL;
  while (!abort_loop)
  {
#ifdef HAVE_POLL
    retval= poll(fds, socket_count, -1);
#else
    readFDs=clientFDs;

    retval= select((int) max_used_connection,&readFDs,0,0,0);
#endif

    if (retval < 0)
    {
      if (socket_errno != SOCKET_EINTR)
      {
        /*
          select(2)/poll(2) failed on the listening port.
          There is not much details to report about the client,
          increment the server global status variable.
        */
        statistic_increment(connection_errors_select, &LOCK_status);
        if (!select_errors++ && !abort_loop)  /* purecov: inspected */
          sql_print_error("mysqld: Got error %d from select",socket_errno); /* purecov: inspected */
      }
      MAYBE_BROKEN_SYSCALL
      continue;
    }

    if (abort_loop)
    {
      MAYBE_BROKEN_SYSCALL;
      break;
    }

    /* Is this a new connection request ? */
#ifdef HAVE_POLL
    for (int i= 0; i < socket_count; ++i)
    {
      if (fds[i].revents & POLLIN)
      {
        sock= pfs_fds[i];
#ifdef HAVE_FCNTL
        flags= fcntl(mysql_socket_getfd(sock), F_GETFL, 0);
#else
        flags= 0;
#endif // HAVE_FCNTL
        break;
      }
    }
#else  // HAVE_POLL
#ifdef HAVE_SYS_UN_H
    if (FD_ISSET(mysql_socket_getfd(unix_sock), &readFDs))
    {
      sock = unix_sock;
      flags= socket_flags;
    }
    else
#endif // HAVE_SYS_UN_H
    {
      sock = ip_sock;
      flags= ip_flags;
    }
#endif // HAVE_POLL

#if !defined(NO_FCNTL_NONBLOCK)
    if (!(test_flags & TEST_BLOCKING))
    {
#if defined(O_NONBLOCK)
      fcntl(mysql_socket_getfd(sock), F_SETFL, flags | O_NONBLOCK);
#elif defined(O_NDELAY)
      fcntl(mysql_socket_getfd(sock), F_SETFL, flags | O_NDELAY);
#endif
    }
#endif /* NO_FCNTL_NONBLOCK */
    for (uint retry=0; retry < MAX_ACCEPT_RETRY; retry++)
    {
      size_socket length= sizeof(struct sockaddr_storage);
      new_sock= mysql_socket_accept(key_socket_client_connection, sock,
                                    (struct sockaddr *)(&cAddr), &length);
      if (mysql_socket_getfd(new_sock) != INVALID_SOCKET ||
          (socket_errno != SOCKET_EINTR && socket_errno != SOCKET_EAGAIN))
        break;
      MAYBE_BROKEN_SYSCALL;
#if !defined(NO_FCNTL_NONBLOCK)
      if (!(test_flags & TEST_BLOCKING))
      {
        if (retry == MAX_ACCEPT_RETRY - 1)
          fcntl(mysql_socket_getfd(sock), F_SETFL, flags);    // Try without O_NONBLOCK
      }
#endif
    }
#if !defined(NO_FCNTL_NONBLOCK)
    if (!(test_flags & TEST_BLOCKING))
      fcntl(mysql_socket_getfd(sock), F_SETFL, flags);
#endif
    if (mysql_socket_getfd(new_sock) == INVALID_SOCKET)
    {
      /*
        accept(2) failed on the listening port, after many retries.
        There is not much details to report about the client,
        increment the server global status variable.
      */
      statistic_increment(connection_errors_accept, &LOCK_status);
      if ((error_count++ & 255) == 0)   // This can happen often
        sql_perror("Error in accept");
      MAYBE_BROKEN_SYSCALL;
      if (socket_errno == SOCKET_ENFILE || socket_errno == SOCKET_EMFILE)
        sleep(1);       // Give other threads some time
      continue;
    }

#ifdef HAVE_LIBWRAP
    {
      if (mysql_socket_getfd(sock) == mysql_socket_getfd(ip_sock))
      {
        struct request_info req;
        signal(SIGCHLD, SIG_DFL);
        request_init(&req, RQ_DAEMON, libwrapName, RQ_FILE, mysql_socket_getfd(new_sock), NULL);
        my_fromhost(&req);

        if (!my_hosts_access(&req))
        {
          /*
            This may be stupid but refuse() includes an exit(0)
            which we surely don't want...
            clean_exit() - same stupid thing ...
          */
          syslog(deny_severity, "refused connect from %s",
          my_eval_client(&req));

          /*
            C++ sucks (the gibberish in front just translates the supplied
            sink function pointer in the req structure from a void (*sink)();
            to a void(*sink)(int) if you omit the cast, the C++ compiler
            will cry...
          */
          if (req.sink)
            ((void (*)(int))req.sink)(req.fd);

          mysql_socket_shutdown(new_sock, SHUT_RDWR);
          mysql_socket_close(new_sock);
          /*
            The connection was refused by TCP wrappers.
            There are no details (by client IP) available to update the host_cache.
          */
          statistic_increment(connection_errors_tcpwrap, &LOCK_status);
          continue;
        }
      }
    }
#endif /* HAVE_LIBWRAP */

    /*
    ** Don't allow too many connections
    */

    if (!(thd= new THD))
    {
      (void) mysql_socket_shutdown(new_sock, SHUT_RDWR);
      (void) mysql_socket_close(new_sock);
      statistic_increment(connection_errors_internal, &LOCK_status);
      continue;
    }

    bool is_unix_sock= (mysql_socket_getfd(sock) == mysql_socket_getfd(unix_sock));
    enum_vio_type vio_type= (is_unix_sock ? VIO_TYPE_SOCKET : VIO_TYPE_TCPIP);
    uint vio_flags= (is_unix_sock ? VIO_LOCALHOST : 0);

    vio_tmp= mysql_socket_vio_new(new_sock, vio_type, vio_flags);

    if (!vio_tmp || my_net_init(&thd->net, vio_tmp))
    {
      /*
        Only delete the temporary vio if we didn't already attach it to the
        NET object. The destructor in THD will delete any initialized net
        structure.
      */
      if (vio_tmp && thd->net.vio != vio_tmp)
        vio_delete(vio_tmp);
      else
      {
        (void) mysql_socket_shutdown(new_sock, SHUT_RDWR);
        (void) mysql_socket_close(new_sock);
      }
      delete thd;
      statistic_increment(connection_errors_internal, &LOCK_status);
      continue;
    }
    init_net_server_extension(thd);
    if (mysql_socket_getfd(sock) == mysql_socket_getfd(unix_sock))
      thd->security_ctx->set_host((char*) my_localhost);

    create_new_thread(thd);
  }
  DBUG_VOID_RETURN;
}


#ifdef _WIN32
pthread_handler_t handle_connections_sockets_thread(void *arg)
{
  my_thread_init();
  handle_connections_sockets();
  decrement_handler_count();
  return 0;
}

pthread_handler_t handle_connections_namedpipes(void *arg)
{
  HANDLE hConnectedPipe;
  OVERLAPPED connectOverlapped= {0};
  THD *thd;
  my_thread_init();
  DBUG_ENTER("handle_connections_namedpipes");
  connectOverlapped.hEvent= CreateEvent(NULL, TRUE, FALSE, NULL);
  if (!connectOverlapped.hEvent)
  {
    sql_print_error("Can't create event, last error=%u", GetLastError());
    unireg_abort(1);
  }
  DBUG_PRINT("general",("Waiting for named pipe connections."));
  while (!abort_loop)
  {
    /* wait for named pipe connection */
    BOOL fConnected= ConnectNamedPipe(hPipe, &connectOverlapped);
    if (!fConnected && (GetLastError() == ERROR_IO_PENDING))
    {
        /*
          ERROR_IO_PENDING says async IO has started but not yet finished.
          GetOverlappedResult will wait for completion.
        */
        DWORD bytes;
        fConnected= GetOverlappedResult(hPipe, &connectOverlapped,&bytes, TRUE);
    }
    if (abort_loop)
      break;
    if (!fConnected)
      fConnected = GetLastError() == ERROR_PIPE_CONNECTED;
    if (!fConnected)
    {
      CloseHandle(hPipe);
      if ((hPipe= CreateNamedPipe(pipe_name,
                                  PIPE_ACCESS_DUPLEX |
                                  FILE_FLAG_OVERLAPPED,
                                  PIPE_TYPE_BYTE |
                                  PIPE_READMODE_BYTE |
                                  PIPE_WAIT,
                                  PIPE_UNLIMITED_INSTANCES,
                                  (int) global_system_variables.
                                  net_buffer_length,
                                  (int) global_system_variables.
                                  net_buffer_length,
                                  NMPWAIT_USE_DEFAULT_WAIT,
                                  &saPipeSecurity)) ==
    INVALID_HANDLE_VALUE)
      {
  sql_perror("Can't create new named pipe!");
  break;          // Abort
      }
    }
    hConnectedPipe = hPipe;
    /* create new pipe for new connection */
    if ((hPipe = CreateNamedPipe(pipe_name,
                 PIPE_ACCESS_DUPLEX |
                 FILE_FLAG_OVERLAPPED,
         PIPE_TYPE_BYTE |
         PIPE_READMODE_BYTE |
         PIPE_WAIT,
         PIPE_UNLIMITED_INSTANCES,
         (int) global_system_variables.net_buffer_length,
         (int) global_system_variables.net_buffer_length,
         NMPWAIT_USE_DEFAULT_WAIT,
         &saPipeSecurity)) ==
  INVALID_HANDLE_VALUE)
    {
      sql_perror("Can't create new named pipe!");
      hPipe=hConnectedPipe;
      continue;         // We have to try again
    }

    if (!(thd = new THD))
    {
      DisconnectNamedPipe(hConnectedPipe);
      CloseHandle(hConnectedPipe);
      continue;
    }
    if (!(thd->net.vio= vio_new_win32pipe(hConnectedPipe)) ||
  my_net_init(&thd->net, thd->net.vio))
    {
      close_connection(thd, ER_OUT_OF_RESOURCES);
      delete thd;
      continue;
    }
    /* Host is unknown */
    thd->security_ctx->set_host(my_strdup(my_localhost, MYF(0)));
    create_new_thread(thd);
  }
  CloseHandle(connectOverlapped.hEvent);
  DBUG_LEAVE;
  decrement_handler_count();
  return 0;
}
#endif /* _WIN32 */


#ifdef HAVE_SMEM

/**
  Thread of shared memory's service.

  @param arg                              Arguments of thread
*/
pthread_handler_t handle_connections_shared_memory(void *arg)
{
  /* file-mapping object, use for create shared memory */
  HANDLE handle_connect_file_map= 0;
  char  *handle_connect_map= 0;                 // pointer on shared memory
  HANDLE event_connect_answer= 0;
  ulong smem_buffer_length= shared_memory_buffer_length + 4;
  ulong connect_number= 1;
  char *tmp= NULL;
  char *suffix_pos;
  char connect_number_char[22], *p;
  const char *errmsg= 0;
  SECURITY_ATTRIBUTES *sa_event= 0, *sa_mapping= 0;
  my_thread_init();
  DBUG_ENTER("handle_connections_shared_memorys");
  DBUG_PRINT("general",("Waiting for allocated shared memory."));

  /*
     get enough space base-name + '_' + longest suffix we might ever send
   */
  if (!(tmp= (char *)my_malloc(strlen(shared_memory_base_name) + 32L, MYF(MY_FAE))))
    goto error;

  if (my_security_attr_create(&sa_event, &errmsg,
                              GENERIC_ALL, SYNCHRONIZE | EVENT_MODIFY_STATE))
    goto error;

  if (my_security_attr_create(&sa_mapping, &errmsg,
                             GENERIC_ALL, FILE_MAP_READ | FILE_MAP_WRITE))
    goto error;

  /*
    The name of event and file-mapping events create agree next rule:
      shared_memory_base_name+unique_part
    Where:
      shared_memory_base_name is unique value for each server
      unique_part is unique value for each object (events and file-mapping)
  */
  suffix_pos= strxmov(tmp,shared_memory_base_name,"_",NullS);
  strmov(suffix_pos, "CONNECT_REQUEST");
  if ((smem_event_connect_request= CreateEvent(sa_event,
                                               FALSE, FALSE, tmp)) == 0)
  {
    errmsg= "Could not create request event";
    goto error;
  }
  strmov(suffix_pos, "CONNECT_ANSWER");
  if ((event_connect_answer= CreateEvent(sa_event, FALSE, FALSE, tmp)) == 0)
  {
    errmsg="Could not create answer event";
    goto error;
  }
  strmov(suffix_pos, "CONNECT_DATA");
  if ((handle_connect_file_map=
       CreateFileMapping(INVALID_HANDLE_VALUE, sa_mapping,
                         PAGE_READWRITE, 0, sizeof(connect_number), tmp)) == 0)
  {
    errmsg= "Could not create file mapping";
    goto error;
  }
  if ((handle_connect_map= (char *)MapViewOfFile(handle_connect_file_map,
              FILE_MAP_WRITE,0,0,
              sizeof(DWORD))) == 0)
  {
    errmsg= "Could not create shared memory service";
    goto error;
  }

  while (!abort_loop)
  {
    /* Wait a request from client */
    WaitForSingleObject(smem_event_connect_request,INFINITE);

    /*
       it can be after shutdown command
    */
    if (abort_loop)
      goto error;

    HANDLE handle_client_file_map= 0;
    char  *handle_client_map= 0;
    HANDLE event_client_wrote= 0;
    HANDLE event_client_read= 0;    // for transfer data server <-> client
    HANDLE event_server_wrote= 0;
    HANDLE event_server_read= 0;
    HANDLE event_conn_closed= 0;
    THD *thd= 0;

    p= int10_to_str(connect_number, connect_number_char, 10);
    /*
      The name of event and file-mapping events create agree next rule:
        shared_memory_base_name+unique_part+number_of_connection
        Where:
    shared_memory_base_name is uniquel value for each server
    unique_part is unique value for each object (events and file-mapping)
    number_of_connection is connection-number between server and client
    */
    suffix_pos= strxmov(tmp,shared_memory_base_name,"_",connect_number_char,
       "_",NullS);
    strmov(suffix_pos, "DATA");
    if ((handle_client_file_map=
         CreateFileMapping(INVALID_HANDLE_VALUE, sa_mapping,
                           PAGE_READWRITE, 0, smem_buffer_length, tmp)) == 0)
    {
      errmsg= "Could not create file mapping";
      goto errorconn;
    }
    if ((handle_client_map= (char*)MapViewOfFile(handle_client_file_map,
              FILE_MAP_WRITE,0,0,
              smem_buffer_length)) == 0)
    {
      errmsg= "Could not create memory map";
      goto errorconn;
    }
    strmov(suffix_pos, "CLIENT_WROTE");
    if ((event_client_wrote= CreateEvent(sa_event, FALSE, FALSE, tmp)) == 0)
    {
      errmsg= "Could not create client write event";
      goto errorconn;
    }
    strmov(suffix_pos, "CLIENT_READ");
    if ((event_client_read= CreateEvent(sa_event, FALSE, FALSE, tmp)) == 0)
    {
      errmsg= "Could not create client read event";
      goto errorconn;
    }
    strmov(suffix_pos, "SERVER_READ");
    if ((event_server_read= CreateEvent(sa_event, FALSE, FALSE, tmp)) == 0)
    {
      errmsg= "Could not create server read event";
      goto errorconn;
    }
    strmov(suffix_pos, "SERVER_WROTE");
    if ((event_server_wrote= CreateEvent(sa_event,
                                         FALSE, FALSE, tmp)) == 0)
    {
      errmsg= "Could not create server write event";
      goto errorconn;
    }
    strmov(suffix_pos, "CONNECTION_CLOSED");
    if ((event_conn_closed= CreateEvent(sa_event,
                                        TRUE, FALSE, tmp)) == 0)
    {
      errmsg= "Could not create closed connection event";
      goto errorconn;
    }
    if (abort_loop)
      goto errorconn;
    if (!(thd= new THD))
      goto errorconn;
    /* Send number of connection to client */
    int4store(handle_connect_map, connect_number);
    if (!SetEvent(event_connect_answer))
    {
      errmsg= "Could not send answer event";
      goto errorconn;
    }
    /* Set event that client should receive data */
    if (!SetEvent(event_client_read))
    {
      errmsg= "Could not set client to read mode";
      goto errorconn;
    }
    if (!(thd->net.vio= vio_new_win32shared_memory(handle_client_file_map,
                                                   handle_client_map,
                                                   event_client_wrote,
                                                   event_client_read,
                                                   event_server_wrote,
                                                   event_server_read,
                                                   event_conn_closed)) ||
                        my_net_init(&thd->net, thd->net.vio))
    {
      close_connection(thd, ER_OUT_OF_RESOURCES);
      errmsg= 0;
      goto errorconn;
    }
    thd->security_ctx->set_host(my_strdup(my_localhost, MYF(0))); /* Host is unknown */
    create_new_thread(thd);
    connect_number++;
    continue;

errorconn:
    /* Could not form connection;  Free used handlers/memort and retry */
    if (errmsg)
    {
      char buff[180];
      strxmov(buff, "Can't create shared memory connection: ", errmsg, ".",
        NullS);
      sql_perror(buff);
    }
    if (handle_client_file_map)
      CloseHandle(handle_client_file_map);
    if (handle_client_map)
      UnmapViewOfFile(handle_client_map);
    if (event_server_wrote)
      CloseHandle(event_server_wrote);
    if (event_server_read)
      CloseHandle(event_server_read);
    if (event_client_wrote)
      CloseHandle(event_client_wrote);
    if (event_client_read)
      CloseHandle(event_client_read);
    if (event_conn_closed)
      CloseHandle(event_conn_closed);
    delete thd;
  }

  /* End shared memory handling */
error:
  if (tmp)
    my_free(tmp);

  if (errmsg)
  {
    char buff[180];
    strxmov(buff, "Can't create shared memory service: ", errmsg, ".", NullS);
    sql_perror(buff);
  }
  my_security_attr_free(sa_event);
  my_security_attr_free(sa_mapping);
  if (handle_connect_map) UnmapViewOfFile(handle_connect_map);
  if (handle_connect_file_map)  CloseHandle(handle_connect_file_map);
  if (event_connect_answer) CloseHandle(event_connect_answer);
  if (smem_event_connect_request) CloseHandle(smem_event_connect_request);
  DBUG_LEAVE;
  decrement_handler_count();
  return 0;
}
#endif /* HAVE_SMEM */
#endif /* EMBEDDED_LIBRARY */


/****************************************************************************
  Handle start options
******************************************************************************/

/**
  Process command line options flagged as 'early'.
  Some components needs to be initialized as early as possible,
  because the rest of the server initialization depends on them.
  Options that needs to be parsed early includes:
  - the performance schema, when compiled in,
  - options related to the help,
  - options related to the bootstrap
  The performance schema needs to be initialized as early as possible,
  before to-be-instrumented objects of the server are initialized.
*/
int handle_early_options()
{
  int ho_error;
  vector<my_option> all_early_options;
  all_early_options.reserve(100);

  my_getopt_register_get_addr(NULL);
  /* Skip unknown options so that they may be processed later */
  my_getopt_skip_unknown= TRUE;

  /* Add the system variables parsed early */
  sys_var_add_options(&all_early_options, sys_var::PARSE_EARLY);

  /* Add the command line options parsed early */
  for (my_option *opt= my_long_early_options;
       opt->name != NULL;
       opt++)
    all_early_options.push_back(*opt);

  add_terminator(&all_early_options);

  /*
    Logs generated while parsing the command line
    options are buffered and printed later.
  */
  buffered_logs.init();
  my_getopt_error_reporter= buffered_option_error_reporter;
  my_charset_error_reporter= buffered_option_error_reporter;

  ho_error= handle_options(&remaining_argc, &remaining_argv,
                           &all_early_options[0], mysqld_get_one_option);
  if (ho_error == 0)
  {
    /* Add back the program name handle_options removes */
    remaining_argc++;
    remaining_argv--;
  }

  // Swap with an empty vector, i.e. delete elements and free allocated space.
  vector<my_option>().swap(all_early_options);

  return ho_error;
}

/**
  Adjust @c open_files_limit.
  Computation is  based on:
  - @c max_connections,
  - @c table_cache_size,
  - the platform max open file limit.
*/
void adjust_open_files_limit(ulong *requested_open_files)
{
  ulong limit_1;
  ulong limit_2;
  ulong limit_3;
  ulong request_open_files;
  ulong effective_open_files;

  /* MyISAM requires two file handles per table. */
  limit_1= 10 + max_connections + table_cache_size * 2;

  /*
    We are trying to allocate no less than max_connections*5 file
    handles (i.e. we are trying to set the limit so that they will
    be available).
  */
  limit_2= max_connections * 5;

  /* Try to allocate no less than 5000 by default. */
  limit_3= open_files_limit ? open_files_limit : 5000;

  request_open_files= max<ulong>(max<ulong>(limit_1, limit_2), limit_3);

  /* Notice: my_set_max_open_files() may return more than requested. */
  effective_open_files= my_set_max_open_files(request_open_files);

  if (effective_open_files < request_open_files)
  {
    char msg[1024];

    if (open_files_limit == 0)
    {
      snprintf(msg, sizeof(msg),
               "Changed limits: max_open_files: %lu (requested %lu)",
               effective_open_files, request_open_files);
      buffered_logs.buffer(WARNING_LEVEL, msg);
    }
    else
    {
      snprintf(msg, sizeof(msg),
               "Could not increase number of max_open_files to "
               "more than %lu (request: %lu)",
               effective_open_files, request_open_files);
      buffered_logs.buffer(WARNING_LEVEL, msg);
    }
  }

  open_files_limit= effective_open_files;
  if (requested_open_files)
    *requested_open_files= min<ulong>(effective_open_files, request_open_files);
}

void adjust_max_connections(ulong requested_open_files)
{
  ulong limit;

  limit= requested_open_files - 10 - TABLE_OPEN_CACHE_MIN * 2;

  if (limit < max_connections)
  {
    char msg[1024];

    snprintf(msg, sizeof(msg),
             "Changed limits: max_connections: %lu (requested %lu)",
             limit, max_connections);
    buffered_logs.buffer(WARNING_LEVEL, msg);

    max_connections= limit;
  }
}

void adjust_table_cache_size(ulong requested_open_files)
{
  ulong limit;

  limit= max<ulong>((requested_open_files - 10 - max_connections) / 2,
                    TABLE_OPEN_CACHE_MIN);

  if (limit < table_cache_size)
  {
    char msg[1024];

    snprintf(msg, sizeof(msg),
             "Changed limits: table_open_cache: %lu (requested %lu)",
             limit, table_cache_size);
    buffered_logs.buffer(WARNING_LEVEL, msg);

    table_cache_size= limit;
  }

  table_cache_size_per_instance= table_cache_size / table_cache_instances;
}

void adjust_table_def_size()
{
  longlong default_value;
  sys_var *var;

  default_value= min<longlong> (400 + table_cache_size / 2, 2000);
  var= intern_find_sys_var(STRING_WITH_LEN("table_definition_cache"));
  DBUG_ASSERT(var != NULL);
  var->update_default(default_value);

  if (! table_definition_cache_specified)
    table_def_size= default_value;
}

void adjust_related_options(ulong *requested_open_files)
{
  /* In bootstrap, disable grant tables (we are about to create them) */
  if (opt_bootstrap)
    opt_noacl= 1;

  /* The order is critical here, because of dependencies. */
  adjust_open_files_limit(requested_open_files);
  adjust_max_connections(*requested_open_files);
  adjust_table_cache_size(*requested_open_files);
  adjust_table_def_size();
}

vector<my_option> all_options;

struct my_option my_long_early_options[]=
{
#ifndef DISABLE_GRANT_OPTIONS
  {"bootstrap", OPT_BOOTSTRAP, "Used by mysql installation scripts.", 0, 0, 0,
   GET_NO_ARG, NO_ARG, 0, 0, 0, 0, 0, 0},
#endif
#ifndef DISABLE_GRANT_OPTIONS
  {"skip-grant-tables", 0,
   "Start without grant tables. This gives all users FULL ACCESS to all tables.",
   &opt_noacl, &opt_noacl, 0, GET_BOOL, NO_ARG, 0, 0, 0, 0, 0,
   0},
#endif
  {"help", '?', "Display this help and exit.",
   &opt_help, &opt_help, 0, GET_BOOL, NO_ARG, 0, 0, 0, 0,
   0, 0},
  {"verbose", 'v', "Used with --help option for detailed help.",
   &opt_verbose, &opt_verbose, 0, GET_BOOL, NO_ARG, 0, 0, 0, 0, 0, 0},
  {"version", 'V', "Output version information and exit.", 0, 0, 0, GET_NO_ARG,
   NO_ARG, 0, 0, 0, 0, 0, 0},
  {0, 0, 0, 0, 0, 0, GET_NO_ARG, NO_ARG, 0, 0, 0, 0, 0, 0}
};

/**
  System variables are automatically command-line options (few
  exceptions are documented in sys_var.h), so don't need
  to be listed here.
*/

struct my_option my_long_options[]=
{
#ifdef HAVE_REPLICATION
  {"abort-slave-event-count", 0,
   "Option used by mysql-test for debugging and testing of replication.",
   &abort_slave_event_count,  &abort_slave_event_count,
   0, GET_INT, REQUIRED_ARG, 0, 0, 0, 0, 0, 0},
#endif /* HAVE_REPLICATION */
  {"allow-suspicious-udfs", 0,
   "Allows use of UDFs consisting of only one symbol xxx() "
   "without corresponding xxx_init() or xxx_deinit(). That also means "
   "that one can load any function from any library, for example exit() "
   "from libc.so",
   &opt_allow_suspicious_udfs, &opt_allow_suspicious_udfs,
   0, GET_BOOL, NO_ARG, 0, 0, 0, 0, 0, 0},
  {"ansi", 'a', "Use ANSI SQL syntax instead of MySQL syntax. This mode "
   "will also set transaction isolation level 'serializable'.", 0, 0, 0,
   GET_NO_ARG, NO_ARG, 0, 0, 0, 0, 0, 0},
  /*
    Because Sys_var_bit does not support command-line options, we need to
    explicitely add one for --autocommit
  */
  {"autocommit", 0, "Set default value for autocommit (0 or 1)",
   &opt_autocommit, &opt_autocommit, 0,
   GET_BOOL, OPT_ARG, 1, 0, 0, 0, 0, NULL},
  {"binlog-do-db", OPT_BINLOG_DO_DB,
   "Tells the master it should log updates for the specified database, "
   "and exclude all others not explicitly mentioned.",
   0, 0, 0, GET_STR, REQUIRED_ARG, 0, 0, 0, 0, 0, 0},
  {"binlog-ignore-db", OPT_BINLOG_IGNORE_DB,
   "Tells the master that updates to the given database should not be logged to the binary log.",
   0, 0, 0, GET_STR, REQUIRED_ARG, 0, 0, 0, 0, 0, 0},
  {"binlog-row-event-max-size", 0,
   "The maximum size of a row-based binary log event in bytes. Rows will be "
   "grouped into events smaller than this size if possible. "
   "The value has to be a multiple of 256.",
   &opt_binlog_rows_event_max_size, &opt_binlog_rows_event_max_size,
   0, GET_ULONG, REQUIRED_ARG,
   /* def_value */ 8192, /* min_value */  256, /* max_value */ ULONG_MAX,
   /* sub_size */     0, /* block_size */ 256,
   /* app_type */ 0
  },
  {"character-set-client-handshake", 0,
   "Don't ignore client side character set value sent during handshake.",
   &opt_character_set_client_handshake,
   &opt_character_set_client_handshake,
    0, GET_BOOL, NO_ARG, 1, 0, 0, 0, 0, 0},
  {"character-set-filesystem", 0,
   "Set the filesystem character set.",
   &character_set_filesystem_name,
   &character_set_filesystem_name,
   0, GET_STR, REQUIRED_ARG, 0, 0, 0, 0, 0, 0 },
  {"character-set-server", 'C', "Set the default character set.",
   &default_character_set_name, &default_character_set_name,
   0, GET_STR, REQUIRED_ARG, 0, 0, 0, 0, 0, 0 },
  {"chroot", 'r', "Chroot mysqld daemon during startup.",
   &mysqld_chroot, &mysqld_chroot, 0, GET_STR, REQUIRED_ARG,
   0, 0, 0, 0, 0, 0},
  {"collation-server", 0, "Set the default collation.",
   &default_collation_name, &default_collation_name,
   0, GET_STR, REQUIRED_ARG, 0, 0, 0, 0, 0, 0 },
  {"console", OPT_CONSOLE, "Write error output on screen; don't remove the console window on windows.",
   &opt_console, &opt_console, 0, GET_BOOL, NO_ARG, 0, 0, 0,
   0, 0, 0},
  {"core-file", OPT_WANT_CORE, "Write core on errors.", 0, 0, 0, GET_NO_ARG,
   NO_ARG, 0, 0, 0, 0, 0, 0},
  /* default-storage-engine should have "MyISAM" as def_value. Instead
     of initializing it here it is done in init_common_variables() due
     to a compiler bug in Sun Studio compiler. */
  {"default-storage-engine", 0, "The default storage engine for new tables",
   &default_storage_engine, 0, 0, GET_STR, REQUIRED_ARG,
   0, 0, 0, 0, 0, 0 },
  {"default-tmp-storage-engine", 0, 
    "The default storage engine for new explict temporary tables",
   &default_tmp_storage_engine, 0, 0, GET_STR, REQUIRED_ARG,
   0, 0, 0, 0, 0, 0 },
  {"default-time-zone", 0, "Set the default time zone.",
   &default_tz_name, &default_tz_name,
   0, GET_STR, REQUIRED_ARG, 0, 0, 0, 0, 0, 0 },
#ifdef HAVE_OPENSSL
  {"des-key-file", 0,
   "Load keys for des_encrypt() and des_encrypt from given file.",
   &des_key_file, &des_key_file, 0, GET_STR, REQUIRED_ARG,
   0, 0, 0, 0, 0, 0},
#endif /* HAVE_OPENSSL */
#ifdef HAVE_REPLICATION
  {"disconnect-slave-event-count", 0,
   "Option used by mysql-test for debugging and testing of replication.",
   &disconnect_slave_event_count, &disconnect_slave_event_count,
   0, GET_INT, REQUIRED_ARG, 0, 0, 0, 0, 0, 0},
#endif /* HAVE_REPLICATION */
  {"exit-info", 'T', "Used for debugging. Use at your own risk.", 0, 0, 0,
   GET_LONG, OPT_ARG, 0, 0, 0, 0, 0, 0},

  {"external-locking", 0, "Use system (external) locking (disabled by "
   "default).  With this option enabled you can run myisamchk to test "
   "(not repair) tables while the MySQL server is running. Disable with "
   "--skip-external-locking.", &opt_external_locking, &opt_external_locking,
   0, GET_BOOL, NO_ARG, 0, 0, 0, 0, 0, 0},
  /* We must always support the next option to make scripts like mysqltest
     easier to do */
  {"gdb", 0,
   "Set up signals usable for debugging.",
   &opt_debugging, &opt_debugging,
   0, GET_BOOL, NO_ARG, 0, 0, 0, 0, 0, 0},
#ifdef HAVE_LARGE_PAGE_OPTION
  {"super-large-pages", 0, "Enable support for super large pages.",
   &opt_super_large_pages, &opt_super_large_pages, 0,
   GET_BOOL, OPT_ARG, 0, 0, 1, 0, 1, 0},
#endif
  {"ignore-db-dir", OPT_IGNORE_DB_DIRECTORY,
   "Specifies a directory to add to the ignore list when collecting "
   "database names from the datadir. Put a blank argument to reset "
   "the list accumulated so far.", 0, 0, 0, GET_STR, REQUIRED_ARG, 
   0, 0, 0, 0, 0, 0},
  {"language", 'L',
   "Client error messages in given language. May be given as a full path. "
   "Deprecated. Use --lc-messages-dir instead.",
   &lc_messages_dir_ptr, &lc_messages_dir_ptr, 0,
   GET_STR, REQUIRED_ARG, 0, 0, 0, 0, 0, 0},
  {"lc-messages", 0,
   "Set the language used for the error messages.",
   &lc_messages, &lc_messages, 0, GET_STR, REQUIRED_ARG,
   0, 0, 0, 0, 0, 0 },
  {"lc-time-names", 0,
   "Set the language used for the month names and the days of the week.",
   &lc_time_names_name, &lc_time_names_name,
   0, GET_STR, REQUIRED_ARG, 0, 0, 0, 0, 0, 0 },
  {"log-bin", OPT_BIN_LOG,
   "Log update queries in binary format. Optional (but strongly recommended "
   "to avoid replication problems if server's hostname changes) argument "
   "should be the chosen location for the binary log files.",
   &opt_bin_logname, &opt_bin_logname, 0, GET_STR_ALLOC,
   OPT_ARG, 0, 0, 0, 0, 0, 0},
  {"log-bin-index", 0,
   "File that holds the names for binary log files.",
   &opt_binlog_index_name, &opt_binlog_index_name, 0, GET_STR,
   REQUIRED_ARG, 0, 0, 0, 0, 0, 0},
  {"relay-log-index", 0,
   "File that holds the names for relay log files.",
   &opt_relaylog_index_name, &opt_relaylog_index_name, 0, GET_STR,
   REQUIRED_ARG, 0, 0, 0, 0, 0, 0},
  {"log-isam", OPT_ISAM_LOG, "Log all MyISAM changes to file.",
   &myisam_log_filename, &myisam_log_filename, 0, GET_STR,
   OPT_ARG, 0, 0, 0, 0, 0, 0},
  {"log-raw", 0,
   "Log to general log before any rewriting of the query. For use in debugging, not production as "
   "sensitive information may be logged.",
   &opt_log_raw, &opt_log_raw,
   0, GET_BOOL, NO_ARG, 0, 0, 1, 0, 1, 0 },
  {"log-short-format", 0,
   "Don't log extra information to update and slow-query logs.",
   &opt_short_log_format, &opt_short_log_format,
   0, GET_BOOL, NO_ARG, 0, 0, 0, 0, 0, 0},
  {"log-tc", 0,
   "Path to transaction coordinator log (used for transactions that affect "
   "more than one storage engine, when binary log is disabled).",
   &opt_tc_log_file, &opt_tc_log_file, 0, GET_STR,
   REQUIRED_ARG, 0, 0, 0, 0, 0, 0},
#ifdef HAVE_MMAP
  {"log-tc-size", 0, "Size of transaction coordinator log.",
   &opt_tc_log_size, &opt_tc_log_size, 0, GET_ULONG,
   REQUIRED_ARG, TC_LOG_MIN_SIZE, TC_LOG_MIN_SIZE, ULONG_MAX, 0,
   TC_LOG_PAGE_SIZE, 0},
#endif
  {"master-info-file", 0,
   "The location and name of the file that remembers the master and where "
   "the I/O replication thread is in the master's binlogs.",
   &master_info_file, &master_info_file, 0, GET_STR,
   REQUIRED_ARG, 0, 0, 0, 0, 0, 0},
  {"master-retry-count", OPT_MASTER_RETRY_COUNT,
   "The number of tries the slave will make to connect to the master before giving up. "
   "Deprecated option, use 'CHANGE MASTER TO master_retry_count = <num>' instead.",
   &master_retry_count, &master_retry_count, 0, GET_ULONG,
   REQUIRED_ARG, 3600*24, 0, 0, 0, 0, 0},
#ifdef HAVE_REPLICATION
  {"max-binlog-dump-events", 0,
   "Option used by mysql-test for debugging and testing of replication.",
   &max_binlog_dump_events, &max_binlog_dump_events, 0,
   GET_INT, REQUIRED_ARG, 0, 0, 0, 0, 0, 0},
#endif /* HAVE_REPLICATION */
  {"memlock", 0, "Lock mysqld in memory.", &locked_in_memory,
   &locked_in_memory, 0, GET_BOOL, NO_ARG, 0, 0, 0, 0, 0, 0},
  {"old-style-user-limits", 0,
   "Enable old-style user limits (before 5.0.3, user resources were counted "
   "per each user+host vs. per account).",
   &opt_old_style_user_limits, &opt_old_style_user_limits,
   0, GET_BOOL, NO_ARG, 0, 0, 0, 0, 0, 0},
  {"port-open-timeout", 0,
   "Maximum time in seconds to wait for the port to become free. "
   "(Default: No wait).", &mysqld_port_timeout, &mysqld_port_timeout, 0,
   GET_UINT, REQUIRED_ARG, 0, 0, 0, 0, 0, 0},
  {"replicate-do-db", OPT_REPLICATE_DO_DB,
   "Tells the slave thread to restrict replication to the specified database. "
   "To specify more than one database, use the directive multiple times, "
   "once for each database. Note that this will only work if you do not use "
   "cross-database queries such as UPDATE some_db.some_table SET foo='bar' "
   "while having selected a different or no database. If you need cross "
   "database updates to work, make sure you have 3.23.28 or later, and use "
   "replicate-wild-do-table=db_name.%.",
   0, 0, 0, GET_STR, REQUIRED_ARG, 0, 0, 0, 0, 0, 0},
  {"replicate-do-table", OPT_REPLICATE_DO_TABLE,
   "Tells the slave thread to restrict replication to the specified table. "
   "To specify more than one table, use the directive multiple times, once "
   "for each table. This will work for cross-database updates, in contrast "
   "to replicate-do-db.", 0, 0, 0, GET_STR, REQUIRED_ARG, 0, 0, 0, 0, 0, 0},
  {"replicate-ignore-db", OPT_REPLICATE_IGNORE_DB,
   "Tells the slave thread to not replicate to the specified database. To "
   "specify more than one database to ignore, use the directive multiple "
   "times, once for each database. This option will not work if you use "
   "cross database updates. If you need cross database updates to work, "
   "make sure you have 3.23.28 or later, and use replicate-wild-ignore-"
   "table=db_name.%. ", 0, 0, 0, GET_STR, REQUIRED_ARG, 0, 0, 0, 0, 0, 0},
  {"replicate-ignore-table", OPT_REPLICATE_IGNORE_TABLE,
   "Tells the slave thread to not replicate to the specified table. To specify "
   "more than one table to ignore, use the directive multiple times, once for "
   "each table. This will work for cross-database updates, in contrast to "
   "replicate-ignore-db.", 0, 0, 0, GET_STR, REQUIRED_ARG, 0, 0, 0, 0, 0, 0},
  {"replicate-rewrite-db", OPT_REPLICATE_REWRITE_DB,
   "Updates to a database with a different name than the original. Example: "
   "replicate-rewrite-db=master_db_name->slave_db_name.",
   0, 0, 0, GET_STR, REQUIRED_ARG, 0, 0, 0, 0, 0, 0},
#ifdef HAVE_REPLICATION
  {"replicate-same-server-id", 0,
   "In replication, if set to 1, do not skip events having our server id. "
   "Default value is 0 (to break infinite loops in circular replication). "
   "Can't be set to 1 if --log-slave-updates is used.",
   &replicate_same_server_id, &replicate_same_server_id,
   0, GET_BOOL, NO_ARG, 0, 0, 0, 0, 0, 0},
#endif
  {"replicate-wild-do-table", OPT_REPLICATE_WILD_DO_TABLE,
   "Tells the slave thread to restrict replication to the tables that match "
   "the specified wildcard pattern. To specify more than one table, use the "
   "directive multiple times, once for each table. This will work for cross-"
   "database updates. Example: replicate-wild-do-table=foo%.bar% will "
   "replicate only updates to tables in all databases that start with foo "
   "and whose table names start with bar.",
   0, 0, 0, GET_STR, REQUIRED_ARG, 0, 0, 0, 0, 0, 0},
  {"replicate-wild-ignore-table", OPT_REPLICATE_WILD_IGNORE_TABLE,
   "Tells the slave thread to not replicate to the tables that match the "
   "given wildcard pattern. To specify more than one table to ignore, use "
   "the directive multiple times, once for each table. This will work for "
   "cross-database updates. Example: replicate-wild-ignore-table=foo%.bar% "
   "will not do updates to tables in databases that start with foo and whose "
   "table names start with bar.",
   0, 0, 0, GET_STR, REQUIRED_ARG, 0, 0, 0, 0, 0, 0},
  {"safe-user-create", 0,
   "Don't allow new user creation by the user who has no write privileges to the mysql.user table.",
   &opt_safe_user_create, &opt_safe_user_create, 0, GET_BOOL,
   NO_ARG, 0, 0, 0, 0, 0, 0},
  {"show-slave-auth-info", 0,
   "Show user and password in SHOW SLAVE HOSTS on this master.",
   &opt_show_slave_auth_info, &opt_show_slave_auth_info, 0,
   GET_BOOL, NO_ARG, 0, 0, 0, 0, 0, 0},
  {"skip-host-cache", OPT_SKIP_HOST_CACHE, "Don't cache host names.", 0, 0, 0,
   GET_NO_ARG, NO_ARG, 0, 0, 0, 0, 0, 0},
  {"skip-new", OPT_SKIP_NEW, "Don't use new, possibly wrong routines.",
   0, 0, 0, GET_NO_ARG, NO_ARG, 0, 0, 0, 0, 0, 0},
  {"skip-slave-start", 0,
   "If set, slave is not autostarted.", &opt_skip_slave_start,
   &opt_skip_slave_start, 0, GET_BOOL, NO_ARG, 0, 0, 0, 0, 0, 0},
  {"skip-stack-trace", OPT_SKIP_STACK_TRACE,
   "Don't print a stack trace on failure.", 0, 0, 0, GET_NO_ARG, NO_ARG, 0, 0,
   0, 0, 0, 0},
#if defined(_WIN32) && !defined(EMBEDDED_LIBRARY)
  {"slow-start-timeout", 0,
   "Maximum number of milliseconds that the service control manager should wait "
   "before trying to kill the windows service during startup"
   "(Default: 15000).", &slow_start_timeout, &slow_start_timeout, 0,
   GET_ULONG, REQUIRED_ARG, 15000, 0, 0, 0, 0, 0},
#endif
#ifdef HAVE_REPLICATION
  {"sporadic-binlog-dump-fail", 0,
   "Option used by mysql-test for debugging and testing of replication.",
   &opt_sporadic_binlog_dump_fail,
   &opt_sporadic_binlog_dump_fail, 0, GET_BOOL, NO_ARG, 0, 0, 0, 0, 0,
   0},
#endif /* HAVE_REPLICATION */
#ifdef HAVE_OPENSSL
  {"ssl", 0,
   "Enable SSL for connection (automatically enabled with other flags).",
   &opt_use_ssl, &opt_use_ssl, 0, GET_BOOL, OPT_ARG, 0, 0, 0,
   0, 0, 0},
#endif
#ifdef __WIN__
  {"standalone", 0,
  "Dummy option to start as a standalone program (NT).", 0, 0, 0, GET_NO_ARG,
   NO_ARG, 0, 0, 0, 0, 0, 0},
#endif
  {"symbolic-links", 's', "Enable symbolic link support.",
   &my_use_symdir, &my_use_symdir, 0, GET_BOOL, NO_ARG,
   /*
     The system call realpath() produces warnings under valgrind and
     purify. These are not suppressed: instead we disable symlinks
     option if compiled with valgrind support.
   */
   IF_PURIFY(0,1), 0, 0, 0, 0, 0},
  {"sysdate-is-now", 0,
   "Non-default option to alias SYSDATE() to NOW() to make it safe-replicable. "
   "Since 5.0, SYSDATE() returns a `dynamic' value different for different "
   "invocations, even within the same statement.",
   &global_system_variables.sysdate_is_now,
   0, 0, GET_BOOL, NO_ARG, 0, 0, 1, 0, 1, 0},
  {"tc-heuristic-recover", 0,
   "Decision to use in heuristic recover process. Possible values are COMMIT "
   "or ROLLBACK.", &tc_heuristic_recover, &tc_heuristic_recover,
   &tc_heuristic_recover_typelib, GET_ENUM, REQUIRED_ARG, 0, 0, 0, 0, 0, 0},
#if defined(ENABLED_DEBUG_SYNC)
  {"debug-sync-timeout", OPT_DEBUG_SYNC_TIMEOUT,
   "Enable the debug sync facility "
   "and optionally specify a default wait timeout in seconds. "
   "A zero value keeps the facility disabled.",
   &opt_debug_sync_timeout, 0,
   0, GET_UINT, OPT_ARG, 0, 0, UINT_MAX, 0, 0, 0},
#endif /* defined(ENABLED_DEBUG_SYNC) */
  {"temp-pool", 0,
#if (ENABLE_TEMP_POOL)
   "Using this option will cause most temporary files created to use a small "
   "set of names, rather than a unique name for each new file.",
#else
   "This option is ignored on this OS.",
#endif
   &use_temp_pool, &use_temp_pool, 0, GET_BOOL, NO_ARG, 1,
   0, 0, 0, 0, 0},
  {"transaction-isolation", 0,
   "Default transaction isolation level.",
   &global_system_variables.tx_isolation,
   &global_system_variables.tx_isolation, &tx_isolation_typelib,
   GET_ENUM, REQUIRED_ARG, ISO_REPEATABLE_READ, 0, 0, 0, 0, 0},
  {"transaction-read-only", 0,
   "Default transaction access mode. "
   "True if transactions are read-only.",
   &global_system_variables.tx_read_only,
   &global_system_variables.tx_read_only, 0,
   GET_BOOL, OPT_ARG, 0, 0, 0, 0, 0, 0},
  {"user", 'u', "Run mysqld daemon as user.", 0, 0, 0, GET_STR, REQUIRED_ARG,
   0, 0, 0, 0, 0, 0},
  {"plugin-load", OPT_PLUGIN_LOAD,
   "Optional semicolon-separated list of plugins to load, where each plugin is "
   "identified as name=library, where name is the plugin name and library "
   "is the plugin library in plugin_dir.",
   0, 0, 0,
   GET_STR, REQUIRED_ARG, 0, 0, 0, 0, 0, 0},
  {"plugin-load-add", OPT_PLUGIN_LOAD_ADD,
   "Optional semicolon-separated list of plugins to load, where each plugin is "
   "identified as name=library, where name is the plugin name and library "
   "is the plugin library in plugin_dir. This option adds to the list "
   "speficied by --plugin-load in an incremental way. "
   "Multiple --plugin-load-add are supported.",
   0, 0, 0,
   GET_STR, REQUIRED_ARG, 0, 0, 0, 0, 0, 0},
  {"default_authentication_plugin", OPT_DEFAULT_AUTH,
   "Defines what password- and authentication algorithm to use per default",
   0, 0, 0,
   GET_STR, REQUIRED_ARG, 0, 0, 0, 0, 0, 0},
  {0, 0, 0, 0, 0, 0, GET_NO_ARG, NO_ARG, 0, 0, 0, 0, 0, 0}
};


static int show_queries(THD *thd, SHOW_VAR *var, char *buff)
{
  var->type= SHOW_LONGLONG;
  var->value= (char *)&thd->query_id;
  return 0;
}


static int show_net_compression(THD *thd, SHOW_VAR *var, char *buff)
{
  var->type= SHOW_MY_BOOL;
  var->value= (char *)&thd->net.compress;
  return 0;
}

static int show_starttime(THD *thd, SHOW_VAR *var, char *buff)
{
  var->type= SHOW_LONGLONG;
  var->value= buff;
  *((longlong *)buff)= (longlong) (thd->query_start() - server_start_time);
  return 0;
}

#ifdef ENABLED_PROFILING
static int show_flushstatustime(THD *thd, SHOW_VAR *var, char *buff)
{
  var->type= SHOW_LONGLONG;
  var->value= buff;
  *((longlong *)buff)= (longlong) (thd->query_start() - flush_status_time);
  return 0;
}
#endif

#ifdef HAVE_REPLICATION
static int show_slave_running(THD *thd, SHOW_VAR *var, char *buff)
{
  var->type= SHOW_MY_BOOL;
  var->value= buff;
  *((my_bool *)buff)= (my_bool) (active_mi &&
                                 active_mi->slave_running == MYSQL_SLAVE_RUN_CONNECT &&
                                 active_mi->rli->slave_running);
  return 0;
}

static int show_slave_retried_trans(THD *thd, SHOW_VAR *var, char *buff)
{
  /*
    TODO: with multimaster, have one such counter per line in
    SHOW SLAVE STATUS, and have the sum over all lines here.
  */
  if (active_mi)
  {
    var->type= SHOW_LONG;
    var->value= buff;
    *((long *)buff)= (long)active_mi->rli->retried_trans;
  }
  else
    var->type= SHOW_UNDEF;
  return 0;
}

static int show_slave_received_heartbeats(THD *thd, SHOW_VAR *var, char *buff)
{
  if (active_mi)
  {
    var->type= SHOW_LONGLONG;
    var->value= buff;
    *((longlong *)buff)= active_mi->received_heartbeats;
  }
  else
    var->type= SHOW_UNDEF;
  return 0;
}

static int show_slave_last_heartbeat(THD *thd, SHOW_VAR *var, char *buff)
{
  MYSQL_TIME received_heartbeat_time;
  if (active_mi)
  {
    var->type= SHOW_CHAR;
    var->value= buff;
    if (active_mi->last_heartbeat == 0)
      buff[0]='\0';
    else
    {
      thd->variables.time_zone->gmt_sec_to_TIME(&received_heartbeat_time, 
        active_mi->last_heartbeat);
      my_datetime_to_str(&received_heartbeat_time, buff, 0);
    }
  }
  else
    var->type= SHOW_UNDEF;
  return 0;
}

static int show_heartbeat_period(THD *thd, SHOW_VAR *var, char *buff)
{
  DEBUG_SYNC(thd, "dsync_show_heartbeat_period");
  if (active_mi)
  {
    var->type= SHOW_CHAR;
    var->value= buff;
    sprintf(buff, "%.3f", active_mi->heartbeat_period);
  }
  else
    var->type= SHOW_UNDEF;
  return 0;
}

#ifndef DBUG_OFF
static int show_slave_rows_last_search_algorithm_used(THD *thd, SHOW_VAR *var, char *buff)
{
  uint res= slave_rows_last_search_algorithm_used;
  const char* s= ((res == Rows_log_event::ROW_LOOKUP_TABLE_SCAN) ? "TABLE_SCAN" :
                  ((res == Rows_log_event::ROW_LOOKUP_HASH_SCAN) ? "HASH_SCAN" : 
                   "INDEX_SCAN"));

  var->type= SHOW_CHAR;
  var->value= buff;
  sprintf(buff, "%s", s);

  return 0;
}
#endif

#endif /* HAVE_REPLICATION */

static int show_open_tables(THD *thd, SHOW_VAR *var, char *buff)
{
  var->type= SHOW_LONG;
  var->value= buff;
  *((long *)buff)= (long)table_cache_manager.cached_tables();
  return 0;
}

static int show_prepared_stmt_count(THD *thd, SHOW_VAR *var, char *buff)
{
  var->type= SHOW_LONG;
  var->value= buff;
  mysql_mutex_lock(&LOCK_prepared_stmt_count);
  *((long *)buff)= (long)prepared_stmt_count;
  mysql_mutex_unlock(&LOCK_prepared_stmt_count);
  return 0;
}

static int show_table_definitions(THD *thd, SHOW_VAR *var, char *buff)
{
  var->type= SHOW_LONG;
  var->value= buff;
  *((long *)buff)= (long)cached_table_definitions();
  return 0;
}

#if defined(HAVE_OPENSSL) && !defined(EMBEDDED_LIBRARY)
/* Functions relying on CTX */
static int show_ssl_ctx_sess_accept(THD *thd, SHOW_VAR *var, char *buff)
{
  var->type= SHOW_LONG;
  var->value= buff;
  *((long *)buff)= (!ssl_acceptor_fd ? 0 :
                     SSL_CTX_sess_accept(ssl_acceptor_fd->ssl_context));
  return 0;
}

static int show_ssl_ctx_sess_accept_good(THD *thd, SHOW_VAR *var, char *buff)
{
  var->type= SHOW_LONG;
  var->value= buff;
  *((long *)buff)= (!ssl_acceptor_fd ? 0 :
                     SSL_CTX_sess_accept_good(ssl_acceptor_fd->ssl_context));
  return 0;
}

static int show_ssl_ctx_sess_connect_good(THD *thd, SHOW_VAR *var, char *buff)
{
  var->type= SHOW_LONG;
  var->value= buff;
  *((long *)buff)= (!ssl_acceptor_fd ? 0 :
                     SSL_CTX_sess_connect_good(ssl_acceptor_fd->ssl_context));
  return 0;
}

static int show_ssl_ctx_sess_accept_renegotiate(THD *thd, SHOW_VAR *var, char *buff)
{
  var->type= SHOW_LONG;
  var->value= buff;
  *((long *)buff)= (!ssl_acceptor_fd ? 0 :
                     SSL_CTX_sess_accept_renegotiate(ssl_acceptor_fd->ssl_context));
  return 0;
}

static int show_ssl_ctx_sess_connect_renegotiate(THD *thd, SHOW_VAR *var, char *buff)
{
  var->type= SHOW_LONG;
  var->value= buff;
  *((long *)buff)= (!ssl_acceptor_fd ? 0 :
                     SSL_CTX_sess_connect_renegotiate(ssl_acceptor_fd->ssl_context));
  return 0;
}

static int show_ssl_ctx_sess_cb_hits(THD *thd, SHOW_VAR *var, char *buff)
{
  var->type= SHOW_LONG;
  var->value= buff;
  *((long *)buff)= (!ssl_acceptor_fd ? 0 :
                     SSL_CTX_sess_cb_hits(ssl_acceptor_fd->ssl_context));
  return 0;
}

static int show_ssl_ctx_sess_hits(THD *thd, SHOW_VAR *var, char *buff)
{
  var->type= SHOW_LONG;
  var->value= buff;
  *((long *)buff)= (!ssl_acceptor_fd ? 0 :
                     SSL_CTX_sess_hits(ssl_acceptor_fd->ssl_context));
  return 0;
}

static int show_ssl_ctx_sess_cache_full(THD *thd, SHOW_VAR *var, char *buff)
{
  var->type= SHOW_LONG;
  var->value= buff;
  *((long *)buff)= (!ssl_acceptor_fd ? 0 :
                     SSL_CTX_sess_cache_full(ssl_acceptor_fd->ssl_context));
  return 0;
}

static int show_ssl_ctx_sess_misses(THD *thd, SHOW_VAR *var, char *buff)
{
  var->type= SHOW_LONG;
  var->value= buff;
  *((long *)buff)= (!ssl_acceptor_fd ? 0 :
                     SSL_CTX_sess_misses(ssl_acceptor_fd->ssl_context));
  return 0;
}

static int show_ssl_ctx_sess_timeouts(THD *thd, SHOW_VAR *var, char *buff)
{
  var->type= SHOW_LONG;
  var->value= buff;
  *((long *)buff)= (!ssl_acceptor_fd ? 0 :
                     SSL_CTX_sess_timeouts(ssl_acceptor_fd->ssl_context));
  return 0;
}

static int show_ssl_ctx_sess_number(THD *thd, SHOW_VAR *var, char *buff)
{
  var->type= SHOW_LONG;
  var->value= buff;
  *((long *)buff)= (!ssl_acceptor_fd ? 0 :
                     SSL_CTX_sess_number(ssl_acceptor_fd->ssl_context));
  return 0;
}

static int show_ssl_ctx_sess_connect(THD *thd, SHOW_VAR *var, char *buff)
{
  var->type= SHOW_LONG;
  var->value= buff;
  *((long *)buff)= (!ssl_acceptor_fd ? 0 :
                     SSL_CTX_sess_connect(ssl_acceptor_fd->ssl_context));
  return 0;
}

static int show_ssl_ctx_sess_get_cache_size(THD *thd, SHOW_VAR *var, char *buff)
{
  var->type= SHOW_LONG;
  var->value= buff;
  *((long *)buff)= (!ssl_acceptor_fd ? 0 :
                     SSL_CTX_sess_get_cache_size(ssl_acceptor_fd->ssl_context));
  return 0;
}

static int show_ssl_ctx_get_verify_mode(THD *thd, SHOW_VAR *var, char *buff)
{
  var->type= SHOW_LONG;
  var->value= buff;
  *((long *)buff)= (!ssl_acceptor_fd ? 0 :
                     SSL_CTX_get_verify_mode(ssl_acceptor_fd->ssl_context));
  return 0;
}

static int show_ssl_ctx_get_verify_depth(THD *thd, SHOW_VAR *var, char *buff)
{
  var->type= SHOW_LONG;
  var->value= buff;
  *((long *)buff)= (!ssl_acceptor_fd ? 0 :
                     SSL_CTX_get_verify_depth(ssl_acceptor_fd->ssl_context));
  return 0;
}

static int show_ssl_ctx_get_session_cache_mode(THD *thd, SHOW_VAR *var, char *buff)
{
  var->type= SHOW_CHAR;
  if (!ssl_acceptor_fd)
    var->value= const_cast<char*>("NONE");
  else
    switch (SSL_CTX_get_session_cache_mode(ssl_acceptor_fd->ssl_context))
    {
    case SSL_SESS_CACHE_OFF:
      var->value= const_cast<char*>("OFF"); break;
    case SSL_SESS_CACHE_CLIENT:
      var->value= const_cast<char*>("CLIENT"); break;
    case SSL_SESS_CACHE_SERVER:
      var->value= const_cast<char*>("SERVER"); break;
    case SSL_SESS_CACHE_BOTH:
      var->value= const_cast<char*>("BOTH"); break;
    case SSL_SESS_CACHE_NO_AUTO_CLEAR:
      var->value= const_cast<char*>("NO_AUTO_CLEAR"); break;
    case SSL_SESS_CACHE_NO_INTERNAL_LOOKUP:
      var->value= const_cast<char*>("NO_INTERNAL_LOOKUP"); break;
    default:
      var->value= const_cast<char*>("Unknown"); break;
    }
  return 0;
}

/*
   Functions relying on SSL
   Note: In the show_ssl_* functions, we need to check if we have a
         valid vio-object since this isn't always true, specifically
         when session_status or global_status is requested from
         inside an Event.
 */
static int show_ssl_get_version(THD *thd, SHOW_VAR *var, char *buff)
{
  var->type= SHOW_CHAR;
  if( thd->vio_ok() && thd->net.vio->ssl_arg )
    var->value= const_cast<char*>(SSL_get_version((SSL*) thd->net.vio->ssl_arg));
  else
    var->value= (char *)"";
  return 0;
}

static int show_ssl_session_reused(THD *thd, SHOW_VAR *var, char *buff)
{
  var->type= SHOW_LONG;
  var->value= buff;
  if( thd->vio_ok() && thd->net.vio->ssl_arg )
    *((long *)buff)= (long)SSL_session_reused((SSL*) thd->net.vio->ssl_arg);
  else
    *((long *)buff)= 0;
  return 0;
}

static int show_ssl_get_default_timeout(THD *thd, SHOW_VAR *var, char *buff)
{
  var->type= SHOW_LONG;
  var->value= buff;
  if( thd->vio_ok() && thd->net.vio->ssl_arg )
    *((long *)buff)= (long)SSL_get_default_timeout((SSL*)thd->net.vio->ssl_arg);
  else
    *((long *)buff)= 0;
  return 0;
}

static int show_ssl_get_verify_mode(THD *thd, SHOW_VAR *var, char *buff)
{
  var->type= SHOW_LONG;
  var->value= buff;
  if( thd->net.vio && thd->net.vio->ssl_arg )
    *((long *)buff)= (long)SSL_get_verify_mode((SSL*)thd->net.vio->ssl_arg);
  else
    *((long *)buff)= 0;
  return 0;
}

static int show_ssl_get_verify_depth(THD *thd, SHOW_VAR *var, char *buff)
{
  var->type= SHOW_LONG;
  var->value= buff;
  if( thd->vio_ok() && thd->net.vio->ssl_arg )
    *((long *)buff)= (long)SSL_get_verify_depth((SSL*)thd->net.vio->ssl_arg);
  else
    *((long *)buff)= 0;
  return 0;
}

static int show_ssl_get_cipher(THD *thd, SHOW_VAR *var, char *buff)
{
  var->type= SHOW_CHAR;
  if( thd->vio_ok() && thd->net.vio->ssl_arg )
    var->value= const_cast<char*>(SSL_get_cipher((SSL*) thd->net.vio->ssl_arg));
  else
    var->value= (char *)"";
  return 0;
}

static int show_ssl_get_cipher_list(THD *thd, SHOW_VAR *var, char *buff)
{
  var->type= SHOW_CHAR;
  var->value= buff;
  if (thd->vio_ok() && thd->net.vio->ssl_arg)
  {
    int i;
    const char *p;
    char *end= buff + SHOW_VAR_FUNC_BUFF_SIZE;
    for (i=0; (p= SSL_get_cipher_list((SSL*) thd->net.vio->ssl_arg,i)) &&
               buff < end; i++)
    {
      buff= strnmov(buff, p, end-buff-1);
      *buff++= ':';
    }
    if (i)
      buff--;
  }
  *buff=0;
  return 0;
}


#ifdef HAVE_YASSL

static char *
my_asn1_time_to_string(ASN1_TIME *time, char *buf, size_t len)
{
  return yaSSL_ASN1_TIME_to_string(time, buf, len);
}

#else /* openssl */

static char *
my_asn1_time_to_string(ASN1_TIME *time, char *buf, size_t len)
{
  int n_read;
  char *res= NULL;
  BIO *bio= BIO_new(BIO_s_mem());

  if (bio == NULL)
    return NULL;

  if (!ASN1_TIME_print(bio, time))
    goto end;

  n_read= BIO_read(bio, buf, (int) (len - 1));

  if (n_read > 0)
  {
    buf[n_read]= 0;
    res= buf;
  }

end:
  BIO_free(bio);
  return res;
}

#endif


/**
  Handler function for the 'ssl_get_server_not_before' variable

  @param      thd  the mysql thread structure
  @param      var  the data for the variable
  @param[out] buf  the string to put the value of the variable into

  @return          status
  @retval     0    success
*/

static int
show_ssl_get_server_not_before(THD *thd, SHOW_VAR *var, char *buff)
{
  var->type= SHOW_CHAR;
  if(thd->vio_ok() && thd->net.vio->ssl_arg)
  {
    SSL *ssl= (SSL*) thd->net.vio->ssl_arg;
    X509 *cert= SSL_get_certificate(ssl);
    ASN1_TIME *not_before= X509_get_notBefore(cert);

    var->value= my_asn1_time_to_string(not_before, buff,
                                       SHOW_VAR_FUNC_BUFF_SIZE);
    if (!var->value)
      return 1;
    var->value= buff;
  }
  else
    var->value= empty_c_string;
  return 0;
}


/**
  Handler function for the 'ssl_get_server_not_after' variable

  @param      thd  the mysql thread structure
  @param      var  the data for the variable
  @param[out] buf  the string to put the value of the variable into

  @return          status
  @retval     0    success
*/

static int
show_ssl_get_server_not_after(THD *thd, SHOW_VAR *var, char *buff)
{
  var->type= SHOW_CHAR;
  if(thd->vio_ok() && thd->net.vio->ssl_arg)
  {
    SSL *ssl= (SSL*) thd->net.vio->ssl_arg;
    X509 *cert= SSL_get_certificate(ssl);
    ASN1_TIME *not_after= X509_get_notAfter(cert);

    var->value= my_asn1_time_to_string(not_after, buff,
                                       SHOW_VAR_FUNC_BUFF_SIZE);
    if (!var->value)
      return 1;
  }
  else
    var->value= empty_c_string;
  return 0;
}

#endif /* HAVE_OPENSSL && !EMBEDDED_LIBRARY */


/*
  Variables shown by SHOW STATUS in alphabetical order
*/

SHOW_VAR status_vars[]= {
  {"Aborted_clients",          (char*) &aborted_threads,        SHOW_LONG},
  {"Aborted_connects",         (char*) &aborted_connects,       SHOW_LONG},
  {"Binlog_cache_disk_use",    (char*) &binlog_cache_disk_use,  SHOW_LONG},
  {"Binlog_cache_use",         (char*) &binlog_cache_use,       SHOW_LONG},
  {"Binlog_stmt_cache_disk_use",(char*) &binlog_stmt_cache_disk_use,  SHOW_LONG},
  {"Binlog_stmt_cache_use",    (char*) &binlog_stmt_cache_use,       SHOW_LONG},
  {"Bytes_received",           (char*) offsetof(STATUS_VAR, bytes_received), SHOW_LONGLONG_STATUS},
  {"Bytes_sent",               (char*) offsetof(STATUS_VAR, bytes_sent), SHOW_LONGLONG_STATUS},
  {"Com",                      (char*) com_status_vars, SHOW_ARRAY},
  {"Compression",              (char*) &show_net_compression, SHOW_FUNC},
  {"Connections",              (char*) &thread_id,              SHOW_LONG_NOFLUSH},
  {"Connection_errors_accept", (char*) &connection_errors_accept, SHOW_LONG},
  {"Connection_errors_internal", (char*) &connection_errors_internal, SHOW_LONG},
  {"Connection_errors_max_connections", (char*) &connection_errors_max_connection, SHOW_LONG},
  {"Connection_errors_peer_address", (char*) &connection_errors_peer_addr, SHOW_LONG},
  {"Connection_errors_select", (char*) &connection_errors_select, SHOW_LONG},
  {"Connection_errors_tcpwrap", (char*) &connection_errors_tcpwrap, SHOW_LONG},
  {"Created_tmp_disk_tables",  (char*) offsetof(STATUS_VAR, created_tmp_disk_tables), SHOW_LONGLONG_STATUS},
  {"Created_tmp_files",        (char*) &my_tmp_file_created, SHOW_LONG},
  {"Created_tmp_tables",       (char*) offsetof(STATUS_VAR, created_tmp_tables), SHOW_LONGLONG_STATUS},
  {"Delayed_errors",           (char*) &delayed_insert_errors,  SHOW_LONG},
  {"Delayed_insert_threads",   (char*) &delayed_insert_threads, SHOW_LONG_NOFLUSH},
  {"Delayed_writes",           (char*) &delayed_insert_writes,  SHOW_LONG},
  {"Flush_commands",           (char*) &refresh_version,        SHOW_LONG_NOFLUSH},
  {"Handler_commit",           (char*) offsetof(STATUS_VAR, ha_commit_count), SHOW_LONGLONG_STATUS},
  {"Handler_delete",           (char*) offsetof(STATUS_VAR, ha_delete_count), SHOW_LONGLONG_STATUS},
  {"Handler_discover",         (char*) offsetof(STATUS_VAR, ha_discover_count), SHOW_LONGLONG_STATUS},
  {"Handler_external_lock",    (char*) offsetof(STATUS_VAR, ha_external_lock_count), SHOW_LONGLONG_STATUS},
  {"Handler_mrr_init",         (char*) offsetof(STATUS_VAR, ha_multi_range_read_init_count),  SHOW_LONGLONG_STATUS},
  {"Handler_prepare",          (char*) offsetof(STATUS_VAR, ha_prepare_count),  SHOW_LONGLONG_STATUS},
  {"Handler_read_first",       (char*) offsetof(STATUS_VAR, ha_read_first_count), SHOW_LONGLONG_STATUS},
  {"Handler_read_key",         (char*) offsetof(STATUS_VAR, ha_read_key_count), SHOW_LONGLONG_STATUS},
  {"Handler_read_last",        (char*) offsetof(STATUS_VAR, ha_read_last_count), SHOW_LONGLONG_STATUS},
  {"Handler_read_next",        (char*) offsetof(STATUS_VAR, ha_read_next_count), SHOW_LONGLONG_STATUS},
  {"Handler_read_prev",        (char*) offsetof(STATUS_VAR, ha_read_prev_count), SHOW_LONGLONG_STATUS},
  {"Handler_read_rnd",         (char*) offsetof(STATUS_VAR, ha_read_rnd_count), SHOW_LONGLONG_STATUS},
  {"Handler_read_rnd_next",    (char*) offsetof(STATUS_VAR, ha_read_rnd_next_count), SHOW_LONGLONG_STATUS},
  {"Handler_rollback",         (char*) offsetof(STATUS_VAR, ha_rollback_count), SHOW_LONGLONG_STATUS},
  {"Handler_savepoint",        (char*) offsetof(STATUS_VAR, ha_savepoint_count), SHOW_LONGLONG_STATUS},
  {"Handler_savepoint_rollback",(char*) offsetof(STATUS_VAR, ha_savepoint_rollback_count), SHOW_LONGLONG_STATUS},
  {"Handler_update",           (char*) offsetof(STATUS_VAR, ha_update_count), SHOW_LONGLONG_STATUS},
  {"Handler_write",            (char*) offsetof(STATUS_VAR, ha_write_count), SHOW_LONGLONG_STATUS},
  {"Key_blocks_not_flushed",   (char*) offsetof(KEY_CACHE, global_blocks_changed), SHOW_KEY_CACHE_LONG},
  {"Key_blocks_unused",        (char*) offsetof(KEY_CACHE, blocks_unused), SHOW_KEY_CACHE_LONG},
  {"Key_blocks_used",          (char*) offsetof(KEY_CACHE, blocks_used), SHOW_KEY_CACHE_LONG},
  {"Key_read_requests",        (char*) offsetof(KEY_CACHE, global_cache_r_requests), SHOW_KEY_CACHE_LONGLONG},
  {"Key_reads",                (char*) offsetof(KEY_CACHE, global_cache_read), SHOW_KEY_CACHE_LONGLONG},
  {"Key_write_requests",       (char*) offsetof(KEY_CACHE, global_cache_w_requests), SHOW_KEY_CACHE_LONGLONG},
  {"Key_writes",               (char*) offsetof(KEY_CACHE, global_cache_write), SHOW_KEY_CACHE_LONGLONG},
  {"Last_query_cost",          (char*) offsetof(STATUS_VAR, last_query_cost), SHOW_DOUBLE_STATUS},
  {"Last_query_partial_plans", (char*) offsetof(STATUS_VAR, last_query_partial_plans), SHOW_LONGLONG_STATUS},
  {"Max_used_connections",     (char*) &max_used_connections,  SHOW_LONG},
  {"Not_flushed_delayed_rows", (char*) &delayed_rows_in_use,    SHOW_LONG_NOFLUSH},
  {"Open_files",               (char*) &my_file_opened,         SHOW_LONG_NOFLUSH},
  {"Open_streams",             (char*) &my_stream_opened,       SHOW_LONG_NOFLUSH},
  {"Open_table_definitions",   (char*) &show_table_definitions, SHOW_FUNC},
  {"Open_tables",              (char*) &show_open_tables,       SHOW_FUNC},
  {"Opened_files",             (char*) &my_file_total_opened, SHOW_LONG_NOFLUSH},
  {"Opened_tables",            (char*) offsetof(STATUS_VAR, opened_tables), SHOW_LONGLONG_STATUS},
  {"Opened_table_definitions", (char*) offsetof(STATUS_VAR, opened_shares), SHOW_LONGLONG_STATUS},
  {"Prepared_stmt_count",      (char*) &show_prepared_stmt_count, SHOW_FUNC},
#ifdef HAVE_QUERY_CACHE
  {"Qcache_free_blocks",       (char*) &query_cache.free_memory_blocks, SHOW_LONG_NOFLUSH},
  {"Qcache_free_memory",       (char*) &query_cache.free_memory, SHOW_LONG_NOFLUSH},
  {"Qcache_hits",              (char*) &query_cache.hits,       SHOW_LONG},
  {"Qcache_inserts",           (char*) &query_cache.inserts,    SHOW_LONG},
  {"Qcache_lowmem_prunes",     (char*) &query_cache.lowmem_prunes, SHOW_LONG},
  {"Qcache_not_cached",        (char*) &query_cache.refused,    SHOW_LONG},
  {"Qcache_queries_in_cache",  (char*) &query_cache.queries_in_cache, SHOW_LONG_NOFLUSH},
  {"Qcache_total_blocks",      (char*) &query_cache.total_blocks, SHOW_LONG_NOFLUSH},
#endif /*HAVE_QUERY_CACHE*/
  {"Queries",                  (char*) &show_queries,            SHOW_FUNC},
  {"Questions",                (char*) offsetof(STATUS_VAR, questions), SHOW_LONGLONG_STATUS},
  {"Select_full_join",         (char*) offsetof(STATUS_VAR, select_full_join_count), SHOW_LONGLONG_STATUS},
  {"Select_full_range_join",   (char*) offsetof(STATUS_VAR, select_full_range_join_count), SHOW_LONGLONG_STATUS},
  {"Select_range",             (char*) offsetof(STATUS_VAR, select_range_count), SHOW_LONGLONG_STATUS},
  {"Select_range_check",       (char*) offsetof(STATUS_VAR, select_range_check_count), SHOW_LONGLONG_STATUS},
  {"Select_scan",	       (char*) offsetof(STATUS_VAR, select_scan_count), SHOW_LONGLONG_STATUS},
  {"Slave_open_temp_tables",   (char*) &slave_open_temp_tables, SHOW_INT},
#ifdef HAVE_REPLICATION
  {"Slave_retried_transactions",(char*) &show_slave_retried_trans, SHOW_FUNC},
  {"Slave_heartbeat_period",   (char*) &show_heartbeat_period, SHOW_FUNC},
  {"Slave_received_heartbeats",(char*) &show_slave_received_heartbeats, SHOW_FUNC},
  {"Slave_last_heartbeat",     (char*) &show_slave_last_heartbeat, SHOW_FUNC},
#ifndef DBUG_OFF
  {"Slave_rows_last_search_algorithm_used",(char*) &show_slave_rows_last_search_algorithm_used, SHOW_FUNC},
#endif
  {"Slave_running",            (char*) &show_slave_running,     SHOW_FUNC},
#endif
  {"Slow_launch_threads",      (char*) &slow_launch_threads,    SHOW_LONG},
  {"Slow_queries",             (char*) offsetof(STATUS_VAR, long_query_count), SHOW_LONGLONG_STATUS},
  {"Sort_merge_passes",        (char*) offsetof(STATUS_VAR, filesort_merge_passes), SHOW_LONGLONG_STATUS},
  {"Sort_range",               (char*) offsetof(STATUS_VAR, filesort_range_count), SHOW_LONGLONG_STATUS},
  {"Sort_rows",                (char*) offsetof(STATUS_VAR, filesort_rows), SHOW_LONGLONG_STATUS},
  {"Sort_scan",                (char*) offsetof(STATUS_VAR, filesort_scan_count), SHOW_LONGLONG_STATUS},
#ifdef HAVE_OPENSSL
#ifndef EMBEDDED_LIBRARY
  {"Ssl_accept_renegotiates",  (char*) &show_ssl_ctx_sess_accept_renegotiate, SHOW_FUNC},
  {"Ssl_accepts",              (char*) &show_ssl_ctx_sess_accept, SHOW_FUNC},
  {"Ssl_callback_cache_hits",  (char*) &show_ssl_ctx_sess_cb_hits, SHOW_FUNC},
  {"Ssl_cipher",               (char*) &show_ssl_get_cipher, SHOW_FUNC},
  {"Ssl_cipher_list",          (char*) &show_ssl_get_cipher_list, SHOW_FUNC},
  {"Ssl_client_connects",      (char*) &show_ssl_ctx_sess_connect, SHOW_FUNC},
  {"Ssl_connect_renegotiates", (char*) &show_ssl_ctx_sess_connect_renegotiate, SHOW_FUNC},
  {"Ssl_ctx_verify_depth",     (char*) &show_ssl_ctx_get_verify_depth, SHOW_FUNC},
  {"Ssl_ctx_verify_mode",      (char*) &show_ssl_ctx_get_verify_mode, SHOW_FUNC},
  {"Ssl_default_timeout",      (char*) &show_ssl_get_default_timeout, SHOW_FUNC},
  {"Ssl_finished_accepts",     (char*) &show_ssl_ctx_sess_accept_good, SHOW_FUNC},
  {"Ssl_finished_connects",    (char*) &show_ssl_ctx_sess_connect_good, SHOW_FUNC},
  {"Ssl_session_cache_hits",   (char*) &show_ssl_ctx_sess_hits, SHOW_FUNC},
  {"Ssl_session_cache_misses", (char*) &show_ssl_ctx_sess_misses, SHOW_FUNC},
  {"Ssl_session_cache_mode",   (char*) &show_ssl_ctx_get_session_cache_mode, SHOW_FUNC},
  {"Ssl_session_cache_overflows", (char*) &show_ssl_ctx_sess_cache_full, SHOW_FUNC},
  {"Ssl_session_cache_size",   (char*) &show_ssl_ctx_sess_get_cache_size, SHOW_FUNC},
  {"Ssl_session_cache_timeouts", (char*) &show_ssl_ctx_sess_timeouts, SHOW_FUNC},
  {"Ssl_sessions_reused",      (char*) &show_ssl_session_reused, SHOW_FUNC},
  {"Ssl_used_session_cache_entries",(char*) &show_ssl_ctx_sess_number, SHOW_FUNC},
  {"Ssl_verify_depth",         (char*) &show_ssl_get_verify_depth, SHOW_FUNC},
  {"Ssl_verify_mode",          (char*) &show_ssl_get_verify_mode, SHOW_FUNC},
  {"Ssl_version",              (char*) &show_ssl_get_version, SHOW_FUNC},
  {"Ssl_server_not_before",    (char*) &show_ssl_get_server_not_before,
    SHOW_FUNC},
  {"Ssl_server_not_after",     (char*) &show_ssl_get_server_not_after,
    SHOW_FUNC},
#ifndef HAVE_YASSL
  {"Rsa_public_key",           (char*) &show_rsa_public_key, SHOW_FUNC},
#endif
#endif
#endif /* HAVE_OPENSSL */
  {"Table_locks_immediate",    (char*) &locks_immediate,        SHOW_LONG},
  {"Table_locks_waited",       (char*) &locks_waited,           SHOW_LONG},
  {"Table_open_cache_hits",    (char*) offsetof(STATUS_VAR, table_open_cache_hits), SHOW_LONGLONG_STATUS},
  {"Table_open_cache_misses",  (char*) offsetof(STATUS_VAR, table_open_cache_misses), SHOW_LONGLONG_STATUS},
  {"Table_open_cache_overflows",(char*) offsetof(STATUS_VAR, table_open_cache_overflows), SHOW_LONGLONG_STATUS},
#ifdef HAVE_MMAP
  {"Tc_log_max_pages_used",    (char*) &tc_log_max_pages_used,  SHOW_LONG},
  {"Tc_log_page_size",         (char*) &tc_log_page_size,       SHOW_LONG},
  {"Tc_log_page_waits",        (char*) &tc_log_page_waits,      SHOW_LONG},
#endif
  {"Threads_cached",           (char*) &blocked_pthread_count,    SHOW_LONG_NOFLUSH},
  {"Threads_connected",        (char*) &connection_count,       SHOW_INT},
  {"Threads_created",        (char*) &thread_created,   SHOW_LONG_NOFLUSH},
  {"Threads_running",          (char*) &num_thread_running,     SHOW_INT},
  {"Uptime",                   (char*) &show_starttime,         SHOW_FUNC},
#ifdef ENABLED_PROFILING
  {"Uptime_since_flush_status",(char*) &show_flushstatustime,   SHOW_FUNC},
#endif
  {NullS, NullS, SHOW_LONG}
};

void add_terminator(vector<my_option> *options)
{
  my_option empty_element=
    {0, 0, 0, 0, 0, 0, GET_NO_ARG, NO_ARG, 0, 0, 0, 0, 0, 0};
  options->push_back(empty_element);
}

#ifndef EMBEDDED_LIBRARY
static void print_version(void)
{
  set_server_version();

  printf("%s  Ver %s for %s on %s (%s)\n",my_progname,
   server_version,SYSTEM_TYPE,MACHINE_TYPE, MYSQL_COMPILATION_COMMENT);
}

/** Compares two options' names, treats - and _ the same */
static bool operator<(const my_option &a, const my_option &b)
{
  const char *sa= a.name;
  const char *sb= b.name;
  for (; *sa || *sb; sa++, sb++)
  {
    if (*sa < *sb)
    {
      if (*sa == '-' && *sb == '_')
        continue;
      else
        return true;
    }
    if (*sa > *sb)
    {
      if (*sa == '_' && *sb == '-')
        continue;
      else
        return false;
    }
  }
  DBUG_ASSERT(a.name == b.name);
  return false;
}

static void print_help()
{
  MEM_ROOT mem_root;
  init_alloc_root(&mem_root, 4096, 4096);

  all_options.pop_back();
  sys_var_add_options(&all_options, sys_var::PARSE_EARLY);
  for (my_option *opt= my_long_early_options;
       opt->name != NULL;
       opt++)
  {
    all_options.push_back(*opt);
  }
  add_plugin_options(&all_options, &mem_root);
  std::sort(all_options.begin(), all_options.end(), std::less<my_option>());
  add_terminator(&all_options);

  my_print_help(&all_options[0]);
  my_print_variables(&all_options[0]);

  free_root(&mem_root, MYF(0));
  vector<my_option>().swap(all_options);  // Deletes the vector contents.
}

static void usage(void)
{
  DBUG_ENTER("usage");
  if (!(default_charset_info= get_charset_by_csname(default_character_set_name,
                     MY_CS_PRIMARY,
               MYF(MY_WME))))
    exit(1);
  if (!default_collation_name)
    default_collation_name= (char*) default_charset_info->name;
  print_version();
  puts(ORACLE_WELCOME_COPYRIGHT_NOTICE("2000"));
  puts("Starts the MySQL database server.\n");
  printf("Usage: %s [OPTIONS]\n", my_progname);
  if (!opt_verbose)
    puts("\nFor more help options (several pages), use mysqld --verbose --help.");
  else
  {
#ifdef __WIN__
  puts("NT and Win32 specific options:\n\
  --install                     Install the default service (NT).\n\
  --install-manual              Install the default service started manually (NT).\n\
  --install service_name        Install an optional service (NT).\n\
  --install-manual service_name Install an optional service started manually (NT).\n\
  --remove                      Remove the default service from the service list (NT).\n\
  --remove service_name         Remove the service_name from the service list (NT).\n\
  --enable-named-pipe           Only to be used for the default server (NT).\n\
  --standalone                  Dummy option to start as a standalone server (NT).\
");
  puts("");
#endif
  print_defaults(MYSQL_CONFIG_NAME,load_default_groups);
  puts("");
  set_ports();

  /* Print out all the options including plugin supplied options */
  print_help();

  if (! plugins_are_initialized)
  {
    puts("\n\
Plugins have parameters that are not reflected in this list\n\
because execution stopped before plugins were initialized.");
  }

  puts("\n\
To see what values a running MySQL server is using, type\n\
'mysqladmin variables' instead of 'mysqld --verbose --help'.");
  }
  DBUG_VOID_RETURN;
}
#endif /*!EMBEDDED_LIBRARY*/

/**
  Initialize MySQL global variables to default values.

  @note
    The reason to set a lot of global variables to zero is to allow one to
    restart the embedded server with a clean environment
    It's also needed on some exotic platforms where global variables are
    not set to 0 when a program starts.

    We don't need to set variables refered to in my_long_options
    as these are initialized by my_getopt.
*/

static int mysql_init_variables(void)
{
  /* Things reset to zero */
  opt_skip_slave_start= opt_reckless_slave = 0;
  mysql_home[0]= pidfile_name[0]= log_error_file[0]= 0;
  myisam_test_invalid_symlink= test_if_data_home_dir;
  opt_log= opt_slow_log= 0;
  opt_bin_log= 0;
  opt_disable_networking= opt_skip_show_db=0;
  opt_skip_name_resolve= 0;
  opt_ignore_builtin_innodb= 0;
  opt_logname= opt_update_logname= opt_binlog_index_name= opt_slow_logname= 0;
  opt_tc_log_file= (char *)"tc.log";      // no hostname in tc_log file name !
  opt_secure_auth= 0;
  opt_secure_file_priv= NULL;
  opt_myisam_log= 0;
  mqh_used= 0;
  kill_in_progress= 0;
  cleanup_done= 0;
  server_id_supplied= 0;
  test_flags= select_errors= dropping_tables= ha_open_options=0;
  global_thread_count= num_thread_running= kill_blocked_pthreads_flag= wake_pthread=0;
  slave_open_temp_tables= 0;
  blocked_pthread_count= 0;
  opt_endinfo= using_udf_functions= 0;
  opt_using_transactions= 0;
  abort_loop= select_thread_in_use= signal_thread_in_use= 0;
  ready_to_exit= shutdown_in_progress= grant_option= 0;
  aborted_threads= aborted_connects= 0;
  delayed_insert_threads= delayed_insert_writes= delayed_rows_in_use= 0;
  delayed_insert_errors= thread_created= 0;
  specialflag= 0;
  binlog_cache_use=  binlog_cache_disk_use= 0;
  max_used_connections= slow_launch_threads = 0;
  mysqld_user= mysqld_chroot= opt_init_file= opt_bin_logname = 0;
  prepared_stmt_count= 0;
  mysqld_unix_port= opt_mysql_tmpdir= my_bind_addr_str= NullS;
  memset(&mysql_tmpdir_list, 0, sizeof(mysql_tmpdir_list));
  memset(&global_status_var, 0, sizeof(global_status_var));
  opt_large_pages= 0;
  opt_super_large_pages= 0;
#if defined(ENABLED_DEBUG_SYNC)
  opt_debug_sync_timeout= 0;
#endif /* defined(ENABLED_DEBUG_SYNC) */
  key_map_full.set_all();
  server_uuid[0]= 0;

  /* Character sets */
  system_charset_info= &my_charset_utf8_general_ci;
  files_charset_info= &my_charset_utf8_general_ci;
  national_charset_info= &my_charset_utf8_general_ci;
  table_alias_charset= &my_charset_bin;
  character_set_filesystem= &my_charset_bin;

  opt_specialflag= SPECIAL_ENGLISH;
  unix_sock= MYSQL_INVALID_SOCKET;
  ip_sock= MYSQL_INVALID_SOCKET;
  mysql_home_ptr= mysql_home;
  pidfile_name_ptr= pidfile_name;
  log_error_file_ptr= log_error_file;
  lc_messages_dir_ptr= lc_messages_dir;
  protocol_version= PROTOCOL_VERSION;
  what_to_log= ~ (1L << (uint) COM_TIME);
  refresh_version= 1L;  /* Increments on each reload */
  global_query_id= thread_id= 1L;
  my_atomic_rwlock_init(&opt_binlog_max_flush_queue_time_lock);
  my_atomic_rwlock_init(&global_query_id_lock);
  my_atomic_rwlock_init(&thread_running_lock);
  strmov(server_version, MYSQL_SERVER_VERSION);
  global_thread_list= new std::set<THD*>;
  waiting_thd_list= new std::list<THD*>;
  key_caches.empty();
  if (!(dflt_key_cache= get_or_create_key_cache(default_key_cache_base.str,
                                                default_key_cache_base.length)))
  {
    sql_print_error("Cannot allocate the keycache");
    return 1;
  }
  /* set key_cache_hash.default_value = dflt_key_cache */
  multi_keycache_init();

  /* Set directory paths */
  mysql_real_data_home_len=
    strmake(mysql_real_data_home, get_relative_path(MYSQL_DATADIR),
            sizeof(mysql_real_data_home)-1) - mysql_real_data_home;
  /* Replication parameters */
  master_info_file= (char*) "master.info",
    relay_log_info_file= (char*) "relay-log.info";
  report_user= report_password = report_host= 0;  /* TO BE DELETED */
  opt_relay_logname= opt_relaylog_index_name= 0;
  log_bin_basename= NULL;
  log_bin_index= NULL;

  /* Handler variables */
  total_ha= 0;
  total_ha_2pc= 0;
  /* Variables in libraries */
  charsets_dir= 0;
  default_character_set_name= (char*) MYSQL_DEFAULT_CHARSET_NAME;
  default_collation_name= compiled_default_collation_name;
  character_set_filesystem_name= (char*) "binary";
  lc_messages= (char*) "en_US";
  lc_time_names_name= (char*) "en_US";

  /* Variables that depends on compile options */
#ifndef DBUG_OFF
  default_dbug_option=IF_WIN("d:t:i:O,\\mysqld.trace",
           "d:t:i:o,/tmp/mysqld.trace");
#endif
  opt_error_log= IF_WIN(1,0);
#ifdef ENABLED_PROFILING
    have_profiling = SHOW_OPTION_YES;
#else
    have_profiling = SHOW_OPTION_NO;
#endif

#ifdef HAVE_OPENSSL
  have_ssl=SHOW_OPTION_YES;
#else
  have_ssl=SHOW_OPTION_NO;
#endif
#ifdef HAVE_BROKEN_REALPATH
  have_symlink=SHOW_OPTION_NO;
#else
  have_symlink=SHOW_OPTION_YES;
#endif
#ifdef HAVE_DLOPEN
  have_dlopen=SHOW_OPTION_YES;
#else
  have_dlopen=SHOW_OPTION_NO;
#endif
#ifdef HAVE_QUERY_CACHE
  have_query_cache=SHOW_OPTION_YES;
#else
  have_query_cache=SHOW_OPTION_NO;
#endif
#ifdef HAVE_SPATIAL
  have_geometry=SHOW_OPTION_YES;
#else
  have_geometry=SHOW_OPTION_NO;
#endif
#ifdef HAVE_RTREE_KEYS
  have_rtree_keys=SHOW_OPTION_YES;
#else
  have_rtree_keys=SHOW_OPTION_NO;
#endif
#ifdef HAVE_CRYPT
  have_crypt=SHOW_OPTION_YES;
#else
  have_crypt=SHOW_OPTION_NO;
#endif
#ifdef HAVE_COMPRESS
  have_compress= SHOW_OPTION_YES;
#else
  have_compress= SHOW_OPTION_NO;
#endif
#ifdef HAVE_LIBWRAP
  libwrapName= NullS;
#endif
#ifdef HAVE_OPENSSL
  des_key_file = 0;
#ifndef EMBEDDED_LIBRARY
  ssl_acceptor_fd= 0;
#endif /* ! EMBEDDED_LIBRARY */
#endif /* HAVE_OPENSSL */
#ifdef HAVE_SMEM
  shared_memory_base_name= default_shared_memory_base_name;
#endif

#if defined(__WIN__)
  /* Allow Win32 users to move MySQL anywhere */
  {
    char prg_dev[LIBLEN];
    char executing_path_name[LIBLEN];
    if (!test_if_hard_path(my_progname))
    {
      // we don't want to use GetModuleFileName inside of my_path since
      // my_path is a generic path dereferencing function and here we care
      // only about the executing binary.
      GetModuleFileName(NULL, executing_path_name, sizeof(executing_path_name));
      my_path(prg_dev, executing_path_name, NULL);
    }
    else
      my_path(prg_dev, my_progname, "mysql/bin");
    strcat(prg_dev,"/../");     // Remove 'bin' to get base dir
    cleanup_dirname(mysql_home,prg_dev);
  }
#else
  const char *tmpenv;
  if (!(tmpenv = getenv("MY_BASEDIR_VERSION")))
    tmpenv = DEFAULT_MYSQL_HOME;
  (void) strmake(mysql_home, tmpenv, sizeof(mysql_home)-1);
#endif
  return 0;
}

my_bool
mysqld_get_one_option(int optid,
                      const struct my_option *opt MY_ATTRIBUTE((unused)),
                      char *argument)
{
  switch(optid) {
  case '#':
#ifndef DBUG_OFF
    DBUG_SET_INITIAL(argument ? argument : default_dbug_option);
#endif
    opt_endinfo=1;        /* unireg: memory allocation */
    break;
  case 'a':
    global_system_variables.sql_mode= MODE_ANSI;
    global_system_variables.tx_isolation= ISO_SERIALIZABLE;
    break;
  case 'b':
    strmake(mysql_home,argument,sizeof(mysql_home)-1);
    mysql_home_ptr= mysql_home;
    break;
  case 'C':
    if (default_collation_name == compiled_default_collation_name)
      default_collation_name= 0;
    break;
  case 'h':
    strmake(mysql_real_data_home,argument, sizeof(mysql_real_data_home)-1);
    /* Correct pointer set by my_getopt (for embedded library) */
    mysql_real_data_home_ptr= mysql_real_data_home;
    break;
  case 'u':
    if (!mysqld_user || !strcmp(mysqld_user, argument))
      mysqld_user= argument;
    else
      sql_print_warning("Ignoring user change to '%s' because the user was set to '%s' earlier on the command line\n", argument, mysqld_user);
    break;
  case 'L':
    WARN_DEPRECATED(NULL, "--language/-l", "'--lc-messages-dir'");
    /* Note:  fall-through */
  case OPT_LC_MESSAGES_DIRECTORY:
    strmake(lc_messages_dir, argument, sizeof(lc_messages_dir)-1);
    lc_messages_dir_ptr= lc_messages_dir;
    break;
  case OPT_BINLOG_FORMAT:
    binlog_format_used= true;
    break;
  case OPT_BINLOGGING_IMPOSSIBLE_MODE:
    WARN_DEPRECATED(NULL, "--binlogging_impossible_mode",
                    "'--binlog_error_action'");
    break;
  case OPT_SIMPLIFIED_BINLOG_GTID_RECOVERY:
    WARN_DEPRECATED(NULL, "--simplified_binlog_gtid_recovery",
                    "'--binlog_gtid_simple_recovery'");
    break;
#include <sslopt-case.h>
#ifndef EMBEDDED_LIBRARY
  case 'V':
    print_version();
    exit(0);
#endif /*EMBEDDED_LIBRARY*/
  case 'W':
    if (!argument)
      log_warnings++;
    else if (argument == disabled_my_option)
      log_warnings= 0L;
    else
      log_warnings= atoi(argument);
    break;
  case 'T':
    test_flags= argument ? (uint) atoi(argument) : 0;
    opt_endinfo=1;
    break;
  case OPT_THREAD_CONCURRENCY:
    WARN_DEPRECATED_NO_REPLACEMENT(NULL, "THREAD_CONCURRENCY");
    break;
  case (int) OPT_ISAM_LOG:
    opt_myisam_log=1;
    break;
  case (int) OPT_BIN_LOG:
    opt_bin_log= MY_TEST(argument != disabled_my_option);
    break;
#ifdef HAVE_REPLICATION
  case (int)OPT_REPLICATE_IGNORE_DB:
  {
    rpl_filter->add_ignore_db(argument);
    break;
  }
  case (int)OPT_REPLICATE_DO_DB:
  {
    rpl_filter->add_do_db(argument);
    break;
  }
  case (int)OPT_REPLICATE_REWRITE_DB:
  {
    char* key = argument,*p, *val;

    if (!(p= strstr(argument, "->")))
    {
      sql_print_error("Bad syntax in replicate-rewrite-db - missing '->'!\n");
      return 1;
    }
    val= p + 2;
    while(p > argument && my_isspace(mysqld_charset, p[-1]))
      p--;
    *p= 0;
    if (!*key)
    {
      sql_print_error("Bad syntax in replicate-rewrite-db - empty FROM db!\n");
      return 1;
    }
    while (*val && my_isspace(mysqld_charset, *val))
      val++;
    if (!*val)
    {
      sql_print_error("Bad syntax in replicate-rewrite-db - empty TO db!\n");
      return 1;
    }

    rpl_filter->add_db_rewrite(key, val);
    break;
  }

  case (int)OPT_BINLOG_IGNORE_DB:
  {
    binlog_filter->add_ignore_db(argument);
    break;
  }
  case (int)OPT_BINLOG_DO_DB:
  {
    binlog_filter->add_do_db(argument);
    break;
  }
  case (int)OPT_REPLICATE_DO_TABLE:
  {
    if (rpl_filter->add_do_table_array(argument))
    {
      sql_print_error("Could not add do table rule '%s'!\n", argument);
      return 1;
    }
    break;
  }
  case (int)OPT_REPLICATE_WILD_DO_TABLE:
  {
    if (rpl_filter->add_wild_do_table(argument))
    {
      sql_print_error("Could not add do table rule '%s'!\n", argument);
      return 1;
    }
    break;
  }
  case (int)OPT_REPLICATE_WILD_IGNORE_TABLE:
  {
    if (rpl_filter->add_wild_ignore_table(argument))
    {
      sql_print_error("Could not add ignore table rule '%s'!\n", argument);
      return 1;
    }
    break;
  }
  case (int)OPT_REPLICATE_IGNORE_TABLE:
  {
    if (rpl_filter->add_ignore_table_array(argument))
    {
      sql_print_error("Could not add ignore table rule '%s'!\n", argument);
      return 1;
    }
    break;
  }
#endif /* HAVE_REPLICATION */
  case (int) OPT_MASTER_RETRY_COUNT:
    WARN_DEPRECATED(NULL, "--master-retry-count", "'CHANGE MASTER TO master_retry_count = <num>'");
    break;
  case (int) OPT_SKIP_NEW:
    opt_specialflag|= SPECIAL_NO_NEW_FUNC;
    delay_key_write_options= DELAY_KEY_WRITE_NONE;
    myisam_concurrent_insert=0;
    myisam_recover_options= HA_RECOVER_OFF;
    sp_automatic_privileges=0;
    my_use_symdir=0;
    ha_open_options&= ~(HA_OPEN_ABORT_IF_CRASHED | HA_OPEN_DELAY_KEY_WRITE);
#ifdef HAVE_QUERY_CACHE
    query_cache_size=0;
#endif
    break;
  case (int) OPT_SKIP_HOST_CACHE:
    opt_specialflag|= SPECIAL_NO_HOST_CACHE;
    break;
  case (int) OPT_SKIP_RESOLVE:
    opt_skip_name_resolve= 1;
    opt_specialflag|=SPECIAL_NO_RESOLVE;
    break;
  case (int) OPT_WANT_CORE:
    test_flags |= TEST_CORE_ON_SIGNAL;
    break;
  case (int) OPT_SKIP_STACK_TRACE:
    test_flags|=TEST_NO_STACKTRACE;
    break;
  case OPT_CONSOLE:
    if (opt_console)
      opt_error_log= 0;     // Force logs to stdout
    break;
  case OPT_BOOTSTRAP:
    opt_bootstrap=1;
    break;
  case OPT_SERVER_ID:
    server_id_supplied = 1;
    break;
  case OPT_LOWER_CASE_TABLE_NAMES:
    lower_case_table_names_used= 1;
    break;
#if defined(ENABLED_DEBUG_SYNC)
  case OPT_DEBUG_SYNC_TIMEOUT:
    /*
      Debug Sync Facility. See debug_sync.cc.
      Default timeout for WAIT_FOR action.
      Default value is zero (facility disabled).
      If option is given without an argument, supply a non-zero value.
    */
    if (!argument)
    {
      /* purecov: begin tested */
      opt_debug_sync_timeout= DEBUG_SYNC_DEFAULT_WAIT_TIMEOUT;
      /* purecov: end */
    }
    break;
#endif /* defined(ENABLED_DEBUG_SYNC) */
  case OPT_ENGINE_CONDITION_PUSHDOWN:
    /*
      The last of --engine-condition-pushdown and --optimizer_switch on
      command line wins (see get_options().
    */
    if (global_system_variables.engine_condition_pushdown)
      global_system_variables.optimizer_switch|=
        OPTIMIZER_SWITCH_ENGINE_CONDITION_PUSHDOWN;
    else
      global_system_variables.optimizer_switch&=
        ~OPTIMIZER_SWITCH_ENGINE_CONDITION_PUSHDOWN;
    break;
  case OPT_LOG_ERROR:
    /*
      "No --log-error" == "write errors to stderr",
      "--log-error without argument" == "write errors to a file".
    */
    if (argument == NULL) /* no argument */
      log_error_file_ptr= const_cast<char*>("");
    break;

  case OPT_IGNORE_DB_DIRECTORY:
    if (*argument == 0)
      ignore_db_dirs_reset();
    else
    {
      if (push_ignored_db_dir(argument))
      {
        sql_print_error("Can't start server: "
                        "cannot process --ignore-db-dir=%.*s", 
                        FN_REFLEN, argument);
        return 1;
      }
    }
    break;


  case OPT_PLUGIN_LOAD:
    free_list(opt_plugin_load_list_ptr);
    /* fall through */
  case OPT_PLUGIN_LOAD_ADD:
    opt_plugin_load_list_ptr->push_back(new i_string(argument));
    break;
  case OPT_DEFAULT_AUTH:
    if (set_default_auth_plugin(argument, strlen(argument)))
    {
      sql_print_error("Can't start server: "
                      "Invalid value for --default-authentication-plugin");
      return 1;
    }
    break;
  case OPT_SECURE_AUTH:
    if (opt_secure_auth == 0)
      WARN_DEPRECATED(NULL, "pre-4.1 password hash", "post-4.1 password hash");
    break;
  case OPT_PFS_INSTRUMENT:
    {
#ifdef WITH_PERFSCHEMA_STORAGE_ENGINE
#ifndef EMBEDDED_LIBRARY

      /*
        Parse instrument name and value from argument string. Handle leading
        and trailing spaces. Also handle single quotes.

        Acceptable:
          performance_schema_instrument = ' foo/%/bar/  =  ON  '
          performance_schema_instrument = '%=OFF'
        Not acceptable:
          performance_schema_instrument = '' foo/%/bar = ON ''
          performance_schema_instrument = '%='OFF''
      */
      char *name= argument,*p= NULL, *val= NULL;
      my_bool quote= false; /* true if quote detected */
      my_bool error= true;  /* false if no errors detected */
      const int PFS_BUFFER_SIZE= 128;
      char orig_argument[PFS_BUFFER_SIZE+1];
      orig_argument[0]= 0;

      if (!argument)
        goto pfs_error;

      /* Save original argument string for error reporting */
      strncpy(orig_argument, argument, PFS_BUFFER_SIZE);

      /* Split instrument name and value at the equal sign */
      if (!(p= strchr(argument, '=')))
        goto pfs_error;

      /* Get option value */
      val= p + 1;
      if (!*val)
        goto pfs_error;

      /* Trim leading spaces and quote from the instrument name */
      while (*name && (my_isspace(mysqld_charset, *name) || (*name == '\'')))
      {
        /* One quote allowed */
        if (*name == '\'')
        {
          if (!quote)
            quote= true;
          else
            goto pfs_error;
        }
        name++;
      }

      /* Trim trailing spaces from instrument name */
      while ((p > name) && my_isspace(mysqld_charset, p[-1]))
        p--;
      *p= 0;

      /* Remove trailing slash from instrument name */
      if (p > name && (p[-1] == '/'))
        p[-1]= 0;

      if (!*name)
        goto pfs_error;

      /* Trim leading spaces from option value */
      while (*val && my_isspace(mysqld_charset, *val))
        val++;

      /* Trim trailing spaces and matching quote from value */
      p= val + strlen(val);
      while (p > val && (my_isspace(mysqld_charset, p[-1]) || p[-1] == '\''))
      {
        /* One matching quote allowed */
        if (p[-1] == '\'')
        {
          if (quote)
            quote= false;
          else
            goto pfs_error;
        }
        p--;
      }

      *p= 0;

      if (!*val)
        goto pfs_error;

      /* Add instrument name and value to array of configuration options */
      if (add_pfs_instr_to_array(name, val))
        goto pfs_error;

      error= false;

pfs_error:
      if (error)
      {
        my_getopt_error_reporter(WARNING_LEVEL,
                                 "Invalid instrument name or value for "
                                 "performance_schema_instrument '%s'",
                                 orig_argument);
        return 0;
      }
#endif /* EMBEDDED_LIBRARY */
#endif /* WITH_PERFSCHEMA_STORAGE_ENGINE */
      break;
    }
  case OPT_THREAD_CACHE_SIZE:
    thread_cache_size_specified= true;
    break;
  case OPT_HOST_CACHE_SIZE:
    host_cache_size_specified= true;
    break;
  case OPT_TABLE_DEFINITION_CACHE:
    table_definition_cache_specified= true;
    break;
  case OPT_AVOID_TEMPORAL_UPGRADE:
    WARN_DEPRECATED_NO_REPLACEMENT(NULL, "avoid_temporal_upgrade");
    break;
  case OPT_SHOW_OLD_TEMPORALS:
    WARN_DEPRECATED_NO_REPLACEMENT(NULL, "show_old_temporals");
    break;
  }
  return 0;
}


/** Handle arguments for multiple key caches. */

C_MODE_START

static void*
mysql_getopt_value(const char *keyname, uint key_length,
       const struct my_option *option, int *error)
{
  if (error)
    *error= 0;
  switch (option->id) {
  case OPT_KEY_BUFFER_SIZE:
  case OPT_KEY_CACHE_BLOCK_SIZE:
  case OPT_KEY_CACHE_DIVISION_LIMIT:
  case OPT_KEY_CACHE_AGE_THRESHOLD:
  {
    KEY_CACHE *key_cache;
    if (!(key_cache= get_or_create_key_cache(keyname, key_length)))
    {
      if (error)
        *error= EXIT_OUT_OF_MEMORY;
      return 0;
    }
    switch (option->id) {
    case OPT_KEY_BUFFER_SIZE:
      return &key_cache->param_buff_size;
    case OPT_KEY_CACHE_BLOCK_SIZE:
      return &key_cache->param_block_size;
    case OPT_KEY_CACHE_DIVISION_LIMIT:
      return &key_cache->param_division_limit;
    case OPT_KEY_CACHE_AGE_THRESHOLD:
      return &key_cache->param_age_threshold;
    }
  }
  }
  return option->value;
}

static void option_error_reporter(enum loglevel level, const char *format, ...)
{
  va_list args;
  va_start(args, format);

  /* Don't print warnings for --loose options during bootstrap */
  if (level == ERROR_LEVEL || !opt_bootstrap ||
      log_warnings)
  {
    vprint_msg_to_log(level, format, args);
  }
  va_end(args);
}

C_MODE_END

/**
  Get server options from the command line,
  and perform related server initializations.
  @param [in, out] argc_ptr       command line options (count)
  @param [in, out] argv_ptr       command line options (values)
  @return 0 on success

  @todo
  - FIXME add EXIT_TOO_MANY_ARGUMENTS to "mysys_err.h" and return that code?
*/
static int get_options(int *argc_ptr, char ***argv_ptr)
{
  int ho_error;

  my_getopt_register_get_addr(mysql_getopt_value);
  my_getopt_error_reporter= option_error_reporter;

  /* prepare all_options array */
  all_options.reserve(array_elements(my_long_options));
  for (my_option *opt= my_long_options;
       opt < my_long_options + array_elements(my_long_options) - 1;
       opt++)
  {
    all_options.push_back(*opt);
  }
  sys_var_add_options(&all_options, sys_var::PARSE_NORMAL);
  add_terminator(&all_options);

  /* Skip unknown options so that they may be processed later by plugins */
  my_getopt_skip_unknown= TRUE;

  if ((ho_error= handle_options(argc_ptr, argv_ptr, &all_options[0],
                                mysqld_get_one_option)))
    return ho_error;

  if (!opt_help)
    vector<my_option>().swap(all_options);  // Deletes the vector contents.

  /* Add back the program name handle_options removes */
  (*argc_ptr)++;
  (*argv_ptr)--;

  /*
    Options have been parsed. Now some of them need additional special
    handling, like custom value checking, checking of incompatibilites
    between options, setting of multiple variables, etc.
    Do them here.
  */

  if ((opt_log_slow_admin_statements || opt_log_queries_not_using_indexes ||
       opt_log_slow_slave_statements) &&
      !opt_slow_log)
    sql_print_warning("options --log-slow-admin-statements, "
                      "--log-queries-not-using-indexes and "
                      "--log-slow-slave-statements have no effect if "
                      "--slow-query-log is not set");
  if (global_system_variables.net_buffer_length >
      global_system_variables.max_allowed_packet)
  {
    sql_print_warning("net_buffer_length (%lu) is set to be larger "
                      "than max_allowed_packet (%lu). Please rectify.",
                      global_system_variables.net_buffer_length,
                      global_system_variables.max_allowed_packet);
  }

  /*
    TIMESTAMP columns get implicit DEFAULT values when
    --explicit_defaults_for_timestamp is not set. 
    This behavior is deprecated now.
  */
  if (!opt_help && !global_system_variables.explicit_defaults_for_timestamp)
    sql_print_warning("TIMESTAMP with implicit DEFAULT value is deprecated. "
                      "Please use --explicit_defaults_for_timestamp server "
                      "option (see documentation for more details).");


  if (log_error_file_ptr != disabled_my_option)
    opt_error_log= 1;
  else
    log_error_file_ptr= const_cast<char*>("");

  opt_init_connect.length=strlen(opt_init_connect.str);
  opt_init_slave.length=strlen(opt_init_slave.str);

  if (global_system_variables.low_priority_updates)
    thr_upgraded_concurrent_insert_lock= TL_WRITE_LOW_PRIORITY;

  if (ft_boolean_check_syntax_string((uchar*) ft_boolean_syntax))
  {
    sql_print_error("Invalid ft-boolean-syntax string: %s\n",
                    ft_boolean_syntax);
    return 1;
  }

  if (opt_disable_networking)
    mysqld_port= 0;

  if (opt_skip_show_db)
    opt_specialflag|= SPECIAL_SKIP_SHOW_DB;

  if (myisam_flush)
    flush_time= 0;

#ifdef HAVE_REPLICATION
  if (opt_slave_skip_errors)
    add_slave_skip_errors(opt_slave_skip_errors);
#endif

  if (global_system_variables.max_join_size == HA_POS_ERROR)
    global_system_variables.option_bits|= OPTION_BIG_SELECTS;
  else
    global_system_variables.option_bits&= ~OPTION_BIG_SELECTS;

  // Synchronize @@global.autocommit on --autocommit
  const ulonglong turn_bit_on= opt_autocommit ?
    OPTION_AUTOCOMMIT : OPTION_NOT_AUTOCOMMIT;
  global_system_variables.option_bits=
    (global_system_variables.option_bits &
     ~(OPTION_NOT_AUTOCOMMIT | OPTION_AUTOCOMMIT)) | turn_bit_on;

  global_system_variables.sql_mode=
    expand_sql_mode(global_system_variables.sql_mode);
#if defined(HAVE_BROKEN_REALPATH)
  my_use_symdir=0;
  my_disable_symlinks=1;
  have_symlink=SHOW_OPTION_NO;
#else
  if (!my_use_symdir)
  {
    my_disable_symlinks=1;
    have_symlink=SHOW_OPTION_DISABLED;
  }
#endif
  if (opt_debugging)
  {
    /* Allow break with SIGINT, no core or stack trace */
    test_flags|= TEST_SIGINT | TEST_NO_STACKTRACE;
    test_flags&= ~TEST_CORE_ON_SIGNAL;
  }
  /* Set global MyISAM variables from delay_key_write_options */
  fix_delay_key_write(0, 0, OPT_GLOBAL);

#ifndef EMBEDDED_LIBRARY
  if (mysqld_chroot)
    set_root(mysqld_chroot);
#else
  thread_handling = SCHEDULER_NO_THREADS;
  max_allowed_packet= global_system_variables.max_allowed_packet;
  net_buffer_length= global_system_variables.net_buffer_length;
#endif
  if (fix_paths())
    return 1;

  /*
    Set some global variables from the global_system_variables
    In most cases the global variables will not be used
  */
  my_disable_locking= myisam_single_user= MY_TEST(opt_external_locking == 0);
  my_default_record_cache_size=global_system_variables.read_buff_size;

  global_system_variables.long_query_time= (ulonglong)
    (global_system_variables.long_query_time_double * 1e6);

  if (opt_short_log_format)
    opt_specialflag|= SPECIAL_SHORT_LOG_FORMAT;

  if (init_global_datetime_format(MYSQL_TIMESTAMP_DATE,
                                  &global_date_format) ||
      init_global_datetime_format(MYSQL_TIMESTAMP_TIME,
                                  &global_time_format) ||
      init_global_datetime_format(MYSQL_TIMESTAMP_DATETIME,
                                  &global_datetime_format))
    return 1;

#ifdef EMBEDDED_LIBRARY
  one_thread_scheduler();
#else
  if (thread_handling <= SCHEDULER_ONE_THREAD_PER_CONNECTION)
    one_thread_per_connection_scheduler();
  else                  /* thread_handling == SCHEDULER_NO_THREADS) */
    one_thread_scheduler();
#endif

  global_system_variables.engine_condition_pushdown=
    MY_TEST(global_system_variables.optimizer_switch &
            OPTIMIZER_SWITCH_ENGINE_CONDITION_PUSHDOWN);

  opt_readonly= read_only;

  return 0;
}


/*
  Create version name for running mysqld version
  We automaticly add suffixes -debug, -embedded and -log to the version
  name to make the version more descriptive.
  (MYSQL_SERVER_SUFFIX is set by the compilation environment)
*/

static void set_server_version(void)
{
  char *end= strxmov(server_version, MYSQL_SERVER_VERSION,
                     MYSQL_SERVER_SUFFIX_STR, NullS);
#ifdef EMBEDDED_LIBRARY
  end= strmov(end, "-embedded");
#endif
#ifndef DBUG_OFF
  if (!strstr(MYSQL_SERVER_SUFFIX_STR, "-debug"))
    end= strmov(end, "-debug");
#endif
  if (opt_log || opt_slow_log || opt_bin_log)
    strmov(end, "-log");                        // This may slow down system
}


static char *get_relative_path(const char *path)
{
  if (test_if_hard_path(path) &&
      is_prefix(path,DEFAULT_MYSQL_HOME) &&
      strcmp(DEFAULT_MYSQL_HOME,FN_ROOTDIR))
  {
    path+=(uint) strlen(DEFAULT_MYSQL_HOME);
    while (*path == FN_LIBCHAR || *path == FN_LIBCHAR2)
      path++;
  }
  return (char*) path;
}


/**
  Fix filename and replace extension where 'dir' is relative to
  mysql_real_data_home.
  @return
    1 if len(path) > FN_REFLEN
*/

bool
fn_format_relative_to_data_home(char * to, const char *name,
        const char *dir, const char *extension)
{
  char tmp_path[FN_REFLEN];
  if (!test_if_hard_path(dir))
  {
    strxnmov(tmp_path,sizeof(tmp_path)-1, mysql_real_data_home,
       dir, NullS);
    dir=tmp_path;
  }
  return !fn_format(to, name, dir, extension,
        MY_APPEND_EXT | MY_UNPACK_FILENAME | MY_SAFE_PATH);
}


/**
  Test a file path to determine if the path is compatible with the secure file
  path restriction.

  @param path null terminated character string

  @return
    @retval TRUE The path is secure
    @retval FALSE The path isn't secure
*/

bool is_secure_file_path(char *path)
{
  char buff1[FN_REFLEN], buff2[FN_REFLEN];
  size_t opt_secure_file_priv_len;
  /*
    All paths are secure if opt_secure_file_priv is 0
  */
  if (!opt_secure_file_priv[0])
    return TRUE;

  opt_secure_file_priv_len= strlen(opt_secure_file_priv);

  if (strlen(path) >= FN_REFLEN)
    return FALSE;

  if (!my_strcasecmp(system_charset_info, opt_secure_file_priv, "NULL"))
    return FALSE;

  if (my_realpath(buff1, path, 0))
  {
    /*
      The supplied file path might have been a file and not a directory.
    */
    int length= (int)dirname_length(path);
    if (length >= FN_REFLEN)
      return FALSE;
    memcpy(buff2, path, length);
    buff2[length]= '\0';
    if (length == 0 || my_realpath(buff1, buff2, 0))
      return FALSE;
  }
  convert_dirname(buff2, buff1, NullS);
  if (!lower_case_file_system)
  {
    if (strncmp(opt_secure_file_priv, buff2, opt_secure_file_priv_len))
      return FALSE;
  }
  else
  {
    if (files_charset_info->coll->strnncoll(files_charset_info,
                                            (uchar *) buff2, strlen(buff2),
                                            (uchar *) opt_secure_file_priv,
                                            opt_secure_file_priv_len,
                                            TRUE))
      return FALSE;
  }
  return TRUE;
}


/**
<<<<<<< HEAD
  Test a file path whether it is same as mysql data directory path.

  @param path null terminated character string

  @return
    @retval TRUE The path is different from mysql data directory.
    @retval FALSE The path is same as mysql data directory.
*/
bool is_mysql_datadir_path(const char *path)
{
  if (path == NULL)
    return false;

  char mysql_data_dir[FN_REFLEN], path_dir[FN_REFLEN];
  convert_dirname(path_dir, path, NullS);
  convert_dirname(mysql_data_dir, mysql_unpacked_real_data_home, NullS);
  size_t mysql_data_home_len= dirname_length(mysql_data_dir);
  size_t path_len = dirname_length(path_dir);

  if (path_len < mysql_data_home_len)
    return true;

  if (!lower_case_file_system)
    return(memcmp(mysql_data_dir, path_dir, mysql_data_home_len));

  return(files_charset_info->coll->strnncoll(files_charset_info,
                                            (uchar *) path_dir, path_len,
                                            (uchar *) mysql_data_dir,
                                            mysql_data_home_len,
                                            TRUE));

}

=======
  check_secure_file_priv_path : Checks path specified through
  --secure-file-priv and raises warning in following cases:
  1. If path is empty string or NULL and mysqld is not running
     with --bootstrap mode.
  2. If path can access data directory
  3. If path points to a directory which is accessible by
     all OS users (non-Windows build only)

  It throws error in following cases:

  1. If path normalization fails
  2. If it can not get stats of the directory

  @params NONE

  Assumptions :
  1. Data directory path has been normalized
  2. opt_secure_file_priv has been normalized unless it is set
     to "NULL".

  @returns Status of validation
    @retval true : Validation is successful with/without warnings
    @retval false : Validation failed. Error is raised.
*/

bool check_secure_file_priv_path()
{
  char datadir_buffer[FN_REFLEN+1]={0};
  char plugindir_buffer[FN_REFLEN+1]={0};
  char whichdir[20]= {0};
  size_t opt_plugindir_len= 0;
  size_t opt_datadir_len= 0;
  size_t opt_secure_file_priv_len= 0;
  bool warn= false;
  bool case_insensitive_fs;
#ifndef _WIN32
  MY_STAT dir_stat;
#endif

  if (!opt_secure_file_priv[0])
  {
    if (opt_bootstrap)
    {
      /*
        Do not impose --secure-file-priv restriction
        in --bootstrap mode
      */
      sql_print_information("Ignoring --secure-file-priv value as server is "
                            "running with --bootstrap.");
    }
    else
    {
      sql_print_warning("Insecure configuration for --secure-file-priv: "
                        "Current value does not restrict location of generated "
                        "files. Consider setting it to a valid, "
                        "non-empty path.");
    }
    return true;
  }

  /*
    Setting --secure-file-priv to NULL would disable
    reading/writing from/to file
  */
  if(!my_strcasecmp(system_charset_info, opt_secure_file_priv, "NULL"))
  {
    sql_print_information("--secure-file-priv is set to NULL. "
                          "Operations related to importing and exporting "
                          "data are disabled");
    return true;
  }

  /*
    Check if --secure-file-priv can access data directory
  */
  opt_secure_file_priv_len= strlen(opt_secure_file_priv);

  /*
    Adds dir seperator at the end.
    This is required in subsequent comparison
  */
  convert_dirname(datadir_buffer, mysql_unpacked_real_data_home, NullS);
  opt_datadir_len= strlen(datadir_buffer);

  case_insensitive_fs=
    (test_if_case_insensitive(datadir_buffer) == 1);

  if (!case_insensitive_fs)
  {
    if (!strncmp(datadir_buffer, opt_secure_file_priv,
          opt_datadir_len < opt_secure_file_priv_len ?
          opt_datadir_len : opt_secure_file_priv_len))
    {
      warn= true;
      strcpy(whichdir, "Data directory");
    }
  }
  else
  {
    if (!files_charset_info->coll->strnncoll(files_charset_info,
          (uchar *) datadir_buffer,
          opt_datadir_len,
          (uchar *) opt_secure_file_priv,
          opt_secure_file_priv_len,
          TRUE))
    {
      warn= true;
      strcpy(whichdir, "Data directory");
    }
  }

  /*
    Don't bother comparing --secure-file-priv with --plugin-dir
    if we already have a match against --datadir or
    --plugin-dir is not pointing to a valid directory.
  */
  if (!warn && !my_realpath(plugindir_buffer, opt_plugin_dir, 0))
  {
    convert_dirname(plugindir_buffer, plugindir_buffer, NullS);
    opt_plugindir_len= strlen(plugindir_buffer);

    if (!case_insensitive_fs)
    {
      if (!strncmp(plugindir_buffer, opt_secure_file_priv,
          opt_plugindir_len < opt_secure_file_priv_len ?
          opt_plugindir_len : opt_secure_file_priv_len))
      {
        warn= true;
        strcpy(whichdir, "Plugin directory");
      }
    }
    else
    {
      if (!files_charset_info->coll->strnncoll(files_charset_info,
          (uchar *) plugindir_buffer,
          opt_plugindir_len,
          (uchar *) opt_secure_file_priv,
          opt_secure_file_priv_len,
          TRUE))
      {
        warn= true;
        strcpy(whichdir, "Plugin directory");
      }
    }
  }


  if (warn)
    sql_print_warning("Insecure configuration for --secure-file-priv: "
                      "%s is accessible through "
                      "--secure-file-priv. Consider choosing a different "
                      "directory.", whichdir);

#ifndef _WIN32
  /*
     Check for --secure-file-priv directory's permission
  */
  if (!(my_stat(opt_secure_file_priv, &dir_stat, MYF(0))))
  {
    sql_print_error("Failed to get stat for directory pointed out "
                    "by --secure-file-priv");
    return false;
  }

  if (dir_stat.st_mode & S_IRWXO)
    sql_print_warning("Insecure configuration for --secure-file-priv: "
                      "Location is accessible to all OS users. "
                      "Consider choosing a different directory.");
#endif
  return true;
}


>>>>>>> ac143744
static int fix_paths(void)
{
  char buff[FN_REFLEN],*pos;
  bool secure_file_priv_nonempty= false;
  convert_dirname(mysql_home,mysql_home,NullS);
  /* Resolve symlinks to allow 'mysql_home' to be a relative symlink */
  my_realpath(mysql_home,mysql_home,MYF(0));
  /* Ensure that mysql_home ends in FN_LIBCHAR */
  pos=strend(mysql_home);
  if (pos[-1] != FN_LIBCHAR)
  {
    pos[0]= FN_LIBCHAR;
    pos[1]= 0;
  }
  convert_dirname(lc_messages_dir, lc_messages_dir, NullS);
  convert_dirname(mysql_real_data_home,mysql_real_data_home,NullS);
  (void) my_load_path(mysql_home,mysql_home,""); // Resolve current dir
  (void) my_load_path(mysql_real_data_home,mysql_real_data_home,mysql_home);
  (void) my_load_path(pidfile_name, pidfile_name_ptr, mysql_real_data_home);

  convert_dirname(opt_plugin_dir, opt_plugin_dir_ptr ? opt_plugin_dir_ptr : 
                                  get_relative_path(PLUGINDIR), NullS);
  (void) my_load_path(opt_plugin_dir, opt_plugin_dir, mysql_home);
  opt_plugin_dir_ptr= opt_plugin_dir;

  my_realpath(mysql_unpacked_real_data_home, mysql_real_data_home, MYF(0));
  mysql_unpacked_real_data_home_len=
    (int) strlen(mysql_unpacked_real_data_home);
  if (mysql_unpacked_real_data_home[mysql_unpacked_real_data_home_len-1] == FN_LIBCHAR)
    --mysql_unpacked_real_data_home_len;

  char *sharedir=get_relative_path(SHAREDIR);
  if (test_if_hard_path(sharedir))
    strmake(buff,sharedir,sizeof(buff)-1);    /* purecov: tested */
  else
    strxnmov(buff,sizeof(buff)-1,mysql_home,sharedir,NullS);
  convert_dirname(buff,buff,NullS);
  (void) my_load_path(lc_messages_dir, lc_messages_dir, buff);

  /* If --character-sets-dir isn't given, use shared library dir */
  if (charsets_dir)
    strmake(mysql_charsets_dir, charsets_dir, sizeof(mysql_charsets_dir)-1);
  else
    strxnmov(mysql_charsets_dir, sizeof(mysql_charsets_dir)-1, buff,
       CHARSET_DIR, NullS);
  (void) my_load_path(mysql_charsets_dir, mysql_charsets_dir, buff);
  convert_dirname(mysql_charsets_dir, mysql_charsets_dir, NullS);
  charsets_dir=mysql_charsets_dir;

  if (init_tmpdir(&mysql_tmpdir_list, opt_mysql_tmpdir))
    return 1;
  if (!opt_mysql_tmpdir)
    opt_mysql_tmpdir= mysql_tmpdir;
#ifdef HAVE_REPLICATION
  if (!slave_load_tmpdir)
    slave_load_tmpdir= mysql_tmpdir;
#endif /* HAVE_REPLICATION */
  /*
    Convert the secure-file-priv option to system format, allowing
    a quick strcmp to check if read or write is in an allowed dir
   */
  if (opt_bootstrap)
    opt_secure_file_priv= EMPTY_STR.str;
  secure_file_priv_nonempty= opt_secure_file_priv[0] ? true : false;

  if (secure_file_priv_nonempty && strlen(opt_secure_file_priv) > FN_REFLEN)
  {
<<<<<<< HEAD
    if (*opt_secure_file_priv == 0)
      opt_secure_file_priv= NULL;
    else
=======
    sql_print_warning("Value for --secure-file-priv is longer than maximum "
                      "limit of %d", FN_REFLEN-1);
    return 1;
  }

  memset(buff, 0, sizeof(buff));
  if (secure_file_priv_nonempty &&
      my_strcasecmp(system_charset_info, opt_secure_file_priv, "NULL"))
  {
    int retval= my_realpath(buff, opt_secure_file_priv, MYF(MY_WME));
    if (!retval)
>>>>>>> ac143744
    {
      convert_dirname(secure_file_real_path, buff, NullS);
#ifdef WIN32
      MY_DIR *dir= my_dir(secure_file_real_path, MYF(MY_DONT_SORT+MY_WME));
      if (!dir)
      {
        retval= 1;
      }
<<<<<<< HEAD
      convert_dirname(secure_file_real_path, buff, NullS);
      opt_secure_file_priv= secure_file_real_path;
=======
      else
      {
        my_dirend(dir);
      }
#endif
    }

    if (retval)
    {
      char err_buffer[FN_REFLEN];
      my_snprintf(err_buffer, FN_REFLEN-1,
                  "Failed to access directory for --secure-file-priv."
                  " Please make sure that directory exists and is "
                  "accessible by MySQL Server. Supplied value : %s",
                  opt_secure_file_priv);
      err_buffer[FN_REFLEN-1]='\0';
      sql_print_error("%s", err_buffer);
      return 1;
>>>>>>> ac143744
    }
    opt_secure_file_priv= secure_file_real_path;
  }

<<<<<<< HEAD
=======
  if (!check_secure_file_priv_path())
    return 1;

>>>>>>> ac143744
  return 0;
}

/**
  Check if file system used for databases is case insensitive.

  @param dir_name     Directory to test

  @retval
    -1  Don't know (Test failed)
  @retval
    0   File system is case sensitive
  @retval
    1   File system is case insensitive
*/

static int test_if_case_insensitive(const char *dir_name)
{
  int result= 0;
  File file;
  char buff[FN_REFLEN], buff2[FN_REFLEN];
  MY_STAT stat_info;
  DBUG_ENTER("test_if_case_insensitive");

  fn_format(buff, glob_hostname, dir_name, ".lower-test",
      MY_UNPACK_FILENAME | MY_REPLACE_EXT | MY_REPLACE_DIR);
  fn_format(buff2, glob_hostname, dir_name, ".LOWER-TEST",
      MY_UNPACK_FILENAME | MY_REPLACE_EXT | MY_REPLACE_DIR);
  mysql_file_delete(key_file_casetest, buff2, MYF(0));
  if ((file= mysql_file_create(key_file_casetest,
                               buff, 0666, O_RDWR, MYF(0))) < 0)
  {
    sql_print_warning("Can't create test file %s", buff);
    DBUG_RETURN(-1);
  }
  mysql_file_close(file, MYF(0));
  if (mysql_file_stat(key_file_casetest, buff2, &stat_info, MYF(0)))
    result= 1;          // Can access file
  mysql_file_delete(key_file_casetest, buff, MYF(MY_WME));
  DBUG_PRINT("exit", ("result: %d", result));
  DBUG_RETURN(result);
}


#ifndef EMBEDDED_LIBRARY

/**
  Create file to store pid number.
*/
static void create_pid_file()
{
  File file;
  if ((file= mysql_file_create(key_file_pid, pidfile_name, 0664,
                               O_WRONLY | O_TRUNC, MYF(MY_WME))) >= 0)
  {
    char buff[MAX_BIGINT_WIDTH + 1], *end;
    end= int10_to_str((long) getpid(), buff, 10);
    *end++= '\n';
    if (!mysql_file_write(file, (uchar*) buff, (uint) (end-buff),
                          MYF(MY_WME | MY_NABP)))
    {
      mysql_file_close(file, MYF(0));
      pid_file_created= true;
      return;
    }
    mysql_file_close(file, MYF(0));
  }
  sql_perror("Can't start server: can't create PID file");
  exit(1);
}
#endif /* EMBEDDED_LIBRARY */


/**
  Remove the process' pid file.
  
  @param  flags  file operation flags
*/

static void delete_pid_file(myf flags)
{
#ifndef EMBEDDED_LIBRARY
  File file;
  if (opt_bootstrap ||
      !pid_file_created ||
      !(file= mysql_file_open(key_file_pid, pidfile_name,
                              O_RDONLY, flags)))
    return;

  /* Make sure that the pid file was created by the same process. */    
  uchar buff[MAX_BIGINT_WIDTH + 1];
  size_t error= mysql_file_read(file, buff, sizeof(buff), flags);
  mysql_file_close(file, flags);
  buff[sizeof(buff) - 1]= '\0'; 
  if (error != MY_FILE_ERROR &&
      atol((char *) buff) == (long) getpid())
  {
    mysql_file_delete(key_file_pid, pidfile_name, flags);
    pid_file_created= false;
  }
#endif /* EMBEDDED_LIBRARY */
  return;
}


/** Clear most status variables. */
void refresh_status(THD *thd)
{
  mysql_mutex_lock(&LOCK_status);

  /* Add thread's status variabes to global status */
  add_to_status(&global_status_var, &thd->status_var);

  /* Reset thread's status variables */
  memset(&thd->status_var, 0, sizeof(thd->status_var));

  /* Reset some global variables */
  reset_status_vars();

  /* Reset the counters of all key caches (default and named). */
  process_key_caches(reset_key_cache_counters);
  flush_status_time= time((time_t*) 0);
  mysql_mutex_unlock(&LOCK_status);

  /*
    Set max_used_connections to the number of currently open
    connections.  Lock LOCK_thread_count out of LOCK_status to avoid
    deadlocks.  Status reset becomes not atomic, but status data is
    not exact anyway.
  */
  mysql_mutex_lock(&LOCK_thread_count);
  max_used_connections= get_thread_count() - delayed_insert_threads;
  mysql_mutex_unlock(&LOCK_thread_count);
}


/*****************************************************************************
  Instantiate variables for missing storage engines
  This section should go away soon
*****************************************************************************/

#ifdef HAVE_PSI_INTERFACE
#ifdef HAVE_MMAP
PSI_mutex_key key_PAGE_lock, key_LOCK_sync, key_LOCK_active, key_LOCK_pool;
#endif /* HAVE_MMAP */

#ifdef HAVE_OPENSSL
PSI_mutex_key key_LOCK_des_key_file;
#endif /* HAVE_OPENSSL */

PSI_mutex_key key_BINLOG_LOCK_commit;
PSI_mutex_key key_BINLOG_LOCK_commit_queue;
PSI_mutex_key key_BINLOG_LOCK_done;
PSI_mutex_key key_BINLOG_LOCK_flush_queue;
PSI_mutex_key key_BINLOG_LOCK_index;
PSI_mutex_key key_BINLOG_LOCK_log;
PSI_mutex_key key_BINLOG_LOCK_sync;
PSI_mutex_key key_BINLOG_LOCK_sync_queue;
PSI_mutex_key key_BINLOG_LOCK_xids;
PSI_mutex_key
  key_delayed_insert_mutex, key_hash_filo_lock, key_LOCK_active_mi,
  key_LOCK_connection_count, key_LOCK_crypt, key_LOCK_delayed_create,
  key_LOCK_delayed_insert, key_LOCK_delayed_status, key_LOCK_error_log,
  key_LOCK_gdl, key_LOCK_global_system_variables,
  key_LOCK_manager,
  key_LOCK_prepared_stmt_count,
  key_LOCK_sql_slave_skip_counter,
  key_LOCK_slave_net_timeout,
  key_LOCK_server_started, key_LOCK_status,
  key_LOCK_system_variables_hash, key_LOCK_table_share, key_LOCK_thd_data,
  key_LOCK_user_conn, key_LOCK_uuid_generator, key_LOG_LOCK_log,
  key_master_info_data_lock, key_master_info_run_lock,
  key_master_info_sleep_lock,
  key_mutex_slave_reporting_capability_err_lock, key_relay_log_info_data_lock,
  key_relay_log_info_sleep_lock,
  key_relay_log_info_log_space_lock, key_relay_log_info_run_lock,
  key_mutex_slave_parallel_pend_jobs, key_mutex_mts_temp_tables_lock,
  key_mutex_slave_parallel_worker_count,
  key_mutex_slave_parallel_worker,
  key_structure_guard_mutex, key_TABLE_SHARE_LOCK_ha_data,
  key_LOCK_error_messages, key_LOG_INFO_lock, key_LOCK_thread_count,
  key_LOCK_log_throttle_qni;
PSI_mutex_key key_LOCK_thd_remove;
PSI_mutex_key key_RELAYLOG_LOCK_commit;
PSI_mutex_key key_RELAYLOG_LOCK_commit_queue;
PSI_mutex_key key_RELAYLOG_LOCK_done;
PSI_mutex_key key_RELAYLOG_LOCK_flush_queue;
PSI_mutex_key key_RELAYLOG_LOCK_index;
PSI_mutex_key key_RELAYLOG_LOCK_log;
PSI_mutex_key key_RELAYLOG_LOCK_sync;
PSI_mutex_key key_RELAYLOG_LOCK_sync_queue;
PSI_mutex_key key_RELAYLOG_LOCK_xids;
PSI_mutex_key key_LOCK_sql_rand;
PSI_mutex_key key_gtid_ensure_index_mutex;
PSI_mutex_key key_LOCK_thread_created;

static PSI_mutex_info all_server_mutexes[]=
{
#ifdef HAVE_MMAP
  { &key_PAGE_lock, "PAGE::lock", 0},
  { &key_LOCK_sync, "TC_LOG_MMAP::LOCK_sync", 0},
  { &key_LOCK_active, "TC_LOG_MMAP::LOCK_active", 0},
  { &key_LOCK_pool, "TC_LOG_MMAP::LOCK_pool", 0},
#endif /* HAVE_MMAP */

#ifdef HAVE_OPENSSL
  { &key_LOCK_des_key_file, "LOCK_des_key_file", PSI_FLAG_GLOBAL},
#endif /* HAVE_OPENSSL */

  { &key_BINLOG_LOCK_commit, "MYSQL_BIN_LOG::LOCK_commit", 0 },
  { &key_BINLOG_LOCK_commit_queue, "MYSQL_BIN_LOG::LOCK_commit_queue", 0 },
  { &key_BINLOG_LOCK_done, "MYSQL_BIN_LOG::LOCK_done", 0 },
  { &key_BINLOG_LOCK_flush_queue, "MYSQL_BIN_LOG::LOCK_flush_queue", 0 },
  { &key_BINLOG_LOCK_index, "MYSQL_BIN_LOG::LOCK_index", 0},
  { &key_BINLOG_LOCK_log, "MYSQL_BIN_LOG::LOCK_log", 0},
  { &key_BINLOG_LOCK_sync, "MYSQL_BIN_LOG::LOCK_sync", 0},
  { &key_BINLOG_LOCK_sync_queue, "MYSQL_BIN_LOG::LOCK_sync_queue", 0 },
  { &key_BINLOG_LOCK_xids, "MYSQL_BIN_LOG::LOCK_xids", 0 },
  { &key_RELAYLOG_LOCK_commit, "MYSQL_RELAY_LOG::LOCK_commit", 0},
  { &key_RELAYLOG_LOCK_commit_queue, "MYSQL_RELAY_LOG::LOCK_commit_queue", 0 },
  { &key_RELAYLOG_LOCK_done, "MYSQL_RELAY_LOG::LOCK_done", 0 },
  { &key_RELAYLOG_LOCK_flush_queue, "MYSQL_RELAY_LOG::LOCK_flush_queue", 0 },
  { &key_RELAYLOG_LOCK_index, "MYSQL_RELAY_LOG::LOCK_index", 0},
  { &key_RELAYLOG_LOCK_log, "MYSQL_RELAY_LOG::LOCK_log", 0},
  { &key_RELAYLOG_LOCK_sync, "MYSQL_RELAY_LOG::LOCK_sync", 0},
  { &key_RELAYLOG_LOCK_sync_queue, "MYSQL_RELAY_LOG::LOCK_sync_queue", 0 },
  { &key_RELAYLOG_LOCK_xids, "MYSQL_RELAY_LOG::LOCK_xids", 0},
  { &key_delayed_insert_mutex, "Delayed_insert::mutex", 0},
  { &key_hash_filo_lock, "hash_filo::lock", 0},
  { &key_LOCK_active_mi, "LOCK_active_mi", PSI_FLAG_GLOBAL},
  { &key_LOCK_connection_count, "LOCK_connection_count", PSI_FLAG_GLOBAL},
  { &key_LOCK_crypt, "LOCK_crypt", PSI_FLAG_GLOBAL},
  { &key_LOCK_delayed_create, "LOCK_delayed_create", PSI_FLAG_GLOBAL},
  { &key_LOCK_delayed_insert, "LOCK_delayed_insert", PSI_FLAG_GLOBAL},
  { &key_LOCK_delayed_status, "LOCK_delayed_status", PSI_FLAG_GLOBAL},
  { &key_LOCK_error_log, "LOCK_error_log", PSI_FLAG_GLOBAL},
  { &key_LOCK_gdl, "LOCK_gdl", PSI_FLAG_GLOBAL},
  { &key_LOCK_global_system_variables, "LOCK_global_system_variables", PSI_FLAG_GLOBAL},
  { &key_LOCK_manager, "LOCK_manager", PSI_FLAG_GLOBAL},
  { &key_LOCK_prepared_stmt_count, "LOCK_prepared_stmt_count", PSI_FLAG_GLOBAL},
  { &key_LOCK_sql_slave_skip_counter, "LOCK_sql_slave_skip_counter", PSI_FLAG_GLOBAL},
  { &key_LOCK_slave_net_timeout, "LOCK_slave_net_timeout", PSI_FLAG_GLOBAL},
  { &key_LOCK_server_started, "LOCK_server_started", PSI_FLAG_GLOBAL},
  { &key_LOCK_status, "LOCK_status", PSI_FLAG_GLOBAL},
  { &key_LOCK_system_variables_hash, "LOCK_system_variables_hash", PSI_FLAG_GLOBAL},
  { &key_LOCK_table_share, "LOCK_table_share", PSI_FLAG_GLOBAL},
  { &key_LOCK_thd_data, "THD::LOCK_thd_data", 0},
  { &key_LOCK_user_conn, "LOCK_user_conn", PSI_FLAG_GLOBAL},
  { &key_LOCK_uuid_generator, "LOCK_uuid_generator", PSI_FLAG_GLOBAL},
  { &key_LOCK_sql_rand, "LOCK_sql_rand", PSI_FLAG_GLOBAL},
  { &key_LOG_LOCK_log, "LOG::LOCK_log", 0},
  { &key_master_info_data_lock, "Master_info::data_lock", 0},
  { &key_master_info_run_lock, "Master_info::run_lock", 0},
  { &key_master_info_sleep_lock, "Master_info::sleep_lock", 0},
  { &key_mutex_slave_reporting_capability_err_lock, "Slave_reporting_capability::err_lock", 0},
  { &key_relay_log_info_data_lock, "Relay_log_info::data_lock", 0},
  { &key_relay_log_info_sleep_lock, "Relay_log_info::sleep_lock", 0},
  { &key_relay_log_info_log_space_lock, "Relay_log_info::log_space_lock", 0},
  { &key_relay_log_info_run_lock, "Relay_log_info::run_lock", 0},
  { &key_mutex_slave_parallel_pend_jobs, "Relay_log_info::pending_jobs_lock", 0},
  { &key_mutex_slave_parallel_worker_count, "Relay_log_info::exit_count_lock", 0},
  { &key_mutex_mts_temp_tables_lock, "Relay_log_info::temp_tables_lock", 0},
  { &key_mutex_slave_parallel_worker, "Worker_info::jobs_lock", 0},
  { &key_structure_guard_mutex, "Query_cache::structure_guard_mutex", 0},
  { &key_TABLE_SHARE_LOCK_ha_data, "TABLE_SHARE::LOCK_ha_data", 0},
  { &key_LOCK_error_messages, "LOCK_error_messages", PSI_FLAG_GLOBAL},
  { &key_LOG_INFO_lock, "LOG_INFO::lock", 0},
  { &key_LOCK_thread_count, "LOCK_thread_count", PSI_FLAG_GLOBAL},
  { &key_LOCK_thd_remove, "LOCK_thd_remove", PSI_FLAG_GLOBAL},
  { &key_LOCK_log_throttle_qni, "LOCK_log_throttle_qni", PSI_FLAG_GLOBAL},
  { &key_gtid_ensure_index_mutex, "Gtid_state", PSI_FLAG_GLOBAL},
  { &key_LOCK_thread_created, "LOCK_thread_created", PSI_FLAG_GLOBAL }
};

PSI_rwlock_key key_rwlock_LOCK_grant, key_rwlock_LOCK_logger,
  key_rwlock_LOCK_sys_init_connect, key_rwlock_LOCK_sys_init_slave,
  key_rwlock_LOCK_system_variables_hash, key_rwlock_query_cache_query_lock,
  key_rwlock_global_sid_lock;

PSI_rwlock_key key_rwlock_Trans_delegate_lock;
PSI_rwlock_key key_rwlock_Binlog_storage_delegate_lock;
#ifdef HAVE_REPLICATION
PSI_rwlock_key key_rwlock_Binlog_transmit_delegate_lock;
PSI_rwlock_key key_rwlock_Binlog_relay_IO_delegate_lock;
#endif

static PSI_rwlock_info all_server_rwlocks[]=
{
#if defined (HAVE_OPENSSL) && !defined(HAVE_YASSL)
  { &key_rwlock_openssl, "CRYPTO_dynlock_value::lock", 0},
#endif
#ifdef HAVE_REPLICATION
  { &key_rwlock_Binlog_transmit_delegate_lock, "Binlog_transmit_delegate::lock", PSI_FLAG_GLOBAL},
  { &key_rwlock_Binlog_relay_IO_delegate_lock, "Binlog_relay_IO_delegate::lock", PSI_FLAG_GLOBAL},
#endif
  { &key_rwlock_LOCK_grant, "LOCK_grant", PSI_FLAG_GLOBAL},
  { &key_rwlock_LOCK_logger, "LOGGER::LOCK_logger", 0},
  { &key_rwlock_LOCK_sys_init_connect, "LOCK_sys_init_connect", PSI_FLAG_GLOBAL},
  { &key_rwlock_LOCK_sys_init_slave, "LOCK_sys_init_slave", PSI_FLAG_GLOBAL},
  { &key_rwlock_LOCK_system_variables_hash, "LOCK_system_variables_hash", PSI_FLAG_GLOBAL},
  { &key_rwlock_query_cache_query_lock, "Query_cache_query::lock", 0},
  { &key_rwlock_global_sid_lock, "gtid_commit_rollback", PSI_FLAG_GLOBAL},
  { &key_rwlock_Trans_delegate_lock, "Trans_delegate::lock", PSI_FLAG_GLOBAL},
  { &key_rwlock_Binlog_storage_delegate_lock, "Binlog_storage_delegate::lock", PSI_FLAG_GLOBAL}
};

#ifdef HAVE_MMAP
PSI_cond_key key_PAGE_cond, key_COND_active, key_COND_pool;
#endif /* HAVE_MMAP */

PSI_cond_key key_BINLOG_update_cond,
  key_COND_cache_status_changed, key_COND_manager,
  key_COND_server_started,
  key_delayed_insert_cond, key_delayed_insert_cond_client,
  key_item_func_sleep_cond, key_master_info_data_cond,
  key_master_info_start_cond, key_master_info_stop_cond,
  key_master_info_sleep_cond,
  key_relay_log_info_data_cond, key_relay_log_info_log_space_cond,
  key_relay_log_info_start_cond, key_relay_log_info_stop_cond,
  key_relay_log_info_sleep_cond, key_cond_slave_parallel_pend_jobs,
  key_cond_slave_parallel_worker,
  key_TABLE_SHARE_cond, key_user_level_lock_cond,
  key_COND_thread_count, key_COND_thread_cache, key_COND_flush_thread_cache,
  key_COND_connection_count;
PSI_cond_key key_RELAYLOG_update_cond;
PSI_cond_key key_BINLOG_COND_done;
PSI_cond_key key_RELAYLOG_COND_done;
PSI_cond_key key_BINLOG_prep_xids_cond;
PSI_cond_key key_RELAYLOG_prep_xids_cond;
PSI_cond_key key_gtid_ensure_index_cond;

static PSI_cond_info all_server_conds[]=
{
#if (defined(_WIN32) || defined(HAVE_SMEM)) && !defined(EMBEDDED_LIBRARY)
  { &key_COND_handler_count, "COND_handler_count", PSI_FLAG_GLOBAL},
#endif /* _WIN32 || HAVE_SMEM && !EMBEDDED_LIBRARY */
#ifdef HAVE_MMAP
  { &key_PAGE_cond, "PAGE::cond", 0},
  { &key_COND_active, "TC_LOG_MMAP::COND_active", 0},
  { &key_COND_pool, "TC_LOG_MMAP::COND_pool", 0},
#endif /* HAVE_MMAP */
  { &key_BINLOG_COND_done, "MYSQL_BIN_LOG::COND_done", 0},
  { &key_BINLOG_update_cond, "MYSQL_BIN_LOG::update_cond", 0},
  { &key_BINLOG_prep_xids_cond, "MYSQL_BIN_LOG::prep_xids_cond", 0},
  { &key_RELAYLOG_COND_done, "MYSQL_RELAY_LOG::COND_done", 0},
  { &key_RELAYLOG_update_cond, "MYSQL_RELAY_LOG::update_cond", 0},
  { &key_RELAYLOG_prep_xids_cond, "MYSQL_RELAY_LOG::prep_xids_cond", 0},
  { &key_COND_cache_status_changed, "Query_cache::COND_cache_status_changed", 0},
  { &key_COND_manager, "COND_manager", PSI_FLAG_GLOBAL},
  { &key_COND_server_started, "COND_server_started", PSI_FLAG_GLOBAL},
  { &key_delayed_insert_cond, "Delayed_insert::cond", 0},
  { &key_delayed_insert_cond_client, "Delayed_insert::cond_client", 0},
  { &key_item_func_sleep_cond, "Item_func_sleep::cond", 0},
  { &key_master_info_data_cond, "Master_info::data_cond", 0},
  { &key_master_info_start_cond, "Master_info::start_cond", 0},
  { &key_master_info_stop_cond, "Master_info::stop_cond", 0},
  { &key_master_info_sleep_cond, "Master_info::sleep_cond", 0},
  { &key_relay_log_info_data_cond, "Relay_log_info::data_cond", 0},
  { &key_relay_log_info_log_space_cond, "Relay_log_info::log_space_cond", 0},
  { &key_relay_log_info_start_cond, "Relay_log_info::start_cond", 0},
  { &key_relay_log_info_stop_cond, "Relay_log_info::stop_cond", 0},
  { &key_relay_log_info_sleep_cond, "Relay_log_info::sleep_cond", 0},
  { &key_cond_slave_parallel_pend_jobs, "Relay_log_info::pending_jobs_cond", 0},
  { &key_cond_slave_parallel_worker, "Worker_info::jobs_cond", 0},
  { &key_TABLE_SHARE_cond, "TABLE_SHARE::cond", 0},
  { &key_user_level_lock_cond, "User_level_lock::cond", 0},
  { &key_COND_thread_count, "COND_thread_count", PSI_FLAG_GLOBAL},
  { &key_COND_thread_cache, "COND_thread_cache", PSI_FLAG_GLOBAL},
  { &key_COND_flush_thread_cache, "COND_flush_thread_cache", PSI_FLAG_GLOBAL},
  { &key_gtid_ensure_index_cond, "Gtid_state", PSI_FLAG_GLOBAL},
  { &key_COND_connection_count, "COND_connection_count", PSI_FLAG_GLOBAL}
};

PSI_thread_key key_thread_bootstrap, key_thread_delayed_insert,
  key_thread_handle_manager, key_thread_main,
  key_thread_one_connection, key_thread_signal_hand;

static PSI_thread_info all_server_threads[]=
{
#if (defined(_WIN32) || defined(HAVE_SMEM)) && !defined(EMBEDDED_LIBRARY)
  { &key_thread_handle_con_namedpipes, "con_named_pipes", PSI_FLAG_GLOBAL},
#endif /* _WIN32 || HAVE_SMEM && !EMBEDDED_LIBRARY */

#if defined(HAVE_SMEM) && !defined(EMBEDDED_LIBRARY)
  { &key_thread_handle_con_sharedmem, "con_shared_mem", PSI_FLAG_GLOBAL},
#endif /* HAVE_SMEM && !EMBEDDED_LIBRARY */

#if (defined(_WIN32) || defined(HAVE_SMEM)) && !defined(EMBEDDED_LIBRARY)
  { &key_thread_handle_con_sockets, "con_sockets", PSI_FLAG_GLOBAL},
#endif /* _WIN32 || HAVE_SMEM && !EMBEDDED_LIBRARY */

#ifdef __WIN__
  { &key_thread_handle_shutdown, "shutdown", PSI_FLAG_GLOBAL},
#endif /* __WIN__ */

  { &key_thread_bootstrap, "bootstrap", PSI_FLAG_GLOBAL},
  { &key_thread_delayed_insert, "delayed_insert", 0},
  { &key_thread_handle_manager, "manager", PSI_FLAG_GLOBAL},
  { &key_thread_main, "main", PSI_FLAG_GLOBAL},
  { &key_thread_one_connection, "one_connection", 0},
  { &key_thread_signal_hand, "signal_handler", PSI_FLAG_GLOBAL}
};

#ifdef HAVE_MMAP
PSI_file_key key_file_map;
#endif /* HAVE_MMAP */

PSI_file_key key_file_binlog, key_file_binlog_index, key_file_casetest,
  key_file_dbopt, key_file_des_key_file, key_file_ERRMSG, key_select_to_file,
  key_file_fileparser, key_file_frm, key_file_global_ddl_log, key_file_load,
  key_file_loadfile, key_file_log_event_data, key_file_log_event_info,
  key_file_master_info, key_file_misc, key_file_partition,
  key_file_pid, key_file_relay_log_info, key_file_send_file, key_file_tclog,
  key_file_trg, key_file_trn, key_file_init;
PSI_file_key key_file_query_log, key_file_slow_log;
PSI_file_key key_file_relaylog, key_file_relaylog_index;

static PSI_file_info all_server_files[]=
{
#ifdef HAVE_MMAP
  { &key_file_map, "map", 0},
#endif /* HAVE_MMAP */
  { &key_file_binlog, "binlog", 0},
  { &key_file_binlog_index, "binlog_index", 0},
  { &key_file_relaylog, "relaylog", 0},
  { &key_file_relaylog_index, "relaylog_index", 0},
  { &key_file_casetest, "casetest", 0},
  { &key_file_dbopt, "dbopt", 0},
  { &key_file_des_key_file, "des_key_file", 0},
  { &key_file_ERRMSG, "ERRMSG", 0},
  { &key_select_to_file, "select_to_file", 0},
  { &key_file_fileparser, "file_parser", 0},
  { &key_file_frm, "FRM", 0},
  { &key_file_global_ddl_log, "global_ddl_log", 0},
  { &key_file_load, "load", 0},
  { &key_file_loadfile, "LOAD_FILE", 0},
  { &key_file_log_event_data, "log_event_data", 0},
  { &key_file_log_event_info, "log_event_info", 0},
  { &key_file_master_info, "master_info", 0},
  { &key_file_misc, "misc", 0},
  { &key_file_partition, "partition", 0},
  { &key_file_pid, "pid", 0},
  { &key_file_query_log, "query_log", 0},
  { &key_file_relay_log_info, "relay_log_info", 0},
  { &key_file_send_file, "send_file", 0},
  { &key_file_slow_log, "slow_log", 0},
  { &key_file_tclog, "tclog", 0},
  { &key_file_trg, "trigger_name", 0},
  { &key_file_trn, "trigger", 0},
  { &key_file_init, "init", 0}
};
#endif /* HAVE_PSI_INTERFACE */

PSI_stage_info stage_after_create= { 0, "After create", 0};
PSI_stage_info stage_allocating_local_table= { 0, "allocating local table", 0};
PSI_stage_info stage_alter_inplace_prepare= { 0, "preparing for alter table", 0};
PSI_stage_info stage_alter_inplace= { 0, "altering table", 0};
PSI_stage_info stage_alter_inplace_commit= { 0, "committing alter table to storage engine", 0};
PSI_stage_info stage_changing_master= { 0, "Changing master", 0};
PSI_stage_info stage_checking_master_version= { 0, "Checking master version", 0};
PSI_stage_info stage_checking_permissions= { 0, "checking permissions", 0};
PSI_stage_info stage_checking_privileges_on_cached_query= { 0, "checking privileges on cached query", 0};
PSI_stage_info stage_checking_query_cache_for_query= { 0, "checking query cache for query", 0};
PSI_stage_info stage_cleaning_up= { 0, "cleaning up", 0};
PSI_stage_info stage_closing_tables= { 0, "closing tables", 0};
PSI_stage_info stage_connecting_to_master= { 0, "Connecting to master", 0};
PSI_stage_info stage_converting_heap_to_myisam= { 0, "converting HEAP to MyISAM", 0};
PSI_stage_info stage_copying_to_group_table= { 0, "Copying to group table", 0};
PSI_stage_info stage_copying_to_tmp_table= { 0, "Copying to tmp table", 0};
PSI_stage_info stage_copy_to_tmp_table= { 0, "copy to tmp table", 0};
PSI_stage_info stage_creating_delayed_handler= { 0, "Creating delayed handler", 0};
PSI_stage_info stage_creating_sort_index= { 0, "Creating sort index", 0};
PSI_stage_info stage_creating_table= { 0, "creating table", 0};
PSI_stage_info stage_creating_tmp_table= { 0, "Creating tmp table", 0};
PSI_stage_info stage_deleting_from_main_table= { 0, "deleting from main table", 0};
PSI_stage_info stage_deleting_from_reference_tables= { 0, "deleting from reference tables", 0};
PSI_stage_info stage_discard_or_import_tablespace= { 0, "discard_or_import_tablespace", 0};
PSI_stage_info stage_end= { 0, "end", 0};
PSI_stage_info stage_executing= { 0, "executing", 0};
PSI_stage_info stage_execution_of_init_command= { 0, "Execution of init_command", 0};
PSI_stage_info stage_explaining= { 0, "explaining", 0};
PSI_stage_info stage_finished_reading_one_binlog_switching_to_next_binlog= { 0, "Finished reading one binlog; switching to next binlog", 0};
PSI_stage_info stage_flushing_relay_log_and_master_info_repository= { 0, "Flushing relay log and master info repository.", 0};
PSI_stage_info stage_flushing_relay_log_info_file= { 0, "Flushing relay-log info file.", 0};
PSI_stage_info stage_freeing_items= { 0, "freeing items", 0};
PSI_stage_info stage_fulltext_initialization= { 0, "FULLTEXT initialization", 0};
PSI_stage_info stage_got_handler_lock= { 0, "got handler lock", 0};
PSI_stage_info stage_got_old_table= { 0, "got old table", 0};
PSI_stage_info stage_init= { 0, "init", 0};
PSI_stage_info stage_insert= { 0, "insert", 0};
PSI_stage_info stage_invalidating_query_cache_entries_table= { 0, "invalidating query cache entries (table)", 0};
PSI_stage_info stage_invalidating_query_cache_entries_table_list= { 0, "invalidating query cache entries (table list)", 0};
PSI_stage_info stage_killing_slave= { 0, "Killing slave", 0};
PSI_stage_info stage_logging_slow_query= { 0, "logging slow query", 0};
PSI_stage_info stage_making_temp_file_append_before_load_data= { 0, "Making temporary file (append) before replaying LOAD DATA INFILE.", 0};
PSI_stage_info stage_making_temp_file_create_before_load_data= { 0, "Making temporary file (create) before replaying LOAD DATA INFILE.", 0};
PSI_stage_info stage_manage_keys= { 0, "manage keys", 0};
PSI_stage_info stage_master_has_sent_all_binlog_to_slave= { 0, "Master has sent all binlog to slave; waiting for binlog to be updated", 0};
PSI_stage_info stage_opening_tables= { 0, "Opening tables", 0};
PSI_stage_info stage_optimizing= { 0, "optimizing", 0};
PSI_stage_info stage_preparing= { 0, "preparing", 0};
PSI_stage_info stage_purging_old_relay_logs= { 0, "Purging old relay logs", 0};
PSI_stage_info stage_query_end= { 0, "query end", 0};
PSI_stage_info stage_queueing_master_event_to_the_relay_log= { 0, "Queueing master event to the relay log", 0};
PSI_stage_info stage_reading_event_from_the_relay_log= { 0, "Reading event from the relay log", 0};
PSI_stage_info stage_registering_slave_on_master= { 0, "Registering slave on master", 0};
PSI_stage_info stage_removing_duplicates= { 0, "Removing duplicates", 0};
PSI_stage_info stage_removing_tmp_table= { 0, "removing tmp table", 0};
PSI_stage_info stage_rename= { 0, "rename", 0};
PSI_stage_info stage_rename_result_table= { 0, "rename result table", 0};
PSI_stage_info stage_requesting_binlog_dump= { 0, "Requesting binlog dump", 0};
PSI_stage_info stage_reschedule= { 0, "reschedule", 0};
PSI_stage_info stage_searching_rows_for_update= { 0, "Searching rows for update", 0};
PSI_stage_info stage_sending_binlog_event_to_slave= { 0, "Sending binlog event to slave", 0};
PSI_stage_info stage_sending_cached_result_to_client= { 0, "sending cached result to client", 0};
PSI_stage_info stage_sending_data= { 0, "Sending data", 0};
PSI_stage_info stage_setup= { 0, "setup", 0};
PSI_stage_info stage_slave_has_read_all_relay_log= { 0, "Slave has read all relay log; waiting for the slave I/O thread to update it", 0};
PSI_stage_info stage_sorting_for_group= { 0, "Sorting for group", 0};
PSI_stage_info stage_sorting_for_order= { 0, "Sorting for order", 0};
PSI_stage_info stage_sorting_result= { 0, "Sorting result", 0};
PSI_stage_info stage_statistics= { 0, "statistics", 0};
PSI_stage_info stage_sql_thd_waiting_until_delay= { 0, "Waiting until MASTER_DELAY seconds after master executed event", 0 };
PSI_stage_info stage_storing_result_in_query_cache= { 0, "storing result in query cache", 0};
PSI_stage_info stage_storing_row_into_queue= { 0, "storing row into queue", 0};
PSI_stage_info stage_system_lock= { 0, "System lock", 0};
PSI_stage_info stage_update= { 0, "update", 0};
PSI_stage_info stage_updating= { 0, "updating", 0};
PSI_stage_info stage_updating_main_table= { 0, "updating main table", 0};
PSI_stage_info stage_updating_reference_tables= { 0, "updating reference tables", 0};
PSI_stage_info stage_upgrading_lock= { 0, "upgrading lock", 0};
PSI_stage_info stage_user_lock= { 0, "User lock", 0};
PSI_stage_info stage_user_sleep= { 0, "User sleep", 0};
PSI_stage_info stage_verifying_table= { 0, "verifying table", 0};
PSI_stage_info stage_waiting_for_delay_list= { 0, "waiting for delay_list", 0};
PSI_stage_info stage_waiting_for_gtid_to_be_written_to_binary_log= { 0, "waiting for GTID to be written to binary log", 0};
PSI_stage_info stage_waiting_for_handler_insert= { 0, "waiting for handler insert", 0};
PSI_stage_info stage_waiting_for_handler_lock= { 0, "waiting for handler lock", 0};
PSI_stage_info stage_waiting_for_handler_open= { 0, "waiting for handler open", 0};
PSI_stage_info stage_waiting_for_insert= { 0, "Waiting for INSERT", 0};
PSI_stage_info stage_waiting_for_master_to_send_event= { 0, "Waiting for master to send event", 0};
PSI_stage_info stage_waiting_for_master_update= { 0, "Waiting for master update", 0};
PSI_stage_info stage_waiting_for_relay_log_space= { 0, "Waiting for the slave SQL thread to free enough relay log space", 0};
PSI_stage_info stage_waiting_for_slave_mutex_on_exit= { 0, "Waiting for slave mutex on exit", 0};
PSI_stage_info stage_waiting_for_slave_thread_to_start= { 0, "Waiting for slave thread to start", 0};
PSI_stage_info stage_waiting_for_table_flush= { 0, "Waiting for table flush", 0};
PSI_stage_info stage_waiting_for_query_cache_lock= { 0, "Waiting for query cache lock", 0};
PSI_stage_info stage_waiting_for_the_next_event_in_relay_log= { 0, "Waiting for the next event in relay log", 0};
PSI_stage_info stage_waiting_for_the_slave_thread_to_advance_position= { 0, "Waiting for the slave SQL thread to advance position", 0};
PSI_stage_info stage_waiting_to_finalize_termination= { 0, "Waiting to finalize termination", 0};
PSI_stage_info stage_waiting_to_get_readlock= { 0, "Waiting to get readlock", 0};
PSI_stage_info stage_slave_waiting_workers_to_exit= { 0, "Waiting for workers to exit", 0};
PSI_stage_info stage_slave_waiting_worker_to_release_partition= { 0, "Waiting for Slave Worker to release partition", 0};
PSI_stage_info stage_slave_waiting_worker_to_free_events= { 0, "Waiting for Slave Workers to free pending events", 0};
PSI_stage_info stage_slave_waiting_worker_queue= { 0, "Waiting for Slave Worker queue", 0};
PSI_stage_info stage_slave_waiting_event_from_coordinator= { 0, "Waiting for an event from Coordinator", 0};

#ifdef HAVE_PSI_INTERFACE

PSI_stage_info *all_server_stages[]=
{
  & stage_after_create,
  & stage_allocating_local_table,
  & stage_alter_inplace_prepare,
  & stage_alter_inplace,
  & stage_alter_inplace_commit,
  & stage_changing_master,
  & stage_checking_master_version,
  & stage_checking_permissions,
  & stage_checking_privileges_on_cached_query,
  & stage_checking_query_cache_for_query,
  & stage_cleaning_up,
  & stage_closing_tables,
  & stage_connecting_to_master,
  & stage_converting_heap_to_myisam,
  & stage_copying_to_group_table,
  & stage_copying_to_tmp_table,
  & stage_copy_to_tmp_table,
  & stage_creating_delayed_handler,
  & stage_creating_sort_index,
  & stage_creating_table,
  & stage_creating_tmp_table,
  & stage_deleting_from_main_table,
  & stage_deleting_from_reference_tables,
  & stage_discard_or_import_tablespace,
  & stage_end,
  & stage_executing,
  & stage_execution_of_init_command,
  & stage_explaining,
  & stage_finished_reading_one_binlog_switching_to_next_binlog,
  & stage_flushing_relay_log_and_master_info_repository,
  & stage_flushing_relay_log_info_file,
  & stage_freeing_items,
  & stage_fulltext_initialization,
  & stage_got_handler_lock,
  & stage_got_old_table,
  & stage_init,
  & stage_insert,
  & stage_invalidating_query_cache_entries_table,
  & stage_invalidating_query_cache_entries_table_list,
  & stage_killing_slave,
  & stage_logging_slow_query,
  & stage_making_temp_file_append_before_load_data,
  & stage_making_temp_file_create_before_load_data,
  & stage_manage_keys,
  & stage_master_has_sent_all_binlog_to_slave,
  & stage_opening_tables,
  & stage_optimizing,
  & stage_preparing,
  & stage_purging_old_relay_logs,
  & stage_query_end,
  & stage_queueing_master_event_to_the_relay_log,
  & stage_reading_event_from_the_relay_log,
  & stage_registering_slave_on_master,
  & stage_removing_duplicates,
  & stage_removing_tmp_table,
  & stage_rename,
  & stage_rename_result_table,
  & stage_requesting_binlog_dump,
  & stage_reschedule,
  & stage_searching_rows_for_update,
  & stage_sending_binlog_event_to_slave,
  & stage_sending_cached_result_to_client,
  & stage_sending_data,
  & stage_setup,
  & stage_slave_has_read_all_relay_log,
  & stage_sorting_for_group,
  & stage_sorting_for_order,
  & stage_sorting_result,
  & stage_sql_thd_waiting_until_delay,
  & stage_statistics,
  & stage_storing_result_in_query_cache,
  & stage_storing_row_into_queue,
  & stage_system_lock,
  & stage_update,
  & stage_updating,
  & stage_updating_main_table,
  & stage_updating_reference_tables,
  & stage_upgrading_lock,
  & stage_user_lock,
  & stage_user_sleep,
  & stage_verifying_table,
  & stage_waiting_for_delay_list,
  & stage_waiting_for_handler_insert,
  & stage_waiting_for_handler_lock,
  & stage_waiting_for_handler_open,
  & stage_waiting_for_insert,
  & stage_waiting_for_master_to_send_event,
  & stage_waiting_for_master_update,
  & stage_waiting_for_slave_mutex_on_exit,
  & stage_waiting_for_slave_thread_to_start,
  & stage_waiting_for_table_flush,
  & stage_waiting_for_query_cache_lock,
  & stage_waiting_for_the_next_event_in_relay_log,
  & stage_waiting_for_the_slave_thread_to_advance_position,
  & stage_waiting_to_finalize_termination,
  & stage_waiting_to_get_readlock
};

PSI_socket_key key_socket_tcpip, key_socket_unix, key_socket_client_connection;

static PSI_socket_info all_server_sockets[]=
{
  { &key_socket_tcpip, "server_tcpip_socket", PSI_FLAG_GLOBAL},
  { &key_socket_unix, "server_unix_socket", PSI_FLAG_GLOBAL},
  { &key_socket_client_connection, "client_connection", 0}
};

/**
  Initialise all the performance schema instrumentation points
  used by the server.
*/
void init_server_psi_keys(void)
{
  const char* category= "sql";
  int count;

  count= array_elements(all_server_mutexes);
  mysql_mutex_register(category, all_server_mutexes, count);

  count= array_elements(all_server_rwlocks);
  mysql_rwlock_register(category, all_server_rwlocks, count);

  count= array_elements(all_server_conds);
  mysql_cond_register(category, all_server_conds, count);

  count= array_elements(all_server_threads);
  mysql_thread_register(category, all_server_threads, count);

  count= array_elements(all_server_files);
  mysql_file_register(category, all_server_files, count);

  count= array_elements(all_server_stages);
  mysql_stage_register(category, all_server_stages, count);

  count= array_elements(all_server_sockets);
  mysql_socket_register(category, all_server_sockets, count);

#ifdef HAVE_PSI_STATEMENT_INTERFACE
  init_sql_statement_info();
  count= array_elements(sql_statement_info);
  mysql_statement_register(category, sql_statement_info, count);

  category= "com";
  init_com_statement_info();

  /*
    Register [0 .. COM_QUERY - 1] as "statement/com/..."
  */
  count= (int) COM_QUERY;
  mysql_statement_register(category, com_statement_info, count);

  /*
    Register [COM_QUERY + 1 .. COM_END] as "statement/com/..."
  */
  count= (int) COM_END - (int) COM_QUERY;
  mysql_statement_register(category, & com_statement_info[(int) COM_QUERY + 1], count);

  category= "abstract";
  /*
    Register [COM_QUERY] as "statement/abstract/com_query"
  */
  mysql_statement_register(category, & com_statement_info[(int) COM_QUERY], 1);

  /*
    When a new packet is received,
    it is instrumented as "statement/abstract/new_packet".
    Based on the packet type found, it later mutates to the
    proper narrow type, for example
    "statement/abstract/query" or "statement/com/ping".
    In cases of "statement/abstract/query", SQL queries are given to
    the parser, which mutates the statement type to an even more
    narrow classification, for example "statement/sql/select".
  */
  stmt_info_new_packet.m_key= 0;
  stmt_info_new_packet.m_name= "new_packet";
  stmt_info_new_packet.m_flags= PSI_FLAG_MUTABLE;
  mysql_statement_register(category, &stmt_info_new_packet, 1);

  /*
    Statements processed from the relay log are initially instrumented as
    "statement/abstract/relay_log". The parser will mutate the statement type to
    a more specific classification, for example "statement/sql/insert".
  */
  stmt_info_rpl.m_key= 0;
  stmt_info_rpl.m_name= "relay_log";
  stmt_info_rpl.m_flags= PSI_FLAG_MUTABLE;
  mysql_statement_register(category, &stmt_info_rpl, 1);
#endif
}

#endif /* HAVE_PSI_INTERFACE */
<|MERGE_RESOLUTION|>--- conflicted
+++ resolved
@@ -641,11 +641,8 @@
 uint reg_ext_length;
 const key_map key_map_empty(0);
 key_map key_map_full(0);                        // Will be initialized later
-<<<<<<< HEAD
 char logname_path[FN_REFLEN];
 char slow_logname_path[FN_REFLEN];
-=======
->>>>>>> ac143744
 char secure_file_real_path[FN_REFLEN];
 
 DATE_TIME_FORMAT global_date_format, global_datetime_format, global_time_format;
@@ -8238,7 +8235,6 @@
   opt_logname= opt_update_logname= opt_binlog_index_name= opt_slow_logname= 0;
   opt_tc_log_file= (char *)"tc.log";      // no hostname in tc_log file name !
   opt_secure_auth= 0;
-  opt_secure_file_priv= NULL;
   opt_myisam_log= 0;
   mqh_used= 0;
   kill_in_progress= 0;
@@ -9196,7 +9192,6 @@
 
 
 /**
-<<<<<<< HEAD
   Test a file path whether it is same as mysql data directory path.
 
   @param path null terminated character string
@@ -9230,7 +9225,7 @@
 
 }
 
-=======
+/**
   check_secure_file_priv_path : Checks path specified through
   --secure-file-priv and raises warning in following cases:
   1. If path is empty string or NULL and mysqld is not running
@@ -9403,8 +9398,6 @@
   return true;
 }
 
-
->>>>>>> ac143744
 static int fix_paths(void)
 {
   char buff[FN_REFLEN],*pos;
@@ -9465,18 +9458,13 @@
   /*
     Convert the secure-file-priv option to system format, allowing
     a quick strcmp to check if read or write is in an allowed dir
-   */
+  */
   if (opt_bootstrap)
     opt_secure_file_priv= EMPTY_STR.str;
   secure_file_priv_nonempty= opt_secure_file_priv[0] ? true : false;
 
   if (secure_file_priv_nonempty && strlen(opt_secure_file_priv) > FN_REFLEN)
   {
-<<<<<<< HEAD
-    if (*opt_secure_file_priv == 0)
-      opt_secure_file_priv= NULL;
-    else
-=======
     sql_print_warning("Value for --secure-file-priv is longer than maximum "
                       "limit of %d", FN_REFLEN-1);
     return 1;
@@ -9488,7 +9476,6 @@
   {
     int retval= my_realpath(buff, opt_secure_file_priv, MYF(MY_WME));
     if (!retval)
->>>>>>> ac143744
     {
       convert_dirname(secure_file_real_path, buff, NullS);
 #ifdef WIN32
@@ -9497,10 +9484,6 @@
       {
         retval= 1;
       }
-<<<<<<< HEAD
-      convert_dirname(secure_file_real_path, buff, NullS);
-      opt_secure_file_priv= secure_file_real_path;
-=======
       else
       {
         my_dirend(dir);
@@ -9519,17 +9502,13 @@
       err_buffer[FN_REFLEN-1]='\0';
       sql_print_error("%s", err_buffer);
       return 1;
->>>>>>> ac143744
     }
     opt_secure_file_priv= secure_file_real_path;
   }
 
-<<<<<<< HEAD
-=======
   if (!check_secure_file_priv_path())
     return 1;
 
->>>>>>> ac143744
   return 0;
 }
 
