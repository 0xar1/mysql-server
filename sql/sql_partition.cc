/* Copyright (c) 2005, 2011, Oracle and/or its affiliates. All rights reserved.

   This program is free software; you can redistribute it and/or modify
   it under the terms of the GNU General Public License as published by
   the Free Software Foundation; version 2 of the License.

   This program is distributed in the hope that it will be useful,
   but WITHOUT ANY WARRANTY; without even the implied warranty of
   MERCHANTABILITY or FITNESS FOR A PARTICULAR PURPOSE.  See the
   GNU General Public License for more details.

   You should have received a copy of the GNU General Public License
   along with this program; if not, write to the Free Software
   Foundation, Inc., 51 Franklin St, Fifth Floor, Boston, MA 02110-1301  USA */

/*
  This file is a container for general functionality related
  to partitioning introduced in MySQL version 5.1. It contains functionality
  used by all handlers that support partitioning, such as
  the partitioning handler itself and the NDB handler.
  (Much of the code in this file has been split into partition_info.cc and
   the header files partition_info.h + partition_element.h + sql_partition.h)

  The first version was written by Mikael Ronstrom 2004-2006.
  Various parts of the optimizer code was written by Sergey Petrunia.
  Code have been maintained by Mattias Jonsson.
  The second version was written by Mikael Ronstrom 2006-2007 with some
  final fixes for partition pruning in 2008-2009 with assistance from Sergey
  Petrunia and Mattias Jonsson.

  The first version supports RANGE partitioning, LIST partitioning, HASH
  partitioning and composite partitioning (hereafter called subpartitioning)
  where each RANGE/LIST partitioning is HASH partitioned. The hash function
  can either be supplied by the user or by only a list of fields (also
  called KEY partitioning), where the MySQL server will use an internal
  hash function.
  There are quite a few defaults that can be used as well.

  The second version introduces a new variant of RANGE and LIST partitioning
  which is often referred to as column lists in the code variables. This
  enables a user to specify a set of columns and their concatenated value
  as the partition value. By comparing the concatenation of these values
  the proper partition can be choosen.
*/

/* Some general useful functions */

#define MYSQL_LEX 1
#include "sql_priv.h"
#include "unireg.h"                    // REQUIRED: for other includes
#include "sql_partition.h"
#include "key.h"                            // key_restore
#include "sql_parse.h"                      // parse_sql
#include "sql_cache.h"                      // query_cache_invalidate3
#include "lock.h"                           // mysql_lock_remove
#include "sql_show.h"                       // append_identifier
#include <errno.h>
#include <m_ctype.h>
#include "my_md5.h"
#include "transaction.h"
#include "debug_sync.h"

#include "sql_base.h"                   // close_all_tables_for_name
#include "sql_table.h"                  // build_table_filename,
                                        // build_table_shadow_filename,
                                        // table_to_filename
                                        // mysql_*_alter_copy_data
#include "opt_range.h"                  // store_key_image_to_rec
#include "sql_analyse.h"                // append_escaped

#include <algorithm>
using std::max;
using std::min;

#ifdef WITH_PARTITION_STORAGE_ENGINE
#include "ha_partition.h"

/* TODO: Change abort() to DBUG_SUICIDE() when bug#52002 is pushed */
#define ERROR_INJECT_CRASH(code) \
  DBUG_EVALUATE_IF(code, (abort(), 0), 0)
#define ERROR_INJECT_ERROR(code) \
  DBUG_EVALUATE_IF(code, (my_error(ER_UNKNOWN_ERROR, MYF(0)), TRUE), 0)

/*
  Partition related functions declarations and some static constants;
*/
const LEX_STRING partition_keywords[]=
{
  { C_STRING_WITH_LEN("HASH") },
  { C_STRING_WITH_LEN("RANGE") },
  { C_STRING_WITH_LEN("LIST") }, 
  { C_STRING_WITH_LEN("KEY") },
  { C_STRING_WITH_LEN("MAXVALUE") },
  { C_STRING_WITH_LEN("LINEAR ") },
  { C_STRING_WITH_LEN(" COLUMNS") }
};
static const char *part_str= "PARTITION";
static const char *sub_str= "SUB";
static const char *by_str= "BY";
static const char *space_str= " ";
static const char *equal_str= "=";
static const char *end_paren_str= ")";
static const char *begin_paren_str= "(";
static const char *comma_str= ",";

int get_partition_id_list_col(partition_info *part_info,
                              uint32 *part_id,
                              longlong *func_value);
int get_partition_id_list(partition_info *part_info,
                          uint32 *part_id,
                          longlong *func_value);
int get_partition_id_range_col(partition_info *part_info,
                               uint32 *part_id,
                               longlong *func_value);
int get_partition_id_range(partition_info *part_info,
                           uint32 *part_id,
                           longlong *func_value);
static int get_part_id_charset_func_part(partition_info *part_info,
                                         uint32 *part_id,
                                         longlong *func_value);
static int get_part_id_charset_func_subpart(partition_info *part_info,
                                            uint32 *part_id);
int get_partition_id_hash_nosub(partition_info *part_info,
                                uint32 *part_id,
                                longlong *func_value);
int get_partition_id_key_nosub(partition_info *part_info,
                               uint32 *part_id,
                               longlong *func_value);
int get_partition_id_linear_hash_nosub(partition_info *part_info,
                                       uint32 *part_id,
                                       longlong *func_value);
int get_partition_id_linear_key_nosub(partition_info *part_info,
                                      uint32 *part_id,
                                      longlong *func_value);
int get_partition_id_with_sub(partition_info *part_info,
                              uint32 *part_id,
                              longlong *func_value);
int get_partition_id_hash_sub(partition_info *part_info,
                              uint32 *part_id); 
int get_partition_id_key_sub(partition_info *part_info,
                             uint32 *part_id); 
int get_partition_id_linear_hash_sub(partition_info *part_info,
                                     uint32 *part_id); 
int get_partition_id_linear_key_sub(partition_info *part_info,
                                    uint32 *part_id); 
static uint32 get_next_partition_via_walking(PARTITION_ITERATOR*);
static void set_up_range_analysis_info(partition_info *part_info);
static uint32 get_next_subpartition_via_walking(PARTITION_ITERATOR*);
#endif

uint32 get_next_partition_id_range(PARTITION_ITERATOR* part_iter);
uint32 get_next_partition_id_list(PARTITION_ITERATOR* part_iter);
int get_part_iter_for_interval_via_mapping(partition_info *part_info,
                                           bool is_subpart,
                                           uint32 *store_length_array,
                                           uchar *min_value, uchar *max_value,
                                           uint min_len, uint max_len,
                                           uint flags,
                                           PARTITION_ITERATOR *part_iter);
int get_part_iter_for_interval_cols_via_map(partition_info *part_info,
                                            bool is_subpart,
                                            uint32 *store_length_array,
                                            uchar *min_value, uchar *max_value,
                                            uint min_len, uint max_len,
                                            uint flags,
                                            PARTITION_ITERATOR *part_iter);
int get_part_iter_for_interval_via_walking(partition_info *part_info,
                                           bool is_subpart,
                                           uint32 *store_length_array,
                                           uchar *min_value, uchar *max_value,
                                           uint min_len, uint max_len,
                                           uint flags,
                                           PARTITION_ITERATOR *part_iter);

#ifdef WITH_PARTITION_STORAGE_ENGINE
static int cmp_rec_and_tuple(part_column_list_val *val, uint32 nvals_in_rec);
static int cmp_rec_and_tuple_prune(part_column_list_val *val,
                                   uint32 n_vals_in_rec,
                                   bool tail_is_min);

/*
  Convert constants in VALUES definition to the character set the
  corresponding field uses.

  SYNOPSIS
    convert_charset_partition_constant()
    item                                Item to convert
    cs                                  Character set to convert to

  RETURN VALUE
    NULL                                Error
    item                                New converted item
*/

Item* convert_charset_partition_constant(Item *item, const CHARSET_INFO *cs)
{
  THD *thd= current_thd;
  Name_resolution_context *context= &thd->lex->current_select->context;
  TABLE_LIST *save_list= context->table_list;
  const char *save_where= thd->where;

  item= item->safe_charset_converter(cs);
  context->table_list= NULL;
  thd->where= "convert character set partition constant";
  if (!item || item->fix_fields(thd, (Item**)NULL))
    item= NULL;
  thd->where= save_where;
  context->table_list= save_list;
  return item;
}


/*
  A support function to check if a name is in a list of strings

  SYNOPSIS
    is_name_in_list()
    name               String searched for
    list_names         A list of names searched in

  RETURN VALUES
    TRUE               String found
    FALSE              String not found
*/

bool is_name_in_list(char *name,
                          List<char> list_names)
{
  List_iterator<char> names_it(list_names);
  uint num_names= list_names.elements;
  uint i= 0;

  do
  {
    char *list_name= names_it++;
    if (!(my_strcasecmp(system_charset_info, name, list_name)))
      return TRUE;
  } while (++i < num_names);
  return FALSE;
}



/*
  Set-up defaults for partitions. 

  SYNOPSIS
    partition_default_handling()
    table                         Table object
    part_info                     Partition info to set up
    is_create_table_ind           Is this part of a table creation
    normalized_path               Normalized path name of table and database

  RETURN VALUES
    TRUE                          Error
    FALSE                         Success
*/

bool partition_default_handling(TABLE *table, partition_info *part_info,
                                bool is_create_table_ind,
                                const char *normalized_path)
{
  DBUG_ENTER("partition_default_handling");

  if (!is_create_table_ind)
  {
    if (part_info->use_default_num_partitions)
    {
      if (table->file->get_no_parts(normalized_path, &part_info->num_parts))
      {
        DBUG_RETURN(TRUE);
      }
    }
    else if (part_info->is_sub_partitioned() &&
             part_info->use_default_num_subpartitions)
    {
      uint num_parts;
      if (table->file->get_no_parts(normalized_path, &num_parts))
      {
        DBUG_RETURN(TRUE);
      }
      DBUG_ASSERT(part_info->num_parts > 0);
      DBUG_ASSERT((num_parts % part_info->num_parts) == 0);
      part_info->num_subparts= num_parts / part_info->num_parts;
    }
  }
  part_info->set_up_defaults_for_partitioning(table->file,
                                              (ulonglong)0, (uint)0);
  DBUG_RETURN(FALSE);
}


/*
  Check that the reorganized table will not have duplicate partitions.

  SYNOPSIS
    check_reorganise_list()
    new_part_info      New partition info
    old_part_info      Old partition info
    list_part_names    The list of partition names that will go away and
                       can be reused in the new table.

  RETURN VALUES
    TRUE               Inacceptable name conflict detected.
    FALSE              New names are OK.

  DESCRIPTION
    Can handle that the 'new_part_info' and 'old_part_info' the same
    in which case it checks that the list of names in the partitions
    doesn't contain any duplicated names.
*/

bool check_reorganise_list(partition_info *new_part_info,
                           partition_info *old_part_info,
                           List<char> list_part_names)
{
  uint new_count, old_count;
  uint num_new_parts= new_part_info->partitions.elements;
  uint num_old_parts= old_part_info->partitions.elements;
  List_iterator<partition_element> new_parts_it(new_part_info->partitions);
  bool same_part_info= (new_part_info == old_part_info);
  DBUG_ENTER("check_reorganise_list");

  new_count= 0;
  do
  {
    List_iterator<partition_element> old_parts_it(old_part_info->partitions);
    char *new_name= (new_parts_it++)->partition_name;
    new_count++;
    old_count= 0;
    do
    {
      char *old_name= (old_parts_it++)->partition_name;
      old_count++;
      if (same_part_info && old_count == new_count)
        break;
      if (!(my_strcasecmp(system_charset_info, old_name, new_name)))
      {
        if (!is_name_in_list(old_name, list_part_names))
          DBUG_RETURN(TRUE);
      }
    } while (old_count < num_old_parts);
  } while (new_count < num_new_parts);
  DBUG_RETURN(FALSE);
}


/*
  A useful routine used by update_row for partition handlers to calculate
  the partition ids of the old and the new record.

  SYNOPSIS
    get_part_for_update()
    old_data                Buffer of old record
    new_data                Buffer of new record
    rec0                    Reference to table->record[0]
    part_info               Reference to partition information
    out:old_part_id         The returned partition id of old record 
    out:new_part_id         The returned partition id of new record

  RETURN VALUE
    0                       Success
    > 0                     Error code
*/

int get_parts_for_update(const uchar *old_data, uchar *new_data,
                         const uchar *rec0, partition_info *part_info,
                         uint32 *old_part_id, uint32 *new_part_id,
                         longlong *new_func_value)
{
  Field **part_field_array= part_info->full_part_field_array;
  int error;
  longlong old_func_value;
  DBUG_ENTER("get_parts_for_update");

  DBUG_ASSERT(new_data == rec0);
  set_field_ptr(part_field_array, old_data, rec0);
  error= part_info->get_partition_id(part_info, old_part_id,
                                     &old_func_value);
  set_field_ptr(part_field_array, rec0, old_data);
  if (unlikely(error))                             // Should never happen
  {
    DBUG_ASSERT(0);
    DBUG_RETURN(error);
  }
#ifdef NOT_NEEDED
  if (new_data == rec0)
#endif
  {
    if (unlikely(error= part_info->get_partition_id(part_info,
                                                    new_part_id,
                                                    new_func_value)))
    {
      DBUG_RETURN(error);
    }
  }
#ifdef NOT_NEEDED
  else
  {
    /*
      This branch should never execute but it is written anyways for
      future use. It will be tested by ensuring that the above
      condition is false in one test situation before pushing the code.
    */
    set_field_ptr(part_field_array, new_data, rec0);
    error= part_info->get_partition_id(part_info, new_part_id,
                                       new_func_value);
    set_field_ptr(part_field_array, rec0, new_data);
    if (unlikely(error))
    {
      DBUG_RETURN(error);
    }
  }
#endif
  DBUG_RETURN(0);
}


/*
  A useful routine used by delete_row for partition handlers to calculate
  the partition id.

  SYNOPSIS
    get_part_for_delete()
    buf                     Buffer of old record
    rec0                    Reference to table->record[0]
    part_info               Reference to partition information
    out:part_id             The returned partition id to delete from

  RETURN VALUE
    0                       Success
    > 0                     Error code

  DESCRIPTION
    Dependent on whether buf is not record[0] we need to prepare the
    fields. Then we call the function pointer get_partition_id to
    calculate the partition id.
*/

int get_part_for_delete(const uchar *buf, const uchar *rec0,
                        partition_info *part_info, uint32 *part_id)
{
  int error;
  longlong func_value;
  DBUG_ENTER("get_part_for_delete");

  if (likely(buf == rec0))
  {
    if (unlikely((error= part_info->get_partition_id(part_info, part_id,
                                                     &func_value))))
    {
      DBUG_RETURN(error);
    }
    DBUG_PRINT("info", ("Delete from partition %d", *part_id));
  }
  else
  {
    Field **part_field_array= part_info->full_part_field_array;
    set_field_ptr(part_field_array, buf, rec0);
    error= part_info->get_partition_id(part_info, part_id, &func_value);
    set_field_ptr(part_field_array, rec0, buf);
    if (unlikely(error))
    {
      DBUG_RETURN(error);
    }
    DBUG_PRINT("info", ("Delete from partition %d (path2)", *part_id));
  }
  DBUG_RETURN(0);
}


/*
  This method is used to set-up both partition and subpartitioning
  field array and used for all types of partitioning.
  It is part of the logic around fix_partition_func.

  SYNOPSIS
    set_up_field_array()
    table                TABLE object for which partition fields are set-up
    sub_part             Is the table subpartitioned as well

  RETURN VALUE
    TRUE                 Error, some field didn't meet requirements
    FALSE                Ok, partition field array set-up

  DESCRIPTION

    A great number of functions below here is part of the fix_partition_func
    method. It is used to set up the partition structures for execution from
    openfrm. It is called at the end of the openfrm when the table struct has
    been set-up apart from the partition information.
    It involves:
    1) Setting arrays of fields for the partition functions.
    2) Setting up binary search array for LIST partitioning
    3) Setting up array for binary search for RANGE partitioning
    4) Setting up key_map's to assist in quick evaluation whether one
       can deduce anything from a given index of what partition to use
    5) Checking whether a set of partitions can be derived from a range on
       a field in the partition function.
    As part of doing this there is also a great number of error controls.
    This is actually the place where most of the things are checked for
    partition information when creating a table.
    Things that are checked includes
    1) All fields of partition function in Primary keys and unique indexes
       (if not supported)


    Create an array of partition fields (NULL terminated). Before this method
    is called fix_fields or find_table_in_sef has been called to set
    GET_FIXED_FIELDS_FLAG on all fields that are part of the partition
    function.
*/

static bool set_up_field_array(TABLE *table,
                              bool is_sub_part)
{
  Field **ptr, *field, **field_array;
  uint num_fields= 0;
  uint size_field_array;
  uint i= 0;
  uint inx;
  partition_info *part_info= table->part_info;
  int result= FALSE;
  DBUG_ENTER("set_up_field_array");

  ptr= table->field;
  while ((field= *(ptr++))) 
  {
    if (field->flags & GET_FIXED_FIELDS_FLAG)
      num_fields++;
  }
  if (num_fields > MAX_REF_PARTS)
  {
    char *ptr;
    if (is_sub_part)
      ptr= (char*)"subpartition function";
    else
      ptr= (char*)"partition function";
    my_error(ER_TOO_MANY_PARTITION_FUNC_FIELDS_ERROR, MYF(0), ptr);
    DBUG_RETURN(TRUE);
  }
  if (num_fields == 0)
  {
    /*
      We are using hidden key as partitioning field
    */
    DBUG_ASSERT(!is_sub_part);
    DBUG_RETURN(result);
  }
  size_field_array= (num_fields+1)*sizeof(Field*);
  field_array= (Field**)sql_calloc(size_field_array);
  if (unlikely(!field_array))
  {
    mem_alloc_error(size_field_array);
    result= TRUE;
  }
  ptr= table->field;
  while ((field= *(ptr++))) 
  {
    if (field->flags & GET_FIXED_FIELDS_FLAG)
    {
      field->flags&= ~GET_FIXED_FIELDS_FLAG;
      field->flags|= FIELD_IN_PART_FUNC_FLAG;
      if (likely(!result))
      {
        if (!is_sub_part && part_info->column_list)
        {
          List_iterator<char> it(part_info->part_field_list);
          char *field_name;

          DBUG_ASSERT(num_fields == part_info->part_field_list.elements);
          inx= 0;
          do
          {
            field_name= it++;
            if (!my_strcasecmp(system_charset_info,
                               field_name,
                               field->field_name))
              break;
          } while (++inx < num_fields);
          if (inx == num_fields)
          {
            /*
              Should not occur since it should already been checked in either
              add_column_list_values, handle_list_of_fields,
              check_partition_info etc.
            */
            DBUG_ASSERT(0);
            my_error(ER_FIELD_NOT_FOUND_PART_ERROR, MYF(0));
            result= TRUE;
            continue;
          }
        }
        else
          inx= i;
        field_array[inx]= field;
        i++;

        /*
          We check that the fields are proper. It is required for each
          field in a partition function to:
          1) Not be a BLOB of any type
            A BLOB takes too long time to evaluate so we don't want it for
            performance reasons.
        */

        if (unlikely(field->flags & BLOB_FLAG))
        {
          my_error(ER_BLOB_FIELD_IN_PART_FUNC_ERROR, MYF(0));
          result= TRUE;
        }
      }
    }
  }
  field_array[num_fields]= 0;
  if (!is_sub_part)
  {
    part_info->part_field_array= field_array;
    part_info->num_part_fields= num_fields;
  }
  else
  {
    part_info->subpart_field_array= field_array;
    part_info->num_subpart_fields= num_fields;
  }
  DBUG_RETURN(result);
}



/*
  Create a field array including all fields of both the partitioning and the
  subpartitioning functions.

  SYNOPSIS
    create_full_part_field_array()
    thd                  Thread handle
    table                TABLE object for which partition fields are set-up
    part_info            Reference to partitioning data structure

  RETURN VALUE
    TRUE                 Memory allocation of field array failed
    FALSE                Ok

  DESCRIPTION
    If there is no subpartitioning then the same array is used as for the
    partitioning. Otherwise a new array is built up using the flag
    FIELD_IN_PART_FUNC in the field object.
    This function is called from fix_partition_func
*/

static bool create_full_part_field_array(THD *thd, TABLE *table,
                                         partition_info *part_info)
{
  bool result= FALSE;
  Field **ptr;
  my_bitmap_map *bitmap_buf;
  DBUG_ENTER("create_full_part_field_array");

  if (!part_info->is_sub_partitioned())
  {
    part_info->full_part_field_array= part_info->part_field_array;
    part_info->num_full_part_fields= part_info->num_part_fields;
  }
  else
  {
    Field *field, **field_array;
    uint num_part_fields=0, size_field_array;
    ptr= table->field;
    while ((field= *(ptr++)))
    {
      if (field->flags & FIELD_IN_PART_FUNC_FLAG)
        num_part_fields++;
    }
    size_field_array= (num_part_fields+1)*sizeof(Field*);
    field_array= (Field**)sql_calloc(size_field_array);
    if (unlikely(!field_array))
    {
      mem_alloc_error(size_field_array);
      result= TRUE;
      goto end;
    }
    num_part_fields= 0;
    ptr= table->field;
    while ((field= *(ptr++)))
    {
      if (field->flags & FIELD_IN_PART_FUNC_FLAG)
        field_array[num_part_fields++]= field;
    }
    field_array[num_part_fields]=0;
    part_info->full_part_field_array= field_array;
    part_info->num_full_part_fields= num_part_fields;
  }

  /*
    Initialize the set of all fields used in partition and subpartition
    expression. Required for testing of partition fields in write_set
    when updating. We need to set all bits in read_set because the row
    may need to be inserted in a different [sub]partition.
  */
  if (!(bitmap_buf= (my_bitmap_map*)
        thd->alloc(bitmap_buffer_size(table->s->fields))))
  {
    mem_alloc_error(bitmap_buffer_size(table->s->fields));
    result= TRUE;
    goto end;
  }
  if (bitmap_init(&part_info->full_part_field_set, bitmap_buf,
                  table->s->fields, FALSE))
  {
    mem_alloc_error(table->s->fields);
    result= TRUE;
    goto end;
  }
  /*
    full_part_field_array may be NULL if storage engine supports native
    partitioning.
  */
  if ((ptr= part_info->full_part_field_array))
    for (; *ptr; ptr++)
      bitmap_set_bit(&part_info->full_part_field_set, (*ptr)->field_index);

end:
  DBUG_RETURN(result);
}


/*

  Clear flag GET_FIXED_FIELDS_FLAG in all fields of a key previously set by
  set_indicator_in_key_fields (always used in pairs).

  SYNOPSIS
    clear_indicator_in_key_fields()
    key_info                  Reference to find the key fields

  RETURN VALUE
    NONE

  DESCRIPTION
    These support routines is used to set/reset an indicator of all fields
    in a certain key. It is used in conjunction with another support routine
    that traverse all fields in the PF to find if all or some fields in the
    PF is part of the key. This is used to check primary keys and unique
    keys involve all fields in PF (unless supported) and to derive the
    key_map's used to quickly decide whether the index can be used to
    derive which partitions are needed to scan.
*/

static void clear_indicator_in_key_fields(KEY *key_info)
{
  KEY_PART_INFO *key_part;
  uint key_parts= key_info->key_parts, i;
  for (i= 0, key_part=key_info->key_part; i < key_parts; i++, key_part++)
    key_part->field->flags&= (~GET_FIXED_FIELDS_FLAG);
}


/*
  Set flag GET_FIXED_FIELDS_FLAG in all fields of a key.

  SYNOPSIS
    set_indicator_in_key_fields
    key_info                  Reference to find the key fields

  RETURN VALUE
    NONE
*/

static void set_indicator_in_key_fields(KEY *key_info)
{
  KEY_PART_INFO *key_part;
  uint key_parts= key_info->key_parts, i;
  for (i= 0, key_part=key_info->key_part; i < key_parts; i++, key_part++)
    key_part->field->flags|= GET_FIXED_FIELDS_FLAG;
}


/*
  Check if all or some fields in partition field array is part of a key
  previously used to tag key fields.

  SYNOPSIS
    check_fields_in_PF()
    ptr                  Partition field array
    out:all_fields       Is all fields of partition field array used in key
    out:some_fields      Is some fields of partition field array used in key

  RETURN VALUE
    all_fields, some_fields
*/

static void check_fields_in_PF(Field **ptr, bool *all_fields,
                               bool *some_fields)
{
  DBUG_ENTER("check_fields_in_PF");

  *all_fields= TRUE;
  *some_fields= FALSE;
  if ((!ptr) || !(*ptr))
  {
    *all_fields= FALSE;
    DBUG_VOID_RETURN;
  }
  do
  {
  /* Check if the field of the PF is part of the current key investigated */
    if ((*ptr)->flags & GET_FIXED_FIELDS_FLAG)
      *some_fields= TRUE; 
    else
      *all_fields= FALSE;
  } while (*(++ptr));
  DBUG_VOID_RETURN;
}


/*
  Clear flag GET_FIXED_FIELDS_FLAG in all fields of the table.
  This routine is used for error handling purposes.

  SYNOPSIS
    clear_field_flag()
    table                TABLE object for which partition fields are set-up

  RETURN VALUE
    NONE
*/

static void clear_field_flag(TABLE *table)
{
  Field **ptr;
  DBUG_ENTER("clear_field_flag");

  for (ptr= table->field; *ptr; ptr++)
    (*ptr)->flags&= (~GET_FIXED_FIELDS_FLAG);
  DBUG_VOID_RETURN;
}


/*
  find_field_in_table_sef finds the field given its name. All fields get
  GET_FIXED_FIELDS_FLAG set.

  SYNOPSIS
    handle_list_of_fields()
    it                   A list of field names for the partition function
    table                TABLE object for which partition fields are set-up
    part_info            Reference to partitioning data structure
    sub_part             Is the table subpartitioned as well

  RETURN VALUE
    TRUE                 Fields in list of fields not part of table
    FALSE                All fields ok and array created

  DESCRIPTION
    This routine sets-up the partition field array for KEY partitioning, it
    also verifies that all fields in the list of fields is actually a part of
    the table.

*/


static bool handle_list_of_fields(List_iterator<char> it,
                                  TABLE *table,
                                  partition_info *part_info,
                                  bool is_sub_part)
{
  Field *field;
  bool result;
  char *field_name;
  bool is_list_empty= TRUE;
  DBUG_ENTER("handle_list_of_fields");

  while ((field_name= it++))
  {
    is_list_empty= FALSE;
    field= find_field_in_table_sef(table, field_name);
    if (likely(field != 0))
      field->flags|= GET_FIXED_FIELDS_FLAG;
    else
    {
      my_error(ER_FIELD_NOT_FOUND_PART_ERROR, MYF(0));
      clear_field_flag(table);
      result= TRUE;
      goto end;
    }
  }
  if (is_list_empty && part_info->part_type == HASH_PARTITION)
  {
    uint primary_key= table->s->primary_key;
    if (primary_key != MAX_KEY)
    {
      uint num_key_parts= table->key_info[primary_key].key_parts, i;
      /*
        In the case of an empty list we use primary key as partition key.
      */
      for (i= 0; i < num_key_parts; i++)
      {
        Field *field= table->key_info[primary_key].key_part[i].field;
        field->flags|= GET_FIXED_FIELDS_FLAG;
      }
    }
    else
    {
      if (table->s->db_type()->partition_flags &&
          (table->s->db_type()->partition_flags() & HA_USE_AUTO_PARTITION) &&
          (table->s->db_type()->partition_flags() & HA_CAN_PARTITION))
      {
        /*
          This engine can handle automatic partitioning and there is no
          primary key. In this case we rely on that the engine handles
          partitioning based on a hidden key. Thus we allocate no
          array for partitioning fields.
        */
        DBUG_RETURN(FALSE);
      }
      else
      {
        my_error(ER_FIELD_NOT_FOUND_PART_ERROR, MYF(0));
        DBUG_RETURN(TRUE);
      }
    }
  }
  result= set_up_field_array(table, is_sub_part);
end:
  DBUG_RETURN(result);
}


/*
  Support function to check if all VALUES * (expression) is of the
  right sign (no signed constants when unsigned partition function)

  SYNOPSIS
    check_signed_flag()
    part_info                Partition info object

  RETURN VALUES
    0                        No errors due to sign errors
    >0                       Sign error
*/

int check_signed_flag(partition_info *part_info)
{
  int error= 0;
  uint i= 0;
  if (part_info->part_type != HASH_PARTITION &&
      part_info->part_expr->unsigned_flag)
  {
    List_iterator<partition_element> part_it(part_info->partitions);
    do
    {
      partition_element *part_elem= part_it++;

      if (part_elem->signed_flag)
      {
        my_error(ER_PARTITION_CONST_DOMAIN_ERROR, MYF(0));
        error= ER_PARTITION_CONST_DOMAIN_ERROR;
        break;
      }
    } while (++i < part_info->num_parts);
  }
  return error;
}

/**
  Initialize lex object for use in fix_fields and parsing.

  SYNOPSIS
    init_lex_with_single_table()
    @param thd                 The thread object
    @param table               The table object
  @return Operation status
    @retval TRUE                An error occurred, memory allocation error
    @retval FALSE               Ok

  DESCRIPTION
    This function is used to initialize a lex object on the
    stack for use by fix_fields and for parsing. In order to
    work properly it also needs to initialize the
    Name_resolution_context object of the lexer.
    Finally it needs to set a couple of variables to ensure
    proper functioning of fix_fields.
*/

static int
init_lex_with_single_table(THD *thd, TABLE *table, LEX *lex)
{
  TABLE_LIST *table_list;
  Table_ident *table_ident;
  SELECT_LEX *select_lex= &lex->select_lex;
  Name_resolution_context *context= &select_lex->context;
  /*
    We will call the parser to create a part_info struct based on the
    partition string stored in the frm file.
    We will use a local lex object for this purpose. However we also
    need to set the Name_resolution_object for this lex object. We
    do this by using add_table_to_list where we add the table that
    we're working with to the Name_resolution_context.
  */
  thd->lex= lex;
  lex_start(thd);
  context->init();
  if ((!(table_ident= new Table_ident(thd,
                                      table->s->table_name,
                                      table->s->db, TRUE))) ||
      (!(table_list= select_lex->add_table_to_list(thd,
                                                   table_ident,
                                                   NULL,
                                                   0))))
    return TRUE;
  context->resolve_in_table_list_only(table_list);
  lex->use_only_table_context= TRUE;
  select_lex->cur_pos_in_select_list= UNDEF_POS;
  table->map= 1; //To ensure correct calculation of const item
  table->get_fields_in_item_tree= TRUE;
  table_list->table= table;
  return FALSE;
}

/**
  End use of local lex with single table

  SYNOPSIS
    end_lex_with_single_table()
    @param thd               The thread object
    @param table             The table object
    @param old_lex           The real lex object connected to THD

  DESCRIPTION
    This function restores the real lex object after calling
    init_lex_with_single_table and also restores some table
    variables temporarily set.
*/

static void
end_lex_with_single_table(THD *thd, TABLE *table, LEX *old_lex)
{
  LEX *lex= thd->lex;
  table->map= 0;
  table->get_fields_in_item_tree= FALSE;
  lex_end(lex);
  thd->lex= old_lex;
}

/*
  The function uses a new feature in fix_fields where the flag 
  GET_FIXED_FIELDS_FLAG is set for all fields in the item tree.
  This field must always be reset before returning from the function
  since it is used for other purposes as well.

  SYNOPSIS
    fix_fields_part_func()
    thd                  The thread object
    func_expr            The item tree reference of the partition function
    table                The table object
    part_info            Reference to partitioning data structure
    is_sub_part          Is the table subpartitioned as well
    is_create_table_ind  Indicator of whether openfrm was called as part of
                         CREATE or ALTER TABLE

  RETURN VALUE
    TRUE                 An error occurred, something was wrong with the
                         partition function.
    FALSE                Ok, a partition field array was created

  DESCRIPTION
    This function is used to build an array of partition fields for the
    partitioning function and subpartitioning function. The partitioning
    function is an item tree that must reference at least one field in the
    table. This is checked first in the parser that the function doesn't
    contain non-cacheable parts (like a random function) and by checking
    here that the function isn't a constant function.

    Calculate the number of fields in the partition function.
    Use it allocate memory for array of Field pointers.
    Initialise array of field pointers. Use information set when
    calling fix_fields and reset it immediately after.
    The get_fields_in_item_tree activates setting of bit in flags
    on the field object.
*/

static bool fix_fields_part_func(THD *thd, Item* func_expr, TABLE *table,
                          bool is_sub_part, bool is_create_table_ind)
{
  partition_info *part_info= table->part_info;
  bool result= TRUE;
  int error;
  LEX *old_lex= thd->lex;
  LEX lex;
  DBUG_ENTER("fix_fields_part_func");

  if (init_lex_with_single_table(thd, table, &lex))
    goto end;

  func_expr->walk(&Item::change_context_processor, 0,
                  (uchar*) &lex.select_lex.context);
  thd->where= "partition function";
  /*
    In execution we must avoid the use of thd->change_item_tree since
    we might release memory before statement is completed. We do this
    by temporarily setting the stmt_arena->mem_root to be the mem_root
    of the table object, this also ensures that any memory allocated
    during fix_fields will not be released at end of execution of this
    statement. Thus the item tree will remain valid also in subsequent
    executions of this table object. We do however not at the moment
    support allocations during execution of val_int so any item class
    that does this during val_int must be disallowed as partition
    function.
    SEE Bug #21658

    This is a tricky call to prepare for since it can have a large number
    of interesting side effects, both desirable and undesirable.
  */
  {
    const bool save_agg_field= thd->lex->current_select->non_agg_field_used();
    const bool save_agg_func=  thd->lex->current_select->agg_func_used();
    const nesting_map saved_allow_sum_func= thd->lex->allow_sum_func;
    thd->lex->allow_sum_func= 0;

    error= func_expr->fix_fields(thd, (Item**)&func_expr);

    /*
      Restore agg_field/agg_func  and allow_sum_func,
      fix_fields should not affect mysql_select later, see Bug#46923.
    */
    thd->lex->current_select->set_non_agg_field_used(save_agg_field);
    thd->lex->current_select->set_agg_func_used(save_agg_func);
    thd->lex->allow_sum_func= saved_allow_sum_func;
  }
  if (unlikely(error))
  {
    DBUG_PRINT("info", ("Field in partition function not part of table"));
    clear_field_flag(table);
    goto end;
  }
  if (unlikely(func_expr->const_item()))
  {
    my_error(ER_WRONG_EXPR_IN_PARTITION_FUNC_ERROR, MYF(0));
    clear_field_flag(table);
    goto end;
  }

  /*
    We don't allow creating partitions with expressions with non matching
    arguments as a (sub)partitioning function,
    but we want to allow such expressions when opening existing tables for
    easier maintenance. This exception should be deprecated at some point
    in future so that we always throw an error.
  */
  if (func_expr->walk(&Item::check_valid_arguments_processor,
                      0, NULL))
  {
    if (is_create_table_ind)
    {
      my_error(ER_WRONG_EXPR_IN_PARTITION_FUNC_ERROR, MYF(0));
      goto end;
    }
    else
      push_warning(thd, Sql_condition::WARN_LEVEL_WARN,
                   ER_WRONG_EXPR_IN_PARTITION_FUNC_ERROR,
                   ER(ER_WRONG_EXPR_IN_PARTITION_FUNC_ERROR));
  }

  if ((!is_sub_part) && (error= check_signed_flag(part_info)))
    goto end;
  result= set_up_field_array(table, is_sub_part);
end:
  end_lex_with_single_table(thd, table, old_lex);
#if !defined(DBUG_OFF)
  func_expr->walk(&Item::change_context_processor, 0,
                  (uchar*) 0);
#endif
  DBUG_RETURN(result);
}


/*
  Check that the primary key contains all partition fields if defined

  SYNOPSIS
    check_primary_key()
    table                TABLE object for which partition fields are set-up

  RETURN VALUES
    TRUE                 Not all fields in partitioning function was part
                         of primary key
    FALSE                Ok, all fields of partitioning function were part
                         of primary key

  DESCRIPTION
    This function verifies that if there is a primary key that it contains
    all the fields of the partition function.
    This is a temporary limitation that will hopefully be removed after a
    while.
*/

static bool check_primary_key(TABLE *table)
{
  uint primary_key= table->s->primary_key;
  bool all_fields, some_fields;
  bool result= FALSE;
  DBUG_ENTER("check_primary_key");

  if (primary_key < MAX_KEY)
  {
    set_indicator_in_key_fields(table->key_info+primary_key);
    check_fields_in_PF(table->part_info->full_part_field_array,
                        &all_fields, &some_fields);
    clear_indicator_in_key_fields(table->key_info+primary_key);
    if (unlikely(!all_fields))
    {
      my_error(ER_UNIQUE_KEY_NEED_ALL_FIELDS_IN_PF,MYF(0),"PRIMARY KEY");
      result= TRUE;
    }
  }
  DBUG_RETURN(result);
}


/*
  Check that unique keys contains all partition fields

  SYNOPSIS
    check_unique_keys()
    table                TABLE object for which partition fields are set-up

  RETURN VALUES
    TRUE                 Not all fields in partitioning function was part
                         of all unique keys
    FALSE                Ok, all fields of partitioning function were part
                         of unique keys

  DESCRIPTION
    This function verifies that if there is a unique index that it contains
    all the fields of the partition function.
    This is a temporary limitation that will hopefully be removed after a
    while.
*/

static bool check_unique_keys(TABLE *table)
{
  bool all_fields, some_fields;
  bool result= FALSE;
  uint keys= table->s->keys;
  uint i;
  DBUG_ENTER("check_unique_keys");

  for (i= 0; i < keys; i++)
  {
    if (table->key_info[i].flags & HA_NOSAME) //Unique index
    {
      set_indicator_in_key_fields(table->key_info+i);
      check_fields_in_PF(table->part_info->full_part_field_array,
                         &all_fields, &some_fields);
      clear_indicator_in_key_fields(table->key_info+i);
      if (unlikely(!all_fields))
      {
        my_error(ER_UNIQUE_KEY_NEED_ALL_FIELDS_IN_PF,MYF(0),"UNIQUE INDEX");
        result= TRUE;
        break;
      }
    }
  }
  DBUG_RETURN(result);
}


/*
  An important optimisation is whether a range on a field can select a subset
  of the partitions.
  A prerequisite for this to happen is that the PF is a growing function OR
  a shrinking function.
  This can never happen for a multi-dimensional PF. Thus this can only happen
  with PF with at most one field involved in the PF.
  The idea is that if the function is a growing function and you know that
  the field of the PF is 4 <= A <= 6 then we can convert this to a range
  in the PF instead by setting the range to PF(4) <= PF(A) <= PF(6). In the
  case of RANGE PARTITIONING and LIST PARTITIONING this can be used to
  calculate a set of partitions rather than scanning all of them.
  Thus the following prerequisites are there to check if sets of partitions
  can be found.
  1) Only possible for RANGE and LIST partitioning (not for subpartitioning)
  2) Only possible if PF only contains 1 field
  3) Possible if PF is a growing function of the field
  4) Possible if PF is a shrinking function of the field
  OBSERVATION:
  1) IF f1(A) is a growing function AND f2(A) is a growing function THEN
     f1(A) + f2(A) is a growing function
     f1(A) * f2(A) is a growing function if f1(A) >= 0 and f2(A) >= 0
  2) IF f1(A) is a growing function and f2(A) is a shrinking function THEN
     f1(A) / f2(A) is a growing function if f1(A) >= 0 and f2(A) > 0
  3) IF A is a growing function then a function f(A) that removes the
     least significant portion of A is a growing function
     E.g. DATE(datetime) is a growing function
     MONTH(datetime) is not a growing/shrinking function
  4) IF f1(A) is a growing function and f2(A) is a growing function THEN
     f1(f2(A)) and f2(f1(A)) are also growing functions
  5) IF f1(A) is a shrinking function and f2(A) is a growing function THEN
     f1(f2(A)) is a shrinking function and f2(f1(A)) is a shrinking function
  6) f1(A) = A is a growing function
  7) f1(A) = A*a + b (where a and b are constants) is a growing function

  By analysing the item tree of the PF we can use these deducements and
  derive whether the PF is a growing function or a shrinking function or
  neither of it.

  If the PF is range capable then a flag is set on the table object
  indicating this to notify that we can use also ranges on the field
  of the PF to deduce a set of partitions if the fields of the PF were
  not all fully bound.

  SYNOPSIS
    check_range_capable_PF()
    table                TABLE object for which partition fields are set-up

  DESCRIPTION
    Support for this is not implemented yet.
*/

void check_range_capable_PF(TABLE *table)
{
  DBUG_ENTER("check_range_capable_PF");

  DBUG_VOID_RETURN;
}


/**
  Set up partition bitmaps

    @param thd           Thread object
    @param part_info     Reference to partitioning data structure

  @return Operation status
    @retval TRUE         Memory allocation failure
    @retval FALSE        Success

    Allocate memory for bitmaps of the partitioned table
    and initialise it.
*/

static bool set_up_partition_bitmaps(THD *thd, partition_info *part_info)
{
  uint32 *bitmap_buf;
  uint bitmap_bits= part_info->num_subparts? 
                     (part_info->num_subparts* part_info->num_parts):
                      part_info->num_parts;
  uint bitmap_bytes= bitmap_buffer_size(bitmap_bits);
  DBUG_ENTER("set_up_partition_bitmaps");
<<<<<<< HEAD

  DBUG_ASSERT(!part_info->bitmaps_are_initialized);

=======

  DBUG_ASSERT(!part_info->bitmaps_are_initialized);

>>>>>>> 407d52ec
  /* Allocate for both read and lock_partitions */
  if (!(bitmap_buf= (uint32*) alloc_root(&part_info->table->mem_root,
                                         bitmap_bytes * 2)))
  {
    mem_alloc_error(bitmap_bytes * 2);
    DBUG_RETURN(TRUE);
  }
  bitmap_init(&part_info->read_partitions, bitmap_buf, bitmap_bits, FALSE);
  /* Use the second half of the allocated buffer for lock_partitions */
  bitmap_init(&part_info->lock_partitions, bitmap_buf + (bitmap_bytes / 4),
              bitmap_bits, FALSE);
  part_info->bitmaps_are_initialized= TRUE;
  part_info->set_partition_bitmaps(NULL);
  DBUG_RETURN(FALSE);
}


/*
  Set up partition key maps

  SYNOPSIS
    set_up_partition_key_maps()
    table                TABLE object for which partition fields are set-up
    part_info            Reference to partitioning data structure

  RETURN VALUES
    None

  DESCRIPTION
    This function sets up a couple of key maps to be able to quickly check
    if an index ever can be used to deduce the partition fields or even
    a part of the fields of the  partition function.
    We set up the following key_map's.
    PF = Partition Function
    1) All fields of the PF is set even by equal on the first fields in the
       key
    2) All fields of the PF is set if all fields of the key is set
    3) At least one field in the PF is set if all fields is set
    4) At least one field in the PF is part of the key
*/

static void set_up_partition_key_maps(TABLE *table,
                                      partition_info *part_info)
{
  uint keys= table->s->keys;
  uint i;
  bool all_fields, some_fields;
  DBUG_ENTER("set_up_partition_key_maps");

  part_info->all_fields_in_PF.clear_all();
  part_info->all_fields_in_PPF.clear_all();
  part_info->all_fields_in_SPF.clear_all();
  part_info->some_fields_in_PF.clear_all();
  for (i= 0; i < keys; i++)
  {
    set_indicator_in_key_fields(table->key_info+i);
    check_fields_in_PF(part_info->full_part_field_array,
                       &all_fields, &some_fields);
    if (all_fields)
      part_info->all_fields_in_PF.set_bit(i);
    if (some_fields)
      part_info->some_fields_in_PF.set_bit(i);
    if (part_info->is_sub_partitioned())
    {
      check_fields_in_PF(part_info->part_field_array,
                         &all_fields, &some_fields);
      if (all_fields)
        part_info->all_fields_in_PPF.set_bit(i);
      check_fields_in_PF(part_info->subpart_field_array,
                         &all_fields, &some_fields);
      if (all_fields)
        part_info->all_fields_in_SPF.set_bit(i);
    }
    clear_indicator_in_key_fields(table->key_info+i);
  }
  DBUG_VOID_RETURN;
}


/*
  Set up function pointers for partition function

  SYNOPSIS
    set_up_partition_func_pointers()
    part_info            Reference to partitioning data structure

  RETURN VALUE
    NONE

  DESCRIPTION
    Set-up all function pointers for calculation of partition id,
    subpartition id and the upper part in subpartitioning. This is to speed up
    execution of get_partition_id which is executed once every record to be
    written and deleted and twice for updates.
*/

static void set_up_partition_func_pointers(partition_info *part_info)
{
  DBUG_ENTER("set_up_partition_func_pointers");

  if (part_info->is_sub_partitioned())
  {
    part_info->get_partition_id= get_partition_id_with_sub;
    if (part_info->part_type == RANGE_PARTITION)
    {
      if (part_info->column_list)
        part_info->get_part_partition_id= get_partition_id_range_col;
      else
        part_info->get_part_partition_id= get_partition_id_range;
      if (part_info->list_of_subpart_fields)
      {
        if (part_info->linear_hash_ind)
          part_info->get_subpartition_id= get_partition_id_linear_key_sub;
        else
          part_info->get_subpartition_id= get_partition_id_key_sub;
      }
      else
      {
        if (part_info->linear_hash_ind)
          part_info->get_subpartition_id= get_partition_id_linear_hash_sub;
        else
          part_info->get_subpartition_id= get_partition_id_hash_sub;
      }
    }
    else /* LIST Partitioning */
    {
      if (part_info->column_list)
        part_info->get_part_partition_id= get_partition_id_list_col;
      else
        part_info->get_part_partition_id= get_partition_id_list;
      if (part_info->list_of_subpart_fields)
      {
        if (part_info->linear_hash_ind)
          part_info->get_subpartition_id= get_partition_id_linear_key_sub;
        else
          part_info->get_subpartition_id= get_partition_id_key_sub;
      }
      else
      {
        if (part_info->linear_hash_ind)
          part_info->get_subpartition_id= get_partition_id_linear_hash_sub;
        else
          part_info->get_subpartition_id= get_partition_id_hash_sub;
      }
    }
  }
  else /* No subpartitioning */
  {
    part_info->get_part_partition_id= NULL;
    part_info->get_subpartition_id= NULL;
    if (part_info->part_type == RANGE_PARTITION)
    {
      if (part_info->column_list)
        part_info->get_partition_id= get_partition_id_range_col;
      else
        part_info->get_partition_id= get_partition_id_range;
    }
    else if (part_info->part_type == LIST_PARTITION)
    {
      if (part_info->column_list)
        part_info->get_partition_id= get_partition_id_list_col;
      else
        part_info->get_partition_id= get_partition_id_list;
    }
    else /* HASH partitioning */
    {
      if (part_info->list_of_part_fields)
      {
        if (part_info->linear_hash_ind)
          part_info->get_partition_id= get_partition_id_linear_key_nosub;
        else
          part_info->get_partition_id= get_partition_id_key_nosub;
      }
      else
      {
        if (part_info->linear_hash_ind)
          part_info->get_partition_id= get_partition_id_linear_hash_nosub;
        else
          part_info->get_partition_id= get_partition_id_hash_nosub;
      }
    }
  }
  /*
    We need special functions to handle character sets since they require copy
    of field pointers and restore afterwards. For subpartitioned tables we do
    the copy and restore individually on the part and subpart parts. For non-
    subpartitioned tables we use the same functions as used for the parts part
    of subpartioning.
    Thus for subpartitioned tables the get_partition_id is always
    get_partition_id_with_sub, even when character sets exists.
  */
  if (part_info->part_charset_field_array)
  {
    if (part_info->is_sub_partitioned())
    {
      DBUG_ASSERT(part_info->get_part_partition_id);
      if (!part_info->column_list)
      {
        part_info->get_part_partition_id_charset=
          part_info->get_part_partition_id;
        part_info->get_part_partition_id= get_part_id_charset_func_part;
      }
    }
    else
    {
      DBUG_ASSERT(part_info->get_partition_id);
      if (!part_info->column_list)
      {
        part_info->get_part_partition_id_charset= part_info->get_partition_id;
        part_info->get_part_partition_id= get_part_id_charset_func_part;
      }
    }
  }
  if (part_info->subpart_charset_field_array)
  {
    DBUG_ASSERT(part_info->get_subpartition_id);
    part_info->get_subpartition_id_charset=
          part_info->get_subpartition_id;
    part_info->get_subpartition_id= get_part_id_charset_func_subpart;
  }
  DBUG_VOID_RETURN;
}


/*
  For linear hashing we need a mask which is on the form 2**n - 1 where
  2**n >= num_parts. Thus if num_parts is 6 then mask is 2**3 - 1 = 8 - 1 = 7.

  SYNOPSIS
    set_linear_hash_mask()
    part_info            Reference to partitioning data structure
    num_parts            Number of parts in linear hash partitioning

  RETURN VALUE
    NONE
*/

void set_linear_hash_mask(partition_info *part_info, uint num_parts)
{
  uint mask;

  for (mask= 1; mask < num_parts; mask<<=1)
    ;
  part_info->linear_hash_mask= mask - 1;
}


/*
  This function calculates the partition id provided the result of the hash
  function using linear hashing parameters, mask and number of partitions.

  SYNOPSIS
    get_part_id_from_linear_hash()
    hash_value          Hash value calculated by HASH function or KEY function
    mask                Mask calculated previously by set_linear_hash_mask
    num_parts           Number of partitions in HASH partitioned part

  RETURN VALUE
    part_id             The calculated partition identity (starting at 0)

  DESCRIPTION
    The partition is calculated according to the theory of linear hashing.
    See e.g. Linear hashing: a new tool for file and table addressing,
    Reprinted from VLDB-80 in Readings Database Systems, 2nd ed, M. Stonebraker
    (ed.), Morgan Kaufmann 1994.
*/

static uint32 get_part_id_from_linear_hash(longlong hash_value, uint mask,
                                           uint num_parts)
{
  uint32 part_id= (uint32)(hash_value & mask);

  if (part_id >= num_parts)
  {
    uint new_mask= ((mask + 1) >> 1) - 1;
    part_id= (uint32)(hash_value & new_mask);
  }
  return part_id;
}


/*
  Check if a particular field is in need of character set
  handling for partition functions.

  SYNOPSIS
    field_is_partition_charset()
    field                         The field to check

  RETURN VALUES
    FALSE                        Not in need of character set handling
    TRUE                         In need of character set handling
*/

bool field_is_partition_charset(Field *field)
{
  if (!(field->type() == MYSQL_TYPE_STRING) &&
      !(field->type() == MYSQL_TYPE_VARCHAR))
    return FALSE;
  {
    const CHARSET_INFO *cs= field->charset();
    if (!(field->type() == MYSQL_TYPE_STRING) ||
        !(cs->state & MY_CS_BINSORT))
      return TRUE;
    return FALSE;
  }
}


/*
  Check that partition function doesn't contain any forbidden
  character sets and collations.

  SYNOPSIS
    check_part_func_fields()
    ptr                                 Array of Field pointers
    ok_with_charsets                    Will we report allowed charset
                                        fields as ok
  RETURN VALUES
    FALSE                               Success
    TRUE                                Error

  DESCRIPTION
    We will check in this routine that the fields of the partition functions
    do not contain unallowed parts. It can also be used to check if there
    are fields that require special care by calling my_strnxfrm before
    calling the functions to calculate partition id.
*/

bool check_part_func_fields(Field **ptr, bool ok_with_charsets)
{
  Field *field;
  DBUG_ENTER("check_part_func_fields");

  while ((field= *(ptr++)))
  {
    /*
      For CHAR/VARCHAR fields we need to take special precautions.
      Binary collation with CHAR is automatically supported. Other
      types need some kind of standardisation function handling
    */
    if (field_is_partition_charset(field))
    {
      const CHARSET_INFO *cs= field->charset();
      if (!ok_with_charsets ||
          cs->mbmaxlen > 1 ||
          cs->strxfrm_multiply > 1)
      {
        DBUG_RETURN(TRUE);
      }
    }
  }
  DBUG_RETURN(FALSE);
}


/*
  fix partition functions

  SYNOPSIS
    fix_partition_func()
    thd                  The thread object
    table                TABLE object for which partition fields are set-up
    is_create_table_ind  Indicator of whether openfrm was called as part of
                         CREATE or ALTER TABLE

  RETURN VALUE
    TRUE                 Error
    FALSE                Success

  DESCRIPTION
    The name parameter contains the full table name and is used to get the
    database name of the table which is used to set-up a correct
    TABLE_LIST object for use in fix_fields.

NOTES
    This function is called as part of opening the table by opening the .frm
    file. It is a part of CREATE TABLE to do this so it is quite permissible
    that errors due to erroneus syntax isn't found until we come here.
    If the user has used a non-existing field in the table is one such example
    of an error that is not discovered until here.
*/

bool fix_partition_func(THD *thd, TABLE *table,
                        bool is_create_table_ind)
{
  bool result= TRUE;
  partition_info *part_info= table->part_info;
  enum_mark_columns save_mark_used_columns= thd->mark_used_columns;
  DBUG_ENTER("fix_partition_func");

  if (part_info->fixed)
  {
    DBUG_RETURN(FALSE);
  }
  thd->mark_used_columns= MARK_COLUMNS_NONE;
  DBUG_PRINT("info", ("thd->mark_used_columns: %d", thd->mark_used_columns));

  if (!is_create_table_ind ||
       thd->lex->sql_command != SQLCOM_CREATE_TABLE)
  {
    if (partition_default_handling(table, part_info,
                                   is_create_table_ind,
                                   table->s->normalized_path.str))
    {
      DBUG_RETURN(TRUE);
    }
  }
  if (part_info->is_sub_partitioned())
  {
    DBUG_ASSERT(part_info->subpart_type == HASH_PARTITION);
    /*
      Subpartition is defined. We need to verify that subpartitioning
      function is correct.
    */
    if (part_info->linear_hash_ind)
      set_linear_hash_mask(part_info, part_info->num_subparts);
    if (part_info->list_of_subpart_fields)
    {
      List_iterator<char> it(part_info->subpart_field_list);
      if (unlikely(handle_list_of_fields(it, table, part_info, TRUE)))
        goto end;
    }
    else
    {
      if (unlikely(fix_fields_part_func(thd, part_info->subpart_expr,
                                        table, TRUE, is_create_table_ind)))
        goto end;
      if (unlikely(part_info->subpart_expr->result_type() != INT_RESULT))
      {
        part_info->report_part_expr_error(TRUE);
        goto end;
      }
    }
  }
  DBUG_ASSERT(part_info->part_type != NOT_A_PARTITION);
  /*
    Partition is defined. We need to verify that partitioning
    function is correct.
  */
  if (part_info->part_type == HASH_PARTITION)
  {
    if (part_info->linear_hash_ind)
      set_linear_hash_mask(part_info, part_info->num_parts);
    if (part_info->list_of_part_fields)
    {
      List_iterator<char> it(part_info->part_field_list);
      if (unlikely(handle_list_of_fields(it, table, part_info, FALSE)))
        goto end;
    }
    else
    {
      if (unlikely(fix_fields_part_func(thd, part_info->part_expr,
                                        table, FALSE, is_create_table_ind)))
        goto end;
      if (unlikely(part_info->part_expr->result_type() != INT_RESULT))
      {
        part_info->report_part_expr_error(FALSE);
        goto end;
      }
    }
    part_info->fixed= TRUE;
  }
  else
  {
    const char *error_str;
    if (part_info->column_list)
    {
      List_iterator<char> it(part_info->part_field_list);
      if (unlikely(handle_list_of_fields(it, table, part_info, FALSE)))
        goto end;
    }
    else
    {
      if (unlikely(fix_fields_part_func(thd, part_info->part_expr,
                                        table, FALSE, is_create_table_ind)))
        goto end;
    }
    part_info->fixed= TRUE;
    if (part_info->part_type == RANGE_PARTITION)
    {
      error_str= partition_keywords[PKW_RANGE].str; 
      if (unlikely(part_info->check_range_constants(thd)))
        goto end;
    }
    else if (part_info->part_type == LIST_PARTITION)
    {
      error_str= partition_keywords[PKW_LIST].str; 
      if (unlikely(part_info->check_list_constants(thd)))
        goto end;
    }
    else
    {
      DBUG_ASSERT(0);
      my_error(ER_INCONSISTENT_PARTITION_INFO_ERROR, MYF(0));
      goto end;
    }
    if (unlikely(part_info->num_parts < 1))
    {
      my_error(ER_PARTITIONS_MUST_BE_DEFINED_ERROR, MYF(0), error_str);
      goto end;
    }
    if (unlikely(!part_info->column_list &&
                  part_info->part_expr->result_type() != INT_RESULT))
    {
      part_info->report_part_expr_error(FALSE);
      goto end;
    }
  }
  if (((part_info->part_type != HASH_PARTITION ||
        part_info->list_of_part_fields == FALSE) &&
       !part_info->column_list &&
       check_part_func_fields(part_info->part_field_array, TRUE)) ||
      (part_info->list_of_subpart_fields == FALSE &&
       part_info->is_sub_partitioned() &&
       check_part_func_fields(part_info->subpart_field_array, TRUE)))
  {
    /*
      Range/List/HASH (but not KEY) and not COLUMNS or HASH subpartitioning
      with columns in the partitioning expression using unallowed charset.
    */
    my_error(ER_PARTITION_FUNCTION_IS_NOT_ALLOWED, MYF(0));
    goto end;
  }
  if (unlikely(create_full_part_field_array(thd, table, part_info)))
    goto end;
  if (unlikely(check_primary_key(table)))
    goto end;
  if (unlikely((!(table->s->db_type()->partition_flags &&
      (table->s->db_type()->partition_flags() & HA_CAN_PARTITION_UNIQUE))) &&
               check_unique_keys(table)))
    goto end;
  if (unlikely(set_up_partition_bitmaps(thd, part_info)))
    goto end;
  if (unlikely(part_info->set_up_charset_field_preps()))
  {
    my_error(ER_PARTITION_FUNCTION_IS_NOT_ALLOWED, MYF(0));
    goto end;
  }
  if (unlikely(part_info->check_partition_field_length()))
  {
    my_error(ER_PARTITION_FIELDS_TOO_LONG, MYF(0));
    goto end;
  }
  check_range_capable_PF(table);
  set_up_partition_key_maps(table, part_info);
  set_up_partition_func_pointers(part_info);
  set_up_range_analysis_info(part_info);
  table->file->set_part_info(part_info, FALSE);
  result= FALSE;
end:
  thd->mark_used_columns= save_mark_used_columns;
  DBUG_PRINT("info", ("thd->mark_used_columns: %d", thd->mark_used_columns));
  DBUG_RETURN(result);
}


/*
  The code below is support routines for the reverse parsing of the 
  partitioning syntax. This feature is very useful to generate syntax for
  all default values to avoid all default checking when opening the frm
  file. It is also used when altering the partitioning by use of various
  ALTER TABLE commands. Finally it is used for SHOW CREATE TABLES.
*/

static int add_write(File fptr, const char *buf, uint len)
{
  uint ret_code= mysql_file_write(fptr, (const uchar*)buf, len, MYF(MY_FNABP));

  if (likely(ret_code == 0))
    return 0;
  else
    return 1;
}

static int add_string_object(File fptr, String *string)
{
  return add_write(fptr, string->ptr(), string->length());
}

static int add_string(File fptr, const char *string)
{
  return add_write(fptr, string, strlen(string));
}

static int add_string_len(File fptr, const char *string, uint len)
{
  return add_write(fptr, string, len);
}

static int add_space(File fptr)
{
  return add_string(fptr, space_str);
}

static int add_comma(File fptr)
{
  return add_string(fptr, comma_str);
}

static int add_equal(File fptr)
{
  return add_string(fptr, equal_str);
}

static int add_end_parenthesis(File fptr)
{
  return add_string(fptr, end_paren_str);
}

static int add_begin_parenthesis(File fptr)
{
  return add_string(fptr, begin_paren_str);
}

static int add_part_key_word(File fptr, const char *key_string)
{
  int err= add_string(fptr, key_string);
  err+= add_space(fptr);
  return err;
}

static int add_partition(File fptr)
{
  char buff[22];
  strxmov(buff, part_str, space_str, NullS);
  return add_string(fptr, buff);
}

static int add_subpartition(File fptr)
{
  int err= add_string(fptr, sub_str);

  return err + add_partition(fptr);
}

static int add_partition_by(File fptr)
{
  char buff[22];
  strxmov(buff, part_str, space_str, by_str, space_str, NullS);
  return add_string(fptr, buff);
}

static int add_subpartition_by(File fptr)
{
  int err= add_string(fptr, sub_str);

  return err + add_partition_by(fptr);
}

static int add_part_field_list(File fptr, List<char> field_list)
{
  uint i, num_fields;
  int err= 0;

  List_iterator<char> part_it(field_list);
  num_fields= field_list.elements;
  i= 0;
  err+= add_begin_parenthesis(fptr);
  while (i < num_fields)
  {
    const char *field_str= part_it++;
    String field_string("", 0, system_charset_info);
    THD *thd= current_thd;
    ulonglong save_options= thd->variables.option_bits;
    thd->variables.option_bits&= ~OPTION_QUOTE_SHOW_CREATE;
    append_identifier(thd, &field_string, field_str,
                      strlen(field_str));
    thd->variables.option_bits= save_options;
    err+= add_string_object(fptr, &field_string);
    if (i != (num_fields-1))
      err+= add_comma(fptr);
    i++;
  }
  err+= add_end_parenthesis(fptr);
  return err;
}

static int add_name_string(File fptr, const char *name)
{
  int err;
  String name_string("", 0, system_charset_info);
  THD *thd= current_thd;
  ulonglong save_options= thd->variables.option_bits;
  thd->variables.option_bits&= ~OPTION_QUOTE_SHOW_CREATE;
  append_identifier(thd, &name_string, name,
                    strlen(name));
  thd->variables.option_bits= save_options;
  err= add_string_object(fptr, &name_string);
  return err;
}

static int add_int(File fptr, longlong number)
{
  char buff[32];
  llstr(number, buff);
  return add_string(fptr, buff);
}

static int add_uint(File fptr, ulonglong number)
{
  char buff[32];
  longlong2str(number, buff, 10);
  return add_string(fptr, buff);
}

/*
   Must escape strings in partitioned tables frm-files,
   parsing it later with mysql_unpack_partition will fail otherwise.
*/
static int add_quoted_string(File fptr, const char *quotestr)
{
  String orgstr(quotestr, system_charset_info);
  String escapedstr;
  int err= add_string(fptr, "'");
  err+= append_escaped(&escapedstr, &orgstr);
  err+= add_string(fptr, escapedstr.c_ptr_safe());
  return err + add_string(fptr, "'");
}

static int add_keyword_string(File fptr, const char *keyword,
                              bool should_use_quotes, 
                              const char *keystr)
{
  int err= add_string(fptr, keyword);

  err+= add_space(fptr);
  err+= add_equal(fptr);
  err+= add_space(fptr);
  if (should_use_quotes)
    err+= add_quoted_string(fptr, keystr);
  else
    err+= add_string(fptr, keystr);
  return err + add_space(fptr);
}

static int add_keyword_int(File fptr, const char *keyword, longlong num)
{
  int err= add_string(fptr, keyword);

  err+= add_space(fptr);
  err+= add_equal(fptr);
  err+= add_space(fptr);
  err+= add_int(fptr, num);
  return err + add_space(fptr);
}

static int add_engine(File fptr, handlerton *engine_type)
{
  const char *engine_str= ha_resolve_storage_engine_name(engine_type);
  DBUG_PRINT("info", ("ENGINE: %s", engine_str));
  int err= add_string(fptr, "ENGINE = ");
  return err + add_string(fptr, engine_str);
}

static int add_partition_options(File fptr, partition_element *p_elem)
{
  int err= 0;

  err+= add_space(fptr);
  if (p_elem->tablespace_name)
    err+= add_keyword_string(fptr,"TABLESPACE", FALSE,
                             p_elem->tablespace_name);
  if (p_elem->nodegroup_id != UNDEF_NODEGROUP)
    err+= add_keyword_int(fptr,"NODEGROUP",(longlong)p_elem->nodegroup_id);
  if (p_elem->part_max_rows)
    err+= add_keyword_int(fptr,"MAX_ROWS",(longlong)p_elem->part_max_rows);
  if (p_elem->part_min_rows)
    err+= add_keyword_int(fptr,"MIN_ROWS",(longlong)p_elem->part_min_rows);
  if (!(current_thd->variables.sql_mode & MODE_NO_DIR_IN_CREATE))
  {
    if (p_elem->data_file_name)
      err+= add_keyword_string(fptr, "DATA DIRECTORY", TRUE, 
                               p_elem->data_file_name);
    if (p_elem->index_file_name)
      err+= add_keyword_string(fptr, "INDEX DIRECTORY", TRUE, 
                               p_elem->index_file_name);
  }
  if (p_elem->part_comment)
    err+= add_keyword_string(fptr, "COMMENT", TRUE, p_elem->part_comment);
  return err + add_engine(fptr,p_elem->engine_type);
}


/*
  Check partition fields for result type and if they need
  to check the character set.

  SYNOPSIS
    check_part_field()
    sql_type              Type provided by user
    field_name            Name of field, used for error handling
    result_type           Out value: Result type of field
    need_cs_check         Out value: Do we need character set check

  RETURN VALUES
    TRUE                  Error
    FALSE                 Ok
*/

static int check_part_field(enum_field_types sql_type,
                            const char *field_name,
                            Item_result *result_type,
                            bool *need_cs_check)
{
  if (sql_type >= MYSQL_TYPE_TINY_BLOB &&
      sql_type <= MYSQL_TYPE_BLOB)
  {
    my_error(ER_BLOB_FIELD_IN_PART_FUNC_ERROR, MYF(0));
    return TRUE;
  }
  switch (sql_type)
  {
    case MYSQL_TYPE_TINY:
    case MYSQL_TYPE_SHORT:
    case MYSQL_TYPE_LONG:
    case MYSQL_TYPE_LONGLONG:
    case MYSQL_TYPE_INT24:
      *result_type= INT_RESULT;
      *need_cs_check= FALSE;
      return FALSE;
    case MYSQL_TYPE_NEWDATE:
    case MYSQL_TYPE_DATE:
    case MYSQL_TYPE_TIME:
    case MYSQL_TYPE_DATETIME:
    case MYSQL_TYPE_TIME2:
    case MYSQL_TYPE_DATETIME2:
      *result_type= STRING_RESULT;
      *need_cs_check= TRUE;
      return FALSE;
    case MYSQL_TYPE_VARCHAR:
    case MYSQL_TYPE_STRING:
    case MYSQL_TYPE_VAR_STRING:
      *result_type= STRING_RESULT;
      *need_cs_check= TRUE;
      return FALSE;
    case MYSQL_TYPE_NEWDECIMAL:
    case MYSQL_TYPE_DECIMAL:
    case MYSQL_TYPE_TIMESTAMP:
    case MYSQL_TYPE_TIMESTAMP2:
    case MYSQL_TYPE_NULL:
    case MYSQL_TYPE_FLOAT:
    case MYSQL_TYPE_DOUBLE:
    case MYSQL_TYPE_BIT:
    case MYSQL_TYPE_ENUM:
    case MYSQL_TYPE_SET:
    case MYSQL_TYPE_GEOMETRY:
      goto error;
    default:
      goto error;
  }
error:
  my_error(ER_FIELD_TYPE_NOT_ALLOWED_AS_PARTITION_FIELD, MYF(0),
           field_name);
  return TRUE;
}


/*
  Find the given field's Create_field object using name of field

  SYNOPSIS
    get_sql_field()
    field_name                   Field name
    alter_info                   Info from ALTER TABLE/CREATE TABLE

  RETURN VALUE
    sql_field                    Object filled in by parser about field
    NULL                         No field found
*/

static Create_field* get_sql_field(char *field_name,
                                   Alter_info *alter_info)
{
  List_iterator<Create_field> it(alter_info->create_list);
  Create_field *sql_field;
  DBUG_ENTER("get_sql_field");

  while ((sql_field= it++))
  {
    if (!(my_strcasecmp(system_charset_info,
                        sql_field->field_name,
                        field_name)))
    {
      DBUG_RETURN(sql_field);
    }
  }
  DBUG_RETURN(NULL);
}


static int add_column_list_values(File fptr, partition_info *part_info,
                                  part_elem_value *list_value,
                                  HA_CREATE_INFO *create_info,
                                  Alter_info *alter_info)
{
  int err= 0;
  uint i;
  List_iterator<char> it(part_info->part_field_list);
  uint num_elements= part_info->part_field_list.elements;
  bool use_parenthesis= (part_info->part_type == LIST_PARTITION &&
                         part_info->num_columns > 1U);

  if (use_parenthesis)
    err+= add_begin_parenthesis(fptr);
  for (i= 0; i < num_elements; i++)
  {
    part_column_list_val *col_val= &list_value->col_val_array[i];
    char *field_name= it++;
    if (col_val->max_value)
      err+= add_string(fptr, partition_keywords[PKW_MAXVALUE].str);
    else if (col_val->null_value)
      err+= add_string(fptr, "NULL");
    else
    {
      char buffer[MAX_KEY_LENGTH];
      String str(buffer, sizeof(buffer), &my_charset_bin);
      Item *item_expr= col_val->item_expression;
      if (item_expr->null_value)
        err+= add_string(fptr, "NULL");
      else
      {
        String *res;
        const CHARSET_INFO *field_cs;
        bool need_cs_check= FALSE;
        Item_result result_type= STRING_RESULT;

        /*
          This function is called at a very early stage, even before
          we have prepared the sql_field objects. Thus we have to
          find the proper sql_field object and get the character set
          from that object.
        */
        if (create_info)
        {
          Create_field *sql_field;

          if (!(sql_field= get_sql_field(field_name,
                                         alter_info)))
          {
            my_error(ER_FIELD_NOT_FOUND_PART_ERROR, MYF(0));
            return 1;
          }
          if (check_part_field(sql_field->sql_type,
                               sql_field->field_name,
                               &result_type,
                               &need_cs_check))
            return 1;
          if (need_cs_check)
            field_cs= get_sql_field_charset(sql_field, create_info);
          else
            field_cs= NULL;
        }
        else
        {
          Field *field= part_info->part_field_array[i];
          result_type= field->result_type();
          if (check_part_field(field->real_type(),
                               field->field_name,
                               &result_type,
                               &need_cs_check))
            return 1;
          DBUG_ASSERT(result_type == field->result_type());
          if (need_cs_check)
            field_cs= field->charset();
          else
            field_cs= NULL;
        }
        if (result_type != item_expr->result_type())
        {
          my_error(ER_WRONG_TYPE_COLUMN_VALUE_ERROR, MYF(0));
          return 1;
        }
        if (field_cs && field_cs != item_expr->collation.collation)
        {
          if (!(item_expr= convert_charset_partition_constant(item_expr,
                                                              field_cs)))
          {
            my_error(ER_PARTITION_FUNCTION_IS_NOT_ALLOWED, MYF(0));
            return 1;
          }
        }
        {
          String val_conv;
          val_conv.set_charset(system_charset_info);
          res= item_expr->val_str(&str);
          if (get_cs_converted_part_value_from_string(current_thd,
                                                      item_expr, res,
                                                      &val_conv, field_cs,
                                                   (bool)(alter_info != NULL)))
            return 1;
          err+= add_string_object(fptr, &val_conv);
        }
      }
    }
    if (i != (num_elements - 1))
      err+= add_string(fptr, comma_str);
  }
  if (use_parenthesis)
    err+= add_end_parenthesis(fptr);
  return err;
}

static int add_partition_values(File fptr, partition_info *part_info,
                                partition_element *p_elem,
                                HA_CREATE_INFO *create_info,
                                Alter_info *alter_info)
{
  int err= 0;

  if (part_info->part_type == RANGE_PARTITION)
  {
    err+= add_string(fptr, " VALUES LESS THAN ");
    if (part_info->column_list)
    {
      List_iterator<part_elem_value> list_val_it(p_elem->list_val_list);
      part_elem_value *list_value= list_val_it++;
      err+= add_begin_parenthesis(fptr);
      err+= add_column_list_values(fptr, part_info, list_value,
                                   create_info, alter_info);
      err+= add_end_parenthesis(fptr);
    }
    else
    {
      if (!p_elem->max_value)
      {
        err+= add_begin_parenthesis(fptr);
        if (p_elem->signed_flag)
          err+= add_int(fptr, p_elem->range_value);
        else
          err+= add_uint(fptr, p_elem->range_value);
        err+= add_end_parenthesis(fptr);
      }
      else
        err+= add_string(fptr, partition_keywords[PKW_MAXVALUE].str);
    }
  }
  else if (part_info->part_type == LIST_PARTITION)
  {
    uint i;
    List_iterator<part_elem_value> list_val_it(p_elem->list_val_list);
    err+= add_string(fptr, " VALUES IN ");
    uint num_items= p_elem->list_val_list.elements;

    err+= add_begin_parenthesis(fptr);
    if (p_elem->has_null_value)
    {
      err+= add_string(fptr, "NULL");
      if (num_items == 0)
      {
        err+= add_end_parenthesis(fptr);
        goto end;
      }
      err+= add_comma(fptr);
    }
    i= 0;
    do
    {
      part_elem_value *list_value= list_val_it++;

      if (part_info->column_list)
        err+= add_column_list_values(fptr, part_info, list_value,
                                     create_info, alter_info);
      else
      {
        if (!list_value->unsigned_flag)
          err+= add_int(fptr, list_value->value);
        else
          err+= add_uint(fptr, list_value->value);
      }
      if (i != (num_items-1))
        err+= add_comma(fptr);
    } while (++i < num_items);
    err+= add_end_parenthesis(fptr);
  }
end:
  return err;
}

/*
  Generate the partition syntax from the partition data structure.
  Useful for support of generating defaults, SHOW CREATE TABLES
  and easy partition management.

  SYNOPSIS
    generate_partition_syntax()
    part_info                  The partitioning data structure
    buf_length                 A pointer to the returned buffer length
    use_sql_alloc              Allocate buffer from sql_alloc if true
                               otherwise use my_malloc
    show_partition_options     Should we display partition options
    create_info                Info generated by parser
    alter_info                 Info generated by parser

  RETURN VALUES
    NULL error
    buf, buf_length            Buffer and its length

  DESCRIPTION
  Here we will generate the full syntax for the given command where all
  defaults have been expanded. By so doing the it is also possible to
  make lots of checks of correctness while at it.
  This could will also be reused for SHOW CREATE TABLES and also for all
  type ALTER TABLE commands focusing on changing the PARTITION structure
  in any fashion.

  The implementation writes the syntax to a temporary file (essentially
  an abstraction of a dynamic array) and if all writes goes well it
  allocates a buffer and writes the syntax into this one and returns it.

  As a security precaution the file is deleted before writing into it. This
  means that no other processes on the machine can open and read the file
  while this processing is ongoing.

  The code is optimised for minimal code size since it is not used in any
  common queries.
*/

char *generate_partition_syntax(partition_info *part_info,
                                uint *buf_length,
                                bool use_sql_alloc,
                                bool show_partition_options,
                                HA_CREATE_INFO *create_info,
                                Alter_info *alter_info)
{
  uint i,j, tot_num_parts, num_subparts;
  partition_element *part_elem;
  ulonglong buffer_length;
  char path[FN_REFLEN];
  int err= 0;
  List_iterator<partition_element> part_it(part_info->partitions);
  File fptr;
  char *buf= NULL; //Return buffer
  DBUG_ENTER("generate_partition_syntax");

  if (unlikely(((fptr= create_temp_file(path,mysql_tmpdir,"psy", 
                                        O_RDWR | O_BINARY | O_TRUNC |  
                                        O_TEMPORARY, MYF(MY_WME)))) < 0))
    DBUG_RETURN(NULL);
#ifndef __WIN__
  unlink(path);
#endif
  err+= add_space(fptr);
  err+= add_partition_by(fptr);
  switch (part_info->part_type)
  {
    case RANGE_PARTITION:
      err+= add_part_key_word(fptr, partition_keywords[PKW_RANGE].str);
      break;
    case LIST_PARTITION:
      err+= add_part_key_word(fptr, partition_keywords[PKW_LIST].str);
      break;
    case HASH_PARTITION:
      if (part_info->linear_hash_ind)
        err+= add_string(fptr, partition_keywords[PKW_LINEAR].str);
      if (part_info->list_of_part_fields)
      {
        err+= add_part_key_word(fptr, partition_keywords[PKW_KEY].str);
        err+= add_part_field_list(fptr, part_info->part_field_list);
      }
      else
        err+= add_part_key_word(fptr, partition_keywords[PKW_HASH].str);
      break;
    default:
      DBUG_ASSERT(0);
      /* We really shouldn't get here, no use in continuing from here */
      my_error(ER_OUT_OF_RESOURCES, MYF(ME_FATALERROR));
      DBUG_RETURN(NULL);
  }
  if (part_info->part_expr)
  {
    err+= add_begin_parenthesis(fptr);
    err+= add_string_len(fptr, part_info->part_func_string,
                         part_info->part_func_len);
    err+= add_end_parenthesis(fptr);
  }
  else if (part_info->column_list)
  {
    err+= add_string(fptr, partition_keywords[PKW_COLUMNS].str);
    err+= add_part_field_list(fptr, part_info->part_field_list);
  }
  if ((!part_info->use_default_num_partitions) &&
       part_info->use_default_partitions)
  {
    err+= add_string(fptr, "\n");
    err+= add_string(fptr, "PARTITIONS ");
    err+= add_int(fptr, part_info->num_parts);
  }
  if (part_info->is_sub_partitioned())
  {
    err+= add_string(fptr, "\n");
    err+= add_subpartition_by(fptr);
    /* Must be hash partitioning for subpartitioning */
    if (part_info->linear_hash_ind)
      err+= add_string(fptr, partition_keywords[PKW_LINEAR].str);
    if (part_info->list_of_subpart_fields)
    {
      add_part_key_word(fptr, partition_keywords[PKW_KEY].str);
      add_part_field_list(fptr, part_info->subpart_field_list);
    }
    else
      err+= add_part_key_word(fptr, partition_keywords[PKW_HASH].str);
    if (part_info->subpart_expr)
    {
      err+= add_begin_parenthesis(fptr);
      err+= add_string_len(fptr, part_info->subpart_func_string,
                           part_info->subpart_func_len);
      err+= add_end_parenthesis(fptr);
    }
    if ((!part_info->use_default_num_subpartitions) && 
          part_info->use_default_subpartitions)
    {
      err+= add_string(fptr, "\n");
      err+= add_string(fptr, "SUBPARTITIONS ");
      err+= add_int(fptr, part_info->num_subparts);
    }
  }
  tot_num_parts= part_info->partitions.elements;
  num_subparts= part_info->num_subparts;

  if (!part_info->use_default_partitions)
  {
    bool first= TRUE;
    err+= add_string(fptr, "\n");
    err+= add_begin_parenthesis(fptr);
    i= 0;
    do
    {
      part_elem= part_it++;
      if (part_elem->part_state != PART_TO_BE_DROPPED &&
          part_elem->part_state != PART_REORGED_DROPPED)
      {
        if (!first)
        {
          err+= add_comma(fptr);
          err+= add_string(fptr, "\n");
          err+= add_space(fptr);
        }
        first= FALSE;
        err+= add_partition(fptr);
        err+= add_name_string(fptr, part_elem->partition_name);
        err+= add_partition_values(fptr, part_info, part_elem,
                                   create_info, alter_info);
        if (!part_info->is_sub_partitioned() ||
            part_info->use_default_subpartitions)
        {
          if (show_partition_options)
            err+= add_partition_options(fptr, part_elem);
        }
        else
        {
          err+= add_string(fptr, "\n");
          err+= add_space(fptr);
          err+= add_begin_parenthesis(fptr);
          List_iterator<partition_element> sub_it(part_elem->subpartitions);
          j= 0;
          do
          {
            part_elem= sub_it++;
            err+= add_subpartition(fptr);
            err+= add_name_string(fptr, part_elem->partition_name);
            if (show_partition_options)
              err+= add_partition_options(fptr, part_elem);
            if (j != (num_subparts-1))
            {
              err+= add_comma(fptr);
              err+= add_string(fptr, "\n");
              err+= add_space(fptr);
              err+= add_space(fptr);
            }
            else
              err+= add_end_parenthesis(fptr);
          } while (++j < num_subparts);
        }
      }
      if (i == (tot_num_parts-1))
        err+= add_end_parenthesis(fptr);
    } while (++i < tot_num_parts);
  }
  if (err)
    goto close_file;
  buffer_length= mysql_file_seek(fptr, 0L, MY_SEEK_END, MYF(0));
  if (unlikely(buffer_length == MY_FILEPOS_ERROR))
    goto close_file;
  if (unlikely(mysql_file_seek(fptr, 0L, MY_SEEK_SET, MYF(0))
               == MY_FILEPOS_ERROR))
    goto close_file;
  *buf_length= (uint)buffer_length;
  if (use_sql_alloc)
    buf= (char*) sql_alloc(*buf_length+1);
  else
    buf= (char*) my_malloc(*buf_length+1, MYF(MY_WME));
  if (!buf)
    goto close_file;

  if (unlikely(mysql_file_read(fptr, (uchar*)buf, *buf_length, MYF(MY_FNABP))))
  {
    if (!use_sql_alloc)
      my_free(buf);
    else
      buf= NULL;
  }
  else
    buf[*buf_length]= 0;

close_file:
  mysql_file_close(fptr, MYF(0));
  DBUG_RETURN(buf);
}


/*
  Check if partition key fields are modified and if it can be handled by the
  underlying storage engine.

  SYNOPSIS
    partition_key_modified
    table                TABLE object for which partition fields are set-up
    fields               Bitmap representing fields to be modified

  RETURN VALUES
    TRUE                 Need special handling of UPDATE
    FALSE                Normal UPDATE handling is ok
*/

bool partition_key_modified(TABLE *table, const MY_BITMAP *fields)
{
  Field **fld;
  partition_info *part_info= table->part_info;
  DBUG_ENTER("partition_key_modified");

  if (!part_info)
    DBUG_RETURN(FALSE);
  if (table->s->db_type()->partition_flags &&
      (table->s->db_type()->partition_flags() & HA_CAN_UPDATE_PARTITION_KEY))
    DBUG_RETURN(FALSE);
  for (fld= part_info->full_part_field_array; *fld; fld++)
    if (bitmap_is_set(fields, (*fld)->field_index))
      DBUG_RETURN(TRUE);
  DBUG_RETURN(FALSE);
}


/*
  A function to handle correct handling of NULL values in partition
  functions.
  SYNOPSIS
    part_val_int()
    item_expr                 The item expression to evaluate
    out:result                The value of the partition function,
                                LONGLONG_MIN if any null value in function
  RETURN VALUES
    TRUE      Error in val_int()
    FALSE     ok
*/

static inline int part_val_int(Item *item_expr, longlong *result)
{
  *result= item_expr->val_int();
  if (item_expr->null_value)
  {
    if (current_thd->is_error())
      return TRUE;
    else
      *result= LONGLONG_MIN;
  }
  return FALSE;
}


/*
  The next set of functions are used to calculate the partition identity.
  A handler sets up a variable that corresponds to one of these functions
  to be able to quickly call it whenever the partition id needs to calculated
  based on the record in table->record[0] (or set up to fake that).
  There are 4 functions for hash partitioning and 2 for RANGE/LIST partitions.
  In addition there are 4 variants for RANGE subpartitioning and 4 variants
  for LIST subpartitioning thus in total there are 14 variants of this
  function.

  We have a set of support functions for these 14 variants. There are 4
  variants of hash functions and there is a function for each. The KEY
  partitioning uses the function calculate_key_hash_value to calculate the hash
  value based on an array of fields. The linear hash variants uses the
  method get_part_id_from_linear_hash to get the partition id using the
  hash value and some parameters calculated from the number of partitions.
*/

/*
  A simple support function to calculate part_id given local part and
  sub part.

  SYNOPSIS
    get_part_id_for_sub()
    loc_part_id             Local partition id
    sub_part_id             Subpartition id
    num_subparts            Number of subparts
*/

inline
static uint32 get_part_id_for_sub(uint32 loc_part_id, uint32 sub_part_id,
                                  uint num_subparts)
{
  return (uint32)((loc_part_id * num_subparts) + sub_part_id);
}


/*
  Calculate part_id for (SUB)PARTITION BY HASH

  SYNOPSIS
    get_part_id_hash()
    num_parts                Number of hash partitions
    part_expr                Item tree of hash function
    out:part_id              The returned partition id
    out:func_value           Value of hash function

  RETURN VALUE
    != 0                          Error code
    FALSE                         Success
*/

static int get_part_id_hash(uint num_parts,
                            Item *part_expr,
                            uint32 *part_id,
                            longlong *func_value)
{
  longlong int_hash_id;
  DBUG_ENTER("get_part_id_hash");

  if (part_val_int(part_expr, func_value))
    DBUG_RETURN(HA_ERR_NO_PARTITION_FOUND);

  int_hash_id= *func_value % num_parts;

  *part_id= int_hash_id < 0 ? (uint32) -int_hash_id : (uint32) int_hash_id;
  DBUG_RETURN(FALSE);
}


/*
  Calculate part_id for (SUB)PARTITION BY LINEAR HASH

  SYNOPSIS
    get_part_id_linear_hash()
    part_info           A reference to the partition_info struct where all the
                        desired information is given
    num_parts           Number of hash partitions
    part_expr           Item tree of hash function
    out:part_id         The returned partition id
    out:func_value      Value of hash function

  RETURN VALUE
    != 0     Error code
    0        OK
*/

static int get_part_id_linear_hash(partition_info *part_info,
                                   uint num_parts,
                                   Item *part_expr,
                                   uint32 *part_id,
                                   longlong *func_value)
{
  DBUG_ENTER("get_part_id_linear_hash");

  if (part_val_int(part_expr, func_value))
    DBUG_RETURN(HA_ERR_NO_PARTITION_FOUND);

  *part_id= get_part_id_from_linear_hash(*func_value,
                                         part_info->linear_hash_mask,
                                         num_parts);
  DBUG_RETURN(FALSE);
}


/**
  Calculate part_id for (SUB)PARTITION BY KEY

  @param file                Handler to storage engine
  @param field_array         Array of fields for PARTTION KEY
  @param num_parts           Number of KEY partitions
  @param func_value[out]     Returns calculated hash value

  @return Calculated partition id
*/

inline
static uint32 get_part_id_key(handler *file,
                              Field **field_array,
                              uint num_parts,
                              longlong *func_value)
{
  DBUG_ENTER("get_part_id_key");
  *func_value= file->calculate_key_hash_value(field_array);
  DBUG_RETURN((uint32) (*func_value % num_parts));
}


/*
  Calculate part_id for (SUB)PARTITION BY LINEAR KEY

  SYNOPSIS
    get_part_id_linear_key()
    part_info           A reference to the partition_info struct where all the
                        desired information is given
    field_array         Array of fields for PARTTION KEY
    num_parts            Number of KEY partitions

  RETURN VALUE
    Calculated partition id
*/

inline
static uint32 get_part_id_linear_key(partition_info *part_info,
                                     Field **field_array,
                                     uint num_parts,
                                     longlong *func_value)
{
  DBUG_ENTER("get_part_id_linear_key");

  *func_value= part_info->table->file->calculate_key_hash_value(field_array);
  DBUG_RETURN(get_part_id_from_linear_hash(*func_value,
                                           part_info->linear_hash_mask,
                                           num_parts));
}

/*
  Copy to field buffers and set up field pointers

  SYNOPSIS
    copy_to_part_field_buffers()
    ptr                          Array of fields to copy
    field_bufs                   Array of field buffers to copy to
    restore_ptr                  Array of pointers to restore to

  RETURN VALUES
    NONE
  DESCRIPTION
    This routine is used to take the data from field pointer, convert
    it to a standard format and store this format in a field buffer
    allocated for this purpose. Next the field pointers are moved to
    point to the field buffers. There is a separate to restore the
    field pointers after this call.
*/

static void copy_to_part_field_buffers(Field **ptr,
                                       uchar **field_bufs,
                                       uchar **restore_ptr)
{
  Field *field;
  while ((field= *(ptr++)))
  {
    *restore_ptr= field->ptr;
    restore_ptr++;
    if (!field->maybe_null() || !field->is_null())
    {
      const CHARSET_INFO *cs= field->charset();
      uint max_len= field->pack_length();
      uint data_len= field->data_length();
      uchar *field_buf= *field_bufs;
      /*
         We only use the field buffer for VARCHAR and CHAR strings
         which isn't of a binary collation. We also only use the
         field buffer for fields which are not currently NULL.
         The field buffer will store a normalised string. We use
         the strnxfrm method to normalise the string.
       */
      if (field->type() == MYSQL_TYPE_VARCHAR)
      {
        uint len_bytes= ((Field_varstring*)field)->length_bytes;
        my_strnxfrm(cs, field_buf + len_bytes, max_len,
                    field->ptr + len_bytes, data_len);
        if (len_bytes == 1)
          *field_buf= (uchar) data_len;
        else
          int2store(field_buf, data_len);
      }
      else
      {
        my_strnxfrm(cs, field_buf, max_len,
                    field->ptr, max_len);
      }
      field->ptr= field_buf;
    }
    field_bufs++;
  }
  return;
}

/*
  Restore field pointers
  SYNOPSIS
    restore_part_field_pointers()
    ptr                            Array of fields to restore
    restore_ptr                    Array of field pointers to restore to

  RETURN VALUES
*/

static void restore_part_field_pointers(Field **ptr, uchar **restore_ptr)
{
  Field *field;
  while ((field= *(ptr++)))
  {
    field->ptr= *restore_ptr;
    restore_ptr++;
  }
  return;
}

/*
  This function is used to calculate the partition id where all partition
  fields have been prepared to point to a record where the partition field
  values are bound.

  SYNOPSIS
    get_partition_id()
    part_info           A reference to the partition_info struct where all the
                        desired information is given
    out:part_id         The partition id is returned through this pointer
    out:func_value      Value of partition function (longlong)

  RETURN VALUE
    part_id                     Partition id of partition that would contain
                                row with given values of PF-fields
    HA_ERR_NO_PARTITION_FOUND   The fields of the partition function didn't
                                fit into any partition and thus the values of 
                                the PF-fields are not allowed.

  DESCRIPTION
    A routine used from write_row, update_row and delete_row from any
    handler supporting partitioning. It is also a support routine for
    get_partition_set used to find the set of partitions needed to scan
    for a certain index scan or full table scan.
    
    It is actually 9 different variants of this function which are called
    through a function pointer.

    get_partition_id_list
    get_partition_id_list_col
    get_partition_id_range
    get_partition_id_range_col
    get_partition_id_hash_nosub
    get_partition_id_key_nosub
    get_partition_id_linear_hash_nosub
    get_partition_id_linear_key_nosub
    get_partition_id_with_sub
*/

/*
  This function is used to calculate the main partition to use in the case of
  subpartitioning and we don't know enough to get the partition identity in
  total.

  SYNOPSIS
    get_part_partition_id()
    part_info           A reference to the partition_info struct where all the
                        desired information is given
    out:part_id         The partition id is returned through this pointer
    out:func_value      The value calculated by partition function

  RETURN VALUE
    HA_ERR_NO_PARTITION_FOUND   The fields of the partition function didn't
                                fit into any partition and thus the values of 
                                the PF-fields are not allowed.
    0                           OK

  DESCRIPTION
    
    It is actually 8 different variants of this function which are called
    through a function pointer.

    get_partition_id_list
    get_partition_id_list_col
    get_partition_id_range
    get_partition_id_range_col
    get_partition_id_hash_nosub
    get_partition_id_key_nosub
    get_partition_id_linear_hash_nosub
    get_partition_id_linear_key_nosub
*/

static int get_part_id_charset_func_part(partition_info *part_info,
                                         uint32 *part_id,
                                         longlong *func_value)
{
  int res;
  DBUG_ENTER("get_part_id_charset_func_part");

  copy_to_part_field_buffers(part_info->part_charset_field_array,
                             part_info->part_field_buffers,
                             part_info->restore_part_field_ptrs);
  res= part_info->get_part_partition_id_charset(part_info,
                                                part_id, func_value);
  restore_part_field_pointers(part_info->part_charset_field_array,
                              part_info->restore_part_field_ptrs);
  DBUG_RETURN(res);
}


static int get_part_id_charset_func_subpart(partition_info *part_info,
                                            uint32 *part_id)
{
  int res;
  DBUG_ENTER("get_part_id_charset_func_subpart");

  copy_to_part_field_buffers(part_info->subpart_charset_field_array,
                             part_info->subpart_field_buffers,
                             part_info->restore_subpart_field_ptrs);
  res= part_info->get_subpartition_id_charset(part_info, part_id);
  restore_part_field_pointers(part_info->subpart_charset_field_array,
                              part_info->restore_subpart_field_ptrs);
  DBUG_RETURN(res);
}

int get_partition_id_list_col(partition_info *part_info,
                              uint32 *part_id,
                              longlong *func_value)
{
  part_column_list_val *list_col_array= part_info->list_col_array;
  uint num_columns= part_info->part_field_list.elements;
  int list_index, cmp;
  int min_list_index= 0;
  int max_list_index= part_info->num_list_values - 1;
  DBUG_ENTER("get_partition_id_list_col");

  while (max_list_index >= min_list_index)
  {
    list_index= (max_list_index + min_list_index) >> 1;
    cmp= cmp_rec_and_tuple(list_col_array + list_index*num_columns,
                          num_columns);
    if (cmp > 0)
      min_list_index= list_index + 1;
    else if (cmp < 0)
    {
      if (!list_index)
        goto notfound;
      max_list_index= list_index - 1;
    }
    else
    {
      *part_id= (uint32)list_col_array[list_index*num_columns].partition_id;
      DBUG_RETURN(0);
    }
  }
notfound:
  *part_id= 0;
  DBUG_RETURN(HA_ERR_NO_PARTITION_FOUND);
}


int get_partition_id_list(partition_info *part_info,
                          uint32 *part_id,
                          longlong *func_value)
{
  LIST_PART_ENTRY *list_array= part_info->list_array;
  int list_index;
  int min_list_index= 0;
  int max_list_index= part_info->num_list_values - 1;
  longlong part_func_value;
  int error= part_val_int(part_info->part_expr, &part_func_value);
  longlong list_value;
  bool unsigned_flag= part_info->part_expr->unsigned_flag;
  DBUG_ENTER("get_partition_id_list");

  if (error)
    goto notfound;

  if (part_info->part_expr->null_value)
  {
    if (part_info->has_null_value)
    {
      *part_id= part_info->has_null_part_id;
      DBUG_RETURN(0);
    }
    goto notfound;
  }
  *func_value= part_func_value;
  if (unsigned_flag)
    part_func_value-= 0x8000000000000000ULL;
  while (max_list_index >= min_list_index)
  {
    list_index= (max_list_index + min_list_index) >> 1;
    list_value= list_array[list_index].list_value;
    if (list_value < part_func_value)
      min_list_index= list_index + 1;
    else if (list_value > part_func_value)
    {
      if (!list_index)
        goto notfound;
      max_list_index= list_index - 1;
    }
    else
    {
      *part_id= (uint32)list_array[list_index].partition_id;
      DBUG_RETURN(0);
    }
  }
notfound:
  *part_id= 0;
  DBUG_RETURN(HA_ERR_NO_PARTITION_FOUND);
}


/*
  Find the sub-array part_info->list_array that corresponds to given interval

  SYNOPSIS 
    get_list_array_idx_for_endpoint()
      part_info         Partitioning info (partitioning type must be LIST)
      left_endpoint     TRUE  - the interval is [a; +inf) or (a; +inf)
                        FALSE - the interval is (-inf; a] or (-inf; a)
      include_endpoint  TRUE iff the interval includes the endpoint

  DESCRIPTION
    This function finds the sub-array of part_info->list_array where values of
    list_array[idx].list_value are contained within the specifed interval.
    list_array is ordered by list_value, so
    1. For [a; +inf) or (a; +inf)-type intervals (left_endpoint==TRUE), the 
       sought sub-array starts at some index idx and continues till array end.
       The function returns first number idx, such that 
       list_array[idx].list_value is contained within the passed interval.
       
    2. For (-inf; a] or (-inf; a)-type intervals (left_endpoint==FALSE), the
       sought sub-array starts at array start and continues till some last 
       index idx.
       The function returns first number idx, such that 
       list_array[idx].list_value is NOT contained within the passed interval.
       If all array elements are contained, part_info->num_list_values is
       returned.

  NOTE
    The caller will call this function and then will run along the sub-array of
    list_array to collect partition ids. If the number of list values is 
    significantly higher then number of partitions, this could be slow and
    we could invent some other approach. The "run over list array" part is
    already wrapped in a get_next()-like function.

  RETURN
    The edge of corresponding sub-array of part_info->list_array
*/

uint32 get_partition_id_cols_list_for_endpoint(partition_info *part_info,
                                               bool left_endpoint,
                                               bool include_endpoint,
                                               uint32 nparts)
{
  part_column_list_val *list_col_array= part_info->list_col_array;
  uint num_columns= part_info->part_field_list.elements;
  int list_index, cmp;
  uint min_list_index= 0;
  uint max_list_index= part_info->num_list_values - 1;
  bool tailf= !(left_endpoint ^ include_endpoint);
  DBUG_ENTER("get_partition_id_cols_list_for_endpoint");

  do
  {
    list_index= (max_list_index + min_list_index) >> 1;
    cmp= cmp_rec_and_tuple_prune(list_col_array + list_index*num_columns,
                                 nparts, tailf);
    if (cmp > 0)
      min_list_index= list_index + 1;
    else if (cmp < 0)
    {
      if (!list_index)
        goto notfound;
      max_list_index= list_index - 1;
    }
    else 
    {
      DBUG_RETURN(list_index + test(!tailf));
    }
  } while (max_list_index >= min_list_index);
  if (cmp > 0)
    list_index++;
notfound:
  DBUG_RETURN(list_index);
}


uint32 get_list_array_idx_for_endpoint_charset(partition_info *part_info,
                                               bool left_endpoint,
                                               bool include_endpoint)
{
  uint32 res;
  copy_to_part_field_buffers(part_info->part_field_array,
                             part_info->part_field_buffers,
                             part_info->restore_part_field_ptrs);
  res= get_list_array_idx_for_endpoint(part_info, left_endpoint,
                                       include_endpoint);
  restore_part_field_pointers(part_info->part_field_array,
                              part_info->restore_part_field_ptrs);
  return res;
}

uint32 get_list_array_idx_for_endpoint(partition_info *part_info,
                                       bool left_endpoint,
                                       bool include_endpoint)
{
  LIST_PART_ENTRY *list_array= part_info->list_array;
  uint list_index;
  uint min_list_index= 0, max_list_index= part_info->num_list_values - 1;
  longlong list_value;
  /* Get the partitioning function value for the endpoint */
  longlong part_func_value= 
    part_info->part_expr->val_int_endpoint(left_endpoint, &include_endpoint);
  bool unsigned_flag= part_info->part_expr->unsigned_flag;
  DBUG_ENTER("get_list_array_idx_for_endpoint");

  if (part_info->part_expr->null_value)
  {
    /*
      Special handling for MONOTONIC functions that can return NULL for
      values that are comparable. I.e.
      '2000-00-00' can be compared to '2000-01-01' but TO_DAYS('2000-00-00')
      returns NULL which cannot be compared used <, >, <=, >= etc.

      Otherwise, just return the the first index (lowest value).
    */
    enum_monotonicity_info monotonic;
    monotonic= part_info->part_expr->get_monotonicity_info();
    if (monotonic != MONOTONIC_INCREASING_NOT_NULL && 
        monotonic != MONOTONIC_STRICT_INCREASING_NOT_NULL)
    {
      /* F(col) can not return NULL, return index with lowest value */
      DBUG_RETURN(0);
    }
  }

  if (unsigned_flag)
    part_func_value-= 0x8000000000000000ULL;
  DBUG_ASSERT(part_info->num_list_values);
  do
  {
    list_index= (max_list_index + min_list_index) >> 1;
    list_value= list_array[list_index].list_value;
    if (list_value < part_func_value)
      min_list_index= list_index + 1;
    else if (list_value > part_func_value)
    {
      if (!list_index)
        goto notfound;
      max_list_index= list_index - 1;
    }
    else 
    {
      DBUG_RETURN(list_index + test(left_endpoint ^ include_endpoint));
    }
  } while (max_list_index >= min_list_index);
notfound:
  if (list_value < part_func_value)
    list_index++;
  DBUG_RETURN(list_index);
}


int get_partition_id_range_col(partition_info *part_info,
                               uint32 *part_id,
                               longlong *func_value)
{
  part_column_list_val *range_col_array= part_info->range_col_array;
  uint num_columns= part_info->part_field_list.elements;
  uint max_partition= part_info->num_parts - 1;
  uint min_part_id= 0;
  uint max_part_id= max_partition;
  uint loc_part_id;
  DBUG_ENTER("get_partition_id_range_col");

  while (max_part_id > min_part_id)
  {
    loc_part_id= (max_part_id + min_part_id + 1) >> 1;
    if (cmp_rec_and_tuple(range_col_array + loc_part_id*num_columns,
                          num_columns) >= 0)
      min_part_id= loc_part_id + 1;
    else
      max_part_id= loc_part_id - 1;
  }
  loc_part_id= max_part_id;
  if (loc_part_id != max_partition)
    if (cmp_rec_and_tuple(range_col_array + loc_part_id*num_columns,
                          num_columns) >= 0)
      loc_part_id++;
  *part_id= (uint32)loc_part_id;
  if (loc_part_id == max_partition &&
      (cmp_rec_and_tuple(range_col_array + loc_part_id*num_columns,
                         num_columns) >= 0))
    DBUG_RETURN(HA_ERR_NO_PARTITION_FOUND);

  DBUG_PRINT("exit",("partition: %d", *part_id));
  DBUG_RETURN(0);
}


int get_partition_id_range(partition_info *part_info,
                           uint32 *part_id,
                           longlong *func_value)
{
  longlong *range_array= part_info->range_int_array;
  uint max_partition= part_info->num_parts - 1;
  uint min_part_id= 0;
  uint max_part_id= max_partition;
  uint loc_part_id;
  longlong part_func_value;
  int error= part_val_int(part_info->part_expr, &part_func_value);
  bool unsigned_flag= part_info->part_expr->unsigned_flag;
  DBUG_ENTER("get_partition_id_range");

  if (error)
    DBUG_RETURN(HA_ERR_NO_PARTITION_FOUND);

  if (part_info->part_expr->null_value)
  {
    *part_id= 0;
    DBUG_RETURN(0);
  }
  *func_value= part_func_value;
  if (unsigned_flag)
    part_func_value-= 0x8000000000000000ULL;
  /* Search for the partition containing part_func_value */
  while (max_part_id > min_part_id)
  {
    loc_part_id= (max_part_id + min_part_id) / 2;
    if (range_array[loc_part_id] <= part_func_value)
      min_part_id= loc_part_id + 1;
    else
      max_part_id= loc_part_id;
  }
  loc_part_id= max_part_id;
  *part_id= (uint32)loc_part_id;
  if (loc_part_id == max_partition &&
      part_func_value >= range_array[loc_part_id] &&
      !part_info->defined_max_value)
    DBUG_RETURN(HA_ERR_NO_PARTITION_FOUND);

  DBUG_PRINT("exit",("partition: %d", *part_id));
  DBUG_RETURN(0);
}


/*
  Find the sub-array of part_info->range_int_array that covers given interval
 
  SYNOPSIS 
    get_partition_id_range_for_endpoint()
      part_info         Partitioning info (partitioning type must be RANGE)
      left_endpoint     TRUE  - the interval is [a; +inf) or (a; +inf)
                        FALSE - the interval is (-inf; a] or (-inf; a).
      include_endpoint  TRUE <=> the endpoint itself is included in the
                        interval

  DESCRIPTION
    This function finds the sub-array of part_info->range_int_array where the
    elements have non-empty intersections with the given interval.
 
    A range_int_array element at index idx represents the interval
      
      [range_int_array[idx-1], range_int_array[idx]),

    intervals are disjoint and ordered by their right bound, so
    
    1. For [a; +inf) or (a; +inf)-type intervals (left_endpoint==TRUE), the
       sought sub-array starts at some index idx and continues till array end.
       The function returns first number idx, such that the interval
       represented by range_int_array[idx] has non empty intersection with 
       the passed interval.
       
    2. For (-inf; a] or (-inf; a)-type intervals (left_endpoint==FALSE), the
       sought sub-array starts at array start and continues till some last
       index idx.
       The function returns first number idx, such that the interval
       represented by range_int_array[idx] has EMPTY intersection with the
       passed interval.
       If the interval represented by the last array element has non-empty 
       intersection with the passed interval, part_info->num_parts is
       returned.
       
  RETURN
    The edge of corresponding part_info->range_int_array sub-array.
*/

static uint32
get_partition_id_range_for_endpoint_charset(partition_info *part_info,
                                            bool left_endpoint,
                                            bool include_endpoint)
{
  uint32 res;
  copy_to_part_field_buffers(part_info->part_field_array,
                             part_info->part_field_buffers,
                             part_info->restore_part_field_ptrs);
  res= get_partition_id_range_for_endpoint(part_info, left_endpoint,
                                           include_endpoint);
  restore_part_field_pointers(part_info->part_field_array,
                              part_info->restore_part_field_ptrs);
  return res;
}

uint32 get_partition_id_range_for_endpoint(partition_info *part_info,
                                           bool left_endpoint,
                                           bool include_endpoint)
{
  longlong *range_array= part_info->range_int_array;
  longlong part_end_val;
  uint max_partition= part_info->num_parts - 1;
  uint min_part_id= 0, max_part_id= max_partition, loc_part_id;
  /* Get the partitioning function value for the endpoint */
  longlong part_func_value= 
    part_info->part_expr->val_int_endpoint(left_endpoint, &include_endpoint);

  bool unsigned_flag= part_info->part_expr->unsigned_flag;
  DBUG_ENTER("get_partition_id_range_for_endpoint");

  if (part_info->part_expr->null_value)
  {
    /*
      Special handling for MONOTONIC functions that can return NULL for
      values that are comparable. I.e.
      '2000-00-00' can be compared to '2000-01-01' but TO_DAYS('2000-00-00')
      returns NULL which cannot be compared used <, >, <=, >= etc.

      Otherwise, just return the first partition
      (may be included if not left endpoint)
    */
    enum_monotonicity_info monotonic;
    monotonic= part_info->part_expr->get_monotonicity_info();
    if (monotonic != MONOTONIC_INCREASING_NOT_NULL &&
        monotonic != MONOTONIC_STRICT_INCREASING_NOT_NULL)
    {
      /* F(col) can not return NULL, return partition with lowest value */
      if (!left_endpoint && include_endpoint)
        DBUG_RETURN(1);
      DBUG_RETURN(0);               

    }
  }

  if (unsigned_flag)
    part_func_value-= 0x8000000000000000ULL;
  if (left_endpoint && !include_endpoint)
    part_func_value++;

  /*
    Search for the partition containing part_func_value
    (including the right endpoint).
  */
  while (max_part_id > min_part_id)
  {
    loc_part_id= (max_part_id + min_part_id) / 2;
    if (range_array[loc_part_id] < part_func_value)
      min_part_id= loc_part_id + 1;
    else
      max_part_id= loc_part_id;
  }
  loc_part_id= max_part_id;

  /* Adjust for endpoints */
  part_end_val= range_array[loc_part_id];
  if (left_endpoint)
  {
    DBUG_ASSERT(part_func_value > part_end_val ?
                (loc_part_id == max_partition &&
                 !part_info->defined_max_value) :
                1);
    /*
      In case of PARTITION p VALUES LESS THAN MAXVALUE
      the maximum value is in the current (last) partition.
      If value is equal or greater than the endpoint,
      the range starts from the next partition.
    */
    if (part_func_value >= part_end_val &&
        (loc_part_id < max_partition || !part_info->defined_max_value))
      loc_part_id++;
  }
  else 
  {
    /* if 'WHERE <= X' and partition is LESS THAN (X) include next partition */
    if (include_endpoint && loc_part_id < max_partition &&
        part_func_value == part_end_val)
      loc_part_id++;

    /* Right endpoint, set end after correct partition */
    loc_part_id++;
  }
  DBUG_RETURN(loc_part_id);
}


int get_partition_id_hash_nosub(partition_info *part_info,
                                 uint32 *part_id,
                                 longlong *func_value)
{
  return get_part_id_hash(part_info->num_parts, part_info->part_expr,
                          part_id, func_value);
}


int get_partition_id_linear_hash_nosub(partition_info *part_info,
                                        uint32 *part_id,
                                        longlong *func_value)
{
  return get_part_id_linear_hash(part_info, part_info->num_parts,
                                 part_info->part_expr, part_id, func_value);
}


int get_partition_id_key_nosub(partition_info *part_info,
                                uint32 *part_id,
                                longlong *func_value)
{
  *part_id= get_part_id_key(part_info->table->file,
                            part_info->part_field_array,
                            part_info->num_parts, func_value);
  return 0;
}


int get_partition_id_linear_key_nosub(partition_info *part_info,
                                      uint32 *part_id,
                                      longlong *func_value)
{
  *part_id= get_part_id_linear_key(part_info,
                                   part_info->part_field_array,
                                   part_info->num_parts, func_value);
  return 0;
}


int get_partition_id_with_sub(partition_info *part_info,
                              uint32 *part_id,
                              longlong *func_value)
{
  uint32 loc_part_id, sub_part_id;
  uint num_subparts;
  int error;
  DBUG_ENTER("get_partition_id_with_sub");

  if (unlikely((error= part_info->get_part_partition_id(part_info,
                                                        &loc_part_id,
                                                        func_value))))
  {
    DBUG_RETURN(error);
  }
  num_subparts= part_info->num_subparts;
  if (unlikely((error= part_info->get_subpartition_id(part_info,
                                                      &sub_part_id))))
  {
    DBUG_RETURN(error);
  } 
  *part_id= get_part_id_for_sub(loc_part_id, sub_part_id, num_subparts);
  DBUG_RETURN(0);
}


/*
  This function is used to calculate the subpartition id

  SYNOPSIS
    get_subpartition_id()
    part_info           A reference to the partition_info struct where all the
                        desired information is given

  RETURN VALUE
    part_id             The subpartition identity

  DESCRIPTION
    A routine used in some SELECT's when only partial knowledge of the
    partitions is known.
    
    It is actually 4 different variants of this function which are called
    through a function pointer.

    get_partition_id_hash_sub
    get_partition_id_key_sub
    get_partition_id_linear_hash_sub
    get_partition_id_linear_key_sub
*/

int get_partition_id_hash_sub(partition_info *part_info,
                              uint32 *part_id)
{
  longlong func_value;
  return get_part_id_hash(part_info->num_subparts, part_info->subpart_expr,
                          part_id, &func_value);
}


int get_partition_id_linear_hash_sub(partition_info *part_info,
                                     uint32 *part_id)
{
  longlong func_value;
  return get_part_id_linear_hash(part_info, part_info->num_subparts,
                                 part_info->subpart_expr, part_id,
                                 &func_value);
}


int get_partition_id_key_sub(partition_info *part_info,
                             uint32 *part_id)
{
  longlong func_value;
  *part_id= get_part_id_key(part_info->table->file,
                            part_info->subpart_field_array,
                            part_info->num_subparts, &func_value);
  return FALSE;
}


int get_partition_id_linear_key_sub(partition_info *part_info,
                                       uint32 *part_id)
{
  longlong func_value;
  *part_id= get_part_id_linear_key(part_info,
                                   part_info->subpart_field_array,
                                   part_info->num_subparts, &func_value);
  return FALSE;
}


/*
  Set an indicator on all partition fields that are set by the key

  SYNOPSIS
    set_PF_fields_in_key()
    key_info                   Information about the index
    key_length                 Length of key

  RETURN VALUE
    TRUE                       Found partition field set by key
    FALSE                      No partition field set by key
*/

static bool set_PF_fields_in_key(KEY *key_info, uint key_length)
{
  KEY_PART_INFO *key_part;
  bool found_part_field= FALSE;
  DBUG_ENTER("set_PF_fields_in_key");

  for (key_part= key_info->key_part; (int)key_length > 0; key_part++)
  {
    if (key_part->null_bit)
      key_length--;
    if (key_part->type == HA_KEYTYPE_BIT)
    {
      if (((Field_bit*)key_part->field)->bit_len)
        key_length--;
    }
    if (key_part->key_part_flag & (HA_BLOB_PART + HA_VAR_LENGTH_PART))
    {
      key_length-= HA_KEY_BLOB_LENGTH;
    }
    if (key_length < key_part->length)
      break;
    key_length-= key_part->length;
    if (key_part->field->flags & FIELD_IN_PART_FUNC_FLAG)
    {
      found_part_field= TRUE;
      key_part->field->flags|= GET_FIXED_FIELDS_FLAG;
    }
  }
  DBUG_RETURN(found_part_field);
}


/*
  We have found that at least one partition field was set by a key, now
  check if a partition function has all its fields bound or not.

  SYNOPSIS
    check_part_func_bound()
    ptr                     Array of fields NULL terminated (partition fields)

  RETURN VALUE
    TRUE                    All fields in partition function are set
    FALSE                   Not all fields in partition function are set
*/

static bool check_part_func_bound(Field **ptr)
{
  bool result= TRUE;
  DBUG_ENTER("check_part_func_bound");

  for (; *ptr; ptr++)
  {
    if (!((*ptr)->flags & GET_FIXED_FIELDS_FLAG))
    {
      result= FALSE;
      break;
    }
  }
  DBUG_RETURN(result);
}


/*
  Get the id of the subpartitioning part by using the key buffer of the
  index scan.

  SYNOPSIS
    get_sub_part_id_from_key()
    table         The table object
    buf           A buffer that can be used to evaluate the partition function
    key_info      The index object
    key_spec      A key_range containing key and key length
    out:part_id   The returned partition id

  RETURN VALUES
    TRUE                    All fields in partition function are set
    FALSE                   Not all fields in partition function are set

  DESCRIPTION
    Use key buffer to set-up record in buf, move field pointers and
    get the partition identity and restore field pointers afterwards.
*/

static int get_sub_part_id_from_key(const TABLE *table,uchar *buf,
                                    KEY *key_info,
                                    const key_range *key_spec,
                                    uint32 *part_id)
{
  uchar *rec0= table->record[0];
  partition_info *part_info= table->part_info;
  int res;
  DBUG_ENTER("get_sub_part_id_from_key");

  key_restore(buf, (uchar*)key_spec->key, key_info, key_spec->length);
  if (likely(rec0 == buf))
  {
    res= part_info->get_subpartition_id(part_info, part_id);
  }
  else
  {
    Field **part_field_array= part_info->subpart_field_array;
    set_field_ptr(part_field_array, buf, rec0);
    res= part_info->get_subpartition_id(part_info, part_id);
    set_field_ptr(part_field_array, rec0, buf);
  }
  DBUG_RETURN(res);
}

/*
  Get the id of the partitioning part by using the key buffer of the
  index scan.

  SYNOPSIS
    get_part_id_from_key()
    table         The table object
    buf           A buffer that can be used to evaluate the partition function
    key_info      The index object
    key_spec      A key_range containing key and key length
    out:part_id   Partition to use

  RETURN VALUES
    TRUE          Partition to use not found
    FALSE         Ok, part_id indicates partition to use

  DESCRIPTION
    Use key buffer to set-up record in buf, move field pointers and
    get the partition identity and restore field pointers afterwards.
*/

bool get_part_id_from_key(const TABLE *table, uchar *buf, KEY *key_info,
                          const key_range *key_spec, uint32 *part_id)
{
  bool result;
  uchar *rec0= table->record[0];
  partition_info *part_info= table->part_info;
  longlong func_value;
  DBUG_ENTER("get_part_id_from_key");

  key_restore(buf, (uchar*)key_spec->key, key_info, key_spec->length);
  if (likely(rec0 == buf))
  {
    result= part_info->get_part_partition_id(part_info, part_id,
                                             &func_value);
  }
  else
  {
    Field **part_field_array= part_info->part_field_array;
    set_field_ptr(part_field_array, buf, rec0);
    result= part_info->get_part_partition_id(part_info, part_id,
                                             &func_value);
    set_field_ptr(part_field_array, rec0, buf);
  }
  DBUG_RETURN(result);
}

/*
  Get the partitioning id of the full PF by using the key buffer of the
  index scan.

  SYNOPSIS
    get_full_part_id_from_key()
    table         The table object
    buf           A buffer that is used to evaluate the partition function
    key_info      The index object
    key_spec      A key_range containing key and key length
    out:part_spec A partition id containing start part and end part

  RETURN VALUES
    part_spec
    No partitions to scan is indicated by end_part > start_part when returning

  DESCRIPTION
    Use key buffer to set-up record in buf, move field pointers if needed and
    get the partition identity and restore field pointers afterwards.
*/

void get_full_part_id_from_key(const TABLE *table, uchar *buf,
                               KEY *key_info,
                               const key_range *key_spec,
                               part_id_range *part_spec)
{
  bool result;
  partition_info *part_info= table->part_info;
  uchar *rec0= table->record[0];
  longlong func_value;
  DBUG_ENTER("get_full_part_id_from_key");

  key_restore(buf, (uchar*)key_spec->key, key_info, key_spec->length);
  if (likely(rec0 == buf))
  {
    result= part_info->get_partition_id(part_info, &part_spec->start_part,
                                        &func_value);
  }
  else
  {
    Field **part_field_array= part_info->full_part_field_array;
    set_field_ptr(part_field_array, buf, rec0);
    result= part_info->get_partition_id(part_info, &part_spec->start_part,
                                        &func_value);
    set_field_ptr(part_field_array, rec0, buf);
  }
  part_spec->end_part= part_spec->start_part;
  if (unlikely(result))
    part_spec->start_part++;
  DBUG_VOID_RETURN;
}


/**
  @brief Verify that all rows in a table is in the given partition

  @param table      Table which contains the data that will be checked if
                    it is matching the partition definition.
  @param part_table Partitioned table containing the partition to check.
  @param part_id    Which partition to match with.

  @return Operation status
    @retval TRUE                Not all rows match the given partition
    @retval FALSE               OK
*/
bool verify_data_with_partition(TABLE *table, TABLE *part_table,
                                uint32 part_id)
{
  uint32 found_part_id;
  longlong func_value;                     /* Unused */
  handler *file;
  int error;
  uchar *old_rec;
  partition_info *part_info;
  DBUG_ENTER("verify_data_with_partition");
  DBUG_ASSERT(table && table->file && part_table && part_table->part_info &&
              part_table->file);

  /*
    Verify all table rows.
    First implementation uses full scan + evaluates partition functions for
    every row. TODO: add optimization to use index if possible, see WL#5397.

    1) Open both tables (already done) and set the row buffers to use
       the same buffer (to avoid copy).
    2) Init rnd on table.
    3) loop over all rows.
      3.1) verify that partition_id on the row is correct. Break if error.
  */
  file= table->file;
  part_info= part_table->part_info;
  bitmap_union(table->read_set, &part_info->full_part_field_set);
  old_rec= part_table->record[0];
  part_table->record[0]= table->record[0];
  set_field_ptr(part_info->full_part_field_array, table->record[0], old_rec);
  if ((error= file->ha_rnd_init(TRUE)))
  {
    file->print_error(error, MYF(0));
    goto err;
  }

  do
  {
    if ((error= file->ha_rnd_next(table->record[0])))
    {
      if (error == HA_ERR_RECORD_DELETED)
        continue;
      if (error == HA_ERR_END_OF_FILE)
        error= 0;
      else
        file->print_error(error, MYF(0));
      break;
    }
    if ((error= part_info->get_partition_id(part_info, &found_part_id,
                                            &func_value)))
    {
      part_table->file->print_error(error, MYF(0));
      break;
    }
    DEBUG_SYNC(current_thd, "swap_partition_first_row_read");
    if (found_part_id != part_id)
    {
      my_error(ER_ROW_DOES_NOT_MATCH_PARTITION, MYF(0));
      error= 1;
      break;
    }
  } while (TRUE);
  (void) file->ha_rnd_end();
err:
  set_field_ptr(part_info->full_part_field_array, old_rec,
                table->record[0]);
  part_table->record[0]= old_rec;
  if (error)
    DBUG_RETURN(TRUE);
  DBUG_RETURN(FALSE);
}


/*
  Prune the set of partitions to use in query 

  SYNOPSIS
    prune_partition_set()
    table         The table object
    out:part_spec Contains start part, end part 

  DESCRIPTION
    This function is called to prune the range of partitions to scan by
    checking the read_partitions bitmap.
    If start_part > end_part at return it means no partition needs to be
    scanned. If start_part == end_part it always means a single partition
    needs to be scanned.

  RETURN VALUE
    part_spec
*/
void prune_partition_set(const TABLE *table, part_id_range *part_spec)
{
  int last_partition= -1;
  uint i;
  partition_info *part_info= table->part_info;

  DBUG_ENTER("prune_partition_set");
  for (i= part_spec->start_part; i <= part_spec->end_part; i++)
  {
    if (bitmap_is_set(&(part_info->read_partitions), i))
    {
      DBUG_PRINT("info", ("Partition %d is set", i));
      if (last_partition == -1)
        /* First partition found in set and pruned bitmap */
        part_spec->start_part= i;
      last_partition= i;
    }
  }
  if (last_partition == -1)
    /* No partition found in pruned bitmap */
    part_spec->start_part= part_spec->end_part + 1;  
  else //if (last_partition != -1)
    part_spec->end_part= last_partition;

  DBUG_VOID_RETURN;
}

/*
  Get the set of partitions to use in query.

  SYNOPSIS
    get_partition_set()
    table         The table object
    buf           A buffer that can be used to evaluate the partition function
    index         The index of the key used, if MAX_KEY no index used
    key_spec      A key_range containing key and key length
    out:part_spec Contains start part, end part and indicator if bitmap is
                  used for which partitions to scan

  DESCRIPTION
    This function is called to discover which partitions to use in an index
    scan or a full table scan.
    It returns a range of partitions to scan. If there are holes in this
    range with partitions that are not needed to scan a bit array is used
    to signal which partitions to use and which not to use.
    If start_part > end_part at return it means no partition needs to be
    scanned. If start_part == end_part it always means a single partition
    needs to be scanned.

  RETURN VALUE
    part_spec
*/
void get_partition_set(const TABLE *table, uchar *buf, const uint index,
                       const key_range *key_spec, part_id_range *part_spec)
{
  partition_info *part_info= table->part_info;
  uint num_parts= part_info->get_tot_partitions();
  uint i, part_id;
  uint sub_part= num_parts;
  uint32 part_part= num_parts;
  KEY *key_info= NULL;
  bool found_part_field= FALSE;
  DBUG_ENTER("get_partition_set");

  part_spec->start_part= 0;
  part_spec->end_part= num_parts - 1;
  if ((index < MAX_KEY) && 
       key_spec && key_spec->flag == (uint)HA_READ_KEY_EXACT &&
       part_info->some_fields_in_PF.is_set(index))
  {
    key_info= table->key_info+index;
    /*
      The index can potentially provide at least one PF-field (field in the
      partition function). Thus it is interesting to continue our probe.
    */
    if (key_spec->length == key_info->key_length)
    {
      /*
        The entire key is set so we can check whether we can immediately
        derive either the complete PF or if we can derive either
        the top PF or the subpartitioning PF. This can be established by
        checking precalculated bits on each index.
      */
      if (part_info->all_fields_in_PF.is_set(index))
      {
        /*
          We can derive the exact partition to use, no more than this one
          is needed.
        */
        get_full_part_id_from_key(table,buf,key_info,key_spec,part_spec);
        /*
          Check if range can be adjusted by looking in read_partitions
        */
        prune_partition_set(table, part_spec);
        DBUG_VOID_RETURN;
      }
      else if (part_info->is_sub_partitioned())
      {
        if (part_info->all_fields_in_SPF.is_set(index))
        {
          if (get_sub_part_id_from_key(table, buf, key_info, key_spec, &sub_part))
          {
            part_spec->start_part= num_parts;
            DBUG_VOID_RETURN;
          }
        }
        else if (part_info->all_fields_in_PPF.is_set(index))
        {
          if (get_part_id_from_key(table,buf,key_info,
                                   key_spec,(uint32*)&part_part))
          {
            /*
              The value of the RANGE or LIST partitioning was outside of
              allowed values. Thus it is certain that the result of this
              scan will be empty.
            */
            part_spec->start_part= num_parts;
            DBUG_VOID_RETURN;
          }
        }
      }
    }
    else
    {
      /*
        Set an indicator on all partition fields that are bound.
        If at least one PF-field was bound it pays off to check whether
        the PF or PPF or SPF has been bound.
        (PF = Partition Function, SPF = Subpartition Function and
         PPF = Partition Function part of subpartitioning)
      */
      if ((found_part_field= set_PF_fields_in_key(key_info,
                                                  key_spec->length)))
      {
        if (check_part_func_bound(part_info->full_part_field_array))
        {
          /*
            We were able to bind all fields in the partition function even
            by using only a part of the key. Calculate the partition to use.
          */
          get_full_part_id_from_key(table,buf,key_info,key_spec,part_spec);
          clear_indicator_in_key_fields(key_info);
          /*
            Check if range can be adjusted by looking in read_partitions
          */
          prune_partition_set(table, part_spec);
          DBUG_VOID_RETURN; 
        }
        else if (part_info->is_sub_partitioned())
        {
          if (check_part_func_bound(part_info->subpart_field_array))
          {
            if (get_sub_part_id_from_key(table, buf, key_info, key_spec, &sub_part))
            {
              part_spec->start_part= num_parts;
              clear_indicator_in_key_fields(key_info);
              DBUG_VOID_RETURN;
            }
          }
          else if (check_part_func_bound(part_info->part_field_array))
          {
            if (get_part_id_from_key(table,buf,key_info,key_spec,&part_part))
            {
              part_spec->start_part= num_parts;
              clear_indicator_in_key_fields(key_info);
              DBUG_VOID_RETURN;
            }
          }
        }
      }
    }
  }
  {
    /*
      The next step is to analyse the table condition to see whether any
      information about which partitions to scan can be derived from there.
      Currently not implemented.
    */
  }
  /*
    If we come here we have found a range of sorts we have either discovered
    nothing or we have discovered a range of partitions with possible holes
    in it. We need a bitvector to further the work here.
  */
  if (!(part_part == num_parts && sub_part == num_parts))
  {
    /*
      We can only arrive here if we are using subpartitioning.
    */
    if (part_part != num_parts)
    {
      /*
        We know the top partition and need to scan all underlying
        subpartitions. This is a range without holes.
      */
      DBUG_ASSERT(sub_part == num_parts);
      part_spec->start_part= part_part * part_info->num_subparts;
      part_spec->end_part= part_spec->start_part+part_info->num_subparts - 1;
    }
    else
    {
      DBUG_ASSERT(sub_part != num_parts);
      part_spec->start_part= sub_part;
      part_spec->end_part=sub_part+
                           (part_info->num_subparts*(part_info->num_parts-1));
      for (i= 0, part_id= sub_part; i < part_info->num_parts;
           i++, part_id+= part_info->num_subparts)
        ; //Set bit part_id in bit array
    }
  }
  if (found_part_field)
    clear_indicator_in_key_fields(key_info);
  /*
    Check if range can be adjusted by looking in read_partitions
  */
  prune_partition_set(table, part_spec);
  DBUG_VOID_RETURN;
}

/*
   If the table is partitioned we will read the partition info into the
   .frm file here.
   -------------------------------
   |  Fileinfo     64 bytes      |
   -------------------------------
   | Formnames     7 bytes       |
   -------------------------------
   | Not used    4021 bytes      |
   -------------------------------
   | Keyinfo + record            |
   -------------------------------
   | Padded to next multiple     |
   | of IO_SIZE                  |
   -------------------------------
   | Forminfo     288 bytes      |
   -------------------------------
   | Screen buffer, to make      |
   |field names readable        |
   -------------------------------
   | Packed field info           |
   |17 + 1 + strlen(field_name) |
   | + 1 end of file character   |
   -------------------------------
   | Partition info              |
   -------------------------------
   We provide the length of partition length in Fileinfo[55-58].

   Read the partition syntax from the frm file and parse it to get the
   data structures of the partitioning.

   SYNOPSIS
     mysql_unpack_partition()
     thd                           Thread object
     part_buf                      Partition info from frm file
     part_info_len                 Length of partition syntax
     table                         Table object of partitioned table
     create_table_ind              Is it called from CREATE TABLE
     default_db_type               What is the default engine of the table
     work_part_info_used           Flag is raised if we don't create new
                                   part_info, but used thd->work_part_info

   RETURN VALUE
     TRUE                          Error
     FALSE                         Sucess

   DESCRIPTION
     Read the partition syntax from the current position in the frm file.
     Initiate a LEX object, save the list of item tree objects to free after
     the query is done. Set-up partition info object such that parser knows
     it is called from internally. Call parser to create data structures
     (best possible recreation of item trees and so forth since there is no
     serialisation of these objects other than in parseable text format).
     We need to save the text of the partition functions since it is not
     possible to retrace this given an item tree.
*/

bool mysql_unpack_partition(THD *thd,
                            char *part_buf, uint part_info_len,
                            TABLE* table, bool is_create_table_ind,
                            handlerton *default_db_type,
                            bool *work_part_info_used)
{
  bool result= TRUE;
  partition_info *part_info;
  const CHARSET_INFO *old_character_set_client=
    thd->variables.character_set_client;
  LEX *old_lex= thd->lex;
  LEX lex;
  DBUG_ENTER("mysql_unpack_partition");

  thd->variables.character_set_client= system_charset_info;

  Parser_state parser_state;
  if (parser_state.init(thd, part_buf, part_info_len))
    goto end;

  if (init_lex_with_single_table(thd, table, &lex))
    goto end;

  /*
    All Items created is put into a free list on the THD object. This list
    is used to free all Item objects after completing a query. We don't
    want that to happen with the Item tree created as part of the partition
    info. This should be attached to the table object and remain so until
    the table object is released.
    Thus we move away the current list temporarily and start a new list that
    we then save in the partition info structure.
  */
  *work_part_info_used= FALSE;
  lex.part_info= new partition_info();/* Indicates MYSQLparse from this place */
  if (!lex.part_info)
  {
    mem_alloc_error(sizeof(partition_info));
    goto end;
  }
  part_info= lex.part_info;
  DBUG_PRINT("info", ("Parse: %s", part_buf));
  if (parse_sql(thd, & parser_state, NULL) ||
      part_info->fix_parser_data(thd))
  {
    thd->free_items();
    goto end;
  }
  /*
    The parsed syntax residing in the frm file can still contain defaults.
    The reason is that the frm file is sometimes saved outside of this
    MySQL Server and used in backup and restore of clusters or partitioned
    tables. It is not certain that the restore will restore exactly the
    same default partitioning.
    
    The easiest manner of handling this is to simply continue using the
    part_info we already built up during mysql_create_table if we are
    in the process of creating a table. If the table already exists we
    need to discover the number of partitions for the default parts. Since
    the handler object hasn't been created here yet we need to postpone this
    to the fix_partition_func method.
  */

  DBUG_PRINT("info", ("Successful parse"));
  DBUG_PRINT("info", ("default engine = %s, default_db_type = %s",
             ha_resolve_storage_engine_name(part_info->default_engine_type),
             ha_resolve_storage_engine_name(default_db_type)));
  if (is_create_table_ind && old_lex->sql_command == SQLCOM_CREATE_TABLE)
  {
    /*
      When we come here we are doing a create table. In this case we
      have already done some preparatory work on the old part_info
      object. We don't really need this new partition_info object.
      Thus we go back to the old partition info object.
      We need to free any memory objects allocated on item_free_list
      by the parser since we are keeping the old info from the first
      parser call in CREATE TABLE.

      This table object can not be used any more. However, since
      this is CREATE TABLE, we know that it will be destroyed by the
      caller, and rely on that.
    */
    thd->free_items();
    part_info= thd->work_part_info;
    *work_part_info_used= true;
  }
  table->part_info= part_info;
  part_info->table= table;
  table->file->set_part_info(part_info, TRUE);
  if (!part_info->default_engine_type)
    part_info->default_engine_type= default_db_type;
  DBUG_ASSERT(part_info->default_engine_type == default_db_type);
  DBUG_ASSERT(part_info->default_engine_type->db_type != DB_TYPE_UNKNOWN);
  DBUG_ASSERT(part_info->default_engine_type != partition_hton);

  {
  /*
    This code part allocates memory for the serialised item information for
    the partition functions. In most cases this is not needed but if the
    table is used for SHOW CREATE TABLES or ALTER TABLE that modifies
    partition information it is needed and the info is lost if we don't
    save it here so unfortunately we have to do it here even if in most
    cases it is not needed. This is a consequence of that item trees are
    not serialisable.
  */
    uint part_func_len= part_info->part_func_len;
    uint subpart_func_len= part_info->subpart_func_len; 
    char *part_func_string= NULL;
    char *subpart_func_string= NULL;
    if ((part_func_len &&
         !((part_func_string= (char*) thd->alloc(part_func_len)))) ||
        (subpart_func_len &&
         !((subpart_func_string= (char*) thd->alloc(subpart_func_len)))))
    {
      mem_alloc_error(part_func_len);
      thd->free_items();
      goto end;
    }
    if (part_func_len)
      memcpy(part_func_string, part_info->part_func_string, part_func_len);
    if (subpart_func_len)
      memcpy(subpart_func_string, part_info->subpart_func_string,
             subpart_func_len);
    part_info->part_func_string= part_func_string;
    part_info->subpart_func_string= subpart_func_string;
  }

  result= FALSE;
end:
  end_lex_with_single_table(thd, table, old_lex);
  thd->variables.character_set_client= old_character_set_client;
  DBUG_RETURN(result);
}


/*
  Set engine type on all partition element objects
  SYNOPSIS
    set_engine_all_partitions()
    part_info                  Partition info
    engine_type                Handlerton reference of engine
  RETURN VALUES
    NONE
*/

static
void
set_engine_all_partitions(partition_info *part_info,
                          handlerton *engine_type)
{
  uint i= 0;
  List_iterator<partition_element> part_it(part_info->partitions);
  do
  {
    partition_element *part_elem= part_it++;

    part_elem->engine_type= engine_type;
    if (part_info->is_sub_partitioned())
    {
      List_iterator<partition_element> sub_it(part_elem->subpartitions);
      uint j= 0;

      do
      {
        partition_element *sub_elem= sub_it++;

        sub_elem->engine_type= engine_type;
      } while (++j < part_info->num_subparts);
    }
  } while (++i < part_info->num_parts);
}


/**
  Support routine to handle the successful cases for partition management.

  @param thd               Thread object
  @param copied            Number of records copied
  @param deleted           Number of records deleted
  @param table_list        Table list with the one table in it

  @return Operation status
    @retval FALSE          Success
    @retval TRUE           Failure
*/

static int fast_end_partition(THD *thd, ulonglong copied,
                              ulonglong deleted,
                              TABLE_LIST *table_list)
{
  char tmp_name[80];
  DBUG_ENTER("fast_end_partition");

  thd->proc_info="end";

  query_cache_invalidate3(thd, table_list, 0);

  my_snprintf(tmp_name, sizeof(tmp_name), ER(ER_INSERT_INFO),
              (ulong) (copied + deleted),
              (ulong) deleted,
              (ulong) 0);
  my_ok(thd, (ha_rows) (copied+deleted),0L, tmp_name);
  DBUG_RETURN(FALSE);
}


/*
  We need to check if engine used by all partitions can handle
  partitioning natively.

  SYNOPSIS
    check_native_partitioned()
    create_info            Create info in CREATE TABLE
    out:ret_val            Return value
    part_info              Partition info
    thd                    Thread object

  RETURN VALUES
  Value returned in bool ret_value
    TRUE                   Native partitioning supported by engine
    FALSE                  Need to use partition handler

  Return value from function
    TRUE                   Error
    FALSE                  Success
*/

static bool check_native_partitioned(HA_CREATE_INFO *create_info,bool *ret_val,
                                     partition_info *part_info, THD *thd)
{
  bool table_engine_set;
  handlerton *engine_type= part_info->default_engine_type;
  handlerton *old_engine_type= engine_type;
  DBUG_ENTER("check_native_partitioned");

  if (create_info->used_fields & HA_CREATE_USED_ENGINE)
  {
    table_engine_set= TRUE;
    engine_type= create_info->db_type;
  }
  else
  {
    table_engine_set= FALSE;
    if (thd->lex->sql_command != SQLCOM_CREATE_TABLE)
    {
      table_engine_set= TRUE;
      DBUG_ASSERT(engine_type && engine_type != partition_hton);
    }
  }
  DBUG_PRINT("info", ("engine_type = %s, table_engine_set = %u",
                       ha_resolve_storage_engine_name(engine_type),
                       table_engine_set));
  if (part_info->check_engine_mix(engine_type, table_engine_set))
    goto error;

  /*
    All engines are of the same type. Check if this engine supports
    native partitioning.
  */

  if (!engine_type)
    engine_type= old_engine_type;
  DBUG_PRINT("info", ("engine_type = %s",
              ha_resolve_storage_engine_name(engine_type)));
  if (engine_type->partition_flags &&
      (engine_type->partition_flags() & HA_CAN_PARTITION))
  {
    create_info->db_type= engine_type;
    DBUG_PRINT("info", ("Changed to native partitioning"));
    *ret_val= TRUE;
  }
  DBUG_RETURN(FALSE);
error:
  /*
    Mixed engines not yet supported but when supported it will need
    the partition handler
  */
  my_error(ER_MIX_HANDLER_ERROR, MYF(0));
  *ret_val= FALSE;
  DBUG_RETURN(TRUE);
}


/**
  Sets which partitions to be used in the command.

  @param alter_info     Alter_info pointer holding partition names and flags.
  @param tab_part_info  partition_info holding all partitions.
  @param part_state     Which state to set for the named partitions.

  @return Operation status
    @retval false  Success
    @retval true   Failure
*/

bool set_part_state(Alter_info *alter_info, partition_info *tab_part_info,
                    enum partition_state part_state)
{
  uint part_count= 0;
  uint num_parts_found= 0;
  List_iterator<partition_element> part_it(tab_part_info->partitions);

  do
  {
    partition_element *part_elem= part_it++;
    if ((alter_info->flags & ALTER_ALL_PARTITION) ||
         (is_name_in_list(part_elem->partition_name,
          alter_info->partition_names)))
    {
      /*
        Mark the partition.
        I.e mark the partition as a partition to be "changed" by
        analyzing/optimizing/rebuilding/checking/repairing/...
      */
      num_parts_found++;
      part_elem->part_state= part_state;
      DBUG_PRINT("info", ("Setting part_state to %u for partition %s",
                          part_state, part_elem->partition_name));
    }
    else
      part_elem->part_state= PART_NORMAL;
  } while (++part_count < tab_part_info->num_parts);

  if (num_parts_found != alter_info->partition_names.elements &&
      !(alter_info->flags & ALTER_ALL_PARTITION))
  {
    /* Not all given partitions found, revert and return failure */
    part_it.rewind();
    part_count= 0;
    do
    {
      partition_element *part_elem= part_it++;
      part_elem->part_state= PART_NORMAL;
    } while (++part_count < tab_part_info->num_parts);
    return true;
  }
  return false;
}


/**
  @brief Check if partition is exchangable with table by checking table options

  @param table_create_info Table options from table.
  @param part_elem         All the info of the partition.

  @retval FALSE if they are equal, otherwise TRUE.

  @note Any differens that would cause a change in the frm file is prohibited.
  Such options as data_file_name, index_file_name, min_rows, max_rows etc. are
  not allowed to differ. But comment is allowed to differ.
*/
bool compare_partition_options(HA_CREATE_INFO *table_create_info,
                               partition_element *part_elem)
{
#define MAX_COMPARE_PARTITION_OPTION_ERRORS 5
  const char *option_diffs[MAX_COMPARE_PARTITION_OPTION_ERRORS + 1];
  int i, errors= 0;
  DBUG_ENTER("compare_partition_options");
  DBUG_ASSERT(!part_elem->tablespace_name &&
              !table_create_info->tablespace);

  /*
    Note that there are not yet any engine supporting tablespace together
    with partitioning. TODO: when there are, add compare.
  */
  if (part_elem->tablespace_name || table_create_info->tablespace)
    option_diffs[errors++]= "TABLESPACE";
  if (part_elem->part_max_rows != table_create_info->max_rows)
    option_diffs[errors++]= "MAX_ROWS";
  if (part_elem->part_min_rows != table_create_info->min_rows)
    option_diffs[errors++]= "MIN_ROWS";
  if (part_elem->data_file_name || table_create_info->data_file_name)
    option_diffs[errors++]= "DATA DIRECTORY";
  if (part_elem->index_file_name || table_create_info->index_file_name)
    option_diffs[errors++]= "INDEX DIRECTORY";

  for (i= 0; i < errors; i++)
    my_error(ER_PARTITION_EXCHANGE_DIFFERENT_OPTION, MYF(0),
             option_diffs[i]);
  DBUG_RETURN(errors != 0);
}


/*
  Prepare for ALTER TABLE of partition structure

  @param[in] thd                 Thread object
  @param[in] table               Table object
  @param[in,out] alter_info      Alter information
  @param[in,out] create_info     Create info for CREATE TABLE
  @param[in] old_db_type         Old engine type
  @param[out] partition_changed  Boolean indicating whether partition changed
  @param[out] fast_alter_table   Internal temporary table allowing fast
                                 partition change or NULL if not possible

  @return Operation status
    @retval TRUE                 Error
    @retval FALSE                Success

  @note 
    This method handles all preparations for ALTER TABLE for partitioned
    tables.
    We need to handle both partition management command such as Add Partition
    and others here as well as an ALTER TABLE that completely changes the
    partitioning and yet others that don't change anything at all. We start
    by checking the partition management variants and then check the general
    change patterns.
*/

uint prep_alter_part_table(THD *thd, TABLE *table, Alter_info *alter_info,
                           HA_CREATE_INFO *create_info,
                           handlerton *old_db_type,
                           bool *partition_changed,
                           char *db,
                           const char *table_name,
                           const char *path,
                           TABLE **fast_alter_table)
{
  TABLE *new_table= NULL;
  DBUG_ENTER("prep_alter_part_table");

  /* Foreign keys on partitioned tables are not supported, waits for WL#148 */
  if (table->part_info && (alter_info->flags & ALTER_FOREIGN_KEY))
  {
    my_error(ER_FOREIGN_KEY_ON_PARTITIONED, MYF(0));
    DBUG_RETURN(TRUE);
  }
  /* Remove partitioning on a not partitioned table is not possible */
  if (!table->part_info && (alter_info->flags & ALTER_REMOVE_PARTITIONING))
  {
    my_error(ER_PARTITION_MGMT_ON_NONPARTITIONED, MYF(0));
    DBUG_RETURN(TRUE);
  }

  thd->work_part_info= thd->lex->part_info;

  if (thd->work_part_info &&
      !(thd->work_part_info= thd->lex->part_info->get_clone()))
    DBUG_RETURN(TRUE);

  /* ALTER_ADMIN_PARTITION is handled in mysql_admin_table */
  DBUG_ASSERT(!(alter_info->flags & ALTER_ADMIN_PARTITION));

  if (alter_info->flags &
      (ALTER_ADD_PARTITION | ALTER_DROP_PARTITION |
       ALTER_COALESCE_PARTITION | ALTER_REORGANIZE_PARTITION |
       ALTER_TABLE_REORG | ALTER_REBUILD_PARTITION))
  {
    partition_info *tab_part_info;
    partition_info *alt_part_info= thd->work_part_info;
    uint flags= 0;
    bool is_last_partition_reorged= FALSE;
    part_elem_value *tab_max_elem_val= NULL;
    part_elem_value *alt_max_elem_val= NULL;
    longlong tab_max_range= 0, alt_max_range= 0;

    if (!table->part_info)
    {
      my_error(ER_PARTITION_MGMT_ON_NONPARTITIONED, MYF(0));
      DBUG_RETURN(TRUE);
    }

    /*
      Open our intermediate table, we will operate on a temporary instance
      of the original table, to be able to skip copying all partitions.
      Open it as a copy of the original table, and modify its partition_info
      object to allow fast_alter_partition_table to perform the changes.
    */
    DBUG_ASSERT(thd->mdl_context.is_lock_owner(MDL_key::TABLE, db, table_name,
                                               MDL_INTENTION_EXCLUSIVE));
    new_table= open_table_uncached(thd, path, db, table_name, 0);
    if (!new_table)
      DBUG_RETURN(TRUE);

    /*
      This table may be used for copy rows between partitions
      and also read/write columns when fixing the partition_info struct.
    */
    new_table->use_all_columns();
 
    tab_part_info= new_table->part_info;

    if (alter_info->flags & ALTER_TABLE_REORG)
    {
      uint new_part_no, curr_part_no;
      if (tab_part_info->part_type != HASH_PARTITION ||
          tab_part_info->use_default_num_partitions)
      {
        my_error(ER_REORG_NO_PARAM_ERROR, MYF(0));
        goto err;
      }
      new_part_no= new_table->file->get_default_no_partitions(create_info);
      curr_part_no= tab_part_info->num_parts;
      if (new_part_no == curr_part_no)
      {
        /*
          No change is needed, we will have the same number of partitions
          after the change as before. Thus we can reply ok immediately
          without any changes at all.
        */
        *fast_alter_table= new_table;
        thd->work_part_info= tab_part_info;
        DBUG_RETURN(FALSE);
      }
      else if (new_part_no > curr_part_no)
      {
        /*
          We will add more partitions, we use the ADD PARTITION without
          setting the flag for no default number of partitions
        */
        alter_info->flags|= ALTER_ADD_PARTITION;
        thd->work_part_info->num_parts= new_part_no - curr_part_no;
      }
      else
      {
        /*
          We will remove hash partitions, we use the COALESCE PARTITION
          without setting the flag for no default number of partitions
        */
        alter_info->flags|= ALTER_COALESCE_PARTITION;
        alter_info->num_parts= curr_part_no - new_part_no;
      }
    }
    if (!(flags= new_table->file->alter_table_flags(alter_info->flags)))
    {
      my_error(ER_PARTITION_FUNCTION_FAILURE, MYF(0));
      goto err;
    }
    if ((flags & (HA_FAST_CHANGE_PARTITION | HA_PARTITION_ONE_PHASE)) != 0)
      *fast_alter_table= new_table;
    DBUG_PRINT("info", ("*fast_alter_table: %p  flags: 0x%x",
                        *fast_alter_table, flags));
    if ((alter_info->flags & ALTER_ADD_PARTITION) ||
         (alter_info->flags & ALTER_REORGANIZE_PARTITION))
    {
      if (thd->work_part_info->part_type != tab_part_info->part_type)
      {
        if (thd->work_part_info->part_type == NOT_A_PARTITION)
        {
          if (tab_part_info->part_type == RANGE_PARTITION)
          {
            my_error(ER_PARTITIONS_MUST_BE_DEFINED_ERROR, MYF(0), "RANGE");
            goto err;
          }
          else if (tab_part_info->part_type == LIST_PARTITION)
          {
            my_error(ER_PARTITIONS_MUST_BE_DEFINED_ERROR, MYF(0), "LIST");
            goto err;
          }
          /*
            Hash partitions can be altered without parser finds out about
            that it is HASH partitioned. So no error here.
          */
        }
        else
        {
          if (thd->work_part_info->part_type == RANGE_PARTITION)
          {
            my_error(ER_PARTITION_WRONG_VALUES_ERROR, MYF(0),
                     "RANGE", "LESS THAN");
          }
          else if (thd->work_part_info->part_type == LIST_PARTITION)
          {
            DBUG_ASSERT(thd->work_part_info->part_type == LIST_PARTITION);
            my_error(ER_PARTITION_WRONG_VALUES_ERROR, MYF(0),
                     "LIST", "IN");
          }
          else if (tab_part_info->part_type == RANGE_PARTITION)
          {
            my_error(ER_PARTITION_REQUIRES_VALUES_ERROR, MYF(0),
                     "RANGE", "LESS THAN");
          }
          else
          {
            DBUG_ASSERT(tab_part_info->part_type == LIST_PARTITION);
            my_error(ER_PARTITION_REQUIRES_VALUES_ERROR, MYF(0),
                     "LIST", "IN");
          }
          goto err;
        }
      }
      if ((tab_part_info->column_list &&
          alt_part_info->num_columns != tab_part_info->num_columns) ||
          (!tab_part_info->column_list &&
            (tab_part_info->part_type == RANGE_PARTITION ||
             tab_part_info->part_type == LIST_PARTITION) &&
            alt_part_info->num_columns != 1U) ||
          (!tab_part_info->column_list &&
            tab_part_info->part_type == HASH_PARTITION &&
            alt_part_info->num_columns != 0))
      {
        my_error(ER_PARTITION_COLUMN_LIST_ERROR, MYF(0));
        goto err;
      }
      alt_part_info->column_list= tab_part_info->column_list;
      if (alt_part_info->fix_parser_data(thd))
      {
        goto err;
      }
    }
    if (alter_info->flags & ALTER_ADD_PARTITION)
    {
      /*
        We start by moving the new partitions to the list of temporary
        partitions. We will then check that the new partitions fit in the
        partitioning scheme as currently set-up.
        Partitions are always added at the end in ADD PARTITION.
      */
      uint num_new_partitions= alt_part_info->num_parts;
      uint num_orig_partitions= tab_part_info->num_parts;
      uint check_total_partitions= num_new_partitions + num_orig_partitions;
      uint new_total_partitions= check_total_partitions;
      /*
        We allow quite a lot of values to be supplied by defaults, however we
        must know the number of new partitions in this case.
      */
      if (thd->lex->no_write_to_binlog &&
          tab_part_info->part_type != HASH_PARTITION)
      {
        my_error(ER_NO_BINLOG_ERROR, MYF(0));
        goto err;
      }
      if (tab_part_info->defined_max_value)
      {
        my_error(ER_PARTITION_MAXVALUE_ERROR, MYF(0));
        goto err;
      }
      if (num_new_partitions == 0)
      {
        my_error(ER_ADD_PARTITION_NO_NEW_PARTITION, MYF(0));
        goto err;
      }
      if (tab_part_info->is_sub_partitioned())
      {
        if (alt_part_info->num_subparts == 0)
          alt_part_info->num_subparts= tab_part_info->num_subparts;
        else if (alt_part_info->num_subparts != tab_part_info->num_subparts)
        {
          my_error(ER_ADD_PARTITION_SUBPART_ERROR, MYF(0));
          goto err;
        }
        check_total_partitions= new_total_partitions*
                                alt_part_info->num_subparts;
      }
      if (check_total_partitions > MAX_PARTITIONS)
      {
        my_error(ER_TOO_MANY_PARTITIONS_ERROR, MYF(0));
        goto err;
      }
      alt_part_info->part_type= tab_part_info->part_type;
      alt_part_info->subpart_type= tab_part_info->subpart_type;
      if (alt_part_info->set_up_defaults_for_partitioning(new_table->file,
                                                    ULL(0), 
                                                    tab_part_info->num_parts))
      {
        goto err;
      }
/*
Handling of on-line cases:

ADD PARTITION for RANGE/LIST PARTITIONING:
------------------------------------------
For range and list partitions add partition is simply adding a
new empty partition to the table. If the handler support this we
will use the simple method of doing this. The figure below shows
an example of this and the states involved in making this change.
            
Existing partitions                                     New added partitions
------       ------        ------        ------      |  ------    ------
|    |       |    |        |    |        |    |      |  |    |    |    |
| p0 |       | p1 |        | p2 |        | p3 |      |  | p4 |    | p5 |
------       ------        ------        ------      |  ------    ------
PART_NORMAL  PART_NORMAL   PART_NORMAL   PART_NORMAL    PART_TO_BE_ADDED*2
PART_NORMAL  PART_NORMAL   PART_NORMAL   PART_NORMAL    PART_IS_ADDED*2

The first line is the states before adding the new partitions and the 
second line is after the new partitions are added. All the partitions are
in the partitions list, no partitions are placed in the temp_partitions
list.

ADD PARTITION for HASH PARTITIONING
-----------------------------------
This little figure tries to show the various partitions involved when
adding two new partitions to a linear hash based partitioned table with
four partitions to start with, which lists are used and the states they
pass through. Adding partitions to a normal hash based is similar except
that it is always all the existing partitions that are reorganised not
only a subset of them.

Existing partitions                                     New added partitions
------       ------        ------        ------      |  ------    ------
|    |       |    |        |    |        |    |      |  |    |    |    |
| p0 |       | p1 |        | p2 |        | p3 |      |  | p4 |    | p5 |
------       ------        ------        ------      |  ------    ------
PART_CHANGED PART_CHANGED  PART_NORMAL   PART_NORMAL    PART_TO_BE_ADDED
PART_IS_CHANGED*2          PART_NORMAL   PART_NORMAL    PART_IS_ADDED
PART_NORMAL  PART_NORMAL   PART_NORMAL   PART_NORMAL    PART_IS_ADDED

Reorganised existing partitions
------      ------
|    |      |    |
| p0'|      | p1'|
------      ------

p0 - p5 will be in the partitions list of partitions.
p0' and p1' will actually not exist as separate objects, there presence can
be deduced from the state of the partition and also the names of those
partitions can be deduced this way.

After adding the partitions and copying the partition data to p0', p1',
p4 and p5 from p0 and p1 the states change to adapt for the new situation
where p0 and p1 is dropped and replaced by p0' and p1' and the new p4 and
p5 are in the table again.

The first line above shows the states of the partitions before we start
adding and copying partitions, the second after completing the adding
and copying and finally the third line after also dropping the partitions
that are reorganised.
*/
      if (*fast_alter_table &&
          tab_part_info->part_type == HASH_PARTITION)
      {
        uint part_no= 0, start_part= 1, start_sec_part= 1;
        uint end_part= 0, end_sec_part= 0;
        uint upper_2n= tab_part_info->linear_hash_mask + 1;
        uint lower_2n= upper_2n >> 1;
        bool all_parts= TRUE;
        if (tab_part_info->linear_hash_ind &&
            num_new_partitions < upper_2n)
        {
          /*
            An analysis of which parts needs reorganisation shows that it is
            divided into two intervals. The first interval is those parts
            that are reorganised up until upper_2n - 1. From upper_2n and
            onwards it starts again from partition 0 and goes on until
            it reaches p(upper_2n - 1). If the last new partition reaches
            beyond upper_2n - 1 then the first interval will end with
            p(lower_2n - 1) and start with p(num_orig_partitions - lower_2n).
            If lower_2n partitions are added then p0 to p(lower_2n - 1) will
            be reorganised which means that the two interval becomes one
            interval at this point. Thus only when adding less than
            lower_2n partitions and going beyond a total of upper_2n we
            actually get two intervals.

            To exemplify this assume we have 6 partitions to start with and
            add 1, 2, 3, 5, 6, 7, 8, 9 partitions.
            The first to add after p5 is p6 = 110 in bit numbers. Thus we
            can see that 10 = p2 will be partition to reorganise if only one
            partition.
            If 2 partitions are added we reorganise [p2, p3]. Those two
            cases are covered by the second if part below.
            If 3 partitions are added we reorganise [p2, p3] U [p0,p0]. This
            part is covered by the else part below.
            If 5 partitions are added we get [p2,p3] U [p0, p2] = [p0, p3].
            This is covered by the first if part where we need the max check
            to here use lower_2n - 1.
            If 7 partitions are added we get [p2,p3] U [p0, p4] = [p0, p4].
            This is covered by the first if part but here we use the first
            calculated end_part.
            Finally with 9 new partitions we would also reorganise p6 if we
            used the method below but we cannot reorganise more partitions
            than what we had from the start and thus we simply set all_parts
            to TRUE. In this case we don't get into this if-part at all.
          */
          all_parts= FALSE;
          if (num_new_partitions >= lower_2n)
          {
            /*
              In this case there is only one interval since the two intervals
              overlap and this starts from zero to last_part_no - upper_2n
            */
            start_part= 0;
            end_part= new_total_partitions - (upper_2n + 1);
            end_part= max(lower_2n - 1, end_part);
          }
          else if (new_total_partitions <= upper_2n)
          {
            /*
              Also in this case there is only one interval since we are not
              going over a 2**n boundary
            */
            start_part= num_orig_partitions - lower_2n;
            end_part= start_part + (num_new_partitions - 1);
          }
          else
          {
            /* We have two non-overlapping intervals since we are not
               passing a 2**n border and we have not at least lower_2n
               new parts that would ensure that the intervals become
               overlapping.
            */
            start_part= num_orig_partitions - lower_2n;
            end_part= upper_2n - 1;
            start_sec_part= 0;
            end_sec_part= new_total_partitions - (upper_2n + 1);
          }
        }
        List_iterator<partition_element> tab_it(tab_part_info->partitions);
        part_no= 0;
        do
        {
          partition_element *p_elem= tab_it++;
          if (all_parts ||
              (part_no >= start_part && part_no <= end_part) ||
              (part_no >= start_sec_part && part_no <= end_sec_part))
          {
            p_elem->part_state= PART_CHANGED;
          }
        } while (++part_no < num_orig_partitions);
      }
      /*
        Need to concatenate the lists here to make it possible to check the
        partition info for correctness using check_partition_info.
        For on-line add partition we set the state of this partition to
        PART_TO_BE_ADDED to ensure that it is known that it is not yet
        usable (becomes usable when partition is created and the switch of
        partition configuration is made.
      */
      {
        List_iterator<partition_element> alt_it(alt_part_info->partitions);
        uint part_count= 0;
        do
        {
          partition_element *part_elem= alt_it++;
          if (*fast_alter_table)
            part_elem->part_state= PART_TO_BE_ADDED;
          if (tab_part_info->partitions.push_back(part_elem))
          {
            mem_alloc_error(1);
            goto err;
          }
        } while (++part_count < num_new_partitions);
        tab_part_info->num_parts+= num_new_partitions;
      }
      /*
        If we specify partitions explicitly we don't use defaults anymore.
        Using ADD PARTITION also means that we don't have the default number
        of partitions anymore. We use this code also for Table reorganisations
        and here we don't set any default flags to FALSE.
      */
      if (!(alter_info->flags & ALTER_TABLE_REORG))
      {
        if (!alt_part_info->use_default_partitions)
        {
          DBUG_PRINT("info", ("part_info: 0x%lx", (long) tab_part_info));
          tab_part_info->use_default_partitions= FALSE;
        }
        tab_part_info->use_default_num_partitions= FALSE;
        tab_part_info->is_auto_partitioned= FALSE;
      }
    }
    else if (alter_info->flags & ALTER_DROP_PARTITION)
    {
      /*
        Drop a partition from a range partition and list partitioning is
        always safe and can be made more or less immediate. It is necessary
        however to ensure that the partition to be removed is safely removed
        and that REPAIR TABLE can remove the partition if for some reason the
        command to drop the partition failed in the middle.
      */
      uint part_count= 0;
      uint num_parts_dropped= alter_info->partition_names.elements;
      uint num_parts_found= 0;
      List_iterator<partition_element> part_it(tab_part_info->partitions);

      tab_part_info->is_auto_partitioned= FALSE;
      if (!(tab_part_info->part_type == RANGE_PARTITION ||
            tab_part_info->part_type == LIST_PARTITION))
      {
        my_error(ER_ONLY_ON_RANGE_LIST_PARTITION, MYF(0), "DROP");
        goto err;
      }
      if (num_parts_dropped >= tab_part_info->num_parts)
      {
        my_error(ER_DROP_LAST_PARTITION, MYF(0));
        goto err;
      }
      do
      {
        partition_element *part_elem= part_it++;
        if (is_name_in_list(part_elem->partition_name,
                            alter_info->partition_names))
        {
          /*
            Set state to indicate that the partition is to be dropped.
          */
          num_parts_found++;
          part_elem->part_state= PART_TO_BE_DROPPED;
        }
      } while (++part_count < tab_part_info->num_parts);
      if (num_parts_found != num_parts_dropped)
      {
        my_error(ER_DROP_PARTITION_NON_EXISTENT, MYF(0), "DROP");
        goto err;
      }
      if (new_table->file->is_fk_defined_on_table_or_index(MAX_KEY))
      {
        my_error(ER_ROW_IS_REFERENCED, MYF(0));
        goto err;
      }
      tab_part_info->num_parts-= num_parts_dropped;
    }
    else if (alter_info->flags & ALTER_REBUILD_PARTITION)
    {
      if (set_part_state(alter_info, tab_part_info, PART_CHANGED))
      {
        my_error(ER_DROP_PARTITION_NON_EXISTENT, MYF(0), "REBUILD");
        goto err;
      }
      if (!(*fast_alter_table))
      {
        new_table->file->print_error(HA_ERR_WRONG_COMMAND, MYF(0));
        goto err;
      }
    }
    else if (alter_info->flags & ALTER_COALESCE_PARTITION)
    {
      uint num_parts_coalesced= alter_info->num_parts;
      uint num_parts_remain= tab_part_info->num_parts - num_parts_coalesced;
      List_iterator<partition_element> part_it(tab_part_info->partitions);
      if (tab_part_info->part_type != HASH_PARTITION)
      {
        my_error(ER_COALESCE_ONLY_ON_HASH_PARTITION, MYF(0));
        goto err;
      }
      if (num_parts_coalesced == 0)
      {
        my_error(ER_COALESCE_PARTITION_NO_PARTITION, MYF(0));
        goto err;
      }
      if (num_parts_coalesced >= tab_part_info->num_parts)
      {
        my_error(ER_DROP_LAST_PARTITION, MYF(0));
        goto err;
      }
/*
Online handling:
COALESCE PARTITION:
-------------------
The figure below shows the manner in which partitions are handled when
performing an on-line coalesce partition and which states they go through
at start, after adding and copying partitions and finally after dropping
the partitions to drop. The figure shows an example using four partitions
to start with, using linear hash and coalescing one partition (always the
last partition).

Using linear hash then all remaining partitions will have a new reorganised
part.

Existing partitions                     Coalesced partition 
------       ------              ------   |      ------
|    |       |    |              |    |   |      |    |
| p0 |       | p1 |              | p2 |   |      | p3 |
------       ------              ------   |      ------
PART_NORMAL  PART_CHANGED        PART_NORMAL     PART_REORGED_DROPPED
PART_NORMAL  PART_IS_CHANGED     PART_NORMAL     PART_TO_BE_DROPPED
PART_NORMAL  PART_NORMAL         PART_NORMAL     PART_IS_DROPPED

Reorganised existing partitions
            ------
            |    |
            | p1'|
            ------

p0 - p3 is in the partitions list.
The p1' partition will actually not be in any list it is deduced from the
state of p1.
*/
      {
        uint part_count= 0, start_part= 1, start_sec_part= 1;
        uint end_part= 0, end_sec_part= 0;
        bool all_parts= TRUE;
        if (*fast_alter_table &&
            tab_part_info->linear_hash_ind)
        {
          uint upper_2n= tab_part_info->linear_hash_mask + 1;
          uint lower_2n= upper_2n >> 1;
          all_parts= FALSE;
          if (num_parts_coalesced >= lower_2n)
          {
            all_parts= TRUE;
          }
          else if (num_parts_remain >= lower_2n)
          {
            end_part= tab_part_info->num_parts - (lower_2n + 1);
            start_part= num_parts_remain - lower_2n;
          }
          else
          {
            start_part= 0;
            end_part= tab_part_info->num_parts - (lower_2n + 1);
            end_sec_part= (lower_2n >> 1) - 1;
            start_sec_part= end_sec_part - (lower_2n - (num_parts_remain + 1));
          }
        }
        do
        {
          partition_element *p_elem= part_it++;
          if (*fast_alter_table &&
              (all_parts ||
              (part_count >= start_part && part_count <= end_part) ||
              (part_count >= start_sec_part && part_count <= end_sec_part)))
            p_elem->part_state= PART_CHANGED;
          if (++part_count > num_parts_remain)
          {
            if (*fast_alter_table)
              p_elem->part_state= PART_REORGED_DROPPED;
            else
              part_it.remove();
          }
        } while (part_count < tab_part_info->num_parts);
        tab_part_info->num_parts= num_parts_remain;
      }
      if (!(alter_info->flags & ALTER_TABLE_REORG))
      {
        tab_part_info->use_default_num_partitions= FALSE;
        tab_part_info->is_auto_partitioned= FALSE;
      }
    }
    else if (alter_info->flags & ALTER_REORGANIZE_PARTITION)
    {
      /*
        Reorganise partitions takes a number of partitions that are next
        to each other (at least for RANGE PARTITIONS) and then uses those
        to create a set of new partitions. So data is copied from those
        partitions into the new set of partitions. Those new partitions
        can have more values in the LIST value specifications or less both
        are allowed. The ranges can be different but since they are 
        changing a set of consecutive partitions they must cover the same
        range as those changed from.
        This command can be used on RANGE and LIST partitions.
      */
      uint num_parts_reorged= alter_info->partition_names.elements;
      uint num_parts_new= thd->work_part_info->partitions.elements;
      uint check_total_partitions;

      tab_part_info->is_auto_partitioned= FALSE;
      if (num_parts_reorged > tab_part_info->num_parts)
      {
        my_error(ER_REORG_PARTITION_NOT_EXIST, MYF(0));
        goto err;
      }
      if (!(tab_part_info->part_type == RANGE_PARTITION ||
            tab_part_info->part_type == LIST_PARTITION) &&
           (num_parts_new != num_parts_reorged))
      {
        my_error(ER_REORG_HASH_ONLY_ON_SAME_NO, MYF(0));
        goto err;
      }
      if (tab_part_info->is_sub_partitioned() &&
          alt_part_info->num_subparts &&
          alt_part_info->num_subparts != tab_part_info->num_subparts)
      {
        my_error(ER_PARTITION_WRONG_NO_SUBPART_ERROR, MYF(0));
        goto err;
      }
      check_total_partitions= tab_part_info->num_parts + num_parts_new;
      check_total_partitions-= num_parts_reorged;
      if (check_total_partitions > MAX_PARTITIONS)
      {
        my_error(ER_TOO_MANY_PARTITIONS_ERROR, MYF(0));
        goto err;
      }
      alt_part_info->part_type= tab_part_info->part_type;
      alt_part_info->subpart_type= tab_part_info->subpart_type;
      alt_part_info->num_subparts= tab_part_info->num_subparts;
      DBUG_ASSERT(!alt_part_info->use_default_partitions);
      /* We specified partitions explicitly so don't use defaults anymore. */
      tab_part_info->use_default_partitions= FALSE;
      if (alt_part_info->set_up_defaults_for_partitioning(new_table->file,
                                                          ULL(0), 
                                                          0))
      {
        goto err;
      }
/*
Online handling:
REORGANIZE PARTITION:
---------------------
The figure exemplifies the handling of partitions, their state changes and
how they are organised. It exemplifies four partitions where two of the
partitions are reorganised (p1 and p2) into two new partitions (p4 and p5).
The reason of this change could be to change range limits, change list
values or for hash partitions simply reorganise the partition which could
also involve moving them to new disks or new node groups (MySQL Cluster).

Existing partitions                                  
------       ------        ------        ------
|    |       |    |        |    |        |    |
| p0 |       | p1 |        | p2 |        | p3 |
------       ------        ------        ------
PART_NORMAL  PART_TO_BE_REORGED          PART_NORMAL
PART_NORMAL  PART_TO_BE_DROPPED          PART_NORMAL
PART_NORMAL  PART_IS_DROPPED             PART_NORMAL

Reorganised new partitions (replacing p1 and p2)
------      ------
|    |      |    |
| p4 |      | p5 |
------      ------
PART_TO_BE_ADDED
PART_IS_ADDED
PART_IS_ADDED

All unchanged partitions and the new partitions are in the partitions list
in the order they will have when the change is completed. The reorganised
partitions are placed in the temp_partitions list. PART_IS_ADDED is only a
temporary state not written in the frm file. It is used to ensure we write
the generated partition syntax in a correct manner.
*/
      {
        List_iterator<partition_element> tab_it(tab_part_info->partitions);
        uint part_count= 0;
        bool found_first= FALSE;
        bool found_last= FALSE;
        uint drop_count= 0;
        do
        {
          partition_element *part_elem= tab_it++;
          is_last_partition_reorged= FALSE;
          if (is_name_in_list(part_elem->partition_name,
                              alter_info->partition_names))
          {
            is_last_partition_reorged= TRUE;
            drop_count++;
            if (tab_part_info->column_list)
            {
              List_iterator<part_elem_value> p(part_elem->list_val_list);
              tab_max_elem_val= p++;
            }
            else
              tab_max_range= part_elem->range_value;
            if (*fast_alter_table &&
                tab_part_info->temp_partitions.push_back(part_elem))
            {
              mem_alloc_error(1);
              goto err;
            }
            if (*fast_alter_table)
              part_elem->part_state= PART_TO_BE_REORGED;
            if (!found_first)
            {
              uint alt_part_count= 0;
              partition_element *alt_part_elem;
              List_iterator<partition_element>
                                 alt_it(alt_part_info->partitions);
              found_first= TRUE;
              do
              {
                alt_part_elem= alt_it++;
                if (tab_part_info->column_list)
                {
                  List_iterator<part_elem_value> p(alt_part_elem->list_val_list);
                  alt_max_elem_val= p++;
                }
                else
                  alt_max_range= alt_part_elem->range_value;

                if (*fast_alter_table)
                  alt_part_elem->part_state= PART_TO_BE_ADDED;
                if (alt_part_count == 0)
                  tab_it.replace(alt_part_elem);
                else
                  tab_it.after(alt_part_elem);
              } while (++alt_part_count < num_parts_new);
            }
            else if (found_last)
            {
              my_error(ER_CONSECUTIVE_REORG_PARTITIONS, MYF(0));
              goto err;
            }
            else
              tab_it.remove();
          }
          else
          {
            if (found_first)
              found_last= TRUE;
          }
        } while (++part_count < tab_part_info->num_parts);
        if (drop_count != num_parts_reorged)
        {
          my_error(ER_DROP_PARTITION_NON_EXISTENT, MYF(0), "REORGANIZE");
          goto err;
        }
        tab_part_info->num_parts= check_total_partitions;
      }
    }
    else
    {
      DBUG_ASSERT(FALSE);
    }
    *partition_changed= TRUE;
    thd->work_part_info= tab_part_info;
    if (alter_info->flags & ALTER_ADD_PARTITION ||
        alter_info->flags & ALTER_REORGANIZE_PARTITION)
    {
      if (tab_part_info->use_default_subpartitions &&
          !alt_part_info->use_default_subpartitions)
      {
        tab_part_info->use_default_subpartitions= FALSE;
        tab_part_info->use_default_num_subpartitions= FALSE;
      }
      if (tab_part_info->check_partition_info(thd, (handlerton**)NULL,
                                              new_table->file, ULL(0), TRUE))
      {
        goto err;
      }
      /*
        The check below needs to be performed after check_partition_info
        since this function "fixes" the item trees of the new partitions
        to reorganize into
      */
      if (alter_info->flags == ALTER_REORGANIZE_PARTITION &&
          tab_part_info->part_type == RANGE_PARTITION &&
          ((is_last_partition_reorged &&
            (tab_part_info->column_list ?
             (tab_part_info->compare_column_values(
                              alt_max_elem_val->col_val_array,
                              tab_max_elem_val->col_val_array) < 0) :
             alt_max_range < tab_max_range)) ||
            (!is_last_partition_reorged &&
             (tab_part_info->column_list ?
              (tab_part_info->compare_column_values(
                              alt_max_elem_val->col_val_array,
                              tab_max_elem_val->col_val_array) != 0) :
              alt_max_range != tab_max_range))))
      {
        /*
          For range partitioning the total resulting range before and
          after the change must be the same except in one case. This is
          when the last partition is reorganised, in this case it is
          acceptable to increase the total range.
          The reason is that it is not allowed to have "holes" in the
          middle of the ranges and thus we should not allow to reorganise
          to create "holes".
        */
        my_error(ER_REORG_OUTSIDE_RANGE, MYF(0));
        goto err;
      }
    }
  }
  else
  {
    /*
     When thd->lex->part_info has a reference to a partition_info the
     ALTER TABLE contained a definition of a partitioning.

     Case I:
       If there was a partition before and there is a new one defined.
       We use the new partitioning. The new partitioning is already
       defined in the correct variable so no work is needed to
       accomplish this.
       We do however need to update partition_changed to ensure that not
       only the frm file is changed in the ALTER TABLE command.

     Case IIa:
       There was a partitioning before and there is no new one defined.
       Also the user has not specified to remove partitioning explicitly.

       We use the old partitioning also for the new table. We do this
       by assigning the partition_info from the table loaded in
       open_table to the partition_info struct used by mysql_create_table
       later in this method.

     Case IIb:
       There was a partitioning before and there is no new one defined.
       The user has specified explicitly to remove partitioning

       Since the user has specified explicitly to remove partitioning
       we override the old partitioning info and create a new table using
       the specified engine.
       In this case the partition also is changed.

     Case III:
       There was no partitioning before altering the table, there is
       partitioning defined in the altered table. Use the new partitioning.
       No work needed since the partitioning info is already in the
       correct variable.

       In this case we discover one case where the new partitioning is using
       the same partition function as the default (PARTITION BY KEY or
       PARTITION BY LINEAR KEY with the list of fields equal to the primary
       key fields OR PARTITION BY [LINEAR] KEY() for tables without primary
       key)
       Also here partition has changed and thus a new table must be
       created.

     Case IV:
       There was no partitioning before and no partitioning defined.
       Obviously no work needed.
    */
    if (table->part_info)
    {
      if (alter_info->flags & ALTER_REMOVE_PARTITIONING)
      {
        DBUG_PRINT("info", ("Remove partitioning"));
        if (!(create_info->used_fields & HA_CREATE_USED_ENGINE))
        {
          DBUG_PRINT("info", ("No explicit engine used"));
          create_info->db_type= table->part_info->default_engine_type;
        }
        DBUG_PRINT("info", ("New engine type: %s",
                   ha_resolve_storage_engine_name(create_info->db_type)));
        thd->work_part_info= NULL;
        *partition_changed= TRUE;
      }
      else if (!thd->work_part_info)
      {
        /*
          Retain partitioning but possibly with a new storage engine
          beneath.
        */
        thd->work_part_info= table->part_info;
        if (create_info->used_fields & HA_CREATE_USED_ENGINE &&
            create_info->db_type != table->part_info->default_engine_type)
        {
          /*
            Make sure change of engine happens to all partitions.
          */
          DBUG_PRINT("info", ("partition changed"));
          if (table->part_info->is_auto_partitioned)
          {
            /*
              If the user originally didn't specify partitioning to be
              used we can remove it now.
            */
            thd->work_part_info= NULL;
          }
          else
          {
            /*
              Ensure that all partitions have the proper engine set-up
            */
            set_engine_all_partitions(thd->work_part_info,
                                      create_info->db_type);
          }
          *partition_changed= TRUE;
        }
      }
    }
    if (thd->work_part_info)
    {
      partition_info *part_info= thd->work_part_info;
      bool is_native_partitioned= FALSE;
      /*
        Need to cater for engine types that can handle partition without
        using the partition handler.
      */
      if (thd->work_part_info != table->part_info)
      {
        DBUG_PRINT("info", ("partition changed"));
        *partition_changed= TRUE;
        if (thd->work_part_info->fix_parser_data(thd))
        {
          goto err;
        }
      }
      /*
        Set up partition default_engine_type either from the create_info
        or from the previus table
      */
      if (create_info->used_fields & HA_CREATE_USED_ENGINE)
        part_info->default_engine_type= create_info->db_type;
      else
      {
        if (table->part_info)
          part_info->default_engine_type= table->part_info->default_engine_type;
        else
          part_info->default_engine_type= create_info->db_type;
      }
      DBUG_ASSERT(part_info->default_engine_type &&
                  part_info->default_engine_type != partition_hton);
      if (check_native_partitioned(create_info, &is_native_partitioned,
                                   part_info, thd))
      {
        goto err;
      }
      if (!is_native_partitioned)
      {
        DBUG_ASSERT(create_info->db_type);
        create_info->db_type= partition_hton;
      }
    }
  }
  DBUG_RETURN(FALSE);
err:
  if (new_table)
  {
    /*
      Only remove the intermediate table object and its share object,
      do not remove the .frm file, since it is the original one.
    */
    close_temporary(new_table, 1, 0);
  }
  *fast_alter_table= NULL;
  DBUG_RETURN(TRUE);
}


/*
  Change partitions, used to implement ALTER TABLE ADD/REORGANIZE/COALESCE
  partitions. This method is used to implement both single-phase and multi-
  phase implementations of ADD/REORGANIZE/COALESCE partitions.

  SYNOPSIS
    mysql_change_partitions()
    lpt                        Struct containing parameters

  RETURN VALUES
    TRUE                          Failure
    FALSE                         Success

  DESCRIPTION
    Request handler to add partitions as set in states of the partition

    Elements of the lpt parameters used:
    create_info                Create information used to create partitions
    db                         Database name
    table_name                 Table name
    copied                     Output parameter where number of copied
                               records are added
    deleted                    Output parameter where number of deleted
                               records are added
*/

static bool mysql_change_partitions(ALTER_PARTITION_PARAM_TYPE *lpt)
{
  char path[FN_REFLEN+1];
  int error;
  handler *file= lpt->table->file;
  THD *thd= lpt->thd;
  DBUG_ENTER("mysql_change_partitions");

  build_table_filename(path, sizeof(path) - 1, lpt->db, lpt->table_name, "", 0);

  if(mysql_trans_prepare_alter_copy_data(thd))
    DBUG_RETURN(TRUE);

  if (file->ha_external_lock(thd, F_WRLCK))
    DBUG_RETURN(TRUE);

  /* TODO: test if bulk_insert would increase the performance */

  if ((error= file->ha_change_partitions(lpt->create_info, path, &lpt->copied,
                                         &lpt->deleted, lpt->pack_frm_data,
                                         lpt->pack_frm_len)))
  {
    file->print_error(error, MYF(error != ER_OUTOFMEMORY ? 0 : ME_FATALERROR));
  }

  if (mysql_trans_commit_alter_copy_data(thd))
    error= 1;                                /* The error has been reported */

  if (file->ha_external_lock(thd, F_UNLCK))
    error= 1;

  DBUG_RETURN(test(error));
}


/*
  Rename partitions in an ALTER TABLE of partitions

  SYNOPSIS
    mysql_rename_partitions()
    lpt                        Struct containing parameters

  RETURN VALUES
    TRUE                          Failure
    FALSE                         Success

  DESCRIPTION
    Request handler to rename partitions as set in states of the partition

    Parameters used:
    db                         Database name
    table_name                 Table name
*/

static bool mysql_rename_partitions(ALTER_PARTITION_PARAM_TYPE *lpt)
{
  char path[FN_REFLEN+1];
  int error;
  DBUG_ENTER("mysql_rename_partitions");

  build_table_filename(path, sizeof(path) - 1, lpt->db, lpt->table_name, "", 0);
  if ((error= lpt->table->file->ha_rename_partitions(path)))
  {
    if (error != 1)
      lpt->table->file->print_error(error, MYF(0));
    DBUG_RETURN(TRUE);
  }
  DBUG_RETURN(FALSE);
}


/*
  Drop partitions in an ALTER TABLE of partitions

  SYNOPSIS
    mysql_drop_partitions()
    lpt                        Struct containing parameters

  RETURN VALUES
    TRUE                          Failure
    FALSE                         Success
  DESCRIPTION
    Drop the partitions marked with PART_TO_BE_DROPPED state and remove
    those partitions from the list.

    Parameters used:
    table                       Table object
    db                          Database name
    table_name                  Table name
*/

static bool mysql_drop_partitions(ALTER_PARTITION_PARAM_TYPE *lpt)
{
  char path[FN_REFLEN+1];
  partition_info *part_info= lpt->table->part_info;
  List_iterator<partition_element> part_it(part_info->partitions);
  uint i= 0;
  uint remove_count= 0;
  int error;
  DBUG_ENTER("mysql_drop_partitions");

  build_table_filename(path, sizeof(path) - 1, lpt->db, lpt->table_name, "", 0);
  if ((error= lpt->table->file->ha_drop_partitions(path)))
  {
    lpt->table->file->print_error(error, MYF(0));
    DBUG_RETURN(TRUE);
  }
  do
  {
    partition_element *part_elem= part_it++;
    if (part_elem->part_state == PART_IS_DROPPED)
    {
      part_it.remove();
      remove_count++;
    }
  } while (++i < part_info->num_parts);
  part_info->num_parts-= remove_count;
  DBUG_RETURN(FALSE);
}


/*
  Insert log entry into list
  SYNOPSIS
    insert_part_info_log_entry_list()
    log_entry
  RETURN VALUES
    NONE
*/

static void insert_part_info_log_entry_list(partition_info *part_info,
                                            DDL_LOG_MEMORY_ENTRY *log_entry)
{
  log_entry->next_active_log_entry= part_info->first_log_entry;
  part_info->first_log_entry= log_entry;
}


/*
  Release all log entries for this partition info struct
  SYNOPSIS
    release_part_info_log_entries()
    first_log_entry                 First log entry in list to release
  RETURN VALUES
    NONE
*/

static void release_part_info_log_entries(DDL_LOG_MEMORY_ENTRY *log_entry)
{
  DBUG_ENTER("release_part_info_log_entries");

  while (log_entry)
  {
    release_ddl_log_memory_entry(log_entry);
    log_entry= log_entry->next_active_log_entry;
  }
  DBUG_VOID_RETURN;
}


/*
  Log an delete/rename frm file
  SYNOPSIS
    write_log_replace_delete_frm()
    lpt                            Struct for parameters
    next_entry                     Next reference to use in log record
    from_path                      Name to rename from
    to_path                        Name to rename to
    replace_flag                   TRUE if replace, else delete
  RETURN VALUES
    TRUE                           Error
    FALSE                          Success
  DESCRIPTION
    Support routine that writes a replace or delete of an frm file into the
    ddl log. It also inserts an entry that keeps track of used space into
    the partition info object
*/

static bool write_log_replace_delete_frm(ALTER_PARTITION_PARAM_TYPE *lpt,
                                         uint next_entry,
                                         const char *from_path,
                                         const char *to_path,
                                         bool replace_flag)
{
  DDL_LOG_ENTRY ddl_log_entry;
  DDL_LOG_MEMORY_ENTRY *log_entry;
  DBUG_ENTER("write_log_replace_delete_frm");

  if (replace_flag)
    ddl_log_entry.action_type= DDL_LOG_REPLACE_ACTION;
  else
    ddl_log_entry.action_type= DDL_LOG_DELETE_ACTION;
  ddl_log_entry.next_entry= next_entry;
  ddl_log_entry.handler_name= reg_ext;
  ddl_log_entry.name= to_path;
  if (replace_flag)
    ddl_log_entry.from_name= from_path;
  if (write_ddl_log_entry(&ddl_log_entry, &log_entry))
  {
    DBUG_RETURN(TRUE);
  }
  insert_part_info_log_entry_list(lpt->part_info, log_entry);
  DBUG_RETURN(FALSE);
}


/*
  Log final partition changes in change partition
  SYNOPSIS
    write_log_changed_partitions()
    lpt                      Struct containing parameters
  RETURN VALUES
    TRUE                     Error
    FALSE                    Success
  DESCRIPTION
    This code is used to perform safe ADD PARTITION for HASH partitions
    and COALESCE for HASH partitions and REORGANIZE for any type of
    partitions.
    We prepare entries for all partitions except the reorganised partitions
    in REORGANIZE partition, those are handled by
    write_log_dropped_partitions. For those partitions that are replaced
    special care is needed to ensure that this is performed correctly and
    this requires a two-phased approach with this log as a helper for this.

    This code is closely intertwined with the code in rename_partitions in
    the partition handler.
*/

static bool write_log_changed_partitions(ALTER_PARTITION_PARAM_TYPE *lpt,
                                         uint *next_entry, const char *path)
{
  DDL_LOG_ENTRY ddl_log_entry;
  partition_info *part_info= lpt->part_info;
  DDL_LOG_MEMORY_ENTRY *log_entry;
  char tmp_path[FN_REFLEN];
  char normal_path[FN_REFLEN];
  List_iterator<partition_element> part_it(part_info->partitions);
  uint temp_partitions= part_info->temp_partitions.elements;
  uint num_elements= part_info->partitions.elements;
  uint i= 0;
  DBUG_ENTER("write_log_changed_partitions");

  do
  {
    partition_element *part_elem= part_it++;
    if (part_elem->part_state == PART_IS_CHANGED ||
        (part_elem->part_state == PART_IS_ADDED && temp_partitions))
    {
      if (part_info->is_sub_partitioned())
      {
        List_iterator<partition_element> sub_it(part_elem->subpartitions);
        uint num_subparts= part_info->num_subparts;
        uint j= 0;
        do
        {
          partition_element *sub_elem= sub_it++;
          ddl_log_entry.next_entry= *next_entry;
          ddl_log_entry.handler_name=
               ha_resolve_storage_engine_name(sub_elem->engine_type);
          create_subpartition_name(tmp_path, path,
                                   part_elem->partition_name,
                                   sub_elem->partition_name,
                                   TEMP_PART_NAME);
          create_subpartition_name(normal_path, path,
                                   part_elem->partition_name,
                                   sub_elem->partition_name,
                                   NORMAL_PART_NAME);
          ddl_log_entry.name= normal_path;
          ddl_log_entry.from_name= tmp_path;
          if (part_elem->part_state == PART_IS_CHANGED)
            ddl_log_entry.action_type= DDL_LOG_REPLACE_ACTION;
          else
            ddl_log_entry.action_type= DDL_LOG_RENAME_ACTION;
          if (write_ddl_log_entry(&ddl_log_entry, &log_entry))
          {
            DBUG_RETURN(TRUE);
          }
          *next_entry= log_entry->entry_pos;
          sub_elem->log_entry= log_entry;
          insert_part_info_log_entry_list(part_info, log_entry);
        } while (++j < num_subparts);
      }
      else
      {
        ddl_log_entry.next_entry= *next_entry;
        ddl_log_entry.handler_name=
               ha_resolve_storage_engine_name(part_elem->engine_type);
        create_partition_name(tmp_path, path,
                              part_elem->partition_name,
                              TEMP_PART_NAME, TRUE);
        create_partition_name(normal_path, path,
                              part_elem->partition_name,
                              NORMAL_PART_NAME, TRUE);
        ddl_log_entry.name= normal_path;
        ddl_log_entry.from_name= tmp_path;
        if (part_elem->part_state == PART_IS_CHANGED)
          ddl_log_entry.action_type= DDL_LOG_REPLACE_ACTION;
        else
          ddl_log_entry.action_type= DDL_LOG_RENAME_ACTION;
        if (write_ddl_log_entry(&ddl_log_entry, &log_entry))
        {
          DBUG_RETURN(TRUE);
        }
        *next_entry= log_entry->entry_pos;
        part_elem->log_entry= log_entry;
        insert_part_info_log_entry_list(part_info, log_entry);
      }
    }
  } while (++i < num_elements);
  DBUG_RETURN(FALSE);
}


/*
  Log dropped partitions
  SYNOPSIS
    write_log_dropped_partitions()
    lpt                      Struct containing parameters
  RETURN VALUES
    TRUE                     Error
    FALSE                    Success
*/

static bool write_log_dropped_partitions(ALTER_PARTITION_PARAM_TYPE *lpt,
                                         uint *next_entry,
                                         const char *path,
                                         bool temp_list)
{
  DDL_LOG_ENTRY ddl_log_entry;
  partition_info *part_info= lpt->part_info;
  DDL_LOG_MEMORY_ENTRY *log_entry;
  char tmp_path[FN_LEN];
  List_iterator<partition_element> part_it(part_info->partitions);
  List_iterator<partition_element> temp_it(part_info->temp_partitions);
  uint num_temp_partitions= part_info->temp_partitions.elements;
  uint num_elements= part_info->partitions.elements;
  DBUG_ENTER("write_log_dropped_partitions");

  ddl_log_entry.action_type= DDL_LOG_DELETE_ACTION;
  if (temp_list)
    num_elements= num_temp_partitions;
  while (num_elements--)
  {
    partition_element *part_elem;
    if (temp_list)
      part_elem= temp_it++;
    else
      part_elem= part_it++;
    if (part_elem->part_state == PART_TO_BE_DROPPED ||
        part_elem->part_state == PART_TO_BE_ADDED ||
        part_elem->part_state == PART_CHANGED)
    {
      uint name_variant;
      if (part_elem->part_state == PART_CHANGED ||
          (part_elem->part_state == PART_TO_BE_ADDED &&
           num_temp_partitions))
        name_variant= TEMP_PART_NAME;
      else
        name_variant= NORMAL_PART_NAME;
      if (part_info->is_sub_partitioned())
      {
        List_iterator<partition_element> sub_it(part_elem->subpartitions);
        uint num_subparts= part_info->num_subparts;
        uint j= 0;
        do
        {
          partition_element *sub_elem= sub_it++;
          ddl_log_entry.next_entry= *next_entry;
          ddl_log_entry.handler_name=
               ha_resolve_storage_engine_name(sub_elem->engine_type);
          create_subpartition_name(tmp_path, path,
                                   part_elem->partition_name,
                                   sub_elem->partition_name,
                                   name_variant);
          ddl_log_entry.name= tmp_path;
          if (write_ddl_log_entry(&ddl_log_entry, &log_entry))
          {
            DBUG_RETURN(TRUE);
          }
          *next_entry= log_entry->entry_pos;
          sub_elem->log_entry= log_entry;
          insert_part_info_log_entry_list(part_info, log_entry);
        } while (++j < num_subparts);
      }
      else
      {
        ddl_log_entry.next_entry= *next_entry;
        ddl_log_entry.handler_name=
               ha_resolve_storage_engine_name(part_elem->engine_type);
        create_partition_name(tmp_path, path,
                              part_elem->partition_name,
                              name_variant, TRUE);
        ddl_log_entry.name= tmp_path;
        if (write_ddl_log_entry(&ddl_log_entry, &log_entry))
        {
          DBUG_RETURN(TRUE);
        }
        *next_entry= log_entry->entry_pos;
        part_elem->log_entry= log_entry;
        insert_part_info_log_entry_list(part_info, log_entry);
      }
    }
  }
  DBUG_RETURN(FALSE);
}


/*
  Set execute log entry in ddl log for this partitioned table
  SYNOPSIS
    set_part_info_exec_log_entry()
    part_info                      Partition info object
    exec_log_entry                 Log entry
  RETURN VALUES
    NONE
*/

static void set_part_info_exec_log_entry(partition_info *part_info,
                                         DDL_LOG_MEMORY_ENTRY *exec_log_entry)
{
  part_info->exec_log_entry= exec_log_entry;
  exec_log_entry->next_active_log_entry= NULL;
}


/*
  Write the log entry to ensure that the shadow frm file is removed at
  crash.
  SYNOPSIS
    write_log_drop_shadow_frm()
    lpt                      Struct containing parameters
    install_frm              Should we log action to install shadow frm or should
                             the action be to remove the shadow frm file.
  RETURN VALUES
    TRUE                     Error
    FALSE                    Success
  DESCRIPTION
    Prepare an entry to the ddl log indicating a drop/install of the shadow frm
    file and its corresponding handler file.
*/

static bool write_log_drop_shadow_frm(ALTER_PARTITION_PARAM_TYPE *lpt)
{
  partition_info *part_info= lpt->part_info;
  DDL_LOG_MEMORY_ENTRY *log_entry;
  DDL_LOG_MEMORY_ENTRY *exec_log_entry= NULL;
  char shadow_path[FN_REFLEN + 1];
  DBUG_ENTER("write_log_drop_shadow_frm");

  build_table_shadow_filename(shadow_path, sizeof(shadow_path) - 1, lpt);
  mysql_mutex_lock(&LOCK_gdl);
  if (write_log_replace_delete_frm(lpt, 0UL, NULL,
                                  (const char*)shadow_path, FALSE))
    goto error;
  log_entry= part_info->first_log_entry;
  if (write_execute_ddl_log_entry(log_entry->entry_pos,
                                    FALSE, &exec_log_entry))
    goto error;
  mysql_mutex_unlock(&LOCK_gdl);
  set_part_info_exec_log_entry(part_info, exec_log_entry);
  DBUG_RETURN(FALSE);

error:
  release_part_info_log_entries(part_info->first_log_entry);
  mysql_mutex_unlock(&LOCK_gdl);
  part_info->first_log_entry= NULL;
  my_error(ER_DDL_LOG_ERROR, MYF(0));
  DBUG_RETURN(TRUE);
}


/*
  Log renaming of shadow frm to real frm name and dropping of old frm
  SYNOPSIS
    write_log_rename_frm()
    lpt                      Struct containing parameters
  RETURN VALUES
    TRUE                     Error
    FALSE                    Success
  DESCRIPTION
    Prepare an entry to ensure that we complete the renaming of the frm
    file if failure occurs in the middle of the rename process.
*/

static bool write_log_rename_frm(ALTER_PARTITION_PARAM_TYPE *lpt)
{
  partition_info *part_info= lpt->part_info;
  DDL_LOG_MEMORY_ENTRY *log_entry;
  DDL_LOG_MEMORY_ENTRY *exec_log_entry= part_info->exec_log_entry;
  char path[FN_REFLEN + 1];
  char shadow_path[FN_REFLEN + 1];
  DDL_LOG_MEMORY_ENTRY *old_first_log_entry= part_info->first_log_entry;
  DBUG_ENTER("write_log_rename_frm");

  part_info->first_log_entry= NULL;
  build_table_filename(path, sizeof(path) - 1, lpt->db,
                       lpt->table_name, "", 0);
  build_table_shadow_filename(shadow_path, sizeof(shadow_path) - 1, lpt);
  mysql_mutex_lock(&LOCK_gdl);
  if (write_log_replace_delete_frm(lpt, 0UL, shadow_path, path, TRUE))
    goto error;
  log_entry= part_info->first_log_entry;
  part_info->frm_log_entry= log_entry;
  if (write_execute_ddl_log_entry(log_entry->entry_pos,
                                    FALSE, &exec_log_entry))
    goto error;
  release_part_info_log_entries(old_first_log_entry);
  mysql_mutex_unlock(&LOCK_gdl);
  DBUG_RETURN(FALSE);

error:
  release_part_info_log_entries(part_info->first_log_entry);
  mysql_mutex_unlock(&LOCK_gdl);
  part_info->first_log_entry= old_first_log_entry;
  part_info->frm_log_entry= NULL;
  my_error(ER_DDL_LOG_ERROR, MYF(0));
  DBUG_RETURN(TRUE);
}


/*
  Write the log entries to ensure that the drop partition command is completed
  even in the presence of a crash.

  SYNOPSIS
    write_log_drop_partition()
    lpt                      Struct containing parameters
  RETURN VALUES
    TRUE                     Error
    FALSE                    Success
  DESCRIPTION
    Prepare entries to the ddl log indicating all partitions to drop and to
    install the shadow frm file and remove the old frm file.
*/

static bool write_log_drop_partition(ALTER_PARTITION_PARAM_TYPE *lpt)
{
  partition_info *part_info= lpt->part_info;
  DDL_LOG_MEMORY_ENTRY *log_entry;
  DDL_LOG_MEMORY_ENTRY *exec_log_entry= part_info->exec_log_entry;
  char tmp_path[FN_REFLEN + 1];
  char path[FN_REFLEN + 1];
  uint next_entry= 0;
  DDL_LOG_MEMORY_ENTRY *old_first_log_entry= part_info->first_log_entry;
  DBUG_ENTER("write_log_drop_partition");

  part_info->first_log_entry= NULL;
  build_table_filename(path, sizeof(path) - 1, lpt->db,
                       lpt->table_name, "", 0);
  build_table_shadow_filename(tmp_path, sizeof(tmp_path) - 1, lpt);
  mysql_mutex_lock(&LOCK_gdl);
  if (write_log_dropped_partitions(lpt, &next_entry, (const char*)path,
                                   FALSE))
    goto error;
  if (write_log_replace_delete_frm(lpt, next_entry, (const char*)tmp_path,
                                  (const char*)path, TRUE))
    goto error;
  log_entry= part_info->first_log_entry;
  part_info->frm_log_entry= log_entry;
  if (write_execute_ddl_log_entry(log_entry->entry_pos,
                                    FALSE, &exec_log_entry))
    goto error;
  release_part_info_log_entries(old_first_log_entry);
  mysql_mutex_unlock(&LOCK_gdl);
  DBUG_RETURN(FALSE);

error:
  release_part_info_log_entries(part_info->first_log_entry);
  mysql_mutex_unlock(&LOCK_gdl);
  part_info->first_log_entry= old_first_log_entry;
  part_info->frm_log_entry= NULL;
  my_error(ER_DDL_LOG_ERROR, MYF(0));
  DBUG_RETURN(TRUE);
}


/*
  Write the log entries to ensure that the add partition command is not
  executed at all if a crash before it has completed

  SYNOPSIS
    write_log_add_change_partition()
    lpt                      Struct containing parameters
  RETURN VALUES
    TRUE                     Error
    FALSE                    Success
  DESCRIPTION
    Prepare entries to the ddl log indicating all partitions to drop and to
    remove the shadow frm file.
    We always inject entries backwards in the list in the ddl log since we
    don't know the entry position until we have written it.
*/

static bool write_log_add_change_partition(ALTER_PARTITION_PARAM_TYPE *lpt)
{
  partition_info *part_info= lpt->part_info;
  DDL_LOG_MEMORY_ENTRY *log_entry;
  DDL_LOG_MEMORY_ENTRY *exec_log_entry= part_info->exec_log_entry;
  char tmp_path[FN_REFLEN + 1];
  char path[FN_REFLEN + 1];
  uint next_entry= 0;
  DDL_LOG_MEMORY_ENTRY *old_first_log_entry= part_info->first_log_entry;
  /* write_log_drop_shadow_frm(lpt) must have been run first */
  DBUG_ASSERT(old_first_log_entry);
  DBUG_ENTER("write_log_add_change_partition");

  build_table_filename(path, sizeof(path) - 1, lpt->db,
                       lpt->table_name, "", 0);
  build_table_shadow_filename(tmp_path, sizeof(tmp_path) - 1, lpt);
  mysql_mutex_lock(&LOCK_gdl);

  /* Relink the previous drop shadow frm entry */
  if (old_first_log_entry)
    next_entry= old_first_log_entry->entry_pos;
  if (write_log_dropped_partitions(lpt, &next_entry, (const char*)path,
                                   FALSE))
    goto error;
  log_entry= part_info->first_log_entry;

  if (write_execute_ddl_log_entry(log_entry->entry_pos,
                                  FALSE,
                                  /* Reuse the old execute ddl_log_entry */
                                  &exec_log_entry))
    goto error;
  mysql_mutex_unlock(&LOCK_gdl);
  set_part_info_exec_log_entry(part_info, exec_log_entry);
  DBUG_RETURN(FALSE);

error:
  release_part_info_log_entries(part_info->first_log_entry);
  mysql_mutex_unlock(&LOCK_gdl);
  part_info->first_log_entry= old_first_log_entry;
  my_error(ER_DDL_LOG_ERROR, MYF(0));
  DBUG_RETURN(TRUE);
}


/*
  Write description of how to complete the operation after first phase of
  change partitions.

  SYNOPSIS
    write_log_final_change_partition()
    lpt                      Struct containing parameters
  RETURN VALUES
    TRUE                     Error
    FALSE                    Success
  DESCRIPTION
    We will write log entries that specify to
    1) Install the shadow frm file.
    2) Remove all partitions reorganized. (To be able to reorganize a partition
       to the same name. Like in REORGANIZE p0 INTO (p0, p1),
       so that the later rename from the new p0-temporary name to p0 don't
       fail because the partition already exists.
    3) Rename others to reflect the new naming scheme.

    Note that it is written in the ddl log in reverse.
*/

static bool write_log_final_change_partition(ALTER_PARTITION_PARAM_TYPE *lpt)
{
  partition_info *part_info= lpt->part_info;
  DDL_LOG_MEMORY_ENTRY *log_entry;
  DDL_LOG_MEMORY_ENTRY *exec_log_entry= part_info->exec_log_entry;
  char path[FN_REFLEN + 1];
  char shadow_path[FN_REFLEN + 1];
  DDL_LOG_MEMORY_ENTRY *old_first_log_entry= part_info->first_log_entry;
  uint next_entry= 0;
  DBUG_ENTER("write_log_final_change_partition");

  /*
    Do not link any previous log entry.
    Replace the revert operations with forced retry operations.
  */
  part_info->first_log_entry= NULL;
  build_table_filename(path, sizeof(path) - 1, lpt->db,
                       lpt->table_name, "", 0);
  build_table_shadow_filename(shadow_path, sizeof(shadow_path) - 1, lpt);
  mysql_mutex_lock(&LOCK_gdl);
  if (write_log_changed_partitions(lpt, &next_entry, (const char*)path))
    goto error;
  if (write_log_dropped_partitions(lpt, &next_entry, (const char*)path,
                      lpt->alter_info->flags & ALTER_REORGANIZE_PARTITION))
    goto error;
  if (write_log_replace_delete_frm(lpt, next_entry, shadow_path, path, TRUE))
    goto error;
  log_entry= part_info->first_log_entry;
  part_info->frm_log_entry= log_entry;
  /* Overwrite the revert execute log entry with this retry execute entry */
  if (write_execute_ddl_log_entry(log_entry->entry_pos,
                                    FALSE, &exec_log_entry))
    goto error;
  release_part_info_log_entries(old_first_log_entry);
  mysql_mutex_unlock(&LOCK_gdl);
  DBUG_RETURN(FALSE);

error:
  release_part_info_log_entries(part_info->first_log_entry);
  mysql_mutex_unlock(&LOCK_gdl);
  part_info->first_log_entry= old_first_log_entry;
  part_info->frm_log_entry= NULL;
  my_error(ER_DDL_LOG_ERROR, MYF(0));
  DBUG_RETURN(TRUE);
}


/*
  Remove entry from ddl log and release resources for others to use

  SYNOPSIS
    write_log_completed()
    lpt                      Struct containing parameters
  RETURN VALUES
    TRUE                     Error
    FALSE                    Success
*/

static void write_log_completed(ALTER_PARTITION_PARAM_TYPE *lpt,
                                bool dont_crash)
{
  partition_info *part_info= lpt->part_info;
  DDL_LOG_MEMORY_ENTRY *log_entry= part_info->exec_log_entry;
  DBUG_ENTER("write_log_completed");

  DBUG_ASSERT(log_entry);
  mysql_mutex_lock(&LOCK_gdl);
  if (write_execute_ddl_log_entry(0UL, TRUE, &log_entry))
  {
    /*
      Failed to write, Bad...
      We have completed the operation but have log records to REMOVE
      stuff that shouldn't be removed. What clever things could one do
      here? An error output was written to the error output by the
      above method so we don't do anything here.
    */
    ;
  }
  release_part_info_log_entries(part_info->first_log_entry);
  release_part_info_log_entries(part_info->exec_log_entry);
  mysql_mutex_unlock(&LOCK_gdl);
  part_info->exec_log_entry= NULL;
  part_info->first_log_entry= NULL;
  DBUG_VOID_RETURN;
}


/*
   Release all log entries
   SYNOPSIS
     release_log_entries()
     part_info                  Partition info struct
   RETURN VALUES
     NONE
*/

static void release_log_entries(partition_info *part_info)
{
  mysql_mutex_lock(&LOCK_gdl);
  release_part_info_log_entries(part_info->first_log_entry);
  release_part_info_log_entries(part_info->exec_log_entry);
  mysql_mutex_unlock(&LOCK_gdl);
  part_info->first_log_entry= NULL;
  part_info->exec_log_entry= NULL;
}


/*
  Final part of partition changes to handle things when under
  LOCK TABLES.
  SYNPOSIS
    alter_partition_lock_handling()
    lpt                        Struct carrying parameters
  RETURN VALUES
    NONE
*/
static void alter_partition_lock_handling(ALTER_PARTITION_PARAM_TYPE *lpt)
{
  THD *thd= lpt->thd;

  if (lpt->old_table)
    close_all_tables_for_name(thd, lpt->old_table->s, FALSE);
  if (lpt->table)
  {
    /*
      Only remove the intermediate table object and its share object,
      do not remove the .frm file, since it is the original one.
    */
    close_temporary(lpt->table, 1, 0);
  }
  lpt->table= 0;
  lpt->old_table= 0;
  lpt->table_list->table= 0;
  if (thd->locked_tables_mode)
  {
    Diagnostics_area *stmt_da= NULL;
    Diagnostics_area tmp_stmt_da;

    if (thd->is_error())
    {
      /* reopen might fail if we have a previous error, use a temporary da. */
      stmt_da= thd->get_stmt_da();
      thd->set_stmt_da(&tmp_stmt_da);
    }

    if (thd->locked_tables_list.reopen_tables(thd))
      sql_print_warning("We failed to reacquire LOCKs in ALTER TABLE");

    if (stmt_da)
      thd->set_stmt_da(stmt_da);
  }
}


/*
  Unlock and close table before renaming and dropping partitions
  SYNOPSIS
    alter_close_tables()
    lpt                        Struct carrying parameters
    close_old                  Close original table too
  RETURN VALUES
    0
*/

static int alter_close_tables(ALTER_PARTITION_PARAM_TYPE *lpt, bool close_old)
{
  DBUG_ENTER("alter_close_tables");

  if (lpt->table->db_stat)
  {
    lpt->table->file->ha_close();
    lpt->table->db_stat= 0;                        // Mark file closed
  }
  if (close_old && lpt->old_table)
  {
    close_all_tables_for_name(lpt->thd, lpt->old_table->s, FALSE);
    lpt->old_table= 0;
  }
  DBUG_RETURN(0);
}


/**
  Handle errors for ALTER TABLE for partitioning.

  @param lpt                Struct carrying parameters
  @param action_completed   The action must be completed, NOT reverted
  @param drop_partition     Partitions has not been dropped yet
  @param frm_install        The shadow frm-file has not yet been installed
  @param close_table        Table is still open, close it before reverting
*/

void handle_alter_part_error(ALTER_PARTITION_PARAM_TYPE *lpt,
                             bool action_completed,
                             bool drop_partition,
                             bool frm_install,
                             bool close_table)
{
  partition_info *part_info= lpt->part_info;
  DBUG_ENTER("handle_alter_part_error");

  if (close_table)
  {
    /*
      Since the error handling (ddl_log) needs to drop newly created
      partitions they must be closed first to not issue errors.
      But we still need some information from the part_info object,
      so we clone it first to have a copy.
    */
    part_info= lpt->part_info->get_clone();
    alter_close_tables(lpt, action_completed);
  }

  if (part_info->first_log_entry &&
      execute_ddl_log_entry(lpt->thd,
                            part_info->first_log_entry->entry_pos))
  {
    /*
      We couldn't recover from error, most likely manual interaction
      is required.
    */
    write_log_completed(lpt, FALSE);
    release_log_entries(part_info);
    if (!action_completed)
    {
      if (drop_partition)
      {
        /* Table is still ok, but we left a shadow frm file behind. */
        push_warning_printf(lpt->thd, Sql_condition::WARN_LEVEL_WARN, 1,
                            "%s %s",
           "Operation was unsuccessful, table is still intact,",
           "but it is possible that a shadow frm file was left behind");
      }
      else
      {
        push_warning_printf(lpt->thd, Sql_condition::WARN_LEVEL_WARN, 1,
                            "%s %s %s %s",
           "Operation was unsuccessful, table is still intact,",
           "but it is possible that a shadow frm file was left behind.",
           "It is also possible that temporary partitions are left behind,",
           "these could be empty or more or less filled with records");
      }
    }
    else
    {
      if (frm_install)
      {
        /*
           Failed during install of shadow frm file, table isn't intact
           and dropped partitions are still there
        */
        push_warning_printf(lpt->thd, Sql_condition::WARN_LEVEL_WARN, 1,
                            "%s %s %s",
          "Failed during alter of partitions, table is no longer intact.",
          "The frm file is in an unknown state, and a backup",
          "is required.");
      }
      else if (drop_partition)
      {
        /*
          Table is ok, we have switched to new table but left dropped
          partitions still in their places. We remove the log records and
          ask the user to perform the action manually. We remove the log
          records and ask the user to perform the action manually.
        */
        push_warning_printf(lpt->thd, Sql_condition::WARN_LEVEL_WARN, 1,
                            "%s %s",
              "Failed during drop of partitions, table is intact.",
              "Manual drop of remaining partitions is required");
      }
      else
      {
        /*
          We failed during renaming of partitions. The table is most
          certainly in a very bad state so we give user warning and disable
          the table by writing an ancient frm version into it.
        */
        push_warning_printf(lpt->thd, Sql_condition::WARN_LEVEL_WARN, 1,
                            "%s %s %s",
           "Failed during renaming of partitions. We are now in a position",
           "where table is not reusable",
           "Table is disabled by writing ancient frm file version into it");
      }
    }
  }
  else
  {
    release_log_entries(part_info);
    if (!action_completed)
    {
      /*
        We hit an error before things were completed but managed
        to recover from the error. An error occurred and we have
        restored things to original so no need for further action.
      */
      ;
    }
    else
    {
      /*
        We hit an error after we had completed most of the operation
        and were successful in a second attempt so the operation
        actually is successful now. We need to issue a warning that
        even though we reported an error the operation was successfully
        completed.
      */
      push_warning_printf(lpt->thd, Sql_condition::WARN_LEVEL_WARN, 1,"%s %s",
         "Operation was successfully completed by failure handling,",
         "after failure of normal operation");
    }
  }
  DBUG_VOID_RETURN;
}


/**
  Downgrade an exclusive MDL lock if under LOCK TABLE.

  If we don't downgrade the lock, it will not be downgraded or released
  until the table is unlocked, resulting in blocking other threads using
  the table.
*/

static void downgrade_mdl_if_lock_tables_mode(THD *thd, MDL_ticket *ticket,
                                              enum_mdl_type type)
{
  if (thd->locked_tables_mode)
    ticket->downgrade_exclusive_lock(type);
}


/**
  Actually perform the change requested by ALTER TABLE of partitions
  previously prepared.

  @param thd                           Thread object
  @param table                         Original table object
  @param alter_info                    ALTER TABLE info
  @param create_info                   Create info for CREATE TABLE
  @param table_list                    List of the table involved
  @param db                            Database name of new table
  @param table_name                    Table name of new table
  @param fast_alter_table              Prepared table object

  @return Operation status
    @retval TRUE                          Error
    @retval FALSE                         Success

  @note
    Perform all ALTER TABLE operations for partitioned tables that can be
    performed fast without a full copy of the original table.
*/

uint fast_alter_partition_table(THD *thd, TABLE *table,
                                Alter_info *alter_info,
                                HA_CREATE_INFO *create_info,
                                TABLE_LIST *table_list,
                                char *db,
                                const char *table_name,
                                TABLE *fast_alter_table)
{
  /* Set-up struct used to write frm files */
  partition_info *part_info;
  ALTER_PARTITION_PARAM_TYPE lpt_obj;
  ALTER_PARTITION_PARAM_TYPE *lpt= &lpt_obj;
  bool action_completed= FALSE;
  bool close_table_on_failure= FALSE;
  bool frm_install= FALSE;
  MDL_ticket *mdl_ticket= table->mdl_ticket;
  DBUG_ASSERT(fast_alter_table);
  DBUG_ENTER("fast_alter_partition_table");

  part_info= fast_alter_table->part_info;
  lpt->thd= thd;
  lpt->table_list= table_list;
  lpt->part_info= part_info;
  lpt->alter_info= alter_info;
  lpt->create_info= create_info;
  lpt->db_options= create_info->table_options;
  if (create_info->row_type == ROW_TYPE_DYNAMIC)
    lpt->db_options|= HA_OPTION_PACK_RECORD;
  lpt->table= fast_alter_table;
  lpt->old_table= table;
  lpt->key_info_buffer= 0;
  lpt->key_count= 0;
  lpt->db= db;
  lpt->table_name= table_name;
  lpt->copied= 0;
  lpt->deleted= 0;
  lpt->pack_frm_data= NULL;
  lpt->pack_frm_len= 0;

  /* Never update timestamp columns when alter */
  lpt->table->timestamp_field_type= TIMESTAMP_NO_AUTO_SET;

  if (table->file->alter_table_flags(alter_info->flags) &
        HA_PARTITION_ONE_PHASE)
  {
    /*
      In the case where the engine supports one phase online partition
      changes it is not necessary to have any exclusive locks. The
      correctness is upheld instead by transactions being aborted if they
      access the table after its partition definition has changed (if they
      are still using the old partition definition).

      The handler is in this case responsible to ensure that all users
      start using the new frm file after it has changed. To implement
      one phase it is necessary for the handler to have the master copy
      of the frm file and use discovery mechanisms to renew it. Thus
      write frm will write the frm, pack the new frm and finally
      the frm is deleted and the discovery mechanisms will either restore
      back to the old or installing the new after the change is activated.

      Thus all open tables will be discovered that they are old, if not
      earlier as soon as they try an operation using the old table. One
      should ensure that this is checked already when opening a table,
      even if it is found in the cache of open tables.

      change_partitions will perform all operations and it is the duty of
      the handler to ensure that the frm files in the system gets updated
      in synch with the changes made and if an error occurs that a proper
      error handling is done.

      If the MySQL Server crashes at this moment but the handler succeeds
      in performing the change then the binlog is not written for the
      change. There is no way to solve this as long as the binlog is not
      transactional and even then it is hard to solve it completely.
 
      The first approach here was to downgrade locks. Now a different approach
      is decided upon. The idea is that the handler will have access to the
      Alter_info when store_lock arrives with TL_WRITE_ALLOW_READ. So if the
      handler knows that this functionality can be handled with a lower lock
      level it will set the lock level to TL_WRITE_ALLOW_WRITE immediately.
      Thus the need to downgrade the lock disappears.
      1) Write the new frm, pack it and then delete it
      2) Perform the change within the handler
    */
    if (mysql_write_frm(lpt, WFRM_WRITE_SHADOW | WFRM_PACK_FRM) ||
        mysql_change_partitions(lpt))
    {
      goto err;
    }
  }
  else if (alter_info->flags & ALTER_DROP_PARTITION)
  {
    /*
      Now after all checks and setting state on dropped partitions we can
      start the actual dropping of the partitions.

      Drop partition is actually two things happening. The first is that
      a lot of records are deleted. The second is that the behaviour of
      subsequent updates and writes and deletes will change. The delete
      part can be handled without any particular high lock level by
      transactional engines whereas non-transactional engines need to
      ensure that this change is done with an exclusive lock on the table.
      The second part, the change of partitioning does however require
      an exclusive lock to install the new partitioning as one atomic
      operation. If this is not the case, it is possible for two
      transactions to see the change in a different order than their
      serialisation order. Thus we need an exclusive lock for both
      transactional and non-transactional engines.

      For LIST partitions it could be possible to avoid the exclusive lock
      (and for RANGE partitions if they didn't rearrange range definitions
      after a DROP PARTITION) if one ensured that failed accesses to the
      dropped partitions was aborted for sure (thus only possible for
      transactional engines).

      0) Write an entry that removes the shadow frm file if crash occurs 
      1) Write the new frm file as a shadow frm
      2) Get an exclusive metadata lock on the table (waits for all active
         transactions using this table). This ensures that we
         can release all other locks on the table and since no one can open
         the table, there can be no new threads accessing the table. They
         will be hanging on this exclusive lock.
      3) Write the ddl log to ensure that the operation is completed
         even in the presence of a MySQL Server crash (the log is executed
         before any other threads are started, so there are no locking issues).
      4) Close all tables that have already been opened but didn't stumble on
         the abort locked previously. This is done as part of the
         alter_close_tables call.
      5) Write the bin log
         Unfortunately the writing of the binlog is not synchronised with
         other logging activities. So no matter in which order the binlog
         is written compared to other activities there will always be cases
         where crashes make strange things occur. In this placement it can
         happen that the ALTER TABLE DROP PARTITION gets performed in the
         master but not in the slaves if we have a crash, after writing the
         ddl log but before writing the binlog. A solution to this would
         require writing the statement first in the ddl log and then
         when recovering from the crash read the binlog and insert it into
         the binlog if not written already.
      6) Install the previously written shadow frm file
      7) Prepare handlers for drop of partitions
      8) Drop the partitions
      9) Remove entries from ddl log
      10) Reopen table if under lock tables
      11) Complete query

      We insert Error injections at all places where it could be interesting
      to test if recovery is properly done.
    */
    if (write_log_drop_shadow_frm(lpt) ||
        ERROR_INJECT_CRASH("crash_drop_partition_1") ||
        ERROR_INJECT_ERROR("fail_drop_partition_1") ||
        mysql_write_frm(lpt, WFRM_WRITE_SHADOW) ||
        ERROR_INJECT_CRASH("crash_drop_partition_2") ||
        ERROR_INJECT_ERROR("fail_drop_partition_2") ||
        wait_while_table_is_used(thd, table, HA_EXTRA_FORCE_REOPEN) ||
        ERROR_INJECT_CRASH("crash_drop_partition_3") ||
        ERROR_INJECT_ERROR("fail_drop_partition_3") ||
        (close_table_on_failure= TRUE, FALSE) ||
        write_log_drop_partition(lpt) ||
        (action_completed= TRUE, FALSE) ||
        ERROR_INJECT_CRASH("crash_drop_partition_4") ||
        ERROR_INJECT_ERROR("fail_drop_partition_4") ||
        alter_close_tables(lpt, action_completed) ||
        (close_table_on_failure= FALSE, FALSE) ||
        ERROR_INJECT_CRASH("crash_drop_partition_5") ||
        ERROR_INJECT_ERROR("fail_drop_partition_5") ||
        ((!thd->lex->no_write_to_binlog) &&
         (write_bin_log(thd, FALSE,
                        thd->query(), thd->query_length()), FALSE)) ||
        ERROR_INJECT_CRASH("crash_drop_partition_6") ||
        ERROR_INJECT_ERROR("fail_drop_partition_6") ||
        (frm_install= TRUE, FALSE) ||
        mysql_write_frm(lpt, WFRM_INSTALL_SHADOW) ||
        (frm_install= FALSE, FALSE) ||
        ERROR_INJECT_CRASH("crash_drop_partition_7") ||
        ERROR_INJECT_ERROR("fail_drop_partition_7") ||
        mysql_drop_partitions(lpt) ||
        ERROR_INJECT_CRASH("crash_drop_partition_8") ||
        ERROR_INJECT_ERROR("fail_drop_partition_8") ||
        (write_log_completed(lpt, FALSE), FALSE) ||
        ERROR_INJECT_CRASH("crash_drop_partition_9") ||
        ERROR_INJECT_ERROR("fail_drop_partition_9") ||
        (alter_partition_lock_handling(lpt), FALSE)) 
    {
      handle_alter_part_error(lpt, action_completed, TRUE, frm_install,
                              close_table_on_failure);
      goto err;
    }
  }
  else if ((alter_info->flags & ALTER_ADD_PARTITION) &&
           (part_info->part_type == RANGE_PARTITION ||
            part_info->part_type == LIST_PARTITION))
  {
    /*
      ADD RANGE/LIST PARTITIONS
      In this case there are no tuples removed and no tuples are added.
      Thus the operation is merely adding a new partition. Thus it is
      necessary to perform the change as an atomic operation. Otherwise
      someone reading without seeing the new partition could potentially
      miss updates made by a transaction serialised before it that are
      inserted into the new partition.

      0) Write an entry that removes the shadow frm file if crash occurs 
      1) Write the new frm file as a shadow frm file
      2) Get an exclusive metadata lock on the table (waits for all active
         transactions using this table). This ensures that we
         can release all other locks on the table and since no one can open
         the table, there can be no new threads accessing the table. They
         will be hanging on this exclusive lock.
      3) Write an entry to remove the new parttions if crash occurs
      4) Add the new partitions.
      5) Close all instances of the table and remove them from the table cache.
      6) Write binlog
      7) Now the change is completed except for the installation of the
         new frm file. We thus write an action in the log to change to
         the shadow frm file
      8) Install the new frm file of the table where the partitions are
         added to the table.
      9) Remove entries from ddl log
      10)Reopen tables if under lock tables
      11)Complete query
    */
    if (write_log_drop_shadow_frm(lpt) ||
        ERROR_INJECT_CRASH("crash_add_partition_1") ||
        ERROR_INJECT_ERROR("fail_add_partition_1") ||
        mysql_write_frm(lpt, WFRM_WRITE_SHADOW) ||
        ERROR_INJECT_CRASH("crash_add_partition_2") ||
        ERROR_INJECT_ERROR("fail_add_partition_2") ||
        wait_while_table_is_used(thd, table, HA_EXTRA_FORCE_REOPEN) ||
        ERROR_INJECT_CRASH("crash_add_partition_3") ||
        ERROR_INJECT_ERROR("fail_add_partition_3") ||
        (close_table_on_failure= TRUE, FALSE) ||
        write_log_add_change_partition(lpt) ||
        ERROR_INJECT_CRASH("crash_add_partition_4") ||
        ERROR_INJECT_ERROR("fail_add_partition_4") ||
        mysql_change_partitions(lpt) ||
        ERROR_INJECT_CRASH("crash_add_partition_5") ||
        ERROR_INJECT_ERROR("fail_add_partition_5") ||
        (close_table_on_failure= FALSE, FALSE) ||
        alter_close_tables(lpt, action_completed) ||
        ERROR_INJECT_CRASH("crash_add_partition_6") ||
        ERROR_INJECT_ERROR("fail_add_partition_6") ||
        ((!thd->lex->no_write_to_binlog) &&
         (write_bin_log(thd, FALSE,
                        thd->query(), thd->query_length()), FALSE)) ||
        ERROR_INJECT_CRASH("crash_add_partition_7") ||
        ERROR_INJECT_ERROR("fail_add_partition_7") ||
        write_log_rename_frm(lpt) ||
        (action_completed= TRUE, FALSE) ||
        ERROR_INJECT_CRASH("crash_add_partition_8") ||
        ERROR_INJECT_ERROR("fail_add_partition_8") ||
        (frm_install= TRUE, FALSE) ||
        mysql_write_frm(lpt, WFRM_INSTALL_SHADOW) ||
        (frm_install= FALSE, FALSE) ||
        ERROR_INJECT_CRASH("crash_add_partition_9") ||
        ERROR_INJECT_ERROR("fail_add_partition_9") ||
        (write_log_completed(lpt, FALSE), FALSE) ||
        ERROR_INJECT_CRASH("crash_add_partition_10") ||
        ERROR_INJECT_ERROR("fail_add_partition_10") ||
        (alter_partition_lock_handling(lpt), FALSE))
    {
      handle_alter_part_error(lpt, action_completed, FALSE, frm_install,
                              close_table_on_failure);
      goto err;
    }
  }
  else
  {
    /*
      ADD HASH PARTITION/
      COALESCE PARTITION/
      REBUILD PARTITION/
      REORGANIZE PARTITION
 
      In this case all records are still around after the change although
      possibly organised into new partitions, thus by ensuring that all
      updates go to both the old and the new partitioning scheme we can
      actually perform this operation lock-free. The only exception to
      this is when REORGANIZE PARTITION adds/drops ranges. In this case
      there needs to be an exclusive lock during the time when the range
      changes occur.
      This is only possible if the handler can ensure double-write for a
      period. The double write will ensure that it doesn't matter where the
      data is read from since both places are updated for writes. If such
      double writing is not performed then it is necessary to perform the
      change with the usual exclusive lock. With double writes it is even
      possible to perform writes in parallel with the reorganisation of
      partitions.

      Without double write procedure we get the following procedure.
      The only difference with using double write is that we can downgrade
      the lock to TL_WRITE_ALLOW_WRITE. Double write in this case only
      double writes from old to new. If we had double writing in both
      directions we could perform the change completely without exclusive
      lock for HASH partitions.
      Handlers that perform double writing during the copy phase can actually
      use a lower lock level. This can be handled inside store_lock in the
      respective handler.

      0) Write an entry that removes the shadow frm file if crash occurs 
      1) Write the shadow frm file of new partitioning
      2) Log such that temporary partitions added in change phase are
         removed in a crash situation
      3) Add the new partitions
         Copy from the reorganised partitions to the new partitions
      4) Get an exclusive metadata lock on the table (waits for all active
         transactions using this table). This ensures that we
         can release all other locks on the table and since no one can open
         the table, there can be no new threads accessing the table. They
         will be hanging on this exclusive lock.
      5) Log that operation is completed and log all complete actions
         needed to complete operation from here
      6) Write bin log
      7) Close all instances of the table and remove them from the table cache.
      8) Prepare handlers for rename and delete of partitions
      9) Rename and drop the reorged partitions such that they are no
         longer used and rename those added to their real new names.
      10) Install the shadow frm file
      11) Reopen the table if under lock tables
      12) Complete query
    */
    if (write_log_drop_shadow_frm(lpt) ||
        ERROR_INJECT_CRASH("crash_change_partition_1") ||
        ERROR_INJECT_ERROR("fail_change_partition_1") ||
        mysql_write_frm(lpt, WFRM_WRITE_SHADOW) ||
        ERROR_INJECT_CRASH("crash_change_partition_2") ||
        ERROR_INJECT_ERROR("fail_change_partition_2") ||
        (close_table_on_failure= TRUE, FALSE) ||
        write_log_add_change_partition(lpt) ||
        ERROR_INJECT_CRASH("crash_change_partition_3") ||
        ERROR_INJECT_ERROR("fail_change_partition_3") ||
        mysql_change_partitions(lpt) ||
        ERROR_INJECT_CRASH("crash_change_partition_4") ||
        ERROR_INJECT_ERROR("fail_change_partition_4") ||
        wait_while_table_is_used(thd, table, HA_EXTRA_FORCE_REOPEN) ||
        ERROR_INJECT_CRASH("crash_change_partition_5") ||
        ERROR_INJECT_ERROR("fail_change_partition_5") ||
        write_log_final_change_partition(lpt) ||
        (action_completed= TRUE, FALSE) ||
        ERROR_INJECT_CRASH("crash_change_partition_6") ||
        ERROR_INJECT_ERROR("fail_change_partition_6") ||
        ((!thd->lex->no_write_to_binlog) &&
         (write_bin_log(thd, FALSE,
                        thd->query(), thd->query_length()), FALSE)) ||
        ERROR_INJECT_CRASH("crash_change_partition_7") ||
        ERROR_INJECT_ERROR("fail_change_partition_7") ||
        ((frm_install= TRUE), FALSE) ||
        mysql_write_frm(lpt, WFRM_INSTALL_SHADOW) ||
        (frm_install= FALSE, FALSE) ||
        ERROR_INJECT_CRASH("crash_change_partition_8") ||
        ERROR_INJECT_ERROR("fail_change_partition_8") ||
        alter_close_tables(lpt, action_completed) ||
        (close_table_on_failure= FALSE, FALSE) ||
        ERROR_INJECT_CRASH("crash_change_partition_9") ||
        ERROR_INJECT_ERROR("fail_change_partition_9") ||
        mysql_drop_partitions(lpt) ||
        ERROR_INJECT_CRASH("crash_change_partition_10") ||
        ERROR_INJECT_ERROR("fail_change_partition_10") ||
        mysql_rename_partitions(lpt) ||
        ERROR_INJECT_CRASH("crash_change_partition_11") ||
        ERROR_INJECT_ERROR("fail_change_partition_11") ||
        (write_log_completed(lpt, FALSE), FALSE) ||
        ERROR_INJECT_CRASH("crash_change_partition_12") ||
        ERROR_INJECT_ERROR("fail_change_partition_12") ||
        (alter_partition_lock_handling(lpt), FALSE))
    {
      handle_alter_part_error(lpt, action_completed, FALSE, frm_install,
                              close_table_on_failure);
      goto err;
    }
  }
  downgrade_mdl_if_lock_tables_mode(thd, mdl_ticket, MDL_SHARED_NO_READ_WRITE);
  /*
    A final step is to write the query to the binlog and send ok to the
    user
  */
  DBUG_RETURN(fast_end_partition(thd, lpt->copied, lpt->deleted, table_list));
err:
  if (action_completed)
  {
    /*
      Although error occurred, the action was forced to retry for completion.
      Therefore we must close+reopen all instances of the table.
    */
    (void) alter_partition_lock_handling(lpt);
  }
  else
  {
    /*
      The failed action was reverted, leave the original table as is and
      close/destroy the intermediate table object and its share.
    */
    close_temporary(lpt->table, 1, 0);
  }
  downgrade_mdl_if_lock_tables_mode(thd, mdl_ticket, MDL_SHARED_NO_READ_WRITE);
  DBUG_RETURN(TRUE);
}
#endif


/*
  Prepare for calling val_int on partition function by setting fields to
  point to the record where the values of the PF-fields are stored.

  SYNOPSIS
    set_field_ptr()
    ptr                 Array of fields to change ptr
    new_buf             New record pointer
    old_buf             Old record pointer

  DESCRIPTION
    Set ptr in field objects of field array to refer to new_buf record
    instead of previously old_buf. Used before calling val_int and after
    it is used to restore pointers to table->record[0].
    This routine is placed outside of partition code since it can be useful
    also for other programs.
*/

void set_field_ptr(Field **ptr, const uchar *new_buf,
                   const uchar *old_buf)
{
  my_ptrdiff_t diff= (new_buf - old_buf);
  DBUG_ENTER("set_field_ptr");

  do
  {
    (*ptr)->move_field_offset(diff);
  } while (*(++ptr));
  DBUG_VOID_RETURN;
}


/*
  Prepare for calling val_int on partition function by setting fields to
  point to the record where the values of the PF-fields are stored.
  This variant works on a key_part reference.
  It is not required that all fields are NOT NULL fields.

  SYNOPSIS
    set_key_field_ptr()
    key_info            key info with a set of fields to change ptr
    new_buf             New record pointer
    old_buf             Old record pointer

  DESCRIPTION
    Set ptr in field objects of field array to refer to new_buf record
    instead of previously old_buf. Used before calling val_int and after
    it is used to restore pointers to table->record[0].
    This routine is placed outside of partition code since it can be useful
    also for other programs.
*/

void set_key_field_ptr(KEY *key_info, const uchar *new_buf,
                       const uchar *old_buf)
{
  KEY_PART_INFO *key_part= key_info->key_part;
  uint key_parts= key_info->key_parts;
  uint i= 0;
  my_ptrdiff_t diff= (new_buf - old_buf);
  DBUG_ENTER("set_key_field_ptr");

  do
  {
    key_part->field->move_field_offset(diff);
    key_part++;
  } while (++i < key_parts);
  DBUG_VOID_RETURN;
}


/*
  SYNOPSIS
    mem_alloc_error()
    size                Size of memory attempted to allocate
    None

  RETURN VALUES
    None

  DESCRIPTION
    A routine to use for all the many places in the code where memory
    allocation error can happen, a tremendous amount of them, needs
    simple routine that signals this error.
*/

void mem_alloc_error(size_t size)
{
  my_error(ER_OUTOFMEMORY, MYF(0), static_cast<int>(size));
}

#ifdef WITH_PARTITION_STORAGE_ENGINE
/**
  Return comma-separated list of used partitions in the provided given string.

    @param      part_info  Partitioning info
    @param[out] parts_str  The string to fill

    Generate a list of used partitions (from bits in part_info->read_partitions
    bitmap), asd store it into the provided String object.
    
    @note
    The produced string must not be longer then MAX_PARTITIONS * (1 + FN_LEN).
    In case of UPDATE, only the partitions read is given, not the partitions
    that was written or locked.
*/

void make_used_partitions_str(partition_info *part_info, String *parts_str)
{
  parts_str->length(0);
  partition_element *pe;
  uint partition_id= 0;
  List_iterator<partition_element> it(part_info->partitions);
  
  if (part_info->is_sub_partitioned())
  {
    partition_element *head_pe;
    while ((head_pe= it++))
    {
      List_iterator<partition_element> it2(head_pe->subpartitions);
      while ((pe= it2++))
      {
        if (bitmap_is_set(&part_info->read_partitions, partition_id))
        {
          if (parts_str->length())
            parts_str->append(',');
          parts_str->append(head_pe->partition_name,
                           strlen(head_pe->partition_name),
                           system_charset_info);
          parts_str->append('_');
          parts_str->append(pe->partition_name,
                           strlen(pe->partition_name),
                           system_charset_info);
        }
        partition_id++;
      }
    }
  }
  else
  {
    while ((pe= it++))
    {
      if (bitmap_is_set(&part_info->read_partitions, partition_id))
      {
        if (parts_str->length())
          parts_str->append(',');
        parts_str->append(pe->partition_name, strlen(pe->partition_name),
                         system_charset_info);
      }
      partition_id++;
    }
  }
}
#endif

/****************************************************************************
 * Partition interval analysis support
 ***************************************************************************/

/*
  Setup partition_info::* members related to partitioning range analysis

  SYNOPSIS
    set_up_partition_func_pointers()
      part_info  Partitioning info structure

  DESCRIPTION
    Assuming that passed partition_info structure already has correct values
    for members that specify [sub]partitioning type, table fields, and
    functions, set up partition_info::* members that are related to
    Partitioning Interval Analysis (see get_partitions_in_range_iter for its
    definition)

  IMPLEMENTATION
    There are two available interval analyzer functions:
    (1) get_part_iter_for_interval_via_mapping 
    (2) get_part_iter_for_interval_cols_via_map 
    (3) get_part_iter_for_interval_via_walking

    They both have limited applicability:
    (1) is applicable for "PARTITION BY <RANGE|LIST>(func(t.field))", where
    func is a monotonic function.

    (2) is applicable for "PARTITION BY <RANGE|LIST> COLUMNS (field_list)

    (3) is applicable for 
      "[SUB]PARTITION BY <any-partitioning-type>(any_func(t.integer_field))"
      
    If both (1) and (3) are applicable, (1) is preferred over (3).
    
    This function sets part_info::get_part_iter_for_interval according to
    this criteria, and also sets some auxilary fields that the function
    uses.
*/
#ifdef WITH_PARTITION_STORAGE_ENGINE
static void set_up_range_analysis_info(partition_info *part_info)
{
  /* Set the catch-all default */
  part_info->get_part_iter_for_interval= NULL;
  part_info->get_subpart_iter_for_interval= NULL;

  /* 
    Check if get_part_iter_for_interval_via_mapping() can be used for 
    partitioning
  */
  switch (part_info->part_type) {
  case RANGE_PARTITION:
  case LIST_PARTITION:
    if (!part_info->column_list)
    {
      if (part_info->part_expr->get_monotonicity_info() != NON_MONOTONIC)
      {
        part_info->get_part_iter_for_interval=
          get_part_iter_for_interval_via_mapping;
        goto setup_subparts;
      }
    }
    else
    {
      part_info->get_part_iter_for_interval=
        get_part_iter_for_interval_cols_via_map;
      goto setup_subparts;
    }
  default:
    ;
  }
   
  /*
    Check if get_part_iter_for_interval_via_walking() can be used for
    partitioning
  */
  if (part_info->num_part_fields == 1)
  {
    Field *field= part_info->part_field_array[0];
    switch (field->type()) {
    case MYSQL_TYPE_TINY:
    case MYSQL_TYPE_SHORT:
    case MYSQL_TYPE_INT24:
    case MYSQL_TYPE_LONG:
    case MYSQL_TYPE_LONGLONG:
      part_info->get_part_iter_for_interval=
        get_part_iter_for_interval_via_walking;
      break;
    default:
      ;
    }
  }

setup_subparts:
  /*
    Check if get_part_iter_for_interval_via_walking() can be used for
    subpartitioning
  */
  if (part_info->num_subpart_fields == 1)
  {
    Field *field= part_info->subpart_field_array[0];
    switch (field->type()) {
    case MYSQL_TYPE_TINY:
    case MYSQL_TYPE_SHORT:
    case MYSQL_TYPE_LONG:
    case MYSQL_TYPE_LONGLONG:
      part_info->get_subpart_iter_for_interval=
        get_part_iter_for_interval_via_walking;
      break;
    default:
      ;
    }
  }
}


/*
  This function takes a memory of packed fields in opt-range format
  and stores it in record format. To avoid having to worry about how
  the length of fields are calculated in opt-range format we send
  an array of lengths used for each field in store_length_array.

  SYNOPSIS
  store_tuple_to_record()
  pfield                         Field array
  store_length_array             Array of field lengths
  value                          Memory where fields are stored
  value_end                      End of memory

  RETURN VALUE
  nparts                         Number of fields assigned
*/
uint32 store_tuple_to_record(Field **pfield,
                             uint32 *store_length_array,
                             uchar *value,
                             uchar *value_end)
{
  /* This function is inspired by store_key_image_rec. */
  uint32 nparts= 0;
  uchar *loc_value;
  while (value < value_end)
  {
    loc_value= value;
    if ((*pfield)->real_maybe_null())
    {
      if (*loc_value)
        (*pfield)->set_null();
      else
        (*pfield)->set_notnull();
      loc_value++;
    }
    uint len= (*pfield)->pack_length();
    (*pfield)->set_key_image(loc_value, len);
    value+= *store_length_array;
    store_length_array++;
    nparts++;
    pfield++;
  }
  return nparts;
}

/*
  RANGE(columns) partitioning: compare value bound and probe tuple.

  The value bound always is a full tuple (but may include the MAXVALUE
  special value).

  The probe tuple may be a prefix of partitioning tuple. The tail_is_min
  parameter specifies whether the suffix components should be assumed to
  hold MAXVALUE
*/

static int cmp_rec_and_tuple(part_column_list_val *val, uint32 nvals_in_rec)
{
  partition_info *part_info= val->part_info;
  Field **field= part_info->part_field_array;
  Field **fields_end= field + nvals_in_rec;
  int res;

  for (; field != fields_end; field++, val++)
  {
    if (val->max_value)
      return -1;
    if ((*field)->is_null())
    {
      if (val->null_value)
        continue;
      return -1;
    }
    if (val->null_value)
      return +1;
    res= (*field)->cmp((const uchar*)val->column_value);
    if (res)
      return res;
  }
  return 0;
}


static int cmp_rec_and_tuple_prune(part_column_list_val *val,
                                   uint32 n_vals_in_rec,
                                   bool tail_is_min)
{
  int cmp;
  Field **field;
  partition_info *part_info;
  if ((cmp= cmp_rec_and_tuple(val, n_vals_in_rec)))
    return cmp;
  part_info= val->part_info;
  field= part_info->part_field_array + n_vals_in_rec;
  for (; *field; field++, val++)
  {
    if (tail_is_min)
      return -1;
    if (!tail_is_min && !val->max_value)
      return +1;
  }
  return 0;
}


typedef uint32 (*get_endpoint_func)(partition_info*, bool left_endpoint,
                                    bool include_endpoint);

typedef uint32 (*get_col_endpoint_func)(partition_info*, bool left_endpoint,
                                        bool include_endpoint,
                                        uint32 num_parts);

/*
  Partitioning Interval Analysis: Initialize the iterator for "mapping" case

  SYNOPSIS
    get_part_iter_for_interval_via_mapping()
      part_info   Partition info
      is_subpart  TRUE  - act for subpartitioning
                  FALSE - act for partitioning
      min_value   minimum field value, in opt_range key format.
      max_value   minimum field value, in opt_range key format.
      flags       Some combination of NEAR_MIN, NEAR_MAX, NO_MIN_RANGE,
                  NO_MAX_RANGE.
      part_iter   Iterator structure to be initialized

  DESCRIPTION
    Initialize partition set iterator to walk over the interval in
    ordered-array-of-partitions (for RANGE partitioning) or 
    ordered-array-of-list-constants (for LIST partitioning) space.

  IMPLEMENTATION
    This function is used when partitioning is done by
    <RANGE|LIST>(ascending_func(t.field)), and we can map an interval in
    t.field space into a sub-array of partition_info::range_int_array or
    partition_info::list_array (see get_partition_id_range_for_endpoint,
    get_list_array_idx_for_endpoint for details).
    
    The function performs this interval mapping, and sets the iterator to
    traverse the sub-array and return appropriate partitions.
    
  RETURN
    0 - No matching partitions (iterator not initialized)
    1 - Ok, iterator intialized for traversal of matching partitions.
   -1 - All partitions would match (iterator not initialized)
*/

uint32 get_partition_id_cols_range_for_endpoint(partition_info *part_info,
                                                bool left_endpoint,
                                                bool include_endpoint,
                                                uint32 nparts)
{
  uint max_partition= part_info->num_parts - 1;
  uint min_part_id= 0, max_part_id= max_partition, loc_part_id;
  part_column_list_val *range_col_array= part_info->range_col_array;
  uint num_columns= part_info->part_field_list.elements;
  bool tailf= !(left_endpoint ^ include_endpoint);
  DBUG_ENTER("get_partition_id_cols_range_for_endpoint");

  /* Get the partitioning function value for the endpoint */
  while (max_part_id > min_part_id)
  {
    loc_part_id= (max_part_id + min_part_id + 1) >> 1;
    if (cmp_rec_and_tuple_prune(range_col_array + loc_part_id*num_columns,
                                nparts, tailf) >= 0)
      min_part_id= loc_part_id + 1;
    else
      max_part_id= loc_part_id - 1;
  }
  loc_part_id= max_part_id;
  if (loc_part_id < max_partition && 
      cmp_rec_and_tuple_prune(range_col_array + (loc_part_id+1)*num_columns,
                              nparts, tailf) >= 0
      )
  {
     loc_part_id++;
  }
  if (left_endpoint)
  {
    if (cmp_rec_and_tuple_prune(range_col_array + loc_part_id*num_columns,
                                nparts, tailf) >= 0)
      loc_part_id++;
  }
  else 
  {
    if (loc_part_id < max_partition)
    {
      int res= cmp_rec_and_tuple_prune(range_col_array +
                                       loc_part_id * num_columns,
                                       nparts, tailf);
      if (!res)
        loc_part_id += test(include_endpoint);
      else if (res > 0)
        loc_part_id++;
    }
    loc_part_id++;
  }
  DBUG_RETURN(loc_part_id);
}


int get_part_iter_for_interval_cols_via_map(partition_info *part_info,
                                            bool is_subpart,
                                            uint32 *store_length_array,
                                            uchar *min_value, uchar *max_value,
                                            uint min_len, uint max_len, 
                                            uint flags,
                                            PARTITION_ITERATOR *part_iter)
{
  uint32 nparts;
  get_col_endpoint_func  get_col_endpoint;
  DBUG_ENTER("get_part_iter_for_interval_cols_via_map");

  if (part_info->part_type == RANGE_PARTITION)
  {
    get_col_endpoint= get_partition_id_cols_range_for_endpoint;
    part_iter->get_next= get_next_partition_id_range;
  }
  else if (part_info->part_type == LIST_PARTITION)
  {
    get_col_endpoint= get_partition_id_cols_list_for_endpoint;
    part_iter->get_next= get_next_partition_id_list;
    part_iter->part_info= part_info;
    DBUG_ASSERT(part_info->num_list_values);
  }
  else
    assert(0);

  if (flags & NO_MIN_RANGE)
    part_iter->part_nums.start= part_iter->part_nums.cur= 0;
  else
  {
    // Copy from min_value to record
    nparts= store_tuple_to_record(part_info->part_field_array,
                                  store_length_array,
                                  min_value,
                                  min_value + min_len);
    part_iter->part_nums.start= part_iter->part_nums.cur=
      get_col_endpoint(part_info, TRUE, !(flags & NEAR_MIN),
                       nparts);
  }
  if (flags & NO_MAX_RANGE)
  {
    if (part_info->part_type == RANGE_PARTITION)
      part_iter->part_nums.end= part_info->num_parts;
    else /* LIST_PARTITION */
    {
      DBUG_ASSERT(part_info->part_type == LIST_PARTITION);
      part_iter->part_nums.end= part_info->num_list_values;
    }
  }
  else
  {
    // Copy from max_value to record
    nparts= store_tuple_to_record(part_info->part_field_array,
                                  store_length_array,
                                  max_value,
                                  max_value + max_len);
    part_iter->part_nums.end= get_col_endpoint(part_info, FALSE,
                                               !(flags & NEAR_MAX),
                                               nparts);
  }
  if (part_iter->part_nums.start == part_iter->part_nums.end)
    DBUG_RETURN(0);
  DBUG_RETURN(1);
}


int get_part_iter_for_interval_via_mapping(partition_info *part_info,
                                           bool is_subpart,
                                           uint32 *store_length_array, /* ignored */
                                           uchar *min_value, uchar *max_value,
                                           uint min_len, uint max_len, /* ignored */
                                           uint flags,
                                           PARTITION_ITERATOR *part_iter)
{
  Field *field= part_info->part_field_array[0];
  uint32             UNINIT_VAR(max_endpoint_val);
  get_endpoint_func  UNINIT_VAR(get_endpoint);
  bool               can_match_multiple_values;  /* is not '=' */
  uint field_len= field->pack_length_in_rec();
  DBUG_ENTER("get_part_iter_for_interval_via_mapping");
  DBUG_ASSERT(!is_subpart);
  (void) store_length_array;
  (void)min_len;
  (void)max_len;
  part_iter->ret_null_part= part_iter->ret_null_part_orig= FALSE;

  if (part_info->part_type == RANGE_PARTITION)
  {
    if (part_info->part_charset_field_array)
      get_endpoint=        get_partition_id_range_for_endpoint_charset;
    else
      get_endpoint=        get_partition_id_range_for_endpoint;
    max_endpoint_val=    part_info->num_parts;
    part_iter->get_next= get_next_partition_id_range;
  }
  else if (part_info->part_type == LIST_PARTITION)
  {

    if (part_info->part_charset_field_array)
      get_endpoint=        get_list_array_idx_for_endpoint_charset;
    else
      get_endpoint=        get_list_array_idx_for_endpoint;
    max_endpoint_val=    part_info->num_list_values;
    part_iter->get_next= get_next_partition_id_list;
    part_iter->part_info= part_info;
    if (max_endpoint_val == 0)
    {
      /*
        We handle this special case without optimisations since it is
        of little practical value but causes a great number of complex
        checks later in the code.
      */
      part_iter->part_nums.start= part_iter->part_nums.end= 0;
      part_iter->part_nums.cur= 0;
      part_iter->ret_null_part= part_iter->ret_null_part_orig= TRUE;
      DBUG_RETURN(-1);
    }
  }
  else
    MY_ASSERT_UNREACHABLE();

  can_match_multiple_values= (flags || !min_value || !max_value ||
                              memcmp(min_value, max_value, field_len));
  if (can_match_multiple_values &&
      (part_info->part_type == RANGE_PARTITION ||
       part_info->has_null_value))
  {
    /* Range scan on RANGE or LIST partitioned table */
    enum_monotonicity_info monotonic;
    monotonic= part_info->part_expr->get_monotonicity_info();
    if (monotonic == MONOTONIC_INCREASING_NOT_NULL ||
        monotonic == MONOTONIC_STRICT_INCREASING_NOT_NULL)
    {
      /* col is NOT NULL, but F(col) can return NULL, add NULL partition */
      part_iter->ret_null_part= part_iter->ret_null_part_orig= TRUE;
    }
  }

  /* 
    Find minimum: Do special handling if the interval has left bound in form
     " NULL <= X ":
  */
  if (field->real_maybe_null() && part_info->has_null_value && 
      !(flags & (NO_MIN_RANGE | NEAR_MIN)) && *min_value)
  {
    part_iter->ret_null_part= part_iter->ret_null_part_orig= TRUE;
    part_iter->part_nums.start= part_iter->part_nums.cur= 0;
    if (!(flags & NO_MAX_RANGE) && *max_value)
    {
      /* The right bound is X <= NULL, i.e. it is a "X IS NULL" interval */
      part_iter->part_nums.end= 0;
      DBUG_RETURN(1);
    }
  }
  else
  {
    if (flags & NO_MIN_RANGE)
      part_iter->part_nums.start= part_iter->part_nums.cur= 0;
    else
    {
      /*
        Store the interval edge in the record buffer, and call the
        function that maps the edge in table-field space to an edge
        in ordered-set-of-partitions (for RANGE partitioning) or 
        index-in-ordered-array-of-list-constants (for LIST) space.
      */
      store_key_image_to_rec(field, min_value, field_len);
      bool include_endp= !test(flags & NEAR_MIN);
      part_iter->part_nums.start= get_endpoint(part_info, 1, include_endp);
      if (!can_match_multiple_values && part_info->part_expr->null_value)
      {
        /* col = x and F(x) = NULL -> only search NULL partition */
        part_iter->part_nums.cur= part_iter->part_nums.start= 0;
        part_iter->part_nums.end= 0;
        part_iter->ret_null_part= part_iter->ret_null_part_orig= TRUE;
        DBUG_RETURN(1);
      }
      part_iter->part_nums.cur= part_iter->part_nums.start;
      if (part_iter->part_nums.start == max_endpoint_val)
        DBUG_RETURN(0); /* No partitions */
    }
  }

  /* Find maximum, do the same as above but for right interval bound */
  if (flags & NO_MAX_RANGE)
    part_iter->part_nums.end= max_endpoint_val;
  else
  {
    store_key_image_to_rec(field, max_value, field_len);
    bool include_endp= !test(flags & NEAR_MAX);
    part_iter->part_nums.end= get_endpoint(part_info, 0, include_endp);
    if (part_iter->part_nums.start >= part_iter->part_nums.end &&
        !part_iter->ret_null_part)
      DBUG_RETURN(0); /* No partitions */
  }
  DBUG_RETURN(1); /* Ok, iterator initialized */
}


/* See get_part_iter_for_interval_via_walking for definition of what this is */
#define MAX_RANGE_TO_WALK 32


/*
  Partitioning Interval Analysis: Initialize iterator to walk field interval

  SYNOPSIS
    get_part_iter_for_interval_via_walking()
      part_info   Partition info
      is_subpart  TRUE  - act for subpartitioning
                  FALSE - act for partitioning
      min_value   minimum field value, in opt_range key format.
      max_value   minimum field value, in opt_range key format.
      flags       Some combination of NEAR_MIN, NEAR_MAX, NO_MIN_RANGE,
                  NO_MAX_RANGE.
      part_iter   Iterator structure to be initialized

  DESCRIPTION
    Initialize partition set iterator to walk over interval in integer field
    space. That is, for "const1 <=? t.field <=? const2" interval, initialize 
    the iterator to return a set of [sub]partitions obtained with the
    following procedure:
      get partition id for t.field = const1,   return it
      get partition id for t.field = const1+1, return it
       ...                 t.field = const1+2, ...
       ...                           ...       ...
       ...                 t.field = const2    ...

  IMPLEMENTATION
    See get_partitions_in_range_iter for general description of interval
    analysis. We support walking over the following intervals: 
      "t.field IS NULL" 
      "c1 <=? t.field <=? c2", where c1 and c2 are finite. 
    Intervals with +inf/-inf, and [NULL, c1] interval can be processed but
    that is more tricky and I don't have time to do it right now.

  RETURN
    0 - No matching partitions, iterator not initialized
    1 - Some partitions would match, iterator intialized for traversing them
   -1 - All partitions would match, iterator not initialized
*/

int get_part_iter_for_interval_via_walking(partition_info *part_info,
                                      bool is_subpart,
                                      uint32 *store_length_array, /* ignored */
                                      uchar *min_value, uchar *max_value,
                                      uint min_len, uint max_len, /* ignored */
                                      uint flags,
                                      PARTITION_ITERATOR *part_iter)
{
  Field *field;
  uint total_parts;
  partition_iter_func get_next_func;
  DBUG_ENTER("get_part_iter_for_interval_via_walking");
  (void)store_length_array;
  (void)min_len;
  (void)max_len;

  part_iter->ret_null_part= part_iter->ret_null_part_orig= FALSE;
  if (is_subpart)
  {
    field= part_info->subpart_field_array[0];
    total_parts= part_info->num_subparts;
    get_next_func=  get_next_subpartition_via_walking;
  }
  else
  {
    field= part_info->part_field_array[0];
    total_parts= part_info->num_parts;
    get_next_func=  get_next_partition_via_walking;
  }

  /* Handle the "t.field IS NULL" interval, it is a special case */
  if (field->real_maybe_null() && !(flags & (NO_MIN_RANGE | NO_MAX_RANGE)) &&
      *min_value && *max_value)
  {
    /* 
      We don't have a part_iter->get_next() function that would find which
      partition "t.field IS NULL" belongs to, so find partition that contains 
      NULL right here, and return an iterator over singleton set.
    */
    uint32 part_id;
    field->set_null();
    if (is_subpart)
    {
      if (!part_info->get_subpartition_id(part_info, &part_id))
      {
        init_single_partition_iterator(part_id, part_iter);
        DBUG_RETURN(1); /* Ok, iterator initialized */
      }
    }
    else
    {
      longlong dummy;
      int res= part_info->is_sub_partitioned() ?
                  part_info->get_part_partition_id(part_info, &part_id,
                                                   &dummy):
                  part_info->get_partition_id(part_info, &part_id, &dummy);
      if (!res)
      {
        init_single_partition_iterator(part_id, part_iter);
        DBUG_RETURN(1); /* Ok, iterator initialized */
      }
    }
    DBUG_RETURN(0); /* No partitions match */
  }

  if ((field->real_maybe_null() && 
       ((!(flags & NO_MIN_RANGE) && *min_value) ||  // NULL <? X
        (!(flags & NO_MAX_RANGE) && *max_value))) ||  // X <? NULL
      (flags & (NO_MIN_RANGE | NO_MAX_RANGE)))    // -inf at any bound
  {
    DBUG_RETURN(-1); /* Can't handle this interval, have to use all partitions */
  }
  
  /* Get integers for left and right interval bound */
  longlong a, b;
  uint len= field->pack_length_in_rec();
  store_key_image_to_rec(field, min_value, len);
  a= field->val_int();
  
  store_key_image_to_rec(field, max_value, len);
  b= field->val_int();
  
  /* 
    Handle a special case where the distance between interval bounds is 
    exactly 4G-1. This interval is too big for range walking, and if it is an
    (x,y]-type interval then the following "b +=..." code will convert it to 
    an empty interval by "wrapping around" a + 4G-1 + 1 = a. 
  */
  if ((ulonglong)b - (ulonglong)a == ~0ULL)
    DBUG_RETURN(-1);

  a += test(flags & NEAR_MIN);
  b += test(!(flags & NEAR_MAX));
  ulonglong n_values= b - a;

  /*
    Will it pay off to enumerate all values in the [a..b] range and evaluate
    the partitioning function for every value? It depends on 
     1. whether we'll be able to infer that some partitions are not used 
     2. if time savings from not scanning these partitions will be greater
        than time spent in enumeration.
    We will assume that the cost of accessing one extra partition is greater
    than the cost of evaluating the partitioning function O(#partitions).
    This means we should jump at any chance to eliminate a partition, which
    gives us this logic:

    Do the enumeration if
     - the number of values to enumerate is comparable to the number of
       partitions, or
     - there are not many values to enumerate.
  */
  if ((n_values > 2*total_parts) && n_values > MAX_RANGE_TO_WALK)
    DBUG_RETURN(-1);

  part_iter->field_vals.start= part_iter->field_vals.cur= a;
  part_iter->field_vals.end=   b;
  part_iter->part_info= part_info;
  part_iter->get_next=  get_next_func;
  DBUG_RETURN(1);
}


/*
  PARTITION_ITERATOR::get_next implementation: enumerate partitions in range

  SYNOPSIS
    get_next_partition_id_range()
      part_iter  Partition set iterator structure

  DESCRIPTION
    This is implementation of PARTITION_ITERATOR::get_next() that returns
    [sub]partition ids in [min_partition_id, max_partition_id] range.
    The function conforms to partition_iter_func type.

  RETURN
    partition id
    NOT_A_PARTITION_ID if there are no more partitions
*/

uint32 get_next_partition_id_range(PARTITION_ITERATOR* part_iter)
{
  if (part_iter->part_nums.cur >= part_iter->part_nums.end)
  {
    if (part_iter->ret_null_part)
    {
      part_iter->ret_null_part= FALSE;
      return 0;                    /* NULL always in first range partition */
    }
    part_iter->part_nums.cur= part_iter->part_nums.start;
    part_iter->ret_null_part= part_iter->ret_null_part_orig;
    return NOT_A_PARTITION_ID;
  }
  else
    return part_iter->part_nums.cur++;
}


/*
  PARTITION_ITERATOR::get_next implementation for LIST partitioning

  SYNOPSIS
    get_next_partition_id_list()
      part_iter  Partition set iterator structure

  DESCRIPTION
    This implementation of PARTITION_ITERATOR::get_next() is special for 
    LIST partitioning: it enumerates partition ids in
    part_info->list_array[i] (list_col_array[i*cols] for COLUMNS LIST
    partitioning) where i runs over [min_idx, max_idx] interval.
    The function conforms to partition_iter_func type.

  RETURN 
    partition id
    NOT_A_PARTITION_ID if there are no more partitions
*/

uint32 get_next_partition_id_list(PARTITION_ITERATOR *part_iter)
{
  if (part_iter->part_nums.cur >= part_iter->part_nums.end)
  {
    if (part_iter->ret_null_part)
    {
      part_iter->ret_null_part= FALSE;
      return part_iter->part_info->has_null_part_id;
    }
    part_iter->part_nums.cur= part_iter->part_nums.start;
    part_iter->ret_null_part= part_iter->ret_null_part_orig;
    return NOT_A_PARTITION_ID;
  }
  else
  {
    partition_info *part_info= part_iter->part_info;
    uint32 num_part= part_iter->part_nums.cur++;
    if (part_info->column_list)
    {
      uint num_columns= part_info->part_field_list.elements;
      return part_info->list_col_array[num_part*num_columns].partition_id;
    }
    return part_info->list_array[num_part].partition_id;
  }
}


/*
  PARTITION_ITERATOR::get_next implementation: walk over field-space interval

  SYNOPSIS
    get_next_partition_via_walking()
      part_iter  Partitioning iterator

  DESCRIPTION
    This implementation of PARTITION_ITERATOR::get_next() returns ids of
    partitions that contain records with partitioning field value within
    [start_val, end_val] interval.
    The function conforms to partition_iter_func type.

  RETURN 
    partition id
    NOT_A_PARTITION_ID if there are no more partitioning.
*/

static uint32 get_next_partition_via_walking(PARTITION_ITERATOR *part_iter)
{
  uint32 part_id;
  Field *field= part_iter->part_info->part_field_array[0];
  while (part_iter->field_vals.cur != part_iter->field_vals.end)
  {
    longlong dummy;
    field->store(part_iter->field_vals.cur++, field->flags & UNSIGNED_FLAG);
    if ((part_iter->part_info->is_sub_partitioned() &&
        !part_iter->part_info->get_part_partition_id(part_iter->part_info,
                                                     &part_id, &dummy)) ||
        !part_iter->part_info->get_partition_id(part_iter->part_info,
                                                &part_id, &dummy))
      return part_id;
  }
  part_iter->field_vals.cur= part_iter->field_vals.start;
  return NOT_A_PARTITION_ID;
}


/* Same as get_next_partition_via_walking, but for subpartitions */

static uint32 get_next_subpartition_via_walking(PARTITION_ITERATOR *part_iter)
{
  Field *field= part_iter->part_info->subpart_field_array[0];
  uint32 res;
  if (part_iter->field_vals.cur == part_iter->field_vals.end)
  {
    part_iter->field_vals.cur= part_iter->field_vals.start;
    return NOT_A_PARTITION_ID;
  }
  field->store(part_iter->field_vals.cur++, field->flags & UNSIGNED_FLAG);
  if (part_iter->part_info->get_subpartition_id(part_iter->part_info,
                                                &res))
    return NOT_A_PARTITION_ID;
  return res;
}


/*
  Create partition names

  SYNOPSIS
    create_partition_name()
    out:out                   Created partition name string
    in1                       First part
    in2                       Second part
    name_variant              Normal, temporary or renamed partition name

  RETURN VALUE
    NONE

  DESCRIPTION
    This method is used to calculate the partition name, service routine to
    the del_ren_cre_table method.
*/

void create_partition_name(char *out, const char *in1,
                           const char *in2, uint name_variant,
                           bool translate)
{
  char transl_part_name[FN_REFLEN];
  const char *transl_part;

  if (translate)
  {
    tablename_to_filename(in2, transl_part_name, FN_REFLEN);
    transl_part= transl_part_name;
  }
  else
    transl_part= in2;
  if (name_variant == NORMAL_PART_NAME)
    strxmov(out, in1, "#P#", transl_part, NullS);
  else if (name_variant == TEMP_PART_NAME)
    strxmov(out, in1, "#P#", transl_part, "#TMP#", NullS);
  else if (name_variant == RENAMED_PART_NAME)
    strxmov(out, in1, "#P#", transl_part, "#REN#", NullS);
}


/*
  Create subpartition name

  SYNOPSIS
    create_subpartition_name()
    out:out                   Created partition name string
    in1                       First part
    in2                       Second part
    in3                       Third part
    name_variant              Normal, temporary or renamed partition name

  RETURN VALUE
    NONE

  DESCRIPTION
  This method is used to calculate the subpartition name, service routine to
  the del_ren_cre_table method.
*/

void create_subpartition_name(char *out, const char *in1,
                              const char *in2, const char *in3,
                              uint name_variant)
{
  char transl_part_name[FN_REFLEN], transl_subpart_name[FN_REFLEN];

  tablename_to_filename(in2, transl_part_name, FN_REFLEN);
  tablename_to_filename(in3, transl_subpart_name, FN_REFLEN);
  if (name_variant == NORMAL_PART_NAME)
    strxmov(out, in1, "#P#", transl_part_name,
            "#SP#", transl_subpart_name, NullS);
  else if (name_variant == TEMP_PART_NAME)
    strxmov(out, in1, "#P#", transl_part_name,
            "#SP#", transl_subpart_name, "#TMP#", NullS);
  else if (name_variant == RENAMED_PART_NAME)
    strxmov(out, in1, "#P#", transl_part_name,
            "#SP#", transl_subpart_name, "#REN#", NullS);
}

uint get_partition_field_store_length(Field *field)
{
  uint store_length;

  store_length= field->key_length();
  if (field->real_maybe_null())
    store_length+= HA_KEY_NULL_LENGTH;
  if (field->real_type() == MYSQL_TYPE_VARCHAR)
    store_length+= HA_KEY_BLOB_LENGTH;
  return store_length;
}
#endif
<|MERGE_RESOLUTION|>--- conflicted
+++ resolved
@@ -1348,15 +1348,9 @@
                       part_info->num_parts;
   uint bitmap_bytes= bitmap_buffer_size(bitmap_bits);
   DBUG_ENTER("set_up_partition_bitmaps");
-<<<<<<< HEAD
 
   DBUG_ASSERT(!part_info->bitmaps_are_initialized);
 
-=======
-
-  DBUG_ASSERT(!part_info->bitmaps_are_initialized);
-
->>>>>>> 407d52ec
   /* Allocate for both read and lock_partitions */
   if (!(bitmap_buf= (uint32*) alloc_root(&part_info->table->mem_root,
                                          bitmap_bytes * 2)))
