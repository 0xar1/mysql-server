--- conflicted
+++ resolved
@@ -1,8 +1,4 @@
-<<<<<<< HEAD
-/* Copyright (c) 2001, 2013, Oracle and/or its affiliates. All rights reserved.
-=======
 /* Copyright (c) 2001, 2014, Oracle and/or its affiliates. All rights reserved.
->>>>>>> a9800d0d
 
    This program is free software; you can redistribute it and/or modify
    it under the terms of the GNU General Public License as published by
@@ -39,10 +35,7 @@
 #include "sql_sort.h"
 #include "queues.h"                             // QUEUE
 #include "my_tree.h"                            // element_count
-<<<<<<< HEAD
-=======
 #include "opt_costmodel.h"
->>>>>>> a9800d0d
 #include "uniques.h"                            // Unique
 
 #include <algorithm>
@@ -140,12 +133,8 @@
 
 static double get_merge_buffers_cost(Unique::Imerge_cost_buf_type buff_elems,
                                      uint elem_size,
-<<<<<<< HEAD
-                                     uint first, uint last)
-=======
                                      uint first, uint last,
                                      const Cost_model_table *cost_model)
->>>>>>> a9800d0d
 {
   uint total_buf_elems= 0;
   for (uint pbuf= first; pbuf <= last; pbuf++)
@@ -224,33 +213,21 @@
       {
         total_cost+=get_merge_buffers_cost(buff_elems, elem_size,
                                            i,
-<<<<<<< HEAD
-                                           i + MERGEBUFF-1);
-=======
                                            i + MERGEBUFF-1,
                                            cost_model);
->>>>>>> a9800d0d
 	lastbuff++;
       }
       total_cost+=get_merge_buffers_cost(buff_elems, elem_size,
                                          i,
-<<<<<<< HEAD
-                                         maxbuffer);
-=======
                                          maxbuffer,
                                          cost_model);
->>>>>>> a9800d0d
       maxbuffer= lastbuff;
     }
   }
 
   /* Simulate final merge_buff call. */
   total_cost += get_merge_buffers_cost(buff_elems, elem_size,
-<<<<<<< HEAD
-                                       0, maxbuffer);
-=======
                                        0, maxbuffer, cost_model);
->>>>>>> a9800d0d
   return total_cost;
 }
 
@@ -304,12 +281,8 @@
 
 double Unique::get_use_cost(Imerge_cost_buf_type buffer,
                             uint nkeys, uint key_size,
-<<<<<<< HEAD
-                            ulonglong max_in_memory_size)
-=======
                             ulonglong max_in_memory_size,
                             const Cost_model_table *cost_model)
->>>>>>> a9800d0d
 {
   ulong max_elements_in_tree;
   ulong last_tree_elems;
@@ -475,11 +448,7 @@
   if (end <= begin ||
       merge_buffer_size < (ulong) (key_length * (end - begin + 1)) ||
       init_queue(&queue, (uint) (end - begin), Merge_chunk::offset_to_key(), 0,
-<<<<<<< HEAD
-                 buffpek_compare, &compare_context))
-=======
                  merge_chunk_compare, &compare_context))
->>>>>>> a9800d0d
     return 1;
   /* we need space for one key when a piece of merge buffer is re-read */
   merge_buffer_size-= key_length;
@@ -669,11 +638,7 @@
 
   IO_CACHE *outfile=table->sort.io_cache;
   Merge_chunk *file_ptr= file_ptrs.begin();
-<<<<<<< HEAD
-  uint maxbuffer= file_ptrs.size() - 1;
-=======
   size_t num_chunks= file_ptrs.size();
->>>>>>> a9800d0d
   uchar *sort_memory;
   my_off_t save_pos;
   bool error=1;
@@ -712,24 +677,16 @@
 
   /* Merge the buffers to one file, removing duplicates */
   if (merge_many_buff(&sort_param, Sort_buffer(sort_memory, num_bytes),
-<<<<<<< HEAD
-                      file_ptr,&maxbuffer,&file))
-=======
                       Merge_chunk_array(file_ptrs.begin(), file_ptrs.size()),
                       &num_chunks, &file))
->>>>>>> a9800d0d
     goto err;
   if (flush_io_cache(&file) ||
       reinit_io_cache(&file,READ_CACHE,0L,0,0))
     goto err;
   if (merge_buffers(&sort_param, &file, outfile,
                     Sort_buffer(sort_memory, num_bytes),
-<<<<<<< HEAD
-                    file_ptr, file_ptr, file_ptr+maxbuffer,0))
-=======
                     file_ptr,
                     Merge_chunk_array(file_ptr, num_chunks), 0))
->>>>>>> a9800d0d
     goto err;
   error=0;
 err:
