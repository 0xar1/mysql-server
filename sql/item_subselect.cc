--- conflicted
+++ resolved
@@ -1121,13 +1121,9 @@
     select_lex->having= join->having= and_items(join->having, item);
     if (join->having == item)
       item->name= (char*)in_having_cond;
-<<<<<<< HEAD
-    select_lex->having->top_level_item();
-=======
 #ifndef MCP_BUG58818
     select_lex->having->top_level_item();
 #endif
->>>>>>> c7a4a7bb
     select_lex->having_fix_field= 1;
     /*
       we do not check join->having->fixed, because Item_and (from and_items)
