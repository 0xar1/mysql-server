--- conflicted
+++ resolved
@@ -313,491 +313,6 @@
   entry->destroy();
 }
 
-<<<<<<< HEAD
-=======
-bool Key_part_spec::operator==(const Key_part_spec& other) const
-{
-  return length == other.length &&
-         !my_strcasecmp(system_charset_info, field_name.str,
-                        other.field_name.str);
-}
-
-/**
-  Construct an (almost) deep copy of this key. Only those
-  elements that are known to never change are not copied.
-  If out of memory, a partial copy is returned and an error is set
-  in THD.
-*/
-
-Key::Key(const Key &rhs, MEM_ROOT *mem_root)
-  :type(rhs.type),
-  key_create_info(rhs.key_create_info),
-  columns(rhs.columns, mem_root),
-  name(rhs.name),
-  generated(rhs.generated)
-{
-  list_copy_and_replace_each_value(columns, mem_root);
-}
-
-/**
-  Construct an (almost) deep copy of this foreign key. Only those
-  elements that are known to never change are not copied.
-  If out of memory, a partial copy is returned and an error is set
-  in THD.
-*/
-
-Foreign_key::Foreign_key(const Foreign_key &rhs, MEM_ROOT *mem_root)
-  :Key(rhs, mem_root),
-  ref_db(rhs.ref_db),
-  ref_table(rhs.ref_table),
-  ref_columns(rhs.ref_columns, mem_root),
-  delete_opt(rhs.delete_opt),
-  update_opt(rhs.update_opt),
-  match_opt(rhs.match_opt)
-{
-  list_copy_and_replace_each_value(ref_columns, mem_root);
-}
-
-/*
-  Test if a foreign key (= generated key) is a prefix of the given key
-  (ignoring key name, key type and order of columns)
-
-  NOTES:
-    This is only used to test if an index for a FOREIGN KEY exists
-
-  IMPLEMENTATION
-    We only compare field names
-
-  RETURN
-    0	Generated key is a prefix of other key
-    1	Not equal
-*/
-
-bool foreign_key_prefix(Key *a, Key *b)
-{
-  /* Ensure that 'a' is the generated key */
-  if (a->generated)
-  {
-    if (b->generated && a->columns.elements > b->columns.elements)
-      swap_variables(Key*, a, b);               // Put shorter key in 'a'
-  }
-  else
-  {
-    if (!b->generated)
-      return TRUE;                              // No foreign key
-    swap_variables(Key*, a, b);                 // Put generated key in 'a'
-  }
-
-  /* Test if 'a' is a prefix of 'b' */
-  if (a->columns.elements > b->columns.elements)
-    return TRUE;                                // Can't be prefix
-
-  List_iterator<Key_part_spec> col_it1(a->columns);
-  List_iterator<Key_part_spec> col_it2(b->columns);
-  const Key_part_spec *col1, *col2;
-
-#ifdef ENABLE_WHEN_INNODB_CAN_HANDLE_SWAPED_FOREIGN_KEY_COLUMNS
-  while ((col1= col_it1++))
-  {
-    bool found= 0;
-    col_it2.rewind();
-    while ((col2= col_it2++))
-    {
-      if (*col1 == *col2)
-      {
-        found= TRUE;
-	break;
-      }
-    }
-    if (!found)
-      return TRUE;                              // Error
-  }
-  return FALSE;                                 // Is prefix
-#else
-  while ((col1= col_it1++))
-  {
-    col2= col_it2++;
-    if (!(*col1 == *col2))
-      return TRUE;
-  }
-  return FALSE;                                 // Is prefix
-#endif
-}
-
-/**
-  @brief  validate
-    Check if the foreign key options are compatible with columns
-    on which the FK is created.
-
-  @param table_fields         List of columns 
-
-  @return
-    false   Key valid
-  @return
-    true   Key invalid
- */
-bool Foreign_key::validate(List<Create_field> &table_fields)
-{
-  Create_field  *sql_field;
-  Key_part_spec *column;
-  List_iterator<Key_part_spec> cols(columns);
-  List_iterator<Create_field> it(table_fields);
-  DBUG_ENTER("Foreign_key::validate");
-  while ((column= cols++))
-  {
-    it.rewind();
-    while ((sql_field= it++) &&
-           my_strcasecmp(system_charset_info,
-                         column->field_name.str,
-                         sql_field->field_name)) {}
-    if (!sql_field)
-    {
-      my_error(ER_KEY_COLUMN_DOES_NOT_EXITS, MYF(0), column->field_name.str);
-      DBUG_RETURN(TRUE);
-    }
-    if (type == KEYTYPE_FOREIGN && sql_field->gcol_info)
-    {
-      if (delete_opt == FK_OPTION_SET_NULL)
-      {
-        my_error(ER_WRONG_FK_OPTION_FOR_GENERATED_COLUMN, MYF(0), 
-                 "ON DELETE SET NULL");
-        DBUG_RETURN(TRUE);
-      }
-      if (update_opt == FK_OPTION_SET_NULL)
-      {
-        my_error(ER_WRONG_FK_OPTION_FOR_GENERATED_COLUMN, MYF(0), 
-                 "ON UPDATE SET NULL");
-        DBUG_RETURN(TRUE);
-      }
-      if (update_opt == FK_OPTION_CASCADE)
-      {
-        my_error(ER_WRONG_FK_OPTION_FOR_GENERATED_COLUMN, MYF(0), 
-                 "ON UPDATE CASCADE");
-        DBUG_RETURN(TRUE);
-      }
-    }
-  }
-  DBUG_RETURN(FALSE);
-}
-
-/****************************************************************************
-** Thread specific functions
-****************************************************************************/
-
-/**
-  Get reference to scheduler data object
-
-  @param thd            THD object
-
-  @retval               Scheduler data object on THD
-*/
-void *thd_get_scheduler_data(THD *thd)
-{
-  return thd->scheduler.data;
-}
-
-/**
-  Set reference to Scheduler data object for THD object
-
-  @param thd            THD object
-  @param psi            Scheduler data object to set on THD
-*/
-void thd_set_scheduler_data(THD *thd, void *data)
-{
-  thd->scheduler.data= data;
-}
-
-/**
-  Get reference to Performance Schema object for THD object
-
-  @param thd            THD object
-
-  @retval               Performance schema object for thread on THD
-*/
-PSI_thread *thd_get_psi(THD *thd)
-{
-  return thd->scheduler.m_psi;
-}
-
-/**
-  Get net_wait_timeout for THD object
-
-  @param thd            THD object
-
-  @retval               net_wait_timeout value for thread on THD
-*/
-ulong thd_get_net_wait_timeout(THD* thd)
-{
-  return thd->variables.net_wait_timeout;
-}
-
-/**
-  Set reference to Performance Schema object for THD object
-
-  @param thd            THD object
-  @param psi            Performance schema object for thread
-*/
-void thd_set_psi(THD *thd, PSI_thread *psi)
-{
-  thd->scheduler.m_psi= psi;
-}
-
-/**
-  Set the state on connection to killed
-
-  @param thd               THD object
-*/
-void thd_set_killed(THD *thd)
-{
-  thd->killed= THD::KILL_CONNECTION;
-}
-
-/**
-  Clear errors from the previous THD
-
-  @param thd              THD object
-*/
-void thd_clear_errors(THD *thd)
-{
-  my_errno= 0;
-}
-
-/**
-  Close the socket used by this connection
-
-  @param thd                THD object
-*/
-void thd_close_connection(THD *thd)
-{
-  thd->get_protocol_classic()->shutdown();
-}
-
-/**
-  Get current THD object from thread local data
-
-  @retval     The THD object for the thread, NULL if not connection thread
-*/
-THD *thd_get_current_thd()
-{
-  return current_thd;
-}
-
-/**
-  Reset thread globals associated.
-
-  @param thd     THD object
-*/
-void reset_thread_globals(THD* thd)
-{
-  thd->restore_globals();
-  thd->set_mysys_var(NULL);
-}
-
-extern "C"
-void thd_binlog_pos(const THD *thd,
-                    const char **file_var,
-                    unsigned long long *pos_var)
-{
-  thd->get_trans_pos(file_var, pos_var);
-}
-
-/**
-  Lock data that needs protection in THD object
-
-  @param thd                   THD object
-*/
-void thd_lock_data(THD *thd)
-{
-  mysql_mutex_lock(&thd->LOCK_thd_data);
-}
-
-/**
-  Unlock data that needs protection in THD object
-
-  @param thd                   THD object
-*/
-void thd_unlock_data(THD *thd)
-{
-  mysql_mutex_unlock(&thd->LOCK_thd_data);
-}
-
-/**
-  Support method to check if connection has already started transaction
-
-  @param client_cntx    Low level client context
-
-  @retval               TRUE if connection already started transaction
-*/
-bool thd_is_transaction_active(THD *thd)
-{
-  return thd->get_transaction()->is_active(Transaction_ctx::SESSION);
-}
-
-/**
-  Check if there is buffered data on the socket representing the connection
-
-  @param thd                  THD object
-*/
-int thd_connection_has_data(THD *thd)
-{
-  Vio *vio= thd->get_protocol_classic()->get_vio();
-  return vio->has_data(vio);
-}
-
-/**
-  Set reading/writing on socket, used by SHOW PROCESSLIST
-
-  @param thd                       THD object
-  @param val                       Value to set it to (0 or 1)
-*/
-void thd_set_net_read_write(THD *thd, uint val)
-{
-  thd->get_protocol_classic()->get_net()->reading_or_writing= val;
-}
-
-/**
-  Get reading/writing on socket from THD object
-  @param thd                       THD object
-
-  @retval               net.reading_or_writing value for thread on THD.
-*/
-uint thd_get_net_read_write(THD *thd)
-{
-  return thd->get_protocol_classic()->get_rw_status();
-}
-
-/**
-  Set reference to mysys variable in THD object
-
-  @param thd             THD object
-  @param mysys_var       Reference to set
-*/
-void thd_set_mysys_var(THD *thd, st_my_thread_var *mysys_var)
-{
-  thd->set_mysys_var(mysys_var);
-}
-
-/**
-  Get socket file descriptor for this connection
-
-  @param thd            THD object
-
-  @retval               Socket of the connection
-*/
-my_socket thd_get_fd(THD *thd)
-{
-  return thd->get_protocol_classic()->get_socket();
-}
-
-/**
-  Set thread specific environment required for thd cleanup in thread pool.
-
-  @param thd            THD object
-
-  @retval               1 if thread-specific enviroment could be set else 0
-*/
-int thd_store_globals(THD* thd)
-{
-  return thd->store_globals();
-}
-
-/**
-  Get thread attributes for connection threads
-
-  @retval      Reference to thread attribute for connection threads
-*/
-my_thread_attr_t *get_connection_attrib(void)
-{
-  return &connection_attrib;
-}
-
-/**
-  Get max number of connections
-
-  @retval         Max number of connections for MySQL Server
-*/
-ulong get_max_connections(void)
-{
-  return max_connections;
-}
-
-/*
-  The following functions form part of the C plugin API
-*/
-
-extern "C" int mysql_tmpfile(const char *prefix)
-{
-  char filename[FN_REFLEN];
-  File fd = create_temp_file(filename, mysql_tmpdir, prefix,
-#ifdef _WIN32
-                             O_BINARY | O_TRUNC | O_SEQUENTIAL |
-                             O_SHORT_LIVED |
-#endif /* _WIN32 */
-                             O_CREAT | O_EXCL | O_RDWR | O_TEMPORARY,
-                             MYF(MY_WME));
-  if (fd >= 0) {
-#ifndef _WIN32
-    /*
-      This can be removed once the following bug is fixed:
-      Bug #28903  create_temp_file() doesn't honor O_TEMPORARY option
-                  (file not removed) (Unix)
-    */
-    unlink(filename);
-#endif /* !_WIN32 */
-  }
-
-  return fd;
-}
-
-
-extern "C"
-int thd_in_lock_tables(const THD *thd)
-{
-  return MY_TEST(thd->in_lock_tables);
-}
-
-
-extern "C"
-int thd_tablespace_op(const THD *thd)
-{
-  return MY_TEST(thd->tablespace_op);
-}
-
-
-extern "C"
-const char *set_thd_proc_info(MYSQL_THD thd_arg, const char *info,
-                              const char *calling_function,
-                              const char *calling_file,
-                              const unsigned int calling_line)
-{
-  PSI_stage_info old_stage;
-  PSI_stage_info new_stage;
-
-  old_stage.m_key= 0;
-  old_stage.m_name= info;
-
-  set_thd_stage_info(thd_arg, & old_stage, & new_stage,
-                     calling_function, calling_file, calling_line);
-
-  return new_stage.m_name;
-}
-
-extern "C"
-void set_thd_stage_info(void *opaque_thd,
-                        const PSI_stage_info *new_stage,
-                        PSI_stage_info *old_stage,
-                        const char *calling_func,
-                        const char *calling_file,
-                        const unsigned int calling_line)
-{
-  THD *thd= (THD*) opaque_thd;
-  if (thd == NULL)
-    thd= current_thd;
-
-  thd->enter_stage(new_stage, old_stage, calling_func, calling_file, calling_line);
-}
-
->>>>>>> d3df6439
 
 void THD::enter_stage(const PSI_stage_info *new_stage,
                       PSI_stage_info *old_stage,
@@ -2834,50 +2349,7 @@
 }
 
 
-<<<<<<< HEAD
 enum_tx_isolation thd_get_trx_isolation(const THD *thd)
-=======
-/**
-  Check the killed state of a user thread
-  @param thd  user thread
-  @retval 0 the user thread is active
-  @retval 1 the user thread has been killed
-*/
-extern "C" int thd_killed(const MYSQL_THD thd)
-{
-  if (thd == NULL)
-    return current_thd->killed;
-  return thd->killed;
-}
-
-/**
-  Set the killed status of the current statement.
-
-  @param thd  user thread connection handle
-*/
-extern "C" void thd_set_kill_status(const MYSQL_THD thd)
-{
-  thd->send_kill_message();
-}
-
-/**
-  Return the thread id of a user thread
-  @param thd user thread
-  @return thread id
-*/
-extern "C" unsigned long thd_get_thread_id(const MYSQL_THD thd)
-{
-  return((unsigned long)thd->thread_id());
-}
-
-/**
-  Check if batching is allowed for the thread
-  @param thd  user thread
-  @retval 1 batching allowed
-  @retval 0 batching not allowed
-*/
-extern "C" int thd_allow_batch(MYSQL_THD thd)
->>>>>>> d3df6439
 {
   return thd->tx_isolation;
 }
