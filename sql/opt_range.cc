--- conflicted
+++ resolved
@@ -5431,14 +5431,9 @@
   if (!info->is_covering)
   {
     Cost_estimate sweep_cost;
-<<<<<<< HEAD
     JOIN *join= info->param->thd->lex->select_lex->join;
     const bool is_interrupted= join && join->tables != 1;
 
-=======
-    JOIN *join= info->param->thd->lex->select_lex.join;
-    const bool is_interrupted= join && join->tables == 1;
->>>>>>> 5d082daf
     get_sweep_read_cost(info->param->table, double2rows(info->out_rows),
                         is_interrupted, &sweep_cost);
     info->total_cost+= sweep_cost;
