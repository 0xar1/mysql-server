--- conflicted
+++ resolved
@@ -312,19 +312,11 @@
 int injector::record_incident(THD *thd, Incident incident)
 {
   Incident_log_event ev(thd, incident);
-<<<<<<< HEAD
-  return mysql_bin_log.write_incident(&ev, TRUE);
-=======
   return mysql_bin_log.write_incident(&ev, true/*need_lock_log=true*/);
->>>>>>> b7fc4388
 }
 
 int injector::record_incident(THD *thd, Incident incident, LEX_STRING const message)
 {
   Incident_log_event ev(thd, incident, message);
-<<<<<<< HEAD
-  return mysql_bin_log.write_incident(&ev, TRUE);
-=======
   return mysql_bin_log.write_incident(&ev, true/*need_lock_log=true*/);
->>>>>>> b7fc4388
 }