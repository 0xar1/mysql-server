<<<<<<< HEAD
/* Copyright (c) 2006, 2012, Oracle and/or its affiliates. All rights reserved.
=======
/* Copyright (c) 2006, 2013, Oracle and/or its affiliates. All rights reserved.
>>>>>>> e7d8f19b

   This program is free software; you can redistribute it and/or modify
   it under the terms of the GNU General Public License as published by
   the Free Software Foundation; version 2 of the License.

   This program is distributed in the hope that it will be useful,
   but WITHOUT ANY WARRANTY; without even the implied warranty of
   MERCHANTABILITY or FITNESS FOR A PARTICULAR PURPOSE.  See the
   GNU General Public License for more details.

   You should have received a copy of the GNU General Public License
   along with this program; if not, write to the Free Software
   Foundation, Inc., 51 Franklin St, Fifth Floor, Boston, MA 02110-1301  USA */

#ifndef SQL_TABLE_INCLUDED
#define SQL_TABLE_INCLUDED

#include "my_global.h"                          /* my_bool */
#include "my_pthread.h"
#include "m_ctype.h"                            /* CHARSET_INFO */
#include "mysql_com.h"                          /* enum_field_types */

class Alter_info;
class Alter_table_ctx;
class Create_field;
struct TABLE_LIST;
class THD;
struct TABLE;
struct handlerton;
typedef struct st_ha_check_opt HA_CHECK_OPT;
typedef struct st_ha_create_information HA_CREATE_INFO;
typedef struct st_key KEY;
typedef struct st_key_cache KEY_CACHE;
typedef struct st_lock_param_type ALTER_PARTITION_PARAM_TYPE;
typedef struct st_mysql_lex_string LEX_STRING;
typedef struct st_order ORDER;

enum ddl_log_entry_code
{
  /*
    DDL_LOG_EXECUTE_CODE:
      This is a code that indicates that this is a log entry to
      be executed, from this entry a linked list of log entries
      can be found and executed.
    DDL_LOG_ENTRY_CODE:
      An entry to be executed in a linked list from an execute log
      entry.
    DDL_IGNORE_LOG_ENTRY_CODE:
      An entry that is to be ignored
  */
  DDL_LOG_EXECUTE_CODE = 'e',
  DDL_LOG_ENTRY_CODE = 'l',
  DDL_IGNORE_LOG_ENTRY_CODE = 'i'
};

enum ddl_log_action_code
{
  /*
    The type of action that a DDL_LOG_ENTRY_CODE entry is to
    perform.
    DDL_LOG_DELETE_ACTION:
      Delete an entity
    DDL_LOG_RENAME_ACTION:
      Rename an entity
    DDL_LOG_REPLACE_ACTION:
      Rename an entity after removing the previous entry with the
      new name, that is replace this entry.
    DDL_LOG_EXCHANGE_ACTION:
      Exchange two entities by renaming them a -> tmp, b -> a, tmp -> b.
  */
  DDL_LOG_DELETE_ACTION = 'd',
  DDL_LOG_RENAME_ACTION = 'r',
  DDL_LOG_REPLACE_ACTION = 's',
  DDL_LOG_EXCHANGE_ACTION = 'e'
};

enum enum_ddl_log_exchange_phase {
  EXCH_PHASE_NAME_TO_TEMP= 0,
  EXCH_PHASE_FROM_TO_NAME= 1,
  EXCH_PHASE_TEMP_TO_FROM= 2
};


typedef struct st_ddl_log_entry
{
  const char *name;
  const char *from_name;
  const char *handler_name;
  const char *tmp_name;
  uint next_entry;
  uint entry_pos;
  enum ddl_log_entry_code entry_type;
  enum ddl_log_action_code action_type;
  /*
    Most actions have only one phase. REPLACE does however have two
    phases. The first phase removes the file with the new name if
    there was one there before and the second phase renames the
    old name to the new name. EXCHANGE have three phases.
  */
  char phase;
} DDL_LOG_ENTRY;

typedef struct st_ddl_log_memory_entry
{
  uint entry_pos;
  struct st_ddl_log_memory_entry *next_log_entry;
  struct st_ddl_log_memory_entry *prev_log_entry;
  struct st_ddl_log_memory_entry *next_active_log_entry;
} DDL_LOG_MEMORY_ENTRY;


enum enum_explain_filename_mode
{
  EXPLAIN_ALL_VERBOSE= 0,
  EXPLAIN_PARTITIONS_VERBOSE,
  EXPLAIN_PARTITIONS_AS_COMMENT
};

/* depends on errmsg.txt Database `db`, Table `t` ... */
#define EXPLAIN_FILENAME_MAX_EXTRA_LENGTH 63

#define MYSQL50_TABLE_NAME_PREFIX         "#mysql50#"
#define MYSQL50_TABLE_NAME_PREFIX_LENGTH  9

#define WFRM_WRITE_SHADOW 1
#define WFRM_INSTALL_SHADOW 2
#define WFRM_PACK_FRM 4
#define WFRM_KEEP_SHARE 8

/* Flags for conversion functions. */
<<<<<<< HEAD
static const uint FN_FROM_IS_TMP=  1 << 0;
static const uint FN_TO_IS_TMP=    1 << 1;
static const uint FN_IS_TMP=       FN_FROM_IS_TMP | FN_TO_IS_TMP;
static const uint NO_FRM_RENAME=   1 << 2;
static const uint FRM_ONLY=        1 << 3;
/** Don't remove table in engine. Remove only .FRM and maybe .PAR files. */
static const uint NO_HA_TABLE=     1 << 4;
/** Don't resolve MySQL's fake "foo.sym" symbolic directory names. */
static const uint SKIP_SYMDIR_ACCESS= 1 << 5;
=======
#define FN_FROM_IS_TMP  (1 << 0)
#define FN_TO_IS_TMP    (1 << 1)
#define FN_IS_TMP       (FN_FROM_IS_TMP | FN_TO_IS_TMP)
#define NO_FRM_RENAME   (1 << 2)
#define FRM_ONLY        (1 << 3)
/** Don't check foreign key constraints while renaming table */
#define NO_FK_CHECKS    (1 << 4)
>>>>>>> e7d8f19b

uint filename_to_tablename(const char *from, char *to, uint to_length
#ifndef DBUG_OFF
                           , bool stay_quiet = false
#endif /* DBUG_OFF */
                           );
uint tablename_to_filename(const char *from, char *to, uint to_length);
uint check_n_cut_mysql50_prefix(const char *from, char *to, uint to_length);
bool check_mysql50_prefix(const char *name);
uint build_table_filename(char *buff, size_t bufflen, const char *db,
                          const char *table, const char *ext,
                          uint flags, bool *was_truncated);
// For caller's who are mostly sure that path do not truncate
uint inline build_table_filename(char *buff, size_t bufflen, const char *db,
                          const char *table, const char *ext, uint flags)
{
    bool truncated_not_used;
    return build_table_filename(buff, bufflen, db, table, ext, flags,
                                &truncated_not_used);
}
uint build_table_shadow_filename(char *buff, size_t bufflen,
                                 ALTER_PARTITION_PARAM_TYPE *lpt);
uint build_tmptable_filename(THD* thd, char *buff, size_t bufflen);
bool mysql_create_table(THD *thd, TABLE_LIST *create_table,
                        HA_CREATE_INFO *create_info,
                        Alter_info *alter_info);
bool mysql_create_table_no_lock(THD *thd, const char *db,
                                const char *table_name,
                                HA_CREATE_INFO *create_info,
                                Alter_info *alter_info,
                                uint select_field_count,
                                bool *is_trans);
int mysql_discard_or_import_tablespace(THD *thd,
                                       TABLE_LIST *table_list,
                                       bool discard);
bool mysql_prepare_alter_table(THD *thd, TABLE *table,
                               HA_CREATE_INFO *create_info,
                               Alter_info *alter_info,
                               Alter_table_ctx *alter_ctx);
bool mysql_trans_prepare_alter_copy_data(THD *thd);
bool mysql_trans_commit_alter_copy_data(THD *thd);
bool mysql_alter_table(THD *thd, char *new_db, char *new_name,
                       HA_CREATE_INFO *create_info,
                       TABLE_LIST *table_list,
                       Alter_info *alter_info,
                       uint order_num, ORDER *order, bool ignore);
bool mysql_compare_tables(TABLE *table,
                          Alter_info *alter_info,
                          HA_CREATE_INFO *create_info,
                          bool *metadata_equal);
bool mysql_recreate_table(THD *thd, TABLE_LIST *table_list);
bool mysql_create_like_table(THD *thd, TABLE_LIST *table,
                             TABLE_LIST *src_table,
                             HA_CREATE_INFO *create_info);
bool mysql_rename_table(handlerton *base, const char *old_db,
                        const char * old_name, const char *new_db,
                        const char * new_name, uint flags);

bool mysql_backup_table(THD* thd, TABLE_LIST* table_list);
bool mysql_restore_table(THD* thd, TABLE_LIST* table_list);

bool mysql_checksum_table(THD* thd, TABLE_LIST* table_list,
                          HA_CHECK_OPT* check_opt);
bool mysql_rm_table(THD *thd,TABLE_LIST *tables, my_bool if_exists,
                    my_bool drop_temporary);
int mysql_rm_table_no_locks(THD *thd, TABLE_LIST *tables, bool if_exists,
                            bool drop_temporary, bool drop_view,
                            bool log_query);
bool quick_rm_table(THD *thd, handlerton *base, const char *db,
                    const char *table_name, uint flags);
void close_cached_table(THD *thd, TABLE *table);
bool fill_field_definition(THD *thd,
                           class sp_head *sp,
                           enum enum_field_types field_type,
                           Create_field *field_def);
int prepare_create_field(Create_field *sql_field,
			 uint *blob_columns,
			 longlong table_flags);
const CHARSET_INFO* get_sql_field_charset(Create_field *sql_field,
                                          HA_CREATE_INFO *create_info);
bool mysql_write_frm(ALTER_PARTITION_PARAM_TYPE *lpt, uint flags);
int write_bin_log(THD *thd, bool clear_error,
                  char const *query, ulong query_length,
                  bool is_trans= FALSE);
bool write_ddl_log_entry(DDL_LOG_ENTRY *ddl_log_entry,
                           DDL_LOG_MEMORY_ENTRY **active_entry);
bool write_execute_ddl_log_entry(uint first_entry,
                                   bool complete,
                                   DDL_LOG_MEMORY_ENTRY **active_entry);
bool deactivate_ddl_log_entry(uint entry_no);
void release_ddl_log_memory_entry(DDL_LOG_MEMORY_ENTRY *log_entry);
bool sync_ddl_log();
void release_ddl_log();
void execute_ddl_log_recovery();
bool execute_ddl_log_entry(THD *thd, uint first_entry);
bool validate_comment_length(THD *thd, const char *comment_str,
                             size_t *comment_len, uint max_len,
                             uint err_code, const char *comment_name);

template<typename T> class List;
void promote_first_timestamp_column(List<Create_field> *column_definitions);

/*
  These prototypes where under INNODB_COMPATIBILITY_HOOKS.
*/
uint explain_filename(THD* thd, const char *from, char *to, uint to_length,
                      enum_explain_filename_mode explain_mode);


extern MYSQL_PLUGIN_IMPORT const char *primary_key_name;
extern mysql_mutex_t LOCK_gdl;

#endif /* SQL_TABLE_INCLUDED */<|MERGE_RESOLUTION|>--- conflicted
+++ resolved
@@ -1,8 +1,4 @@
-<<<<<<< HEAD
-/* Copyright (c) 2006, 2012, Oracle and/or its affiliates. All rights reserved.
-=======
 /* Copyright (c) 2006, 2013, Oracle and/or its affiliates. All rights reserved.
->>>>>>> e7d8f19b
 
    This program is free software; you can redistribute it and/or modify
    it under the terms of the GNU General Public License as published by
@@ -133,7 +129,6 @@
 #define WFRM_KEEP_SHARE 8
 
 /* Flags for conversion functions. */
-<<<<<<< HEAD
 static const uint FN_FROM_IS_TMP=  1 << 0;
 static const uint FN_TO_IS_TMP=    1 << 1;
 static const uint FN_IS_TMP=       FN_FROM_IS_TMP | FN_TO_IS_TMP;
@@ -143,15 +138,8 @@
 static const uint NO_HA_TABLE=     1 << 4;
 /** Don't resolve MySQL's fake "foo.sym" symbolic directory names. */
 static const uint SKIP_SYMDIR_ACCESS= 1 << 5;
-=======
-#define FN_FROM_IS_TMP  (1 << 0)
-#define FN_TO_IS_TMP    (1 << 1)
-#define FN_IS_TMP       (FN_FROM_IS_TMP | FN_TO_IS_TMP)
-#define NO_FRM_RENAME   (1 << 2)
-#define FRM_ONLY        (1 << 3)
 /** Don't check foreign key constraints while renaming table */
-#define NO_FK_CHECKS    (1 << 4)
->>>>>>> e7d8f19b
+static const uint NO_FK_CHECKS=    1 << 6;
 
 uint filename_to_tablename(const char *from, char *to, uint to_length
 #ifndef DBUG_OFF
