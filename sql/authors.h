#ifndef AUTHORS_INCLUDED
#define AUTHORS_INCLUDED

/* Copyright (c) 2005, 2010, Oracle and/or its affiliates. All rights reserved.


   This program is free software; you can redistribute it and/or modify
   it under the terms of the GNU General Public License as published by
   the Free Software Foundation; version 2 of the License.

   This program is distributed in the hope that it will be useful,
   but WITHOUT ANY WARRANTY; without even the implied warranty of
   MERCHANTABILITY or FITNESS FOR A PARTICULAR PURPOSE.  See the
   GNU General Public License for more details.

   You should have received a copy of the GNU General Public License
   along with this program; if not, write to the Free Software
   Foundation, Inc., 51 Franklin St, Fifth Floor, Boston, MA  02110-1301  USA */

/* Structure of the name list */

struct show_table_authors_st {
  const char *name;
  const char *location;
  const char *comment;
};

/*
  Output from "SHOW AUTHORS"

  If you can update it, you get to be in it :)

  Don't be offended if your name is not in here, just add it!

  IMPORTANT: Names should be added in alphabetical order (by last name).

  Names should be encoded using UTF-8.
*/

struct show_table_authors_st show_table_authors[]= {
  { "Brian (Krow) Aker", "Seattle, WA, USA",
    "Architecture, archive, federated, bunch of little stuff :)" },
  { "Marc Alff", "Denver, CO, USA", "Signal, Resignal, Performance schema" },
  { "Venu Anuganti", "", "Client/server protocol (4.1)" },
  { "David Axmark", "Uppsala, Sweden",
    "Small stuff long time ago, Monty ripped it out!" },
  { "Alexander (Bar) Barkov", "Izhevsk, Russia",
    "Unicode and character sets (4.1)" },
  { "Omer BarNir", "Sunnyvale, CA, USA",
    "Testing (sometimes) and general QA stuff" },
  { "Guilhem Bichot", "Bordeaux, France", "Replication (since 4.0)" },
  { "John Birrell", "", "Emulation of pthread_mutex() for OS/2" },
  { "Andreas F. Bobak", "", "AGGREGATE extension to user-defined functions" },
  { "Alexey Botchkov (Holyfoot)", "Izhevsk, Russia",
    "GIS extensions (4.1), embedded server (4.1), precision math (5.0)"},
  { "Reggie Burnett", "Nashville, TN, USA", "Windows development, Connectors" },
  { "Oleksandr Byelkin", "Lugansk, Ukraine",
    "Query Cache (4.0), Subqueries (4.1), Views (5.0)" },
  { "Kent Boortz", "Orebro, Sweden", "Test platform, and general build stuff" },
  { "Tim Bunce", "", "mysqlhotcopy" },
  { "Yves Carlier", "", "mysqlaccess" },
  { "Joshua Chamas", "Cupertino, CA, USA",
    "Concurrent insert, extended date syntax" },
  { "Petr Chardin", "Moscow, Russia",
    "Instance Manager (5.0), Server log tables (5.1)" },
  { "Wei-Jou Chen", "", "Chinese (Big5) character set" },
  { "Albert Chin-A-Young", "",
    "Tru64 port, large file support, better TCP wrappers support" },
  { "Jorge del Conde", "Mexico City, Mexico", "Windows development" },
  { "Antony T. Curtis", "Norwalk, CA, USA",
    "Parser, port to OS/2, storage engines and some random stuff" },
  { "Yuri Dario", "", "OS/2 port" },
  { "Andrei Elkin", "Espoo, Finland", "Replication" },
  { "Patrick Galbraith", "Sharon, NH", "Federated Engine, mysqlslap" },
  { "Sergei Golubchik", "Kerpen, Germany",
    "Full-text search, precision math" },
  { "Lenz Grimmer", "Hamburg, Germany",
    "Production (build and release) engineering" },
  { "Nikolay Grishakin", "Austin, TX, USA", "Testing - Server" },
  { "Wei He", "", "Chinese (GBK) character set" },
  { "Eric Herman", "Amsterdam, Netherlands", "Bug fixing - federated" },
  { "Andrey Hristov", "Walldorf, Germany", "Event scheduler (5.1)" },
  { "Alexander (Alexi) Ivanov", "St. Petersburg, Russia", "Replication" },
  { "Mattias Jonsson", "Uppsala, Sweden", "Partitioning" },
  { "Alexander (Salle) Keremidarski", "Sofia, Bulgaria",
    "Bug fixing" },
  { "Mats Kindahl", "Storvreta, Sweden", "Replication" },
  { "Serge Kozlov", "Velikie Luki, Russia", "Testing - Cluster" },
  { "Hakan Küçükyılmaz", "Walldorf, Germany", "Testing - Server" },
  { "Greg (Groggy) Lehey", "Uchunga, SA, Australia", "Backup" },
  { "Matthias Leich", "Berlin, Germany", "Testing - Server" },
  { "Dmitri Lenev", "Moscow, Russia",
    "Time zones support (4.1), Triggers (5.0)" },
  { "Arjen Lentz", "Brisbane, Australia",
    "Documentation (2001-2004), Dutch error messages, LOG2()" },
  { "Marc Liyanage", "", "Created Mac OS X packages" },
  { "Kelly Long", "Denver, CO, USA", "Pool Of Threads" },
  { "Zarko Mocnik", "", "Sorting for Slovenian language" },
  { "Per-Erik Martin", "Uppsala, Sweden", "Stored Procedures (5.0)" },
  { "Alexis Mikhailov", "", "User-defined functions" },
  { "Sinisa Milivojevic", "Larnaca, Cyprus",
    "UNION (4.0), Subqueries in FROM clause (4.1), many other features" },
  { "Jonathan (Jeb) Miller", "Kyle, TX, USA",
    "Testing - Cluster, Replication" },
  { "Elliot Murphy", "Cocoa, FL, USA", "Replication and backup" },
  { "Kristian Nielsen", "Copenhagen, Denmark",
    "General build stuff" },
  { "Pekka Nouisiainen", "Stockholm, Sweden",
    "NDB Cluster: BLOB support, character set support, ordered indexes" },
  { "Alexander Nozdrin", "Moscow, Russia",
    "Bug fixing (Stored Procedures, 5.0)" },
  { "Per Eric Olsson", "", "Testing of dynamic record format" },
  { "Jonas Oreland", "Stockholm, Sweden",
    "NDB Cluster, Online Backup, lots of other things" },
  { "Konstantin Osipov", "Moscow, Russia",
    "Prepared statements (4.1), Cursors (5.0)" },
  { "Alexander (Sasha) Pachev", "Provo, UT, USA",
    "Statement-based replication, SHOW CREATE TABLE, mysql-bench" },
  { "Irena Pancirov", "", "Port to Windows with Borland compiler" },
  { "Jan Pazdziora", "", "Czech sorting order" },
  { "Benjamin Pflugmann", "",
    "Extended MERGE storage engine to handle INSERT" },
  { "Evgeny Potemkin", "Russia",
<<<<<<< HEAD
    "Filesort and derived tables optimizations, bugfixes" },
=======
    "Filesort and derived tables optimizations, various small optimizations"},
>>>>>>> 99565c83
  { "Igor Romanenko", "",
    "mysqldump" },
  { "Mikael Ronström", "Stockholm, Sweden",
    "NDB Cluster, Partitioning (5.1), Optimizations" },
  { "Tõnu Samuel", "",
    "VIO interface, other miscellaneous features" },
  { "Carsten Segieth (Pino)", "Fredersdorf, Germany", "Testing - Server"},
  { "Martin Sköld", "Stockholm, Sweden",
    "NDB Cluster: Unique indexes, integration into MySQL" },
  { "Timothy Smith", "Auckland, New Zealand",
    "Dynamic character sets, parts of the build system, libmysqld"},
  { "Miguel Solorzano", "Florianopolis, Santa Catarina, Brazil",
    "Windows development, Windows NT service"},
  { "Punita Srivastava", "Austin, TX, USA", "Testing - Merlin"},
  { "Alexey Stroganov (Ranger)", "Lugansk, Ukraine", "Testing - Benchmarks"},
  { "Ingo Strüwing", "Berlin, Germany", "Bug fixing" },
  { "Magnus Svensson", "Öregrund, Sweden",
    "NDB Cluster: Integration into MySQL, test framework" },
  { "Zeev Suraski", "", "FROM_UNIXTIME(), ENCRYPT()" },
  { "TAMITO", "",
    "The _MB character set macros and UJIS and SJIS character sets" },
  { "Jani Tolonen", "Helsinki, Finland",
    "mysqlimport, extensions to command-line clients, PROCEDURE ANALYSE()" },
  { "Lars Thalmann", "Stockholm, Sweden",
    "Replication and cluster development" },
  { "Tomas Ulin", "Stockholm, Sweden",
    "NDB Cluster: Configuration, installation" },
  { "Gianmassimo Vigazzola", "", "Initial Windows port" },
  { "Sergey Vojtovich", "Izhevsk, Russia", "Plugins infrastructure (5.1)" },
  { "Matt Wagner", "Northfield, MN, USA", "Bug fixing" },
  { "Jim Winstead Jr.", "Los Angeles, CA, USA", "Bug fixing" },
  { "Michael (Monty) Widenius", "Tusby, Finland",
    "Lead developer and main author" },
  { "Peter Zaitsev", "Tacoma, WA, USA",
    "SHA1(), AES_ENCRYPT(), AES_DECRYPT(), bug fixing" },
  {NULL, NULL, NULL}
};

#endif /* AUTHORS_INCLUDED */<|MERGE_RESOLUTION|>--- conflicted
+++ resolved
@@ -121,11 +121,7 @@
   { "Benjamin Pflugmann", "",
     "Extended MERGE storage engine to handle INSERT" },
   { "Evgeny Potemkin", "Russia",
-<<<<<<< HEAD
-    "Filesort and derived tables optimizations, bugfixes" },
-=======
     "Filesort and derived tables optimizations, various small optimizations"},
->>>>>>> 99565c83
   { "Igor Romanenko", "",
     "mysqldump" },
   { "Mikael Ronström", "Stockholm, Sweden",
