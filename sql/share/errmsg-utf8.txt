--- conflicted
+++ resolved
@@ -7923,7 +7923,12 @@
 ER_SWITCH_TMP_ENGINE
   eng "'%s' requires @@internal_tmp_disk_storage_engine=InnoDB"
 
-<<<<<<< HEAD
+ER_INVALID_NO_OF_ARGS
+  eng "Too many arguments for function %s: %lu; maximum allowed is %s."
+
+ER_FIELD_IN_GROUPING_NOT_GROUP_BY
+  eng "Argument #%u of GROUPING function is not in GROUP BY"
+
 ER_TOO_LONG_TABLESPACE_COMMENT
   eng "Comment for tablespace '%-.64s' is too long (max = %lu)"
 
@@ -7938,13 +7943,6 @@
 
 ER_DB_DROP_RMDIR2
   eng "Problem while dropping database. Can't remove database directory (%s). Please remove it manually."
-=======
-ER_INVALID_NO_OF_ARGS
-  eng "Too many arguments for function %s: %lu; maximum allowed is %s."
-
-ER_FIELD_IN_GROUPING_NOT_GROUP_BY
-  eng "Argument #%u of GROUPING function is not in GROUP BY"
->>>>>>> edd9c5b9
 
 #
 #  End of 8.0 error messages.
