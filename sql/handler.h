--- conflicted
+++ resolved
@@ -421,19 +421,8 @@
   LOGCOM_DROP_TABLE,
   LOGCOM_CREATE_DB,
   LOGCOM_ALTER_DB,
-<<<<<<< HEAD
-  LOGCOM_DROP_DB
-#ifndef MCP_WL6004_DISTRIBUTION
-  ,LOGCOM_CREATE_USER
-  ,LOGCOM_DROP_USER
-  ,LOGCOM_RENAME_USER
-  ,LOGCOM_GRANT
-  ,LOGCOM_REVOKE
-#endif
-=======
   LOGCOM_DROP_DB,
   LOGCOM_ACL_NOTIFY
->>>>>>> 392d6308
 };
 
 /* struct to hold information about the table that should be created */
