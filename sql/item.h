#ifndef ITEM_INCLUDED
#define ITEM_INCLUDED

/* Copyright (c) 2000, 2017, Oracle and/or its affiliates. All rights reserved.

   This program is free software; you can redistribute it and/or modify
   it under the terms of the GNU General Public License as published by
   the Free Software Foundation; version 2 of the License.

   This program is distributed in the hope that it will be useful,
   but WITHOUT ANY WARRANTY; without even the implied warranty of
   MERCHANTABILITY or FITNESS FOR A PARTICULAR PURPOSE.  See the
   GNU General Public License for more details.

   You should have received a copy of the GNU General Public License
   along with this program; if not, write to the Free Software
   Foundation, Inc., 51 Franklin St, Fifth Floor, Boston, MA 02110-1301  USA */


#include "sql_priv.h"                /* STRING_BUFFER_USUAL_SIZE */
#include "unireg.h"
#include "sql_const.h"                 /* RAND_TABLE_BIT, MAX_FIELD_NAME */
#include "unireg.h"                    // REQUIRED: for other includes
#include "thr_malloc.h"                         /* sql_calloc */
#include "field.h"                              /* Derivation */
#include "sql_array.h"

class Protocol;
struct TABLE_LIST;
void item_init(void);			/* Init item functions */
class Item_field;
class user_var_entry;

typedef Bounds_checked_array<Item*> Ref_ptr_array;

static inline uint32
char_to_byte_length_safe(uint32 char_length_arg, uint32 mbmaxlen_arg)
{
   ulonglong tmp= ((ulonglong) char_length_arg) * mbmaxlen_arg;
   return (tmp > UINT_MAX32) ? (uint32) UINT_MAX32 : (uint32) tmp;
}


/*
   "Declared Type Collation"
   A combination of collation and its derivation.

  Flags for collation aggregation modes:
  MY_COLL_ALLOW_SUPERSET_CONV  - allow conversion to a superset
  MY_COLL_ALLOW_COERCIBLE_CONV - allow conversion of a coercible value
                                 (i.e. constant).
  MY_COLL_ALLOW_CONV           - allow any kind of conversion
                                 (combination of the above two)
  MY_COLL_ALLOW_NUMERIC_CONV   - if all items were numbers, convert to
                                 @@character_set_connection
  MY_COLL_DISALLOW_NONE        - don't allow return DERIVATION_NONE
                                 (e.g. when aggregating for comparison)
  MY_COLL_CMP_CONV             - combination of MY_COLL_ALLOW_CONV
                                 and MY_COLL_DISALLOW_NONE
*/

#define MY_COLL_ALLOW_SUPERSET_CONV   1
#define MY_COLL_ALLOW_COERCIBLE_CONV  2
#define MY_COLL_DISALLOW_NONE         4
#define MY_COLL_ALLOW_NUMERIC_CONV    8

#define MY_COLL_ALLOW_CONV (MY_COLL_ALLOW_SUPERSET_CONV | MY_COLL_ALLOW_COERCIBLE_CONV)
#define MY_COLL_CMP_CONV   (MY_COLL_ALLOW_CONV | MY_COLL_DISALLOW_NONE)

class DTCollation {
public:
  const CHARSET_INFO *collation;
  enum Derivation derivation;
  uint repertoire;
  
  void set_repertoire_from_charset(const CHARSET_INFO *cs)
  {
    repertoire= cs->state & MY_CS_PUREASCII ?
                MY_REPERTOIRE_ASCII : MY_REPERTOIRE_UNICODE30;
  }
  DTCollation()
  {
    collation= &my_charset_bin;
    derivation= DERIVATION_NONE;
    repertoire= MY_REPERTOIRE_UNICODE30;
  }
  DTCollation(const CHARSET_INFO *collation_arg, Derivation derivation_arg)
  {
    collation= collation_arg;
    derivation= derivation_arg;
    set_repertoire_from_charset(collation_arg);
  }
  void set(DTCollation &dt)
  { 
    collation= dt.collation;
    derivation= dt.derivation;
    repertoire= dt.repertoire;
  }
  void set(const CHARSET_INFO *collation_arg, Derivation derivation_arg)
  {
    collation= collation_arg;
    derivation= derivation_arg;
    set_repertoire_from_charset(collation_arg);
  }
  void set(const CHARSET_INFO *collation_arg,
           Derivation derivation_arg,
           uint repertoire_arg)
  {
    collation= collation_arg;
    derivation= derivation_arg;
    repertoire= repertoire_arg;
  }
  void set_numeric()
  {
    collation= &my_charset_numeric;
    derivation= DERIVATION_NUMERIC;
    repertoire= MY_REPERTOIRE_NUMERIC;
  }
  void set(const CHARSET_INFO *collation_arg)
  {
    collation= collation_arg;
    set_repertoire_from_charset(collation_arg);
  }
  void set(Derivation derivation_arg)
  { derivation= derivation_arg; }
  void set_repertoire(uint repertoire_arg)
  { repertoire= repertoire_arg; }
  bool aggregate(DTCollation &dt, uint flags= 0);
  bool set(DTCollation &dt1, DTCollation &dt2, uint flags= 0)
  { set(dt1); return aggregate(dt2, flags); }
  const char *derivation_name() const
  {
    switch(derivation)
    {
      case DERIVATION_NUMERIC:   return "NUMERIC";
      case DERIVATION_IGNORABLE: return "IGNORABLE";
      case DERIVATION_COERCIBLE: return "COERCIBLE";
      case DERIVATION_IMPLICIT:  return "IMPLICIT";
      case DERIVATION_SYSCONST:  return "SYSCONST";
      case DERIVATION_EXPLICIT:  return "EXPLICIT";
      case DERIVATION_NONE:      return "NONE";
      default: return "UNKNOWN";
    }
  }
};
/**
  Class used as argument to Item::walk() together with used_tables_for_level()
*/
class Used_tables
{
public:
  explicit Used_tables(st_select_lex *select) :
  select(select), used_tables(0)
  {}

  st_select_lex *const select;           ///< Level for which data is accumulated
  table_map used_tables;              ///< Accumulated used tables data
};

/*************************************************************************/

/**
  Storage for name strings.
  Enpowers Simple_cstring with allocation routines from the sql_strmake family.

  This class must stay as small as possible as we often 
  pass it into functions using call-by-value evaluation.

  Don't add new members or virual methods into this class!
*/
class Name_string: public Simple_cstring
{
private:
  void set_or_copy(const char *str, size_t length, bool is_null_terminated)
  {
    if (is_null_terminated)
      set(str, length);
    else
      copy(str, length);  
  }
public:
  Name_string(): Simple_cstring() {}
  /*
    Please do NOT add constructor Name_string(const char *str) !
    It will involve hidden strlen() call, which can affect
    performance negatively. Use Name_string(str, len) instead.
  */
  Name_string(const char *str, size_t length):
    Simple_cstring(str, length) {}
  Name_string(const LEX_STRING str): Simple_cstring(str) {}
  Name_string(const char *str, size_t length, bool is_null_terminated):
    Simple_cstring()
  {
    set_or_copy(str, length, is_null_terminated);
  }
  Name_string(const LEX_STRING str, bool is_null_terminated):
    Simple_cstring()
  {
    set_or_copy(str.str, str.length, is_null_terminated);
  }
  /**
    Allocate space using sql_strmake() or sql_strmake_with_convert().
  */
  void copy(const char *str, size_t length, const CHARSET_INFO *cs);
  /**
    Variants for copy(), for various argument combinations.
  */
  void copy(const char *str, size_t length)
  {
    copy(str, length, system_charset_info);
  }
  void copy(const char *str)
  {
    copy(str, (str ? strlen(str) : 0), system_charset_info);
  }
  void copy(const LEX_STRING lex)
  {
    copy(lex.str, lex.length);
  }
  void copy(const LEX_STRING *lex)
  {
    copy(lex->str, lex->length);
  }
  void copy(const Name_string str)
  {
    copy(str.ptr(), str.length());
  }
  /**
    Compare name to another name in C string, case insensitively.
  */
  bool eq(const char *str) const
  {
    DBUG_ASSERT(str && ptr());
    return my_strcasecmp(system_charset_info, ptr(), str) == 0;
  }
  bool eq_safe(const char *str) const
  {
    return is_set() && str && eq(str);
  }
  /**
    Compare name to another name in Name_string, case insensitively.
  */
  bool eq(const Name_string name) const
  {
    return eq(name.ptr());
  }
  bool eq_safe(const Name_string name) const
  {
    return is_set() && name.is_set() && eq(name);
  }
};


#define NAME_STRING(x)  Name_string(C_STRING_WITH_LEN(x))


extern const Name_string null_name_string;


/**
  Storage for Item names.
  Adds "autogenerated" flag and warning functionality to Name_string.
*/
class Item_name_string: public Name_string
{
private:
  bool m_is_autogenerated; /* indicates if name of this Item
                              was autogenerated or set by user */
public:
  Item_name_string(): Name_string(), m_is_autogenerated(true)
  { }
  Item_name_string(const Name_string name)
    :Name_string(name), m_is_autogenerated(true)
  { }
  /**
    Set m_is_autogenerated flag to the given value.
  */
  void set_autogenerated(bool is_autogenerated)
  {
    m_is_autogenerated= is_autogenerated;
  }
  /**
    Return the auto-generated flag.
  */
  bool is_autogenerated() const { return m_is_autogenerated; }
  using Name_string::copy;
  /**
    Copy name together with autogenerated flag.
    Produce a warning if name was cut.
  */
  void copy(const char *str_arg, size_t length_arg, const CHARSET_INFO *cs_arg,
           bool is_autogenerated_arg);
};



/*************************************************************************/
/*
  A framework to easily handle different return types for hybrid items
  (hybrid item is an item whose operand can be of any type, e.g. integer,
  real, decimal).
*/

struct Hybrid_type_traits;

struct Hybrid_type
{
  longlong integer;

  double real;
  /*
    Use two decimal buffers interchangeably to speed up += operation
    which has no native support in decimal library.
    Hybrid_type+= arg is implemented as dec_buf[1]= dec_buf[0] + arg.
    The third decimal is used as a handy temporary storage.
  */
  my_decimal dec_buf[3];
  int used_dec_buf_no;

  /*
    Traits moved to a separate class to
      a) be able to easily change object traits in runtime
      b) they work as a differentiator for the union above
  */
  const Hybrid_type_traits *traits;

  Hybrid_type() {}
  /* XXX: add traits->copy() when needed */
  Hybrid_type(const Hybrid_type &rhs) :traits(rhs.traits) {}
};


/* Hybryd_type_traits interface + default implementation for REAL_RESULT */

struct Hybrid_type_traits
{
  virtual Item_result type() const { return REAL_RESULT; }

  virtual void
  fix_length_and_dec(Item *item, Item *arg) const;

  /* Hybrid_type operations. */
  virtual void set_zero(Hybrid_type *val) const { val->real= 0.0; }
  virtual void add(Hybrid_type *val, Field *f) const
  { val->real+= f->val_real(); }
  virtual void div(Hybrid_type *val, ulonglong u) const
  { val->real/= ulonglong2double(u); }

  virtual longlong val_int(Hybrid_type *val, bool unsigned_flag) const
  { return (longlong) rint(val->real); }
  virtual double val_real(Hybrid_type *val) const { return val->real; }
  virtual my_decimal *val_decimal(Hybrid_type *val, my_decimal *buf) const;
  virtual String *val_str(Hybrid_type *val, String *buf, uint8 decimals) const;
  static const Hybrid_type_traits *instance();
  Hybrid_type_traits() {}
  virtual ~Hybrid_type_traits() {}
};


struct Hybrid_type_traits_decimal: public Hybrid_type_traits
{
  virtual Item_result type() const { return DECIMAL_RESULT; }

  virtual void
  fix_length_and_dec(Item *arg, Item *item) const;

  /* Hybrid_type operations. */
  virtual void set_zero(Hybrid_type *val) const;
  virtual void add(Hybrid_type *val, Field *f) const;
  virtual void div(Hybrid_type *val, ulonglong u) const;

  virtual longlong val_int(Hybrid_type *val, bool unsigned_flag) const;
  virtual double val_real(Hybrid_type *val) const;
  virtual my_decimal *val_decimal(Hybrid_type *val, my_decimal *buf) const
  { return &val->dec_buf[val->used_dec_buf_no]; }
  virtual String *val_str(Hybrid_type *val, String *buf, uint8 decimals) const;
  static const Hybrid_type_traits_decimal *instance();
  Hybrid_type_traits_decimal() {};
};


struct Hybrid_type_traits_integer: public Hybrid_type_traits
{
  virtual Item_result type() const { return INT_RESULT; }

  virtual void
  fix_length_and_dec(Item *arg, Item *item) const;

  /* Hybrid_type operations. */
  virtual void set_zero(Hybrid_type *val) const
  { val->integer= 0; }
  virtual void add(Hybrid_type *val, Field *f) const
  { val->integer+= f->val_int(); }
  virtual void div(Hybrid_type *val, ulonglong u) const
  { val->integer/= (longlong) u; }

  virtual longlong val_int(Hybrid_type *val, bool unsigned_flag) const
  { return val->integer; }
  virtual double val_real(Hybrid_type *val) const
  { return (double) val->integer; }
  virtual my_decimal *val_decimal(Hybrid_type *val, my_decimal *buf) const
  {
    int2my_decimal(E_DEC_FATAL_ERROR, val->integer, 0, &val->dec_buf[2]);
    return &val->dec_buf[2];
  }
  virtual String *val_str(Hybrid_type *val, String *buf, uint8 decimals) const
  { buf->set(val->integer, &my_charset_bin); return buf;}
  static const Hybrid_type_traits_integer *instance();
  Hybrid_type_traits_integer() {};
};


void dummy_error_processor(THD *thd, void *data);

void view_error_processor(THD *thd, void *data);

/*
  Instances of Name_resolution_context store the information necesary for
  name resolution of Items and other context analysis of a query made in
  fix_fields().

  This structure is a part of SELECT_LEX, a pointer to this structure is
  assigned when an item is created (which happens mostly during  parsing
  (sql_yacc.yy)), but the structure itself will be initialized after parsing
  is complete

  TODO: move subquery of INSERT ... SELECT and CREATE ... SELECT to
  separate SELECT_LEX which allow to remove tricks of changing this
  structure before and after INSERT/CREATE and its SELECT to make correct
  field name resolution.
*/
struct Name_resolution_context: Sql_alloc
{
  /*
    The name resolution context to search in when an Item cannot be
    resolved in this context (the context of an outer select)
  */
  Name_resolution_context *outer_context;

  /*
    List of tables used to resolve the items of this context.  Usually these
    are tables from the FROM clause of SELECT statement.  The exceptions are
    INSERT ... SELECT and CREATE ... SELECT statements, where SELECT
    subquery is not moved to a separate SELECT_LEX.  For these types of
    statements we have to change this member dynamically to ensure correct
    name resolution of different parts of the statement.
  */
  TABLE_LIST *table_list;
  /*
    In most cases the two table references below replace 'table_list' above
    for the purpose of name resolution. The first and last name resolution
    table references allow us to search only in a sub-tree of the nested
    join tree in a FROM clause. This is needed for NATURAL JOIN, JOIN ... USING
    and JOIN ... ON. 
  */
  TABLE_LIST *first_name_resolution_table;
  /*
    Last table to search in the list of leaf table references that begins
    with first_name_resolution_table.
  */
  TABLE_LIST *last_name_resolution_table;

  /*
    SELECT_LEX item belong to, in case of merged VIEW it can differ from
    SELECT_LEX where item was created, so we can't use table_list/field_list
    from there
  */
  st_select_lex *select_lex;

  /*
    Processor of errors caused during Item name resolving, now used only to
    hide underlying tables in errors about views (i.e. it substitute some
    errors for views)
  */
  void (*error_processor)(THD *, void *);
  void *error_processor_data;

  /**
    When TRUE, items are resolved in this context against
    SELECT_LEX::item_list, SELECT_lex::group_list and
    this->table_list. If FALSE, items are resolved only against
    this->table_list.

    @see st_select_lex::item_list, st_select_lex::group_list
  */
  bool resolve_in_select_list;

  /*
    Security context of this name resolution context. It's used for views
    and is non-zero only if the view is defined with SQL SECURITY DEFINER.
  */
  Security_context *security_ctx;

  Name_resolution_context()
    :outer_context(0), table_list(0), select_lex(0),
    error_processor_data(0),
    security_ctx(0)
    {}

  void init()
  {
    resolve_in_select_list= FALSE;
    error_processor= &dummy_error_processor;
    first_name_resolution_table= NULL;
    last_name_resolution_table= NULL;
  }

  void resolve_in_table_list_only(TABLE_LIST *tables)
  {
    table_list= first_name_resolution_table= tables;
    resolve_in_select_list= FALSE;
  }

  void process_error(THD *thd)
  {
    (*error_processor)(thd, error_processor_data);
  }
};


/*
  Store and restore the current state of a name resolution context.
*/

class Name_resolution_context_state
{
private:
  TABLE_LIST *save_table_list;
  TABLE_LIST *save_first_name_resolution_table;
  TABLE_LIST *save_next_name_resolution_table;
  bool        save_resolve_in_select_list;
  TABLE_LIST *save_next_local;

public:
  Name_resolution_context_state() {}          /* Remove gcc warning */

public:
  /* Save the state of a name resolution context. */
  void save_state(Name_resolution_context *context, TABLE_LIST *table_list)
  {
    save_table_list=                  context->table_list;
    save_first_name_resolution_table= context->first_name_resolution_table;
    save_resolve_in_select_list=      context->resolve_in_select_list;
    save_next_local=                  table_list->next_local;
    save_next_name_resolution_table=  table_list->next_name_resolution_table;
  }

  /* Restore a name resolution context from saved state. */
  void restore_state(Name_resolution_context *context, TABLE_LIST *table_list)
  {
    table_list->next_local=                save_next_local;
    table_list->next_name_resolution_table= save_next_name_resolution_table;
    context->table_list=                   save_table_list;
    context->first_name_resolution_table=  save_first_name_resolution_table;
    context->resolve_in_select_list=       save_resolve_in_select_list;
  }

  TABLE_LIST *get_first_name_resolution_table()
  {
    return save_first_name_resolution_table;
  }
};


/*
  This enum is used to report information about monotonicity of function
  represented by Item* tree.
  Monotonicity is defined only for Item* trees that represent table
  partitioning expressions (i.e. have no subselects/user vars/PS parameters
  etc etc). An Item* tree is assumed to have the same monotonicity properties
  as its correspoinding function F:

  [signed] longlong F(field1, field2, ...) {
    put values of field_i into table record buffer;
    return item->val_int(); 
  }

  NOTE
  At the moment function monotonicity is not well defined (and so may be
  incorrect) for Item trees with parameters/return types that are different
  from INT_RESULT, may be NULL, or are unsigned.
  It will be possible to address this issue once the related partitioning bugs
  (BUG#16002, BUG#15447, BUG#13436) are fixed.

  The NOT_NULL enums are used in TO_DAYS, since TO_DAYS('2001-00-00') returns
  NULL which puts those rows into the NULL partition, but
  '2000-12-31' < '2001-00-00' < '2001-01-01'. So special handling is needed
  for this (see Bug#20577).
*/

typedef enum monotonicity_info 
{
   NON_MONOTONIC,              /* none of the below holds */
   MONOTONIC_INCREASING,       /* F() is unary and (x < y) => (F(x) <= F(y)) */
   MONOTONIC_INCREASING_NOT_NULL,  /* But only for valid/real x and y */
   MONOTONIC_STRICT_INCREASING,/* F() is unary and (x < y) => (F(x) <  F(y)) */
   MONOTONIC_STRICT_INCREASING_NOT_NULL  /* But only for valid/real x and y */
} enum_monotonicity_info;

/*************************************************************************/

class sp_rcontext;


class Settable_routine_parameter
{
public:
  /*
    Set required privileges for accessing the parameter.

    SYNOPSIS
      set_required_privilege()
        rw        if 'rw' is true then we are going to read and set the
                  parameter, so SELECT and UPDATE privileges might be
                  required, otherwise we only reading it and SELECT
                  privilege might be required.
  */
  Settable_routine_parameter() {}
  virtual ~Settable_routine_parameter() {}
  virtual void set_required_privilege(bool rw) {};

  /*
    Set parameter value.

    SYNOPSIS
      set_value()
        thd       thread handle
        ctx       context to which parameter belongs (if it is local
                  variable).
        it        item which represents new value

    RETURN
      FALSE if parameter value has been set,
      TRUE if error has occured.
  */
  virtual bool set_value(THD *thd, sp_rcontext *ctx, Item **it)= 0;

  virtual void set_out_param_info(Send_field *info) {}

  virtual const Send_field *get_out_param_info() const
  { return NULL; }
};


typedef bool (Item::*Item_processor) (uchar *arg);
/*
  Analyzer function
    SYNOPSIS
      argp   in/out IN:  Analysis parameter
                    OUT: Parameter to be passed to the transformer

    RETURN 
      TRUE   Invoke the transformer
      FALSE  Don't do it

*/
typedef bool (Item::*Item_analyzer) (uchar **argp);
typedef Item* (Item::*Item_transformer) (uchar *arg);
typedef void (*Cond_traverser) (const Item *item, void *arg);


class Item
{
  Item(const Item &);			/* Prevent use of these */
  void operator=(Item &);
  /* Cache of the result of is_expensive(). */
  int8 is_expensive_cache;
  virtual bool is_expensive_processor(uchar *arg) { return 0; }

public:
  static void *operator new(size_t size) throw ()
  { return sql_alloc(size); }
  static void *operator new(size_t size, MEM_ROOT *mem_root) throw ()
  { return alloc_root(mem_root, size); }
  static void operator delete(void *ptr,size_t size) { TRASH(ptr, size); }
  static void operator delete(void *ptr, MEM_ROOT *mem_root) {}

  enum Type {FIELD_ITEM= 0, FUNC_ITEM, SUM_FUNC_ITEM, STRING_ITEM,
	     INT_ITEM, REAL_ITEM, NULL_ITEM, VARBIN_ITEM,
	     COPY_STR_ITEM, FIELD_AVG_ITEM, DEFAULT_VALUE_ITEM,
	     PROC_ITEM,COND_ITEM, REF_ITEM, FIELD_STD_ITEM,
	     FIELD_VARIANCE_ITEM, INSERT_VALUE_ITEM,
             SUBSELECT_ITEM, ROW_ITEM, CACHE_ITEM, TYPE_HOLDER,
             PARAM_ITEM, TRIGGER_FIELD_ITEM, DECIMAL_ITEM,
             XPATH_NODESET, XPATH_NODESET_CMP,
             VIEW_FIXER_ITEM};

  enum cond_result { COND_UNDEF,COND_OK,COND_TRUE,COND_FALSE };

  enum traverse_order { POSTFIX, PREFIX };
  
  /* Reuse size, only used by SP local variable assignment, otherwize 0 */
  uint rsize;

  /*
    str_values's main purpose is to be used to cache the value in
    save_in_field
  */
  String str_value;

  Item_name_string item_name;  /* Name from select */
  Item_name_string orig_name;  /* Original item name (if it was renamed)*/

  /**
     Intrusive list pointer for free list. If not null, points to the next
     Item on some Query_arena's free list. For instance, stored procedures
     have their own Query_arena's.

     @see Query_arena::free_list
   */
  Item *next;
  uint32 max_length;                    /* Maximum length, in bytes */
  /**
     This member has several successive meanings, depending on the phase we're
     in:
     - during field resolution: it contains the index, in the "all_fields"
     list, of the expression to which this field belongs; or a special
     constant UNDEF_POS; see st_select_lex::cur_pos_in_all_fields and
     match_exprs_for_only_full_group_by().
     - when attaching conditions to tables: it says whether some condition
     needs to be attached or can be omitted (for example because it is already
     implemented by 'ref' access)
     - when pushing index conditions: it says whether a condition uses only
     indexed columns
     - when creating an internal temporary table: it says how to store BIT
     fields
     - when we change DISTINCT to GROUP BY: it is used for book-keeping of
     fields.
  */
  int marker;
  uint8 decimals;
  my_bool maybe_null;			/* If item may be null */
  my_bool null_value;			/* if item is null */
  my_bool unsigned_flag;
  my_bool with_sum_func;
  my_bool fixed;                        /* If item fixed with fix_fields */
  DTCollation collation;
  Item_result cmp_context;              /* Comparison context */
  /*
    If this item was created in runtime memroot,it cannot be used for
    substitution in subquery transformation process
   */
  bool runtime_item;
 protected:
  my_bool with_subselect;               /* If this item is a subselect or some
                                           of its arguments is or contains a
                                           subselect. Computed by fix_fields
                                           and updated by update_used_tables. */
  my_bool with_stored_program;          /* If this item is a stored program
                                           or some of its arguments is or
                                           contains a stored program.
                                           Computed by fix_fields and updated
                                           by update_used_tables. */

  /**
    This variable is a cache of 'Needed tables are locked'. True if either
    'No tables locks is needed' or 'Needed tables are locked'.
    If tables are used, then it will be set to
    current_thd->lex->is_query_tables_locked().

    It is used when checking const_item()/can_be_evaluated_now().
  */
  bool tables_locked_cache;
 public:
  // alloc & destruct is done as start of select using sql_alloc
  Item();
  /*
     Constructor used by Item_field, Item_ref & aggregate (sum) functions.
     Used for duplicating lists in processing queries with temporary
     tables
     Also it used for Item_cond_and/Item_cond_or for creating
     top AND/OR structure of WHERE clause to protect it of
     optimisation changes in prepared statements
  */
  Item(THD *thd, Item *item);
  virtual ~Item()
  {
#ifdef EXTRA_DEBUG
    item_name.set(0);
#endif
  }		/*lint -e1509 */
  void rename(char *new_name);
  void init_make_field(Send_field *tmp_field,enum enum_field_types type);
  virtual void cleanup();
  virtual void make_field(Send_field *field);
  virtual Field *make_string_field(TABLE *table);
  virtual bool fix_fields(THD *, Item **);
  /**
    Fix after tables have been moved from one select_lex level to the parent
    level, e.g by semijoin conversion.
    Basically re-calculate all attributes dependent on the tables.

    @param parent_select  select_lex that tables are moved to.
    @param removed_select select_lex that tables are moved away from,
                          child of parent_select.
  */
  virtual void fix_after_pullout(st_select_lex *parent_select,
                                 st_select_lex *removed_select)
  {};
  /*
    should be used in case where we are sure that we do not need
    complete fix_fields() procedure.
  */
  inline void quick_fix_field() { fixed= 1; }
  /* Function returns 1 on overflow and -1 on fatal errors */
  type_conversion_status save_in_field_no_warnings(Field *field,
                                                   bool no_conversions);
  /**
    Save a temporal value in packed longlong format into a Field.
    Used in optimizer.
    @param OUT field  The field to set the value to.
    @retval 0         On success.
    @retval >0        In error.
  */
  virtual type_conversion_status save_in_field(Field *field,
                                               bool no_conversions);
  virtual void save_org_in_field(Field *field)
  { (void) save_in_field(field, 1); }
  virtual type_conversion_status save_safe_in_field(Field *field)
  { return save_in_field(field, 1); }
  virtual bool send(Protocol *protocol, String *str);
  virtual bool eq(const Item *, bool binary_cmp) const;
  virtual Item_result result_type() const { return REAL_RESULT; }
  /**
    Result type when an item appear in a numeric context.
    See Field::numeric_context_result_type() for more comments.
  */
  virtual enum Item_result numeric_context_result_type() const
  {
    if (is_temporal())
      return decimals ? DECIMAL_RESULT : INT_RESULT;
    if (result_type() == STRING_RESULT)
      return REAL_RESULT; 
    return result_type();
  }
  /**
    Similar to result_type() but makes DATE, DATETIME, TIMESTAMP
    pretend to be numbers rather than strings.
  */
  inline enum Item_result temporal_with_date_as_number_result_type() const
  {
    return is_temporal_with_date() ? 
           (decimals ? DECIMAL_RESULT : INT_RESULT) : result_type();
  }
  virtual Item_result cast_to_int_type() const { return result_type(); }
  virtual enum_field_types string_field_type() const;
  virtual enum_field_types field_type() const;
  virtual enum Type type() const =0;
  
  /*
    Return information about function monotonicity. See comment for
    enum_monotonicity_info for details. This function can only be called
    after fix_fields() call.
  */
  virtual enum_monotonicity_info get_monotonicity_info() const
  { return NON_MONOTONIC; }

  /*
    Convert "func_arg $CMP$ const" half-interval into "FUNC(func_arg) $CMP2$ const2"

    SYNOPSIS
      val_int_endpoint()
        left_endp  FALSE  <=> The interval is "x < const" or "x <= const"
                   TRUE   <=> The interval is "x > const" or "x >= const"

        incl_endp  IN   FALSE <=> the comparison is '<' or '>'
                        TRUE  <=> the comparison is '<=' or '>='
                   OUT  The same but for the "F(x) $CMP$ F(const)" comparison

    DESCRIPTION
      This function is defined only for unary monotonic functions. The caller
      supplies the source half-interval

         x $CMP$ const

      The value of const is supplied implicitly as the value this item's
      argument, the form of $CMP$ comparison is specified through the
      function's arguments. The calle returns the result interval
         
         F(x) $CMP2$ F(const)
      
      passing back F(const) as the return value, and the form of $CMP2$ 
      through the out parameter. NULL values are assumed to be comparable and
      be less than any non-NULL values.

    RETURN
      The output range bound, which equal to the value of val_int()
        - If the value of the function is NULL then the bound is the 
          smallest possible value of LONGLONG_MIN 
  */
  virtual longlong val_int_endpoint(bool left_endp, bool *incl_endp)
  { DBUG_ASSERT(0); return 0; }


  /* valXXX methods must return NULL or 0 or 0.0 if null_value is set. */
  /*
    Return double precision floating point representation of item.

    SYNOPSIS
      val_real()

    RETURN
      In case of NULL value return 0.0 and set null_value flag to TRUE.
      If value is not null null_value flag will be reset to FALSE.
  */
  virtual double val_real()=0;
  /*
    Return integer representation of item.

    SYNOPSIS
      val_int()

    RETURN
      In case of NULL value return 0 and set null_value flag to TRUE.
      If value is not null null_value flag will be reset to FALSE.
  */
  virtual longlong val_int()=0;
  /**
    Return date value of item in packed longlong format.
  */
  virtual longlong val_date_temporal();
  /**
    Return time value of item in packed longlong format.
  */
  virtual longlong val_time_temporal();
  /**
    Return date or time value of item in packed longlong format,
    depending on item field type.
  */
  longlong val_temporal_by_field_type()
  {
    if (field_type() == MYSQL_TYPE_TIME)
      return val_time_temporal();
    DBUG_ASSERT(is_temporal_with_date());
    return val_date_temporal();
  }
  /**
    Get date or time value in packed longlong format.
    Before conversion from MYSQL_TIME to packed format,
    the MYSQL_TIME value is rounded to "dec" fractional digits.
  */
  longlong val_temporal_with_round(enum_field_types type, uint8 dec);

  /*
    This is just a shortcut to avoid the cast. You should still use
    unsigned_flag to check the sign of the item.
  */
  inline ulonglong val_uint() { return (ulonglong) val_int(); }
  /*
    Return string representation of this item object.

    SYNOPSIS
      val_str()
      str   an allocated buffer this or any nested Item object can use to
            store return value of this method.

    NOTE
      Buffer passed via argument  should only be used if the item itself
      doesn't have an own String buffer. In case when the item maintains
      it's own string buffer, it's preferable to return it instead to
      minimize number of mallocs/memcpys.
      The caller of this method can modify returned string, but only in case
      when it was allocated on heap, (is_alloced() is true).  This allows
      the caller to efficiently use a buffer allocated by a child without
      having to allocate a buffer of it's own. The buffer, given to
      val_str() as argument, belongs to the caller and is later used by the
      caller at it's own choosing.
      A few implications from the above:
      - unless you return a string object which only points to your buffer
        but doesn't manages it you should be ready that it will be
        modified.
      - even for not allocated strings (is_alloced() == false) the caller
        can change charset (see Item_func_{typecast/binary}. XXX: is this
        a bug?
      - still you should try to minimize data copying and return internal
        object whenever possible.

    RETURN
      In case of NULL value return 0 (NULL pointer) and set null_value flag
      to TRUE.
      If value is not null null_value flag will be reset to FALSE.
  */
  virtual String *val_str(String *str)=0;

  /*
    Returns string representation of this item in ASCII format.

    SYNOPSIS
      val_str_ascii()
      str - similar to val_str();

    NOTE
      This method is introduced for performance optimization purposes.

      1. val_str() result of some Items in string context
      depends on @@character_set_results.
      @@character_set_results can be set to a "real multibyte" character
      set like UCS2, UTF16, UTF32. (We'll use only UTF32 in the examples
      below for convenience.)

      So the default string result of such functions
      in these circumstances is real multi-byte character set, like UTF32.

      For example, all numbers in string context
      return result in @@character_set_results:

      SELECT CONCAT(20010101); -> UTF32

      We do sprintf() first (to get ASCII representation)
      and then convert to UTF32;
      
      So these kind "data sources" can use ASCII representation
      internally, but return multi-byte data only because
      @@character_set_results wants so.
      Therefore, conversion from ASCII to UTF32 is applied internally.


      2. Some other functions need in fact ASCII input.

      For example,
        inet_aton(), GeometryFromText(), Convert_TZ(), GET_FORMAT().

      Similar, fields of certain type, like DATE, TIME,
      when you insert string data into them, expect in fact ASCII input.
      If they get non-ASCII input, for example UTF32, they
      convert input from UTF32 to ASCII, and then use ASCII
      representation to do further processing.


      3. Now imagine we pass result of a data source of the first type
         to a data destination of the second type.

      What happens:
        a. data source converts data from ASCII to UTF32, because
           @@character_set_results wants so and passes the result to
           data destination.
        b. data destination gets UTF32 string.
        c. data destination converts UTF32 string to ASCII,
           because it needs ASCII representation to be able to handle data
           correctly.

      As a result we get two steps of unnecessary conversion:
      From ASCII to UTF32, then from UTF32 to ASCII.

      A better way to handle these situations is to pass ASCII
      representation directly from the source to the destination.

      This is why val_str_ascii() introduced.

    RETURN
      Similar to val_str()
  */
  virtual String *val_str_ascii(String *str);
  
  /*
    Return decimal representation of item with fixed point.

    SYNOPSIS
      val_decimal()
      decimal_buffer  buffer which can be used by Item for returning value
                      (but can be not)

    NOTE
      Returned value should not be changed if it is not the same which was
      passed via argument.

    RETURN
      Return pointer on my_decimal (it can be other then passed via argument)
        if value is not NULL (null_value flag will be reset to FALSE).
      In case of NULL value it return 0 pointer and set null_value flag
        to TRUE.
  */
  virtual my_decimal *val_decimal(my_decimal *decimal_buffer)= 0;
  /*
    Return boolean value of item.

    RETURN
      FALSE value is false or NULL
      TRUE value is true (not equal to 0)
  */
  virtual bool val_bool();
  virtual String *val_nodeset(String*) { return 0; }

protected:
  /* Helper functions, see item_sum.cc */
  String *val_string_from_real(String *str);
  String *val_string_from_int(String *str);
  String *val_string_from_decimal(String *str);
  String *val_string_from_date(String *str);
  String *val_string_from_datetime(String *str);
  String *val_string_from_time(String *str);
  my_decimal *val_decimal_from_real(my_decimal *decimal_value);
  my_decimal *val_decimal_from_int(my_decimal *decimal_value);
  my_decimal *val_decimal_from_string(my_decimal *decimal_value);
  my_decimal *val_decimal_from_date(my_decimal *decimal_value);
  my_decimal *val_decimal_from_time(my_decimal *decimal_value);
  longlong val_int_from_decimal();
  longlong val_int_from_date();
  longlong val_int_from_time();
  longlong val_int_from_datetime();
  double val_real_from_decimal();

  /**
    Convert val_str() to date in MYSQL_TIME
  */
  bool get_date_from_string(MYSQL_TIME *ltime, uint flags);
  /**
    Convert val_real() to date in MYSQL_TIME
  */
  bool get_date_from_real(MYSQL_TIME *ltime, uint flags);
  /**
    Convert val_decimal() to date in MYSQL_TIME
  */
  bool get_date_from_decimal(MYSQL_TIME *ltime, uint flags);
  /**
    Convert val_int() to date in MYSQL_TIME
  */
  bool get_date_from_int(MYSQL_TIME *ltime, uint flags);
  /**
    Convert get_time() from time to date in MYSQL_TIME
  */
  bool get_date_from_time(MYSQL_TIME *ltime);

  /**
    Convert a numeric type to date
  */
  bool get_date_from_numeric(MYSQL_TIME *ltime, uint fuzzydate);

  /**
    Convert a non-temporal type to date
  */
  bool get_date_from_non_temporal(MYSQL_TIME *ltime, uint fuzzydate);

  /**
    Convert val_str() to time in MYSQL_TIME
  */
  bool get_time_from_string(MYSQL_TIME *ltime);
  /**
    Convert val_real() to time in MYSQL_TIME
  */
  bool get_time_from_real(MYSQL_TIME *ltime);
  /**
    Convert val_decimal() to time in MYSQL_TIME
  */
  bool get_time_from_decimal(MYSQL_TIME *ltime);
  /**
    Convert val_int() to time in MYSQL_TIME
  */
  bool get_time_from_int(MYSQL_TIME *ltime);
  /**
    Convert date to time
  */
  bool get_time_from_date(MYSQL_TIME *ltime);
  /**
    Convert datetime to time
  */
  bool get_time_from_datetime(MYSQL_TIME *ltime);

  /**
    Convert a numeric type to time
  */
  bool get_time_from_numeric(MYSQL_TIME *ltime);

  /**
    Convert a non-temporal type to time
  */
  bool get_time_from_non_temporal(MYSQL_TIME *ltime);


public:

  type_conversion_status save_time_in_field(Field *field);
  type_conversion_status save_date_in_field(Field *field);
  type_conversion_status save_str_value_in_field(Field *field, String *result);

  virtual Field *get_tmp_table_field() { return 0; }
  /* This is also used to create fields in CREATE ... SELECT: */
  virtual Field *tmp_table_field(TABLE *t_arg) { return 0; }
  virtual const char *full_name() const
  {
    return item_name.is_set() ? item_name.ptr() : "???";
  }

  /*
    *result* family of methods is analog of *val* family (see above) but
    return value of result_field of item if it is present. If Item have not
    result field, it return val(). This methods set null_value flag in same
    way as *val* methods do it.
  */
  virtual double  val_result() { return val_real(); }
  virtual longlong val_int_result() { return val_int(); }
  /**
    Get time value in packed longlong format. NULL is converted to 0.
  */
  virtual longlong val_time_temporal_result() { return val_time_temporal(); }
  /**
    Get date value in packed longlong format. NULL is converted to 0.
  */
  virtual longlong val_date_temporal_result() { return val_date_temporal(); }
  virtual String *str_result(String* tmp) { return val_str(tmp); }
  virtual my_decimal *val_decimal_result(my_decimal *val)
  { return val_decimal(val); }
  virtual bool val_bool_result() { return val_bool(); }
  virtual bool is_null_result() { return is_null(); }

  /* bit map of tables used by item */
  virtual table_map used_tables() const { return (table_map) 0L; }
  /*
    Return table map of tables that can't be NULL tables (tables that are
    used in a context where if they would contain a NULL row generated
    by a LEFT or RIGHT join, the item would not be true).
    This expression is used on WHERE item to determinate if a LEFT JOIN can be
    converted to a normal join.
    Generally this function should return used_tables() if the function
    would return null if any of the arguments are null
    As this is only used in the beginning of optimization, the value don't
    have to be updated in update_used_tables()
  */
  virtual table_map not_null_tables() const { return used_tables(); }
  /*
    Returns true if this is a simple constant item like an integer, not
    a constant expression. Used in the optimizer to propagate basic constants.
  */
  virtual bool basic_const_item() const { return 0; }
  /* cloning of constant items (0 if it is not const) */
  virtual Item *clone_item() { return 0; }
  virtual cond_result eq_cmp_result() const { return COND_OK; }
  inline uint float_length(uint decimals_par) const
  { return decimals != NOT_FIXED_DEC ? (DBL_DIG+2+decimals_par) : DBL_DIG+8;}
  virtual uint decimal_precision() const;
  inline int decimal_int_part() const
  { return my_decimal_int_part(decimal_precision(), decimals); }
  /**
    TIME precision of the item: 0..6
  */
  virtual uint time_precision();
  /**
    DATETIME precision of the item: 0..6
  */
  virtual uint datetime_precision();
  /* 
    Returns true if this is constant (during query execution, i.e. its value
    will not change until next fix_fields) and its value is known.
    When the default implementation of used_tables() is effective, this
    function will always return true (because used_tables() is empty).
  */
  virtual bool const_item() const
  {
    if (used_tables() == 0)
      return can_be_evaluated_now();
    return false;
  }
  /* 
    Returns true if this is constant but its value may be not known yet.
    (Can be used for parameters of prep. stmts or of stored procedures.)
  */
  virtual bool const_during_execution() const 
  { return (used_tables() & ~PARAM_TABLE_BIT) == 0; }

  /**
    This method is used for to:
      - to generate a view definition query (SELECT-statement);
      - to generate a SQL-query for EXPLAIN EXTENDED;
      - to generate a SQL-query to be shown in INFORMATION_SCHEMA;
      - debug.

    For more information about view definition query, INFORMATION_SCHEMA
    query and why they should be generated from the Item-tree, @see
    mysql_register_view().
  */
  virtual inline void print(String *str, enum_query_type query_type)
  {
    str->append(full_name());
  }

  void print_item_w_name(String *, enum_query_type query_type);
  /**
     Prints the item when it's part of ORDER BY and GROUP BY.
     @param  str            String to print to
     @param  query_type     How to format the item
     @param  used_alias     Whether item was referenced with alias.
  */
  void print_for_order(String *str, enum_query_type query_type,
                       bool used_alias);

  virtual void update_used_tables() {}
  virtual void split_sum_func(THD *thd, Ref_ptr_array ref_pointer_array,
                              List<Item> &fields) {}
  /* Called for items that really have to be split */
  void split_sum_func2(THD *thd, Ref_ptr_array ref_pointer_array,
                       List<Item> &fields,
                       Item **ref, bool skip_registered);
  virtual bool get_date(MYSQL_TIME *ltime,uint fuzzydate)= 0;
  virtual bool get_time(MYSQL_TIME *ltime)= 0;
  /**
    Get timestamp in "struct timeval" format.
    @retval  false on success
    @retval  true  on error
  */
  virtual bool get_timeval(struct timeval *tm, int *warnings);
  virtual bool get_date_result(MYSQL_TIME *ltime,uint fuzzydate)
  { return get_date(ltime,fuzzydate); }
  /*
    The method allows to determine nullness of a complex expression 
    without fully evaluating it, instead of calling val/result*() then 
    checking null_value. Used in Item_func_isnull/Item_func_isnotnull
    and Item_sum_count/Item_sum_count_distinct.
    Any new item which can be NULL must implement this method.
  */
  virtual bool is_null() { return 0; }

  /*
   Make sure the null_value member has a correct value.
  */
  virtual void update_null_value () { (void) val_int(); }

  /*
    Inform the item that there will be no distinction between its result
    being FALSE or NULL.

    NOTE
      This function will be called for eg. Items that are top-level AND-parts
      of the WHERE clause. Items implementing this function (currently
      Item_cond_and and subquery-related item) enable special optimizations
      when they are "top level".
  */
  virtual void top_level_item() {}
  /*
    set field of temporary table for Item which can be switched on temporary
    table during query processing (grouping and so on)
  */
  virtual void set_result_field(Field *field) {}
  virtual bool is_result_field() { return 0; }
  virtual bool is_bool_func() { return 0; }
  virtual void save_in_result_field(bool no_conversions) {}
  /*
    Set value of aggregate function in case of no rows for grouping were found.
    Also used for subqueries with outer references in SELECT list.
  */
  virtual void no_rows_in_result() {}
  virtual Item *copy_or_same(THD *thd) { return this; }
  /**
     @param real_items  True <=> in the copy, replace any Item_ref with its
     real_item()
     @todo this argument should be always false and removed in WL#7082.
  */
  virtual Item *copy_andor_structure(THD *thd, bool real_items= false)
  { return real_items ? real_item() : this; }
  virtual Item *real_item() { return this; }
  virtual Item *substitutional_item()
  {
    return  runtime_item ? real_item() : this;
  }
  virtual void set_runtime_created() { runtime_item= true; }
  virtual Item *get_tmp_table_item(THD *thd) { return copy_or_same(thd); }

  static const CHARSET_INFO *default_charset();
  virtual const CHARSET_INFO *compare_collation() { return NULL; }

  /*
    For backward compatibility, to make numeric
    data types return "binary" charset in client-side metadata.
  */
  virtual const CHARSET_INFO *charset_for_protocol(void) const
  {
    return result_type() == STRING_RESULT ? collation.collation :
                                            &my_charset_bin;
  };

  virtual bool walk(Item_processor processor, bool walk_subquery, uchar *arg)
  {
    return (this->*processor)(arg);
  }

  virtual Item* transform(Item_transformer transformer, uchar *arg);

  /*
    This function performs a generic "compilation" of the Item tree.
    The process of compilation is assumed to go as follows: 
    
    compile()
    { 
      if (this->*some_analyzer(...))
      {
        compile children if any;
        return this->*some_transformer(...);
      }
      else
        return this;
    }

    i.e. analysis is performed top-down while transformation is done
    bottom-up. If no transformation is applied, the item is returned unchanged.
    A transformation error is indicated by returning a NULL pointer. Notice
    that the analyzer function should never cause an error.
  */
  virtual Item* compile(Item_analyzer analyzer, uchar **arg_p,
                        Item_transformer transformer, uchar *arg_t)
  {
    if ((this->*analyzer) (arg_p))
      return ((this->*transformer) (arg_t));
    return this;
  }

   virtual void traverse_cond(Cond_traverser traverser,
                              void *arg, traverse_order order)
   {
     (*traverser)(this, arg);
   }

  /*
    This is used to get the most recent version of any function in
    an item tree. The version is the version where a MySQL function
    was introduced in. So any function which is added should use
    this function and set the int_arg to maximum of the input data
    and their own version info.
  */
  virtual bool intro_version(uchar *int_arg) { return 0; }

  virtual bool remove_dependence_processor(uchar * arg) { return 0; }
  virtual bool remove_fixed(uchar * arg) { fixed= 0; return 0; }
  virtual bool cleanup_processor(uchar *arg);
  virtual bool collect_item_field_processor(uchar * arg) { return 0; }
  virtual bool add_field_to_set_processor(uchar * arg) { return 0; }

  /**
     Visitor interface for removing all column expressions (Item_field) in
     this expression tree from a bitmap. @See walk()

     @param arg  A MY_BITMAP* cast to unsigned char*, where the bits represent
                 Field::field_index values.
   */
  virtual bool remove_column_from_bitmap(uchar *arg) { return false; }
  virtual bool find_item_in_field_list_processor(uchar *arg) { return 0; }
  virtual bool change_context_processor(uchar *context) { return 0; }
  virtual bool reset_query_id_processor(uchar *query_id_arg) { return 0; }
  virtual bool find_item_processor(uchar *arg) { return this == (void *) arg; }
  virtual bool register_field_in_read_map(uchar *arg) { return 0; }
/**
    Return used table information for the specified query block (level).
    For a field that is resolved from this query block, return the table number.
    For a field that is resolved from a query block outer to the specified one,
    return OUTER_REF_TABLE_BIT

    @param[in,out] arg pointer to an instance of class Used_tables, which is
                       constructed with the query block as argument.
                       The used tables information is accumulated in the field
                       used_tables in this class.

    @note This function is used to update used tables information after
          merging a query block (a subquery) with its parent.
  */
  virtual bool used_tables_for_level(uchar *arg) { return false; }
  virtual bool inform_item_in_cond_of_tab(uchar *join_tab_index) { return false; }
  /**
     Clean up after removing the item from the item tree.

     @param arg Pointer to the st_select_lex from which the walk started, i.e.,
                the st_select_lex that contained the clause that was removed.
  */
  virtual bool clean_up_after_removal(uchar *arg) { return false; }

  virtual bool cache_const_expr_analyzer(uchar **arg);
  virtual Item* cache_const_expr_transformer(uchar *arg);

  /**
     Analyzer for finding Item_field by name
     
     @param arg  Field name to search for
     
     @return TRUE Go deeper in item tree.  (Found Item or not an Item_field)
     @return FALSE Don't go deeper in item tree. (Item_field with other name)
  */
  virtual bool item_field_by_name_analyzer(uchar **arg) { return true; };

  /**
     Simple transformer that returns the argument if this is an Item_field.
     The new item will inherit it's name to maintain aliases.

     @param arg Item to replace Item_field

     @return argument if this is an Item_field
     @return this otherwise.
  */
  virtual Item* item_field_by_name_transformer(uchar *arg) { return this; }

  virtual bool equality_substitution_analyzer(uchar **arg) { return false; }

  virtual Item* equality_substitution_transformer(uchar *arg) { return this; }

  /*
    Check if a partition function is allowed
    SYNOPSIS
      check_partition_func_processor()
      int_arg                        Ignored
    RETURN VALUE
      TRUE                           Partition function not accepted
      FALSE                          Partition function accepted

    DESCRIPTION
    check_partition_func_processor is used to check if a partition function
    uses an allowed function. An allowed function will always ensure that
    X=Y guarantees that also part_function(X)=part_function(Y) where X is
    a set of partition fields and so is Y. The problems comes mainly from
    character sets where two equal strings can be quite unequal. E.g. the
    german character for double s is equal to 2 s.

    The default is that an item is not allowed
    in a partition function. Allowed functions
    can never depend on server version, they cannot depend on anything
    related to the environment. They can also only depend on a set of
    fields in the table itself. They cannot depend on other tables and
    cannot contain any queries and cannot contain udf's or similar.
    If a new Item class is defined and it inherits from a class that is
    allowed in a partition function then it is very important to consider
    whether this should be inherited to the new class. If not the function
    below should be defined in the new Item class.

    The general behaviour is that most integer functions are allowed.
    If the partition function contains any multi-byte collations then
    the function check_part_func_fields will report an error on the
    partition function independent of what functions are used. So the
    only character sets allowed are single character collation and
    even for those only a limited set of functions are allowed. The
    problem with multi-byte collations is that almost every string
    function has the ability to change things such that two strings
    that are equal will not be equal after manipulated by a string
    function. E.g. two strings one contains a double s, there is a
    special german character that is equal to two s. Now assume a
    string function removes one character at this place, then in
    one the double s will be removed and in the other there will
    still be one s remaining and the strings are no longer equal
    and thus the partition function will not sort equal strings into
    the same partitions.

    So the check if a partition function is valid is two steps. First
    check that the field types are valid, next check that the partition
    function is valid. The current set of partition functions valid
    assumes that there are no multi-byte collations amongst the partition
    fields.
  */
  virtual bool check_partition_func_processor(uchar *bool_arg) { return TRUE;}
  virtual bool subst_argument_checker(uchar **arg)
  { 
    if (*arg)
      *arg= NULL; 
    return TRUE;     
  }
  virtual bool explain_subquery_checker(uchar **arg) { return true; }
  virtual Item *explain_subquery_propagator(uchar *arg) { return this; }

  virtual Item *equal_fields_propagator(uchar * arg) { return this; }
  virtual bool set_no_const_sub(uchar *arg) { return FALSE; }
  virtual Item *replace_equal_field(uchar * arg) { return this; }
  /*
    Check if an expression value has allowed arguments, like DATE/DATETIME
    for date functions. Also used by partitioning code to reject
    timezone-dependent expressions in a (sub)partitioning function.
  */
  virtual bool check_valid_arguments_processor(uchar *bool_arg)
  {
    return FALSE;
  }

  /**
    Find a function of a given type

    @param   arg     the function type to search (enum Item_func::Functype)
    @return
      @retval TRUE   the function type we're searching for is found
      @retval FALSE  the function type wasn't found

    @description
      This function can be used (together with Item::walk()) to find functions
      in an item tree fragment.
  */
  virtual bool find_function_processor (uchar *arg)
  {
    return FALSE;
  }

  /*
    For SP local variable returns pointer to Item representing its
    current value and pointer to current Item otherwise.
  */
  virtual Item *this_item() { return this; }
  virtual const Item *this_item() const { return this; }

  /*
    For SP local variable returns address of pointer to Item representing its
    current value and pointer passed via parameter otherwise.
  */
  virtual Item **this_item_addr(THD *thd, Item **addr_arg) { return addr_arg; }

  // Row emulation
  virtual uint cols() { return 1; }
  virtual Item* element_index(uint i) { return this; }
  virtual Item** addr(uint i) { return 0; }
  virtual bool check_cols(uint c);
  // It is not row => null inside is impossible
  virtual bool null_inside() { return 0; }
  // used in row subselects to get value of elements
  virtual void bring_value() {}

  Field *tmp_table_field_from_field_type(TABLE *table, bool fixed_length);
  virtual Item_field *field_for_view_update() { return 0; }

  virtual Item *neg_transformer(THD *thd) { return NULL; }
  virtual Item *update_value_transformer(uchar *select_arg) { return this; }
  virtual Item *safe_charset_converter(const CHARSET_INFO *tocs);
  void delete_self()
  {
    cleanup();
    delete this;
  }

  virtual bool is_splocal() { return 0; } /* Needed for error checking */

  /*
    Return Settable_routine_parameter interface of the Item.  Return 0
    if this Item is not Settable_routine_parameter.
  */
  virtual Settable_routine_parameter *get_settable_routine_parameter()
  {
    return 0;
  }
  inline bool is_temporal_with_date() const
  {
    return is_temporal_type_with_date(field_type());
  }
  inline bool is_temporal_with_date_and_time() const
  {
    return is_temporal_type_with_date_and_time(field_type());
  }
  inline bool is_temporal_with_time() const
  {
    return is_temporal_type_with_time(field_type());
  }
  inline bool is_temporal() const
  {
    return is_temporal_type(field_type());
  }
  /**
    Check whether this and the given item has compatible comparison context.
    Used by the equality propagation. See Item_field::equal_fields_propagator.

    @return
      TRUE  if the context is the same or if fields could be
            compared as DATETIME values by the Arg_comparator.
      FALSE otherwise.
  */
  inline bool has_compatible_context(Item *item) const
  {
    /* Same context. */
    if (cmp_context == (Item_result)-1 || item->cmp_context == cmp_context)
      return TRUE;
    /* DATETIME comparison context. */
    if (is_temporal_with_date())
      return item->is_temporal_with_date() ||
             item->cmp_context == STRING_RESULT;
    if (item->is_temporal_with_date())
      return is_temporal_with_date() || cmp_context == STRING_RESULT;
    return FALSE;
  }
  virtual Field::geometry_type get_geometry_type() const
    { return Field::GEOM_GEOMETRY; };
  String *check_well_formed_result(String *str,
                                   bool send_error,
                                   bool truncate);
  bool eq_by_collation(Item *item, bool binary_cmp, const CHARSET_INFO *cs); 

  /*
    Test whether an expression is expensive to compute. Used during
    optimization to avoid computing expensive expressions during this
    phase. Also used to force temp tables when sorting on expensive
    functions.
    TODO:
    Normally we should have a method:
      cost Item::execution_cost(),
    where 'cost' is either 'double' or some structure of various cost
    parameters.
  */
  virtual bool is_expensive()
  {
    if (is_expensive_cache < 0)
      is_expensive_cache= walk(&Item::is_expensive_processor, 0, (uchar*)0);
    return MY_TEST(is_expensive_cache);
  }
  virtual bool can_be_evaluated_now() const;
  uint32 max_char_length() const
  { return max_length / collation.collation->mbmaxlen; }
  void fix_length_and_charset(uint32 max_char_length_arg,
                              const CHARSET_INFO *cs)
  {
    max_length= char_to_byte_length_safe(max_char_length_arg, cs->mbmaxlen);
    collation.collation= cs;
  }
  void fix_char_length(uint32 max_char_length_arg)
  {
    max_length= char_to_byte_length_safe(max_char_length_arg,
                                         collation.collation->mbmaxlen);
  }
  void fix_char_length_ulonglong(ulonglong max_char_length_arg)
  {
    ulonglong max_result_length= max_char_length_arg *
                                 collation.collation->mbmaxlen;
    if (max_result_length >= MAX_BLOB_WIDTH)
    {
      max_length= MAX_BLOB_WIDTH;
      maybe_null= 1;
    }
    else
      max_length= (uint32) max_result_length;
  }
  void fix_length_and_charset_datetime(uint32 max_char_length_arg)
  {
    collation.set(&my_charset_numeric, DERIVATION_NUMERIC, MY_REPERTOIRE_ASCII);
    fix_char_length(max_char_length_arg);
  }
  void fix_length_and_dec_and_charset_datetime(uint32 max_char_length_arg,
                                               uint8 dec_arg)
  {
    decimals= dec_arg;
    fix_length_and_charset_datetime(max_char_length_arg +
                                    (dec_arg ? dec_arg + 1 : 0));
  }
  /*
    Return TRUE if the item points to a column of an outer-joined table.
  */
  virtual bool is_outer_field() const { DBUG_ASSERT(fixed); return FALSE; }

  /**
     Check if an item either is a blob field, or will be represented as a BLOB
     field if a field is created based on this item.

     @retval TRUE  If a field based on this item will be a BLOB field,
     @retval FALSE Otherwise.
  */
  bool is_blob_field() const;

  /**
    Checks if this item or any of its decendents contains a subquery.
  */
  virtual bool has_subquery() const { return with_subselect; }
  virtual bool has_stored_program() const { return with_stored_program; }
  /// Whether this Item was created by the IN->EXISTS subquery transformation
  virtual bool created_by_in2exists() const { return false; }
};


class sp_head;


class Item_basic_constant :public Item
{
  table_map used_table_map;
public:
  Item_basic_constant(): Item(), used_table_map(0) {};
  void set_used_tables(table_map map) { used_table_map= map; }
  table_map used_tables() const { return used_table_map; }
  /* to prevent drop fixed flag (no need parent cleanup call) */
  void cleanup()
  {
    /*
      Restore the original field name as it might not have been allocated
      in the statement memory. If the name is auto generated, it must be
      done again between subsequent executions of a prepared statement.
    */
    if (orig_name.is_set())
      item_name= orig_name;
  }
};


/*****************************************************************************
  The class is a base class for representation of stored routine variables in
  the Item-hierarchy. There are the following kinds of SP-vars:
    - local variables (Item_splocal);
    - CASE expression (Item_case_expr);
*****************************************************************************/

class Item_sp_variable :public Item
{
protected:
  /*
    THD, which is stored in fix_fields() and is used in this_item() to avoid
    current_thd use.
  */
  THD *m_thd;

public:
  Name_string m_name;

public:
#ifndef DBUG_OFF
  /*
    Routine to which this Item_splocal belongs. Used for checking if correct
    runtime context is used for variable handling.
  */
  sp_head *m_sp;
#endif

public:
  Item_sp_variable(const Name_string sp_var_name);

public:
  bool fix_fields(THD *thd, Item **);

  double val_real();
  longlong val_int();
  String *val_str(String *sp);
  my_decimal *val_decimal(my_decimal *decimal_value);
  bool get_date(MYSQL_TIME *ltime, uint fuzzydate);
  bool get_time(MYSQL_TIME *ltime);
  bool is_null();

public:
  inline void make_field(Send_field *field);  
  inline type_conversion_status save_in_field(Field *field,
                                              bool no_conversions);
  inline bool send(Protocol *protocol, String *str);
}; 

/*****************************************************************************
  Item_sp_variable inline implementation.
*****************************************************************************/

inline void Item_sp_variable::make_field(Send_field *field)
{
  Item *it= this_item();
  it->item_name.copy(item_name.is_set() ? item_name : m_name);
  it->make_field(field);
}

inline type_conversion_status
Item_sp_variable::save_in_field(Field *field, bool no_conversions)
{
  return this_item()->save_in_field(field, no_conversions);
}

inline bool Item_sp_variable::send(Protocol *protocol, String *str)
{
  return this_item()->send(protocol, str);
}


/*****************************************************************************
  A reference to local SP variable (incl. reference to SP parameter), used in
  runtime.
*****************************************************************************/

class Item_splocal :public Item_sp_variable,
                    private Settable_routine_parameter
{
  uint m_var_idx;

  Type m_type;
  Item_result m_result_type;
  enum_field_types m_field_type;
public:
  /*
    If this variable is a parameter in LIMIT clause.
    Used only during NAME_CONST substitution, to not append
    NAME_CONST to the resulting query and thus not break
    the slave.
  */
  bool limit_clause_param;
  /* 
    Position of this reference to SP variable in the statement (the
    statement itself is in sp_instr_stmt::m_query).
    This is valid only for references to SP variables in statements,
    excluding DECLARE CURSOR statement. It is used to replace references to SP
    variables with NAME_CONST calls when putting statements into the binary
    log.
    Value of 0 means that this object doesn't corresponding to reference to
    SP variable in query text.
  */
  uint pos_in_query;
  /*
    Byte length of SP variable name in the statement (see pos_in_query).
    The value of this field may differ from the name_length value because
    name_length contains byte length of UTF8-encoded item name, but
    the query string (see sp_instr_stmt::m_query) is currently stored with
    a charset from the SET NAMES statement.
  */
  uint len_in_query;

  Item_splocal(const Name_string sp_var_name, uint sp_var_idx,
               enum_field_types sp_var_type,
               uint pos_in_q= 0, uint len_in_q= 0);

  bool is_splocal() { return 1; } /* Needed for error checking */

  Item *this_item();
  const Item *this_item() const;
  Item **this_item_addr(THD *thd, Item **);

  virtual void print(String *str, enum_query_type query_type);

public:
  inline uint get_var_idx() const;

  inline enum Type type() const;
  inline Item_result result_type() const;
  inline enum_field_types field_type() const { return m_field_type; }

private:
  bool set_value(THD *thd, sp_rcontext *ctx, Item **it);

public:
  Settable_routine_parameter *get_settable_routine_parameter()
  {
    return this;
  }
};

/*****************************************************************************
  Item_splocal inline implementation.
*****************************************************************************/

inline uint Item_splocal::get_var_idx() const
{
  return m_var_idx;
}

inline enum Item::Type Item_splocal::type() const
{
  return m_type;
}

inline Item_result Item_splocal::result_type() const
{
  return m_result_type;
}


/*****************************************************************************
  A reference to case expression in SP, used in runtime.
*****************************************************************************/

class Item_case_expr :public Item_sp_variable
{
public:
  Item_case_expr(uint case_expr_id);

public:
  Item *this_item();
  const Item *this_item() const;
  Item **this_item_addr(THD *thd, Item **);

  inline enum Type type() const;
  inline Item_result result_type() const;

public:
  /*
    NOTE: print() is intended to be used from views and for debug.
    Item_case_expr can not occur in views, so here it is only for debug
    purposes.
  */
  virtual void print(String *str, enum_query_type query_type);

private:
  uint m_case_expr_id;
};

/*****************************************************************************
  Item_case_expr inline implementation.
*****************************************************************************/

inline enum Item::Type Item_case_expr::type() const
{
  return this_item()->type();
}

inline Item_result Item_case_expr::result_type() const
{
  return this_item()->result_type();
}


/*
  NAME_CONST(given_name, const_value). 
  This 'function' has all properties of the supplied const_value (which is 
  assumed to be a literal constant), and the name given_name. 

  This is used to replace references to SP variables when we write PROCEDURE
  statements into the binary log.

  TODO
    Together with Item_splocal and Item::this_item() we can actually extract
    common a base of this class and Item_splocal. Maybe it is possible to
    extract a common base with class Item_ref, too.
*/

class Item_name_const : public Item
{
  Item *value_item;
  Item *name_item;
  bool valid_args;
public:
  Item_name_const(Item *name_arg, Item *val);

  bool fix_fields(THD *, Item **);

  enum Type type() const;
  double val_real();
  longlong val_int();
  String *val_str(String *sp);
  my_decimal *val_decimal(my_decimal *);
  bool get_date(MYSQL_TIME *ltime, uint fuzzydate);
  bool get_time(MYSQL_TIME *ltime);
  bool is_null();
  virtual void print(String *str, enum_query_type query_type);

  Item_result result_type() const
  {
    return value_item->result_type();
  }

<<<<<<< HEAD
  type_conversion_status save_in_field(Field *field, bool no_conversions)
=======
  bool const_item() const
  {
    return TRUE;
  }

  virtual bool cache_const_expr_analyzer(uchar **arg)
  {
    // Item_name_const always wraps a literal, so there is no need to cache it.
    return false;
  }

  int save_in_field(Field *field, bool no_conversions)
>>>>>>> f7316aa0
  {
    return  value_item->save_in_field(field, no_conversions);
  }

  bool send(Protocol *protocol, String *str)
  {
    return value_item->send(protocol, str);
  }
};

bool agg_item_collations(DTCollation &c, const char *name,
                         Item **items, uint nitems, uint flags, int item_sep);
bool agg_item_collations_for_comparison(DTCollation &c, const char *name,
                                        Item **items, uint nitems, uint flags);
bool agg_item_set_converter(DTCollation &coll, const char *fname,
                            Item **args, uint nargs, uint flags, int item_sep);
bool agg_item_charsets(DTCollation &c, const char *name,
                       Item **items, uint nitems, uint flags, int item_sep);
inline bool
agg_item_charsets_for_string_result(DTCollation &c, const char *name,
                                    Item **items, uint nitems,
                                    int item_sep= 1)
{
  uint flags= MY_COLL_ALLOW_SUPERSET_CONV |
              MY_COLL_ALLOW_COERCIBLE_CONV |
              MY_COLL_ALLOW_NUMERIC_CONV;
  return agg_item_charsets(c, name, items, nitems, flags, item_sep);
}
inline bool
agg_item_charsets_for_comparison(DTCollation &c, const char *name,
                                 Item **items, uint nitems,
                                 int item_sep= 1)
{
  uint flags= MY_COLL_ALLOW_SUPERSET_CONV |
              MY_COLL_ALLOW_COERCIBLE_CONV |
              MY_COLL_DISALLOW_NONE;
  return agg_item_charsets(c, name, items, nitems, flags, item_sep);
}
inline bool
agg_item_charsets_for_string_result_with_comparison(DTCollation &c,
                                                    const char *name,
                                                    Item **items, uint nitems,
                                                    int item_sep= 1)
{
  uint flags= MY_COLL_ALLOW_SUPERSET_CONV |
              MY_COLL_ALLOW_COERCIBLE_CONV |
              MY_COLL_ALLOW_NUMERIC_CONV |
              MY_COLL_DISALLOW_NONE;
  return agg_item_charsets(c, name, items, nitems, flags, item_sep);
}


class Item_num: public Item_basic_constant
{
public:
  Item_num() { collation.set_numeric(); } /* Remove gcc warning */
  virtual Item_num *neg()= 0;
  Item *safe_charset_converter(const CHARSET_INFO *tocs);
  bool check_partition_func_processor(uchar *int_arg) { return FALSE;}
};

#define NO_CACHED_FIELD_INDEX ((uint)(-1))

class st_select_lex;
class Item_ident :public Item
{
protected:
  /* 
    We have to store initial values of db_name, table_name and field_name
    to be able to restore them during cleanup() because they can be 
    updated during fix_fields() to values from Field object and life-time 
    of those is shorter than life-time of Item_field.
  */
  const char *orig_db_name;
  const char *orig_table_name;
  const char *orig_field_name;

public:
  Name_resolution_context *context;
  const char *db_name;
  const char *table_name;
  const char *field_name;
  bool alias_name_used; /* true if item was resolved against alias */
  /* 
    Cached value of index for this field in table->field array, used by prep. 
    stmts for speeding up their re-execution. Holds NO_CACHED_FIELD_INDEX 
    if index value is not known.
  */
  uint cached_field_index;
  /*
    Cached pointer to table which contains this field, used for the same reason
    by prep. stmt. too in case then we have not-fully qualified field.
    0 - means no cached value.
  */
  TABLE_LIST *cached_table;
  st_select_lex *depended_from;
  Item_ident(Name_resolution_context *context_arg,
             const char *db_name_arg, const char *table_name_arg,
             const char *field_name_arg);
  Item_ident(THD *thd, Item_ident *item);
  const char *full_name() const;
  virtual void fix_after_pullout(st_select_lex *parent_select,
                                 st_select_lex *removed_select);
  void cleanup();
  bool remove_dependence_processor(uchar * arg);
  virtual void print(String *str, enum_query_type query_type)
  {
    print(str, query_type, db_name, table_name);
  }
protected:
  /**
    Function to print column name for a table

    To print a column for a permanent table (picks up database and table from
    Item_ident object):

       item->print(str, qt)

    To print a column for a temporary table:

       item->print(str, qt, specific_db, specific_table)

    Items of temporary table fields have empty/NULL values of table_name and
    db_name. To print column names in a 3D form (`database`.`table`.`column`),
    this function prints db_name_arg and table_name_arg parameters instead of
    this->db_name and this->table_name respectively.

    @param [out] str            Output string buffer.
    @param       query_type     Bitmap to control printing details.
    @param       db_name_arg    String to output as a column database name.
    @param       table_name_arg String to output as a column table name.
  */
  void print(String *str, enum_query_type query_type,
             const char *db_name_arg,
             const char *table_name_arg) const;
public:
  virtual bool change_context_processor(uchar *cntx)
    { context= (Name_resolution_context *)cntx; return FALSE; }
  friend bool insert_fields(THD *thd, Name_resolution_context *context,
                            const char *db_name,
                            const char *table_name, List_iterator<Item> *it,
                            bool any_privileges);
};


class Item_ident_for_show :public Item
{
public:
  Field *field;
  const char *db_name;
  const char *table_name;

  Item_ident_for_show(Field *par_field, const char *db_arg,
                      const char *table_name_arg)
    :field(par_field), db_name(db_arg), table_name(table_name_arg)
  {}

  enum Type type() const { return FIELD_ITEM; }
  double val_real() { return field->val_real(); }
  longlong val_int() { return field->val_int(); }
  String *val_str(String *str) { return field->val_str(str); }
  my_decimal *val_decimal(my_decimal *dec) { return field->val_decimal(dec); }
  bool get_date(MYSQL_TIME *ltime, uint fuzzydate)
  {
    return field->get_date(ltime, fuzzydate);
  }
  bool get_time(MYSQL_TIME *ltime)
  {
    return field->get_time(ltime);
  }
  void make_field(Send_field *tmp_field);
  CHARSET_INFO *charset_for_protocol(void) const
  { return (CHARSET_INFO *)field->charset_for_protocol(); }
};


class Item_equal;
class COND_EQUAL;

class Item_field :public Item_ident
{
protected:
  void set_field(Field *field);
public:
  Field *field,*result_field;
  Item_equal *item_equal;
  bool no_const_subst;
  /*
    if any_privileges set to TRUE then here real effective privileges will
    be stored
  */
  uint have_privileges;
  /* field need any privileges (for VIEW creation) */
  bool any_privileges;
  Item_field(Name_resolution_context *context_arg,
             const char *db_arg,const char *table_name_arg,
	     const char *field_name_arg);
  /*
    Constructor needed to process subquery with temporary tables (see Item).
    Notice that it will have no name resolution context.
  */
  Item_field(THD *thd, Item_field *item);
  /*
    Ensures that field, table, and database names will live as long as
    Item_field (this is important in prepared statements).
  */
  Item_field(THD *thd, Name_resolution_context *context_arg, Field *field);
  /*
    If this constructor is used, fix_fields() won't work, because
    db_name, table_name and column_name are unknown. It's necessary to call
    reset_field() before fix_fields() for all fields created this way.
  */
  Item_field(Field *field);
  enum Type type() const { return FIELD_ITEM; }
  bool eq(const Item *item, bool binary_cmp) const;
  double val_real();
  longlong val_int();
  longlong val_time_temporal();
  longlong val_date_temporal();
  my_decimal *val_decimal(my_decimal *);
  String *val_str(String*);
  double val_result();
  longlong val_int_result();
  longlong val_time_temporal_result();
  longlong val_date_temporal_result();
  String *str_result(String* tmp);
  my_decimal *val_decimal_result(my_decimal *);
  bool val_bool_result();
  bool is_null_result();
  bool send(Protocol *protocol, String *str_arg);
  void reset_field(Field *f);
  bool fix_fields(THD *, Item **);
  void make_field(Send_field *tmp_field);
  type_conversion_status save_in_field(Field *field,bool no_conversions);
  void save_org_in_field(Field *field);
  table_map used_tables() const;
  enum Item_result result_type () const
  {
    return field->result_type();
  }
  enum Item_result numeric_context_result_type() const
  {
    return field->numeric_context_result_type();
  }
  Item_result cast_to_int_type() const
  {
    return field->cast_to_int_type();
  }
  enum_field_types field_type() const
  {
    return field->type();
  }
  enum_monotonicity_info get_monotonicity_info() const
  {
    return MONOTONIC_STRICT_INCREASING;
  }
  longlong val_int_endpoint(bool left_endp, bool *incl_endp);
  Field *get_tmp_table_field() { return result_field; }
  Field *tmp_table_field(TABLE *t_arg) { return result_field; }
  bool get_date(MYSQL_TIME *ltime,uint fuzzydate);
  bool get_date_result(MYSQL_TIME *ltime,uint fuzzydate);
  bool get_time(MYSQL_TIME *ltime);
  bool get_timeval(struct timeval *tm, int *warnings);
  bool is_null() { return field->is_null(); }
  void update_null_value();
  Item *get_tmp_table_item(THD *thd);
  bool collect_item_field_processor(uchar * arg);
  bool add_field_to_set_processor(uchar * arg);
  bool remove_column_from_bitmap(uchar * arg);
  bool find_item_in_field_list_processor(uchar *arg);
  bool used_tables_for_level(uchar *arg);
  bool register_field_in_read_map(uchar *arg);
  bool check_partition_func_processor(uchar *int_arg) {return FALSE;}
  void cleanup();
  Item_equal *find_item_equal(COND_EQUAL *cond_equal);
  bool subst_argument_checker(uchar **arg);
  Item *equal_fields_propagator(uchar *arg);
  bool set_no_const_sub(uchar *arg);
  Item *replace_equal_field(uchar *arg);
  inline uint32 max_disp_length() { return field->max_display_length(); }
  Item_field *field_for_view_update() { return this; }
  Item *safe_charset_converter(const CHARSET_INFO *tocs);
  int fix_outer_field(THD *thd, Field **field, Item **reference);
  virtual Item *update_value_transformer(uchar *select_arg);
  virtual bool item_field_by_name_analyzer(uchar **arg);
  virtual Item* item_field_by_name_transformer(uchar *arg);
  virtual void print(String *str, enum_query_type query_type);
  bool is_outer_field() const
  {
    DBUG_ASSERT(fixed);
    return field->table->pos_in_table_list->outer_join ||
           field->table->pos_in_table_list->outer_join_nest();
  }
  Field::geometry_type get_geometry_type() const
  {
    DBUG_ASSERT(field_type() == MYSQL_TYPE_GEOMETRY);
    return field->get_geometry_type();
  }
  const CHARSET_INFO *charset_for_protocol(void) const
  { return field->charset_for_protocol(); }

#ifndef DBUG_OFF
  void dbug_print()
  {
    fprintf(DBUG_FILE, "<field ");
    if (field)
    {
      fprintf(DBUG_FILE, "'%s.%s': ", field->table->alias, field->field_name);
      field->dbug_print();
    }
    else
      fprintf(DBUG_FILE, "NULL");

    fprintf(DBUG_FILE, ", result_field: ");
    if (result_field)
    {
      fprintf(DBUG_FILE, "'%s.%s': ",
              result_field->table->alias, result_field->field_name);
      result_field->dbug_print();
    }
    else
      fprintf(DBUG_FILE, "NULL");
    fprintf(DBUG_FILE, ">\n");
  }
#endif

  /// Pushes the item to select_lex.non_agg_fields() and updates its marker.
  bool push_to_non_agg_fields(st_select_lex *select_lex);

  friend class Item_default_value;
  friend class Item_insert_value;
  friend class st_select_lex_unit;
};

class Item_null :public Item_basic_constant
{
  void init()
  {
    maybe_null= null_value= TRUE;
    max_length= 0;
    fixed= 1;
    collation.set(&my_charset_bin, DERIVATION_IGNORABLE);
  }
public:
  Item_null()
  {
    init();
    item_name= NAME_STRING("NULL");
  }
  Item_null(const Name_string &name_par)
  {
    init();
    item_name= name_par;
  }
  enum Type type() const { return NULL_ITEM; }
  bool eq(const Item *item, bool binary_cmp) const;
  double val_real();
  longlong val_int();
  longlong val_time_temporal() { return val_int(); }
  longlong val_date_temporal() { return val_int(); }
  String *val_str(String *str);
  my_decimal *val_decimal(my_decimal *);
  bool get_date(MYSQL_TIME *ltime, uint fuzzydate)
  {
    return true;
  }
  bool get_time(MYSQL_TIME *ltime)
  {
    return true;
  }
  type_conversion_status save_in_field(Field *field, bool no_conversions);
  type_conversion_status save_safe_in_field(Field *field);
  bool send(Protocol *protocol, String *str);
  enum Item_result result_type () const { return STRING_RESULT; }
  enum_field_types field_type() const   { return MYSQL_TYPE_NULL; }
  bool basic_const_item() const { return 1; }
  Item *clone_item() { return new Item_null(item_name); }
  bool is_null() { return 1; }

  virtual inline void print(String *str, enum_query_type query_type)
  {
    str->append(STRING_WITH_LEN("NULL"));
  }

  Item *safe_charset_converter(const CHARSET_INFO *tocs);
  bool check_partition_func_processor(uchar *int_arg) {return FALSE;}
};

/**
  An item representing NULL values for use with ROLLUP.

  When grouping WITH ROLLUP, Item_null_result items are created to
  represent NULL values in the grouping columns of the ROLLUP rows. To
  avoid type problems during execution, these objects are created with
  the same field and result types as the fields of the columns they
  belong to.
 */
class Item_null_result :public Item_null
{
  /** Field type for this NULL value */
  enum_field_types fld_type;
  /** Result type for this NULL value */
  Item_result res_type;

public:
  Field *result_field;
  Item_null_result(enum_field_types fld_type, Item_result res_type)
    : Item_null(), fld_type(fld_type), res_type(res_type), result_field(0) {}
  bool is_result_field() { return result_field != 0; }
  void save_in_result_field(bool no_conversions)
  {
    save_in_field(result_field, no_conversions);
  }
  bool check_partition_func_processor(uchar *int_arg) {return TRUE;}
  enum_field_types field_type() const { return fld_type; }
  Item_result result_type() const { return res_type; }
};  

/* Item represents one placeholder ('?') of prepared statement */

class Item_param :public Item,
                  private Settable_routine_parameter
{
public:
  enum enum_item_param_state
  {
    NO_VALUE, NULL_VALUE, INT_VALUE, REAL_VALUE,
    STRING_VALUE, TIME_VALUE, LONG_DATA_VALUE,
    DECIMAL_VALUE
  } state;

  /*
    A buffer for string and long data values. Historically all allocated
    values returned from val_str() were treated as eligible to
    modification. I. e. in some cases Item_func_concat can append it's
    second argument to return value of the first one. Because of that we
    can't return the original buffer holding string data from val_str(),
    and have to have one buffer for data and another just pointing to
    the data. This is the latter one and it's returned from val_str().
    Can not be declared inside the union as it's not a POD type.
  */
  String str_value_ptr;
  my_decimal decimal_value;
  union
  {
    longlong integer;
    double   real;
    /*
      Character sets conversion info for string values.
      Character sets of client and connection defined at bind time are used
      for all conversions, even if one of them is later changed (i.e.
      between subsequent calls to mysql_stmt_execute).
    */
    struct CONVERSION_INFO
    {
      const CHARSET_INFO *character_set_client;
      const CHARSET_INFO *character_set_of_placeholder;
      /*
        This points at character set of connection if conversion
        to it is required (i. e. if placeholder typecode is not BLOB).
        Otherwise it's equal to character_set_client (to simplify
        check in convert_str_value()).
      */
      const CHARSET_INFO *final_character_set_of_str_value;
    } cs_info;
    MYSQL_TIME     time;
  } value;

  /* Cached values for virtual methods to save us one switch.  */
  enum Item_result item_result_type;
  enum Type item_type;

  /*
    Used when this item is used in a temporary table.
    This is NOT placeholder metadata sent to client, as this value
    is assigned after sending metadata (in setup_one_conversion_function).
    For example in case of 'SELECT ?' you'll get MYSQL_TYPE_STRING both
    in result set and placeholders metadata, no matter what type you will
    supply for this placeholder in mysql_stmt_execute.
  */
  enum enum_field_types param_type;
  /*
    Offset of placeholder inside statement text. Used to create
    no-placeholders version of this statement for the binary log.
  */
  uint pos_in_query;

  Item_param(uint pos_in_query_arg);

  enum Item_result result_type () const { return item_result_type; }
  enum Type type() const { return item_type; }
  enum_field_types field_type() const { return param_type; }

  double val_real();
  longlong val_int();
  my_decimal *val_decimal(my_decimal*);
  String *val_str(String*);
  bool get_time(MYSQL_TIME *tm);
  bool get_date(MYSQL_TIME *tm, uint fuzzydate);
  type_conversion_status save_in_field(Field *field, bool no_conversions);

  void set_null();
  void set_int(longlong i, uint32 max_length_arg);
  void set_double(double i);
  void set_decimal(const char *str, ulong length);
  void set_decimal(const my_decimal *dv);
  bool set_str(const char *str, ulong length);
  bool set_longdata(const char *str, ulong length);
  void set_time(MYSQL_TIME *tm, timestamp_type type, uint32 max_length_arg);
  bool set_from_user_var(THD *thd, const user_var_entry *entry);
  void reset();
  /*
    Assign placeholder value from bind data.
    Note, that 'len' has different semantics in embedded library (as we
    don't need to check that packet is not broken there). See
    sql_prepare.cc for details.
  */
  void (*set_param_func)(Item_param *param, uchar **pos, ulong len);

  const String *query_val_str(THD *thd, String *str) const;

  bool convert_str_value(THD *thd);

  /*
    If value for parameter was not set we treat it as non-const
    so noone will use parameters value in fix_fields still
    parameter is constant during execution.
  */
  virtual table_map used_tables() const
  { return state != NO_VALUE ? (table_map)0 : PARAM_TABLE_BIT; }
  virtual void print(String *str, enum_query_type query_type);
  bool is_null()
  { DBUG_ASSERT(state != NO_VALUE); return state == NULL_VALUE; }
  bool basic_const_item() const;
  /*
    This method is used to make a copy of a basic constant item when
    propagating constants in the optimizer. The reason to create a new
    item and not use the existing one is not precisely known (2005/04/16).
    Probably we are trying to preserve tree structure of items, in other
    words, avoid pointing at one item from two different nodes of the tree.
    Return a new basic constant item if parameter value is a basic
    constant, assert otherwise. This method is called only if
    basic_const_item returned TRUE.
  */
  Item *safe_charset_converter(const CHARSET_INFO *tocs);
  Item *clone_item();
  /*
    Implement by-value equality evaluation if parameter value
    is set and is a basic constant (integer, real or string).
    Otherwise return FALSE.
  */
  bool eq(const Item *item, bool binary_cmp) const;
  /** Item is a argument to a limit clause. */
  bool limit_clause_param;
  void set_param_type_and_swap_value(Item_param *from);

private:
  virtual inline Settable_routine_parameter *
    get_settable_routine_parameter()
  {
    return this;
  }

  virtual bool set_value(THD *thd, sp_rcontext *ctx, Item **it);

  virtual void set_out_param_info(Send_field *info);

public:
  virtual const Send_field *get_out_param_info() const;

  virtual void make_field(Send_field *field);

private:
  Send_field *m_out_param_info;
};


class Item_int :public Item_num
{
public:
  longlong value;
  Item_int(int32 i,uint length= MY_INT32_NUM_DECIMAL_DIGITS)
    :value((longlong) i)
    { max_length=length; fixed= 1; }
  Item_int(longlong i,uint length= MY_INT64_NUM_DECIMAL_DIGITS)
    :value(i)
    { max_length=length; fixed= 1; }
  Item_int(ulonglong i, uint length= MY_INT64_NUM_DECIMAL_DIGITS)
    :value((longlong)i)
    { max_length=length; fixed= 1; unsigned_flag= 1; }
  Item_int(Item_int *item_arg)
  {
    value= item_arg->value;
    item_name= item_arg->item_name;
    max_length= item_arg->max_length;
    fixed= 1;
  }
  Item_int(const Name_string &name_arg, longlong i, uint length) :value(i)
  {
    max_length= length;
    item_name= name_arg;
    fixed= 1;
  }
  Item_int(const char *str_arg, uint length);
  enum Type type() const { return INT_ITEM; }
  enum Item_result result_type () const { return INT_RESULT; }
  enum_field_types field_type() const { return MYSQL_TYPE_LONGLONG; }
  longlong val_int() { DBUG_ASSERT(fixed == 1); return value; }
  double val_real() { DBUG_ASSERT(fixed == 1); return (double) value; }
  my_decimal *val_decimal(my_decimal *);
  String *val_str(String*);
  bool get_date(MYSQL_TIME *ltime, uint fuzzydate)
  {
    return get_date_from_int(ltime, fuzzydate);
  }
  bool get_time(MYSQL_TIME *ltime)
  {
    return get_time_from_int(ltime);
  }
  type_conversion_status save_in_field(Field *field, bool no_conversions);
  bool basic_const_item() const { return 1; }
  Item *clone_item() { return new Item_int(this); }
  virtual void print(String *str, enum_query_type query_type);
  Item_num *neg() { value= -value; return this; }
  uint decimal_precision() const
  { return (uint)(max_length - MY_TEST(value < 0)); }
  bool eq(const Item *, bool binary_cmp) const;
  bool check_partition_func_processor(uchar *bool_arg) { return FALSE;}
};


/**
  Item_int with value==0 and length==1
*/
class Item_int_0 :public Item_int
{
public:
  Item_int_0() :Item_int(NAME_STRING("0"), 0, 1) {}
};


/*
  Item_temporal is used to store numeric representation
  of time/date/datetime values for queries like:

     WHERE datetime_column NOT IN
     ('2006-04-25 10:00:00','2006-04-25 10:02:00', ...);

  and for SHOW/INFORMATION_SCHEMA purposes (see sql_show.cc)

  TS-TODO: Can't we use Item_time_literal, Item_date_literal,
  TS-TODO: and Item_datetime_literal for this purpose?
*/
class Item_temporal :public Item_int
{
  enum_field_types cached_field_type;
public:
  Item_temporal(enum_field_types field_type_arg, longlong i): Item_int(i),
    cached_field_type(field_type_arg)
  {
    DBUG_ASSERT(is_temporal_type(field_type_arg));
  }
  Item_temporal(enum_field_types field_type_arg, const Name_string &name_arg,
                longlong i, uint length): Item_int(i),
    cached_field_type(field_type_arg)
  {
    DBUG_ASSERT(is_temporal_type(field_type_arg));
    max_length= length;
    item_name= name_arg;
    fixed= 1;
  }
  Item *clone_item() { return new Item_temporal(field_type(), value); }
  type_conversion_status save_in_field(Field *field, bool no_conversions);
  longlong val_time_temporal() { return val_int(); }
  longlong val_date_temporal() { return val_int(); }
  bool get_date(MYSQL_TIME *ltime, uint fuzzydate)
  {
    DBUG_ASSERT(0);
    return false;
  }
  bool get_time(MYSQL_TIME *ltime)
  {
    DBUG_ASSERT(0);
    return false;
  }
  enum_field_types field_type() const
  {
    return cached_field_type;
  }
};


class Item_uint :public Item_int
{
public:
  Item_uint(const char *str_arg, uint length)
    :Item_int(str_arg, length) { unsigned_flag= 1; }
  Item_uint(ulonglong i) :Item_int((ulonglong) i, 10) {}
  Item_uint(const Name_string &name_arg, longlong i, uint length)
    :Item_int(name_arg, i, length) { unsigned_flag= 1; }
  double val_real()
    { DBUG_ASSERT(fixed == 1); return ulonglong2double((ulonglong)value); }
  String *val_str(String*);

  Item *clone_item() { return new Item_uint(item_name, value, max_length); }
  type_conversion_status save_in_field(Field *field, bool no_conversions);
  virtual void print(String *str, enum_query_type query_type);
  Item_num *neg ();
  uint decimal_precision() const { return max_length; }
  bool check_partition_func_processor(uchar *bool_arg) { return FALSE;}
};


/* decimal (fixed point) constant */
class Item_decimal :public Item_num
{
protected:
  my_decimal decimal_value;
public:
  Item_decimal(const char *str_arg, uint length, const CHARSET_INFO *charset);
  Item_decimal(const Name_string &name_arg,
               const my_decimal *val_arg, uint decimal_par, uint length);
  Item_decimal(my_decimal *value_par);
  Item_decimal(longlong val, bool unsig);
  Item_decimal(double val, int precision, int scale);
  Item_decimal(const uchar *bin, int precision, int scale);

  enum Type type() const { return DECIMAL_ITEM; }
  enum Item_result result_type () const { return DECIMAL_RESULT; }
  enum_field_types field_type() const { return MYSQL_TYPE_NEWDECIMAL; }
  longlong val_int();
  double val_real();
  String *val_str(String*);
  my_decimal *val_decimal(my_decimal *val) { return &decimal_value; }
  bool get_date(MYSQL_TIME *ltime, uint fuzzydate)
  {
    return get_date_from_decimal(ltime, fuzzydate);
  }
  bool get_time(MYSQL_TIME *ltime)
  {
    return get_time_from_decimal(ltime);
  }
  type_conversion_status save_in_field(Field *field, bool no_conversions);
  bool basic_const_item() const { return 1; }
  Item *clone_item()
  {
    return new Item_decimal(item_name, &decimal_value, decimals, max_length);
  }
  virtual void print(String *str, enum_query_type query_type);
  Item_num *neg()
  {
    my_decimal_neg(&decimal_value);
    unsigned_flag= !decimal_value.sign();
    return this;
  }
  uint decimal_precision() const { return decimal_value.precision(); }
  bool eq(const Item *, bool binary_cmp) const;
  void set_decimal_value(my_decimal *value_par);
  bool check_partition_func_processor(uchar *bool_arg) { return FALSE;}
};


class Item_float :public Item_num
{
  Name_string presentation;
public:
  double value;
  // Item_real() :value(0) {}
  Item_float(const char *str_arg, uint length);
  Item_float(const Name_string name_arg,
             double val_arg, uint decimal_par, uint length)
    :value(val_arg)
  {
    presentation= name_arg;
    item_name= name_arg;
    decimals= (uint8) decimal_par;
    max_length= length;
    fixed= 1;
  }
  Item_float(double value_par, uint decimal_par) :value(value_par)
  {
    decimals= (uint8) decimal_par;
    fixed= 1;
  }
  type_conversion_status save_in_field(Field *field, bool no_conversions);
  enum Type type() const { return REAL_ITEM; }
  enum_field_types field_type() const { return MYSQL_TYPE_DOUBLE; }
  double val_real() { DBUG_ASSERT(fixed == 1); return value; }
  longlong val_int()
  {
    DBUG_ASSERT(fixed == 1);
    if (value <= (double) LONGLONG_MIN)
    {
       return LONGLONG_MIN;
    }
    else if (value >= (double) (ulonglong) LONGLONG_MAX)
    {
      return LONGLONG_MAX;
    }
    return (longlong) rint(value);
  }
  String *val_str(String*);
  my_decimal *val_decimal(my_decimal *);
  bool get_date(MYSQL_TIME *ltime, uint fuzzydate)
  {
    return get_date_from_real(ltime, fuzzydate);
  }
  bool get_time(MYSQL_TIME *ltime)
  {
    return get_time_from_real(ltime);
  }
  bool basic_const_item() const { return 1; }
  Item *clone_item()
  { return new Item_float(item_name, value, decimals, max_length); }
  Item_num *neg() { value= -value; return this; }
  virtual void print(String *str, enum_query_type query_type);
  bool eq(const Item *, bool binary_cmp) const;
};


class Item_static_float_func :public Item_float
{
  const Name_string func_name;
public:
  Item_static_float_func(const Name_string &name_arg,
                         double val_arg, uint decimal_par, uint length)
    :Item_float(null_name_string,
                val_arg, decimal_par, length), func_name(name_arg)
  {}

  virtual inline void print(String *str, enum_query_type query_type)
  {
    str->append(func_name);
  }

  Item *safe_charset_converter(const CHARSET_INFO *tocs);
};


class Item_string :public Item_basic_constant
{
public:
  /* Create from a string, set name from the string itself. */
  Item_string(const char *str,uint length,
              const CHARSET_INFO *cs, Derivation dv= DERIVATION_COERCIBLE,
              uint repertoire= MY_REPERTOIRE_UNICODE30)
    : m_cs_specified(FALSE)
  {
    str_value.set_or_copy_aligned(str, length, cs);
    collation.set(cs, dv, repertoire);
    /*
      We have to have a different max_length than 'length' here to
      ensure that we get the right length if we do use the item
      to create a new table. In this case max_length must be the maximum
      number of chars for a string of this type because we in Create_field::
      divide the max_length with mbmaxlen).
    */
    max_length= str_value.numchars()*cs->mbmaxlen;
    item_name.copy(str, length, cs);
    decimals=NOT_FIXED_DEC;
    // it is constant => can be used without fix_fields (and frequently used)
    fixed= 1;
    /*
      Check if the string has any character that can't be
      interpreted using the relevant charset.
    */
    check_well_formed_result(&str_value, false, false);
  }
  /* Just create an item and do not fill string representation */
  Item_string(const CHARSET_INFO *cs, Derivation dv= DERIVATION_COERCIBLE)
    : m_cs_specified(FALSE)
  {
    collation.set(cs, dv);
    max_length= 0;
    decimals= NOT_FIXED_DEC;
    fixed= 1;
  }
  /* Create from the given name and string. */
  Item_string(const Name_string name_par, const char *str, uint length,
              const CHARSET_INFO *cs, Derivation dv= DERIVATION_COERCIBLE,
              uint repertoire= MY_REPERTOIRE_UNICODE30)
    : m_cs_specified(FALSE)
  {
    str_value.set_or_copy_aligned(str, length, cs);
    collation.set(cs, dv, repertoire);
    max_length= str_value.numchars()*cs->mbmaxlen;
    item_name= name_par;
    decimals=NOT_FIXED_DEC;
    // it is constant => can be used without fix_fields (and frequently used)
    fixed= 1;
  }
  /*
    This is used in stored procedures to avoid memory leaks and
    does a deep copy of its argument.
  */
  void set_str_with_copy(const char *str_arg, uint length_arg)
  {
    str_value.copy(str_arg, length_arg, collation.collation);
    max_length= str_value.numchars() * collation.collation->mbmaxlen;
  }
  void set_repertoire_from_value()
  {
    collation.repertoire= my_string_repertoire(str_value.charset(),
                                               str_value.ptr(),
                                               str_value.length());
  }
  enum Type type() const { return STRING_ITEM; }
  double val_real();
  longlong val_int();
  String *val_str(String*)
  {
    DBUG_ASSERT(fixed == 1);
    return (String*) &str_value;
  }
  my_decimal *val_decimal(my_decimal *);
  bool get_date(MYSQL_TIME *ltime, uint fuzzydate)
  {
    return get_date_from_string(ltime, fuzzydate);
  }
  bool get_time(MYSQL_TIME *ltime)
  {
    return get_time_from_string(ltime);
  }
  type_conversion_status save_in_field(Field *field, bool no_conversions);
  enum Item_result result_type () const { return STRING_RESULT; }
  enum_field_types field_type() const { return MYSQL_TYPE_VARCHAR; }
  bool basic_const_item() const { return 1; }
  bool eq(const Item *item, bool binary_cmp) const;
  Item *clone_item() 
  {
    return new Item_string(static_cast<Name_string>(item_name), str_value.ptr(), 
    			   str_value.length(), collation.collation);
  }
  Item *safe_charset_converter(const CHARSET_INFO *tocs);
  Item *charset_converter(const CHARSET_INFO *tocs, bool lossless);
  inline void append(char *str, uint length)
  {
    str_value.append(str, length);
    max_length= str_value.numchars() * collation.collation->mbmaxlen;
  }
  virtual void print(String *str, enum_query_type query_type);
  bool check_partition_func_processor(uchar *int_arg) {return FALSE;}

  /**
    Return TRUE if character-set-introducer was explicitly specified in the
    original query for this item (text literal).

    This operation is to be called from Item_string::print(). The idea is
    that when a query is generated (re-constructed) from the Item-tree,
    character-set-introducers should appear only for those literals, where
    they were explicitly specified by the user. Otherwise, that may lead to
    loss collation information (character set introducers implies default
    collation for the literal).

    Basically, that makes sense only for views and hopefully will be gone
    one day when we start using original query as a view definition.

    @return This operation returns the value of m_cs_specified attribute.
      @retval TRUE if character set introducer was explicitly specified in
      the original query.
      @retval FALSE otherwise.
  */
  inline bool is_cs_specified() const
  {
    return m_cs_specified;
  }

  /**
    Set the value of m_cs_specified attribute.

    m_cs_specified attribute shows whether character-set-introducer was
    explicitly specified in the original query for this text literal or
    not. The attribute makes sense (is used) only for views.

    This operation is to be called from the parser during parsing an input
    query.
  */
  inline void set_cs_specified(bool cs_specified)
  {
    m_cs_specified= cs_specified;
  }

private:
  bool m_cs_specified;
};


longlong 
longlong_from_string_with_check (const CHARSET_INFO *cs,
                                 const char *cptr, char *end);
double 
double_from_string_with_check (const CHARSET_INFO *cs,
                               const char *cptr, char *end);

class Item_static_string_func :public Item_string
{
  const Name_string func_name;
public:
  Item_static_string_func(const Name_string &name_par,
                          const char *str, uint length, const CHARSET_INFO *cs,
                          Derivation dv= DERIVATION_COERCIBLE)
    :Item_string(null_name_string, str, length, cs, dv), func_name(name_par)
  {}
  Item *safe_charset_converter(const CHARSET_INFO *tocs);

  virtual inline void print(String *str, enum_query_type query_type)
  {
    str->append(func_name);
  }

  bool check_partition_func_processor(uchar *int_arg) {return TRUE;}
};


/* for show tables */
class Item_partition_func_safe_string: public Item_string
{
public:
  Item_partition_func_safe_string(const Name_string name, uint length,
                                  const CHARSET_INFO *cs= NULL):
    Item_string(name, NullS, 0, cs)
  {
    max_length= length;
  }
};


class Item_blob :public Item_partition_func_safe_string
{
public:
  Item_blob(const char *name, uint length) :
    Item_partition_func_safe_string(Name_string(name, strlen(name)),
                                    length, &my_charset_bin)
  { }
  enum Type type() const { return TYPE_HOLDER; }
  enum_field_types field_type() const { return MYSQL_TYPE_BLOB; }
};


/**
  Item_empty_string -- is a utility class to put an item into List<Item>
  which is then used in protocol.send_result_set_metadata() when sending SHOW output to
  the client.
*/

class Item_empty_string :public Item_partition_func_safe_string
{
public:
  Item_empty_string(const char *header, uint length,
                    const CHARSET_INFO *cs= NULL) :
    Item_partition_func_safe_string(Name_string(header, strlen(header)),
                                    0, cs ? cs : &my_charset_utf8_general_ci)
    {
      max_length= length * collation.collation->mbmaxlen;
    }
  void make_field(Send_field *field);
};


class Item_return_int :public Item_int
{
  enum_field_types int_field_type;
public:
  Item_return_int(const char *name_arg, uint length,
		  enum_field_types field_type_arg, longlong value= 0)
    :Item_int(Name_string(name_arg, name_arg ? strlen(name_arg) : 0),
              value, length), int_field_type(field_type_arg)
  {
    unsigned_flag=1;
  }
  enum_field_types field_type() const { return int_field_type; }
};


class Item_hex_string: public Item_basic_constant
{
public:
  Item_hex_string();
  Item_hex_string(const char *str,uint str_length);
  enum Type type() const { return VARBIN_ITEM; }
  double val_real()
  { 
    DBUG_ASSERT(fixed == 1); 
    return (double) (ulonglong) Item_hex_string::val_int();
  }
  longlong val_int();
  bool basic_const_item() const { return 1; }
  String *val_str(String*) { DBUG_ASSERT(fixed == 1); return &str_value; }
  my_decimal *val_decimal(my_decimal *);
  bool get_date(MYSQL_TIME *ltime, uint fuzzydate)
  {
    return get_date_from_string(ltime, fuzzydate);
  }
  bool get_time(MYSQL_TIME *ltime)
  {
    return get_time_from_string(ltime);
  }
  type_conversion_status save_in_field(Field *field, bool no_conversions);
  enum Item_result result_type () const { return STRING_RESULT; }
  enum Item_result cast_to_int_type() const { return INT_RESULT; }
  enum_field_types field_type() const { return MYSQL_TYPE_VARCHAR; }
  virtual void print(String *str, enum_query_type query_type);
  bool eq(const Item *item, bool binary_cmp) const;
  virtual Item *safe_charset_converter(const CHARSET_INFO *tocs);
  bool check_partition_func_processor(uchar *int_arg) {return FALSE;}
private:
  void hex_string_init(const char *str, uint str_length);
};


class Item_bin_string: public Item_hex_string
{
public:
  Item_bin_string(const char *str,uint str_length);
};

class Item_result_field :public Item	/* Item with result field */
{
public:
  Field *result_field;				/* Save result here */
  Item_result_field() :result_field(0) {}
  // Constructor used for Item_sum/Item_cond_and/or (see Item comment)
  Item_result_field(THD *thd, Item_result_field *item):
    Item(thd, item), result_field(item->result_field)
  {}
  ~Item_result_field() {}			/* Required with gcc 2.95 */
  Field *get_tmp_table_field() { return result_field; }
  Field *tmp_table_field(TABLE *t_arg) { return result_field; }
  table_map used_tables() const { return 1; }
  virtual void fix_length_and_dec()=0;
  void set_result_field(Field *field) { result_field= field; }
  bool is_result_field() { return 1; }
  void save_in_result_field(bool no_conversions)
  {
    save_in_field(result_field, no_conversions);
  }
  void cleanup();
  /*
    This method is used for debug purposes to print the name of an
    item to the debug log. The second use of this method is as
    a helper function of print() and error messages, where it is
    applicable. To suit both goals it should return a meaningful,
    distinguishable and sintactically correct string. This method
    should not be used for runtime type identification, use enum
    {Sum}Functype and Item_func::functype()/Item_sum::sum_func()
    instead.
    Added here, to the parent class of both Item_func and Item_sum_func.

    NOTE: for Items inherited from Item_sum, func_name() return part of
    function name till first argument (including '(') to make difference in
    names for functions with 'distinct' clause and without 'distinct' and
    also to make printing of items inherited from Item_sum uniform.
  */
  virtual const char *func_name() const= 0;
};


class Item_ref :public Item_ident
{
protected:
  void set_properties();
public:
  enum Ref_Type { REF, DIRECT_REF, VIEW_REF, OUTER_REF, AGGREGATE_REF };
  Field *result_field;			 /* Save result here */
  Item **ref;
  Item_ref(Name_resolution_context *context_arg,
           const char *db_arg, const char *table_name_arg,
           const char *field_name_arg)
    :Item_ident(context_arg, db_arg, table_name_arg, field_name_arg),
     result_field(0), ref(0) {}
  /*
    This constructor is used in two scenarios:
    A) *item = NULL
      No initialization is performed, fix_fields() call will be necessary.
      
    B) *item points to an Item this Item_ref will refer to. This is 
      used for GROUP BY. fix_fields() will not be called in this case,
      so we call set_properties to make this item "fixed". set_properties
      performs a subset of action Item_ref::fix_fields does, and this subset
      is enough for Item_ref's used in GROUP BY.
    
    TODO we probably fix a superset of problems like in BUG#6658. Check this 
         with Bar, and if we have a more broader set of problems like this.
  */
  Item_ref(Name_resolution_context *context_arg, Item **item,
           const char *table_name_arg, const char *field_name_arg,
           bool alias_name_used_arg= FALSE);

  /* Constructor need to process subselect with temporary tables (see Item) */
  Item_ref(THD *thd, Item_ref *item)
    :Item_ident(thd, item), result_field(item->result_field), ref(item->ref) {}
  enum Type type() const		{ return REF_ITEM; }
  bool eq(const Item *item, bool binary_cmp) const
  { 
    Item *it= ((Item *) item)->real_item();
    return ref && (*ref)->eq(it, binary_cmp);
  }
  double val_real();
  longlong val_int();
  longlong val_time_temporal();
  longlong val_date_temporal();
  my_decimal *val_decimal(my_decimal *);
  bool val_bool();
  String *val_str(String* tmp);
  bool is_null();
  bool get_date(MYSQL_TIME *ltime,uint fuzzydate);
  double val_result();
  longlong val_int_result();
  String *str_result(String* tmp);
  my_decimal *val_decimal_result(my_decimal *);
  bool val_bool_result();
  bool is_null_result();
  bool send(Protocol *prot, String *tmp);
  void make_field(Send_field *field);
  bool fix_fields(THD *, Item **);
  void fix_after_pullout(st_select_lex *parent_select,
                         st_select_lex *removed_select);
  type_conversion_status save_in_field(Field *field, bool no_conversions);
  void save_org_in_field(Field *field);
  enum Item_result result_type () const { return (*ref)->result_type(); }
  enum_field_types field_type() const   { return (*ref)->field_type(); }
  Field *get_tmp_table_field()
  { return result_field ? result_field : (*ref)->get_tmp_table_field(); }
  Item *get_tmp_table_item(THD *thd);
  bool const_item() const
  {
    return (*ref)->const_item() && (used_tables() == 0);
  }
  table_map used_tables() const		
  {
    return depended_from ? OUTER_REF_TABLE_BIT : (*ref)->used_tables(); 
  }
  void update_used_tables() 
  { 
    if (!depended_from) 
      (*ref)->update_used_tables(); 
  }

  table_map not_null_tables() const
  {
    /*
      It can happen that our 'depended_from' member is set but the
      'depended_from' member of the referenced item is not (example: if a
      field in a subquery belongs to an outer merged view), so we first test
      ours:
    */
    return depended_from ? OUTER_REF_TABLE_BIT : (*ref)->not_null_tables();
  }
  void set_result_field(Field *field)	{ result_field= field; }
  bool is_result_field() { return 1; }
  void save_in_result_field(bool no_conversions)
  {
    (*ref)->save_in_field(result_field, no_conversions);
  }
  Item *real_item()
  {
    return ref ? (*ref)->real_item() : this;
  }
  bool walk(Item_processor processor, bool walk_subquery, uchar *arg)
  {
    return (*ref)->walk(processor, walk_subquery, arg) ||
           (this->*processor)(arg);
  }
  virtual Item* transform(Item_transformer, uchar *arg);
  virtual Item* compile(Item_analyzer analyzer, uchar **arg_p,
                        Item_transformer transformer, uchar *arg_t);
  virtual bool explain_subquery_checker(uchar **arg)
  {
    /*
      Always return false: we don't need to go deeper into referenced
      expression tree since we have to mark aliased subqueries at
      their original places (select list, derived tables), not by
      references from other expression (order by etc).
    */
    return false;
  }
  virtual void print(String *str, enum_query_type query_type);
  void cleanup();
  Item_field *field_for_view_update()
    { return (*ref)->field_for_view_update(); }
  virtual Ref_Type ref_type() { return REF; }

  // Row emulation: forwarding of ROW-related calls to ref
  uint cols()
  {
    return ref && result_type() == ROW_RESULT ? (*ref)->cols() : 1;
  }
  Item* element_index(uint i)
  {
    return ref && result_type() == ROW_RESULT ? (*ref)->element_index(i) : this;
  }
  Item** addr(uint i)
  {
    return ref && result_type() == ROW_RESULT ? (*ref)->addr(i) : 0;
  }
  bool check_cols(uint c)
  {
    return ref && result_type() == ROW_RESULT ? (*ref)->check_cols(c) 
                                              : Item::check_cols(c);
  }
  bool null_inside()
  {
    return ref && result_type() == ROW_RESULT ? (*ref)->null_inside() : 0;
  }
  void bring_value()
  { 
    if (ref && result_type() == ROW_RESULT)
      (*ref)->bring_value();
  }
  bool get_time(MYSQL_TIME *ltime)
  {
    DBUG_ASSERT(fixed);
    return (*ref)->get_time(ltime);
  }
  virtual bool basic_const_item() const { return ref && (*ref)->basic_const_item(); }
  bool is_outer_field() const
  {
    DBUG_ASSERT(fixed);
    DBUG_ASSERT(ref);
    return (*ref)->is_outer_field();
  }

  /**
    Checks if the item tree that ref points to contains a subquery.
  */
  virtual bool has_subquery() const 
  { 
    DBUG_ASSERT(ref);
    return (*ref)->has_subquery();
  }

  /**
    Checks if the item tree that ref points to contains a stored program.
  */
  virtual bool has_stored_program() const 
  { 
    DBUG_ASSERT(ref);
    return (*ref)->has_stored_program();
  }

  virtual bool created_by_in2exists() const
  {
    return (*ref)->created_by_in2exists();
  }
};


/*
  The same as Item_ref, but get value from val_* family of method to get
  value of item on which it referred instead of result* family.
*/
class Item_direct_ref :public Item_ref
{
public:
  Item_direct_ref(Name_resolution_context *context_arg, Item **item,
                  const char *table_name_arg,
                  const char *field_name_arg,
                  bool alias_name_used_arg= FALSE)
    :Item_ref(context_arg, item, table_name_arg,
              field_name_arg, alias_name_used_arg)
  {}
  /* Constructor need to process subselect with temporary tables (see Item) */
  Item_direct_ref(THD *thd, Item_direct_ref *item) : Item_ref(thd, item) {}

  double val_real();
  longlong val_int();
  longlong val_time_temporal();
  longlong val_date_temporal();
  String *val_str(String* tmp);
  my_decimal *val_decimal(my_decimal *);
  bool val_bool();
  bool is_null();
  bool get_date(MYSQL_TIME *ltime,uint fuzzydate);
  virtual Ref_Type ref_type() { return DIRECT_REF; }
};

/*
  Class for view fields, the same as Item_direct_ref, but call fix_fields
  of reference if it is not called yet
*/
class Item_direct_view_ref :public Item_direct_ref
{
public:
  Item_direct_view_ref(Name_resolution_context *context_arg,
                       Item **item,
                       const char *alias_name_arg,
                       const char *table_name_arg,
                       const char *field_name_arg)
    : Item_direct_ref(context_arg, item, alias_name_arg, field_name_arg)
  {
    orig_table_name= table_name_arg;
  }

  /* Constructor need to process subselect with temporary tables (see Item) */
  Item_direct_view_ref(THD *thd, Item_direct_ref *item)
    :Item_direct_ref(thd, item) {}

  /*
    We share one underlying Item_field, so we have to disable
    build_equal_items_for_cond().
    TODO: Implement multiple equality optimization for views.
  */
  virtual bool subst_argument_checker(uchar **arg)
  {
    return false;
  }

  bool fix_fields(THD *, Item **);
  bool eq(const Item *item, bool binary_cmp) const;
  Item *get_tmp_table_item(THD *thd)
  {
    Item *item= Item_ref::get_tmp_table_item(thd);
    item->item_name= item_name;
    return item;
  }
  virtual Ref_Type ref_type() { return VIEW_REF; }
};


/*
  Class for outer fields.
  An object of this class is created when the select where the outer field was
  resolved is a grouping one. After it has been fixed the ref field will point
  to either an Item_ref or an Item_direct_ref object which will be used to
  access the field.
  The ref field may also point to an Item_field instance.
  See also comments for the fix_inner_refs() and the
  Item_field::fix_outer_field() functions.
*/

class Item_sum;
class Item_outer_ref :public Item_direct_ref
{
public:
  Item *outer_ref;
  /* The aggregate function under which this outer ref is used, if any. */
  Item_sum *in_sum_func;
  /*
    TRUE <=> that the outer_ref is already present in the select list
    of the outer select.
  */
  bool found_in_select_list;
  Item_outer_ref(Name_resolution_context *context_arg,
                 Item_field *outer_field_arg)
    :Item_direct_ref(context_arg, 0, outer_field_arg->table_name,
                     outer_field_arg->field_name),
    outer_ref(outer_field_arg), in_sum_func(0),
    found_in_select_list(0)
  {
    ref= &outer_ref;
    set_properties();
    fixed= 0;
  }
  Item_outer_ref(Name_resolution_context *context_arg, Item **item,
                 const char *table_name_arg, const char *field_name_arg,
                 bool alias_name_used_arg)
    :Item_direct_ref(context_arg, item, table_name_arg, field_name_arg,
                     alias_name_used_arg),
    outer_ref(0), in_sum_func(0), found_in_select_list(1)
  {}
  void save_in_result_field(bool no_conversions)
  {
    outer_ref->save_org_in_field(result_field);
  }
  bool fix_fields(THD *, Item **);
  void fix_after_pullout(st_select_lex *parent_select,
                         st_select_lex *removed_select);
  table_map used_tables() const
  {
    return (*ref)->const_item() ? 0 : OUTER_REF_TABLE_BIT;
  }
  table_map not_null_tables() const { return 0; }

  virtual Ref_Type ref_type() { return OUTER_REF; }
};


class Item_in_subselect;


/*
  An object of this class:
   - Converts val_XXX() calls to ref->val_XXX_result() calls, like Item_ref.
   - Sets owner->was_null=TRUE if it has returned a NULL value from any
     val_XXX() function. This allows to inject an Item_ref_null_helper
     object into subquery and then check if the subquery has produced a row
     with NULL value.
*/

class Item_ref_null_helper: public Item_ref
{
protected:
  Item_in_subselect* owner;
public:
  Item_ref_null_helper(Name_resolution_context *context_arg,
                       Item_in_subselect* master, Item **item,
		       const char *table_name_arg, const char *field_name_arg)
    :Item_ref(context_arg, item, table_name_arg, field_name_arg),
     owner(master) {}
  double val_real();
  longlong val_int();
  longlong val_time_temporal();
  longlong val_date_temporal();
  String* val_str(String* s);
  my_decimal *val_decimal(my_decimal *);
  bool val_bool();
  bool get_date(MYSQL_TIME *ltime, uint fuzzydate);
  virtual void print(String *str, enum_query_type query_type);
  /*
    we add RAND_TABLE_BIT to prevent moving this item from HAVING to WHERE
  */
  table_map used_tables() const
  {
    return (depended_from ?
            OUTER_REF_TABLE_BIT :
            (*ref)->used_tables() | RAND_TABLE_BIT);
  }
};

/*
  The following class is used to optimize comparing of bigint columns.
  We need to save the original item ('ref') to be able to call
  ref->save_in_field(). This is used to create index search keys.
  
  An instance of Item_int_with_ref may have signed or unsigned integer value.
  
*/

class Item_int_with_ref :public Item_int
{
protected:
  Item *ref;
public:
  Item_int_with_ref(longlong i, Item *ref_arg, my_bool unsigned_arg) :
    Item_int(i), ref(ref_arg)
  {
    unsigned_flag= unsigned_arg;
  }
  type_conversion_status save_in_field(Field *field, bool no_conversions)
  {
    return ref->save_in_field(field, no_conversions);
  }
  Item *clone_item();
  virtual Item *real_item() { return ref; }
};


/*
  Similar to Item_int_with_ref, but to optimize comparing of temporal columns.
*/
class Item_temporal_with_ref :public Item_int_with_ref
{
private:
  enum_field_types cached_field_type;
public:
  Item_temporal_with_ref(enum_field_types field_type_arg,
                         uint8 decimals_arg, longlong i, Item *ref_arg,
                         bool unsigned_flag):
    Item_int_with_ref(i, ref_arg, unsigned_flag),
    cached_field_type(field_type_arg)
  {
    decimals= decimals_arg;
  }
  enum_field_types field_type() const { return cached_field_type; }
  void print(String *str, enum_query_type query_type);
  bool get_date(MYSQL_TIME *ltime, uint fuzzydate)
  {
    DBUG_ASSERT(0);
    return true;
  }
  bool get_time(MYSQL_TIME *ltime)
  {
    DBUG_ASSERT(0);
    return true;
  }

};


/*
  Item_datetime_with_ref is used to optimize queries like:
    SELECT ... FROM t1 WHERE date_or_datetime_column = 20110101101010;
  The numeric constant is replaced to Item_datetime_with_ref
  by convert_constant_item().
*/
class Item_datetime_with_ref :public Item_temporal_with_ref
{
private:
  enum_field_types cached_field_type;
public:
  /**
    Constructor for Item_datetime_with_ref.
    @param    field_type_arg Data type: MYSQL_TYPE_DATE or MYSQL_TYPE_DATETIME
    @param    decimals_arg   Number of fractional digits.
    @param    i              Temporal value in packed format.
    @param    ref_arg        Pointer to the original numeric Item.
  */
  Item_datetime_with_ref(enum_field_types field_type_arg,
                         uint8 decimals_arg, longlong i, Item *ref_arg):
    Item_temporal_with_ref(field_type_arg, decimals_arg, i, ref_arg, true),
    cached_field_type(field_type_arg)
  {
  }
  Item *clone_item();
  longlong val_date_temporal() { return val_int(); }
  longlong val_time_temporal()
  {
    DBUG_ASSERT(0);
    return val_int();
  }
};


/*
  Item_time_with_ref is used to optimize queries like:
    SELECT ... FROM t1 WHERE time_column = 20110101101010;
  The numeric constant is replaced to Item_time_with_ref
  by convert_constant_item().
*/
class Item_time_with_ref :public Item_temporal_with_ref
{
public:
  /**
    Constructor for Item_time_with_ref.
    @param    decimals_arg   Number of fractional digits.
    @param    i              Temporal value in packed format.
    @param    ref_arg        Pointer to the original numeric Item.
  */
  Item_time_with_ref(uint8 decimals_arg, longlong i, Item *ref_arg):
    Item_temporal_with_ref(MYSQL_TYPE_TIME, decimals_arg, i, ref_arg, 0)
  {
  }
  Item *clone_item();
  longlong val_time_temporal() { return val_int(); }
  longlong val_date_temporal()
  {
    DBUG_ASSERT(0);
    return val_int();
  }
};


#ifdef MYSQL_SERVER
#include "gstream.h"
#include "spatial.h"
#include "item_sum.h"
#include "item_func.h"
#include "item_row.h"
#include "item_cmpfunc.h"
#include "item_strfunc.h"
#include "item_geofunc.h"
#include "item_timefunc.h"
#include "item_subselect.h"
#include "item_xmlfunc.h"
#include "item_create.h"
#endif

/**
  Base class to implement typed value caching Item classes

  Item_copy_ classes are very similar to the corresponding Item_
  classes (e.g. Item_copy_int is similar to Item_int) but they add
  the following additional functionality to Item_ :
    1. Nullability
    2. Possibility to store the value not only on instantiation time,
       but also later.
  Item_copy_ classes are a functionality subset of Item_cache_ 
  classes, as e.g. they don't support comparisons with the original Item
  as Item_cache_ classes do.
  Item_copy_ classes are used in GROUP BY calculation.
  TODO: Item_copy should be made an abstract interface and Item_copy_
  classes should inherit both the respective Item_ class and the interface.
  Ideally we should drop Item_copy_ classes altogether and merge 
  their functionality to Item_cache_ (and these should be made to inherit
  from Item_).
*/

class Item_copy :public Item
{
protected:  

  /**
    Stores the type of the resulting field that would be used to store the data
    in the cache. This is to avoid calls to the original item.
  */
  enum enum_field_types cached_field_type;

  /** The original item that is copied */
  Item *item;

  /**
    Stores the result type of the original item, so it can be returned
    without calling the original item's method
  */
  Item_result cached_result_type;

  /**
    Constructor of the Item_copy class

    stores metadata information about the original class as well as a 
    pointer to it.
  */
  Item_copy(Item *i)
  {
    item= i;
    null_value=maybe_null=item->maybe_null;
    decimals=item->decimals;
    max_length=item->max_length;
    item_name= item->item_name;
    cached_field_type= item->field_type();
    cached_result_type= item->result_type();
    unsigned_flag= item->unsigned_flag;
    fixed= item->fixed;
    collation.set(item->collation);
  }

public:
  /** 
    Factory method to create the appropriate subclass dependent on the type of 
    the original item.

    @param item      the original item.
  */  
  static Item_copy *create (Item *item);

  /** 
    Update the cache with the value of the original item
   
    This is the method that updates the cached value.
    It must be explicitly called by the user of this class to store the value 
    of the orginal item in the cache.
  */  
  virtual void copy() = 0;

  Item *get_item() { return item; }
  /** All of the subclasses should have the same type tag */
  enum Type type() const { return COPY_STR_ITEM; }
  enum_field_types field_type() const { return cached_field_type; }
  enum Item_result result_type () const { return cached_result_type; }

  void make_field(Send_field *field) { item->make_field(field); }
  table_map used_tables() const { return (table_map) 1L; }
  bool const_item() const { return 0; }
  bool is_null() { return null_value; }

  virtual void no_rows_in_result()
  {
    item->no_rows_in_result();
  }

  /*  
    Override the methods below as pure virtual to make sure all the 
    sub-classes implement them.
  */  

  virtual String *val_str(String*) = 0;
  virtual my_decimal *val_decimal(my_decimal *) = 0;
  virtual double val_real() = 0;
  virtual longlong val_int() = 0;
  virtual bool get_date(MYSQL_TIME *ltime, uint fuzzydate)= 0;
  virtual bool get_time(MYSQL_TIME *ltime)= 0;
  virtual type_conversion_status save_in_field(Field *field,
                                               bool no_conversions) = 0;
};

/**
 Implementation of a string cache.
 
 Uses Item::str_value for storage
*/ 
class Item_copy_string : public Item_copy
{
public:
  Item_copy_string (Item *item) : Item_copy(item) {}

  String *val_str(String*);
  my_decimal *val_decimal(my_decimal *);
  double val_real();
  longlong val_int();
  bool get_date(MYSQL_TIME *ltime, uint fuzzydate);
  bool get_time(MYSQL_TIME *ltime);
  void copy();
  type_conversion_status save_in_field(Field *field, bool no_conversions);
};


class Item_copy_int : public Item_copy
{
protected:  
  longlong cached_value; 
public:
  Item_copy_int (Item *i) : Item_copy(i) {}
  type_conversion_status save_in_field(Field *field, bool no_conversions);

  virtual String *val_str(String*);
  virtual my_decimal *val_decimal(my_decimal *);
  virtual double val_real()
  {
    return null_value ? 0.0 : (double) cached_value;
  }
  virtual longlong val_int()
  {
    return null_value ? LL(0) : cached_value;
  }
  bool get_date(MYSQL_TIME *ltime, uint fuzzydate)
  {
    return get_date_from_int(ltime, fuzzydate);
  }
  bool get_time(MYSQL_TIME *ltime)
  {
    return get_time_from_int(ltime);
  }
  virtual void copy();
};


class Item_copy_uint : public Item_copy_int
{
public:
  Item_copy_uint (Item *item) : Item_copy_int(item) 
  {
    unsigned_flag= 1;
  }

  String *val_str(String*);
  double val_real()
  {
    return null_value ? 0.0 : (double) (ulonglong) cached_value;
  }
};


class Item_copy_float : public Item_copy
{
protected:  
  double cached_value; 
public:
  Item_copy_float (Item *i) : Item_copy(i) {}
  type_conversion_status save_in_field(Field *field, bool no_conversions);

  String *val_str(String*);
  my_decimal *val_decimal(my_decimal *);
  double val_real()
  {
    return null_value ? 0.0 : cached_value;
  }
  longlong val_int()
  {
    return (longlong) rint(val_real());
  }
  bool get_date(MYSQL_TIME *ltime, uint fuzzydate)
  {
    return get_date_from_real(ltime, fuzzydate);
  }
  bool get_time(MYSQL_TIME *ltime)
  {
    return get_time_from_real(ltime);
  }
  void copy()
  {
    cached_value= item->val_real();
    null_value= item->null_value;
  }
};


class Item_copy_decimal : public Item_copy
{
protected:  
  my_decimal cached_value;
public:
  Item_copy_decimal (Item *i) : Item_copy(i) {}
  type_conversion_status save_in_field(Field *field, bool no_conversions);

  String *val_str(String*);
  my_decimal *val_decimal(my_decimal *) 
  { 
    return null_value ? NULL: &cached_value; 
  }
  double val_real();
  longlong val_int();
  bool get_date(MYSQL_TIME *ltime, uint fuzzydate)
  {
    return get_date_from_decimal(ltime, fuzzydate);
  }
  bool get_time(MYSQL_TIME *ltime)
  {
    return get_time_from_decimal(ltime);
  }
  void copy();
};


class Cached_item :public Sql_alloc
{
public:
  my_bool null_value;
  Cached_item() :null_value(0) {}
  virtual bool cmp(void)=0;
  virtual ~Cached_item(); /*line -e1509 */
};

class Cached_item_str :public Cached_item
{
  Item *item;
  uint32 value_max_length;
  String value,tmp_value;
public:
  Cached_item_str(THD *thd, Item *arg);
  bool cmp(void);
  ~Cached_item_str();                           // Deallocate String:s
};


class Cached_item_real :public Cached_item
{
  Item *item;
  double value;
public:
  Cached_item_real(Item *item_par) :item(item_par),value(0.0) {}
  bool cmp(void);
};

class Cached_item_int :public Cached_item
{
  Item *item;
  longlong value;
public:
  Cached_item_int(Item *item_par) :item(item_par),value(0) {}
  bool cmp(void);
};

class Cached_item_temporal :public Cached_item
{
  Item *item;
  longlong value;
public:
  Cached_item_temporal(Item *item_par) :item(item_par), value(0) {}
  bool cmp(void);
};


class Cached_item_decimal :public Cached_item
{
  Item *item;
  my_decimal value;
public:
  Cached_item_decimal(Item *item_par);
  bool cmp(void);
};

class Cached_item_field :public Cached_item
{
  uchar *buff;
  Field *field;
  uint length;

public:
#ifndef DBUG_OFF
  void dbug_print()
  {
    uchar *org_ptr;
    org_ptr= field->ptr;
    fprintf(DBUG_FILE, "new: ");
    field->dbug_print();
    field->ptr= buff;
    fprintf(DBUG_FILE, ", old: ");
    field->dbug_print();
    field->ptr= org_ptr;
    fprintf(DBUG_FILE, "\n");
  }
#endif
  Cached_item_field(Field *arg_field) : field(arg_field)
  {
    field= arg_field;
    /* TODO: take the memory allocation below out of the constructor. */
    buff= (uchar*) sql_calloc(length=field->pack_length());
  }
  bool cmp(void);
};

class Item_default_value : public Item_field
{
public:
  Item *arg;
  Item_default_value(Name_resolution_context *context_arg)
    :Item_field(context_arg, (const char *)NULL, (const char *)NULL,
               (const char *)NULL),
     arg(NULL) {}
  Item_default_value(Name_resolution_context *context_arg, Item *a)
    :Item_field(context_arg, (const char *)NULL, (const char *)NULL,
                (const char *)NULL),
     arg(a) {}
  enum Type type() const { return DEFAULT_VALUE_ITEM; }
  bool eq(const Item *item, bool binary_cmp) const;
  bool fix_fields(THD *, Item **);
  virtual void print(String *str, enum_query_type query_type);
  type_conversion_status save_in_field(Field *field_arg, bool no_conversions);
  table_map used_tables() const { return (table_map)0L; }
  Item *get_tmp_table_item(THD *thd) { return copy_or_same(thd); }

  bool walk(Item_processor processor, bool walk_subquery, uchar *args)
  {
    if (arg && arg->walk(processor, walk_subquery, args))
      return true;

    return (this->*processor)(args);
  }

  Item *transform(Item_transformer transformer, uchar *args);
};

/*
  Item_insert_value -- an implementation of VALUES() function.
  You can use the VALUES(col_name) function in the UPDATE clause
  to refer to column values from the INSERT portion of the INSERT
  ... UPDATE statement. In other words, VALUES(col_name) in the
  UPDATE clause refers to the value of col_name that would be
  inserted, had no duplicate-key conflict occurred.
  In all other places this function returns NULL.
*/

class Item_insert_value : public Item_field
{
public:
  Item *arg;
  Item_insert_value(Name_resolution_context *context_arg, Item *a)
    :Item_field(context_arg, (const char *)NULL, (const char *)NULL,
               (const char *)NULL),
     arg(a) {}
  bool eq(const Item *item, bool binary_cmp) const;
  bool fix_fields(THD *, Item **);
  virtual void print(String *str, enum_query_type query_type);
  type_conversion_status save_in_field(Field *field_arg, bool no_conversions)
  {
    return Item_field::save_in_field(field_arg, no_conversions);
  }
  /* 
   We use RAND_TABLE_BIT to prevent Item_insert_value from
   being treated as a constant and precalculated before execution
  */
  table_map used_tables() const { return RAND_TABLE_BIT; }

  bool walk(Item_processor processor, bool walk_subquery, uchar *args)
  {
    return arg->walk(processor, walk_subquery, args) ||
	    (this->*processor)(args);
  }
};


class Table_triggers_list;

/*
  Represents NEW/OLD version of field of row which is
  changed/read in trigger.

  Note: For this item main part of actual binding to Field object happens
        not during fix_fields() call (like for Item_field) but right after
        parsing of trigger definition, when table is opened, with special
        setup_field() call. On fix_fields() stage we simply choose one of
        two Field instances representing either OLD or NEW version of this
        field.
*/
class Item_trigger_field : public Item_field,
                           private Settable_routine_parameter
{
public:
  /* Is this item represents row from NEW or OLD row ? */
  enum row_version_type {OLD_ROW, NEW_ROW};
  row_version_type row_version;
  /* Next in list of all Item_trigger_field's in trigger */
  Item_trigger_field *next_trg_field;
  /*
    Next list of Item_trigger_field's in "sp_head::
    m_list_of_trig_fields_item_lists".
  */
  SQL_I_List<Item_trigger_field> *next_trig_field_list;
  /* Index of the field in the TABLE::field array */
  uint field_idx;
  /* Pointer to Table_trigger_list object for table of this trigger */
  Table_triggers_list *triggers;

  Item_trigger_field(Name_resolution_context *context_arg,
                     row_version_type row_ver_arg,
                     const char *field_name_arg,
                     ulong priv, const bool ro)
    :Item_field(context_arg,
               (const char *)NULL, (const char *)NULL, field_name_arg),
     row_version(row_ver_arg), next_trig_field_list(NULL), field_idx((uint)-1),
     original_privilege(priv), want_privilege(priv), table_grants(NULL),
     read_only (ro)
  {}
  void setup_field(THD *thd, TABLE *table, GRANT_INFO *table_grant_info);
  enum Type type() const { return TRIGGER_FIELD_ITEM; }
  bool eq(const Item *item, bool binary_cmp) const;
  bool fix_fields(THD *, Item **);
  virtual void print(String *str, enum_query_type query_type);
  table_map used_tables() const { return (table_map)0L; }
  Field *get_tmp_table_field() { return 0; }
  Item *copy_or_same(THD *thd) { return this; }
  Item *get_tmp_table_item(THD *thd) { return copy_or_same(thd); }
  void cleanup();

private:
  void set_required_privilege(bool rw);
  bool set_value(THD *thd, sp_rcontext *ctx, Item **it);

public:
  Settable_routine_parameter *get_settable_routine_parameter()
  {
    return (read_only ? 0 : this);
  }

  bool set_value(THD *thd, Item **it)
  {
    return set_value(thd, NULL, it);
  }

private:
  /*
    'want_privilege' holds privileges required to perform operation on
    this trigger field (SELECT_ACL if we are going to read it and
    UPDATE_ACL if we are going to update it).  It is initialized at
    parse time but can be updated later if this trigger field is used
    as OUT or INOUT parameter of stored routine (in this case
    set_required_privilege() is called to appropriately update
    want_privilege and cleanup() is responsible for restoring of
    original want_privilege once parameter's value is updated).
  */
  ulong original_privilege;
  ulong want_privilege;
  GRANT_INFO *table_grants;
  /*
    Trigger field is read-only unless it belongs to the NEW row in a
    BEFORE INSERT of BEFORE UPDATE trigger.
  */
  bool read_only;
};


class Item_cache: public Item_basic_constant
{
protected:
  Item *example;
  table_map used_table_map;
  /**
    Field that this object will get value from. This is used by 
    index-based subquery engines to detect and remove the equality injected 
    by IN->EXISTS transformation.
  */  
  Field *cached_field;
  enum enum_field_types cached_field_type;
  /*
    TRUE <=> cache holds value of the last stored item (i.e actual value).
    store() stores item to be cached and sets this flag to FALSE.
    On the first call of val_xxx function if this flag is set to FALSE the 
    cache_value() will be called to actually cache value of saved item.
    cache_value() will set this flag to TRUE.
  */
  bool value_cached;
public:
  Item_cache():
    example(0), used_table_map(0), cached_field(0),
    cached_field_type(MYSQL_TYPE_STRING),
    value_cached(0)
  {
    fixed= 1; 
    null_value= 1;
  }
  Item_cache(enum_field_types field_type_arg):
    example(0), used_table_map(0), cached_field(0),
    cached_field_type(field_type_arg),
    value_cached(0)
  {
    fixed= 1;
    null_value= 1;
  }

  void set_used_tables(table_map map) { used_table_map= map; }

  virtual bool allocate(uint i) { return 0; }
  virtual bool setup(Item *item)
  {
    example= item;
    max_length= item->max_length;
    decimals= item->decimals;
    collation.set(item->collation);
    unsigned_flag= item->unsigned_flag;
    if (item->type() == FIELD_ITEM)
    {
      cached_field= ((Item_field *)item)->field;
      if (cached_field->table)
        used_table_map= cached_field->table->map;
    }
    return 0;
  };
  enum Type type() const { return CACHE_ITEM; }
  enum_field_types field_type() const { return cached_field_type; }
  static Item_cache* get_cache(const Item *item);
  static Item_cache* get_cache(const Item* item, const Item_result type);
  table_map used_tables() const { return used_table_map; }
  virtual void keep_array() {}
  virtual void print(String *str, enum_query_type query_type);
  bool eq_def(Field *field) 
  { 
    return cached_field ? cached_field->eq_def (field) : FALSE;
  }
  bool eq(const Item *item, bool binary_cmp) const
  {
    return this == item;
  }
  /**
     Check if saved item has a non-NULL value.
     Will cache value of saved item if not already done. 
     @return TRUE if cached value is non-NULL.
   */
  bool has_value()
  {
    return (value_cached || cache_value()) && !null_value;
  }

  /** 
    If this item caches a field value, return pointer to underlying field.

    @return Pointer to field, or NULL if this is not a cache for a field value.
  */
  Field* field() { return cached_field; }

  virtual void store(Item *item);
  virtual bool cache_value()= 0;
  bool basic_const_item() const
  { return MY_TEST(example && example->basic_const_item());}
  bool walk (Item_processor processor, bool walk_subquery, uchar *argument);
  virtual void clear() { null_value= TRUE; value_cached= FALSE; }
  bool is_null() { return value_cached ? null_value : example->is_null(); }
  Item_result result_type() const
  {
    if (!example)
      return INT_RESULT;
    return Field::result_merge_type(example->field_type());
  }
};


class Item_cache_int: public Item_cache
{
protected:
  longlong value;
public:
  Item_cache_int(): Item_cache(),
    value(0) {}
  Item_cache_int(enum_field_types field_type_arg):
    Item_cache(field_type_arg), value(0) {}

  virtual void store(Item *item){ Item_cache::store(item); }
  void store(Item *item, longlong val_arg);
  double val_real();
  longlong val_int();
  longlong val_time_temporal() { return val_int(); }
  longlong val_date_temporal() { return val_int(); }
  String* val_str(String *str);
  my_decimal *val_decimal(my_decimal *);
  bool get_date(MYSQL_TIME *ltime, uint fuzzydate)
  {
    return get_date_from_int(ltime, fuzzydate);
  }
  bool get_time(MYSQL_TIME *ltime)
  {
    return get_time_from_int(ltime);
  }
  enum Item_result result_type() const { return INT_RESULT; }
  bool cache_value();
};


class Item_cache_real: public Item_cache
{
  double value;
public:
  Item_cache_real(): Item_cache(),
    value(0) {}

  double val_real();
  longlong val_int();
  String* val_str(String *str);
  my_decimal *val_decimal(my_decimal *);
  bool get_date(MYSQL_TIME *ltime, uint fuzzydate)
  {
    return get_date_from_real(ltime, fuzzydate);
  }
  bool get_time(MYSQL_TIME *ltime)
  {
    return get_time_from_real(ltime);
  }
  enum Item_result result_type() const { return REAL_RESULT; }
  bool cache_value();
};


class Item_cache_decimal: public Item_cache
{
protected:
  my_decimal decimal_value;
public:
  Item_cache_decimal(): Item_cache() {}

  double val_real();
  longlong val_int();
  String* val_str(String *str);
  my_decimal *val_decimal(my_decimal *);
  bool get_date(MYSQL_TIME *ltime, uint fuzzydate)
  {
    return get_date_from_decimal(ltime, fuzzydate);
  }
  bool get_time(MYSQL_TIME *ltime)
  {
    return get_time_from_decimal(ltime);
  }
  enum Item_result result_type() const { return DECIMAL_RESULT; }
  bool cache_value();
};


class Item_cache_str: public Item_cache
{
  char buffer[STRING_BUFFER_USUAL_SIZE];
  String *value, value_buff;
  bool is_varbinary;
  
public:
  Item_cache_str(const Item *item) :
    Item_cache(item->field_type()), value(0),
    is_varbinary(item->type() == FIELD_ITEM &&
                 cached_field_type == MYSQL_TYPE_VARCHAR &&
                 !((const Item_field *) item)->field->has_charset())
  {
    collation.set(const_cast<DTCollation&>(item->collation));
  }
  double val_real();
  longlong val_int();
  String* val_str(String *);
  my_decimal *val_decimal(my_decimal *);
  bool get_date(MYSQL_TIME *ltime, uint fuzzydate)
  {
    return get_date_from_string(ltime, fuzzydate);
  }
  bool get_time(MYSQL_TIME *ltime)
  {
    return get_time_from_string(ltime);
  }
  enum Item_result result_type() const { return STRING_RESULT; }
  const CHARSET_INFO *charset() const { return value->charset(); };
  type_conversion_status save_in_field(Field *field, bool no_conversions);
  bool cache_value();
};

class Item_cache_row: public Item_cache
{
  Item_cache  **values;
  uint item_count;
  bool save_array;
public:
  Item_cache_row()
    :Item_cache(), values(0), item_count(2),
    save_array(0) {}
  
  /*
    'allocate' used only in row transformer, to preallocate space for row 
    cache.
  */
  bool allocate(uint num);
  /*
    'setup' is needed only by row => it not called by simple row subselect
    (only by IN subselect (in subselect optimizer))
  */
  bool setup(Item *item);
  void store(Item *item);
  void illegal_method_call(const char *);
  void make_field(Send_field *)
  {
    illegal_method_call((const char*)"make_field");
  };
  double val_real()
  {
    illegal_method_call((const char*)"val");
    return 0;
  };
  longlong val_int()
  {
    illegal_method_call((const char*)"val_int");
    return 0;
  };
  String *val_str(String *)
  {
    illegal_method_call((const char*)"val_str");
    return 0;
  };
  my_decimal *val_decimal(my_decimal *val)
  {
    illegal_method_call((const char*)"val_decimal");
    return 0;
  };
  bool get_date(MYSQL_TIME *ltime, uint fuzzydate)
  {
    illegal_method_call((const char *) "get_date");
    return true;
  }
  bool get_time(MYSQL_TIME *ltime)
  {
    illegal_method_call((const char *) "get_time");
    return true;
  }

  enum Item_result result_type() const { return ROW_RESULT; }
  
  uint cols() { return item_count; }
  Item *element_index(uint i) { return values[i]; }
  Item **addr(uint i) { return (Item **) (values + i); }
  bool check_cols(uint c);
  bool null_inside();
  void bring_value();
  void keep_array() { save_array= 1; }
  void cleanup()
  {
    DBUG_ENTER("Item_cache_row::cleanup");
    Item_cache::cleanup();
    if (save_array)
      memset(values, 0, item_count*sizeof(Item**));
    else
      values= 0;
    DBUG_VOID_RETURN;
  }
  bool cache_value();
};


class Item_cache_datetime: public Item_cache
{
protected:
  String str_value;
  longlong int_value;
  bool str_value_cached;
public:
  Item_cache_datetime(enum_field_types field_type_arg):
    Item_cache(field_type_arg), int_value(0), str_value_cached(0)
  {
    cmp_context= STRING_RESULT;
  }

  void store(Item *item, longlong val_arg);
  void store(Item *item);
  double val_real();
  longlong val_int();
  longlong val_time_temporal();
  longlong val_date_temporal();
  String* val_str(String *str);
  my_decimal *val_decimal(my_decimal *);
  bool get_date(MYSQL_TIME *ltime, uint fuzzydate);
  bool get_time(MYSQL_TIME *ltime);
  enum Item_result result_type() const { return STRING_RESULT; }
  /*
    In order to avoid INT <-> STRING conversion of a DATETIME value
    two cache_value functions are introduced. One (cache_value) caches STRING
    value, another (cache_value_int) - INT value. Thus this cache item
    completely relies on the ability of the underlying item to do the
    correct conversion.
  */
  bool cache_value_int();
  bool cache_value();
  void clear() { Item_cache::clear(); str_value_cached= FALSE; }
};


/*
  Item_type_holder used to store type. name, length of Item for UNIONS &
  derived tables.

  Item_type_holder do not need cleanup() because its time of live limited by
  single SP/PS execution.
*/
class Item_type_holder: public Item
{
protected:
  TYPELIB *enum_set_typelib;
  enum_field_types fld_type;
  Field::geometry_type geometry_type;

  void get_full_info(Item *item);

  /* It is used to count decimal precision in join_types */
  int prev_decimal_int_part;
public:
  Item_type_holder(THD*, Item*);

  Item_result result_type() const;
  enum_field_types field_type() const { return fld_type; };
  enum Type type() const { return TYPE_HOLDER; }
  double val_real();
  longlong val_int();
  my_decimal *val_decimal(my_decimal *);
  String *val_str(String*);
  bool get_date(MYSQL_TIME *ltime, uint fuzzydate)
  {
    DBUG_ASSERT(0);
    return true;
  }
  bool get_time(MYSQL_TIME *ltime)
  {
    DBUG_ASSERT(0);
    return true;
  }
  bool join_types(THD *thd, Item *);
  Field *make_field_by_type(TABLE *table);
  static uint32 display_length(Item *item);
  static enum_field_types get_real_type(Item *);
  Field::geometry_type get_geometry_type() const { return geometry_type; };
};


class st_select_lex;
void mark_select_range_as_dependent(THD *thd,
                                    st_select_lex *last_select,
                                    st_select_lex *current_sel,
                                    Field *found_field, Item *found_item,
                                    Item_ident *resolved_item);

extern Cached_item *new_Cached_item(THD *thd, Item *item,
                                    bool use_result_field);
extern Item_result item_cmp_type(Item_result a,Item_result b);
extern void resolve_const_item(THD *thd, Item **ref, Item *cmp_item);
extern int stored_field_cmp_to_item(THD *thd, Field *field, Item *item);

extern const String my_null_string;

#endif /* ITEM_INCLUDED */<|MERGE_RESOLUTION|>--- conflicted
+++ resolved
@@ -2017,22 +2017,13 @@
     return value_item->result_type();
   }
 
-<<<<<<< HEAD
-  type_conversion_status save_in_field(Field *field, bool no_conversions)
-=======
-  bool const_item() const
-  {
-    return TRUE;
-  }
-
   virtual bool cache_const_expr_analyzer(uchar **arg)
   {
     // Item_name_const always wraps a literal, so there is no need to cache it.
     return false;
   }
 
-  int save_in_field(Field *field, bool no_conversions)
->>>>>>> f7316aa0
+  type_conversion_status save_in_field(Field *field, bool no_conversions)
   {
     return  value_item->save_in_field(field, no_conversions);
   }
