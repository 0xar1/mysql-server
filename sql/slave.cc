--- conflicted
+++ resolved
@@ -2540,12 +2540,8 @@
 
   thd = new THD; // note that contructor of THD uses DBUG_ !
   thd->thread_stack = (char*)&thd; // remember where our stack is
-<<<<<<< HEAD
-
-=======
   rli->sql_thd= thd;
   
->>>>>>> 416001d8
   /* Inform waiting threads that slave has started */
   rli->slave_run_id++;
   rli->slave_running = 1;
