--- conflicted
+++ resolved
@@ -4717,10 +4717,11 @@
       DBUG_RETURN(SLAVE_APPLY_EVENT_AND_UPDATE_POS_OK);
 
     exec_res= ev->apply_event(rli);
+
     DBUG_EXECUTE_IF("simulate_stop_when_mts_in_group",
                     if (rli->mts_group_status == Relay_log_info::MTS_IN_GROUP
                         && rli->curr_group_seen_begin)
-		    DBUG_SET("+d,stop_when_mts_in_group"););
+                    DBUG_SET("+d,stop_when_mts_in_group"););
 
     if (!exec_res && (ev->worker != rli))
     {
@@ -7493,16 +7494,6 @@
     }
   }
 
-<<<<<<< HEAD
-  /* Thread stopped. Print the current replication position to the log */
-  sql_print_information("Slave SQL thread%s exiting, replication stopped in log "
-                        "'%s' at position %s",
-                        rli->get_for_channel_str(),
-                        rli->get_rpl_log_name(),
-                        llstr(rli->get_group_master_log_pos(), llbuff));
-
-=======
->>>>>>> 51248997
  err:
   /* At this point the SQL thread will not try to work anymore. */
   rli->is_stopping.atomic_set(1);
@@ -7511,21 +7502,19 @@
                    rli->is_error() || !rli->sql_thread_kill_accepted));
 
   slave_stop_workers(rli, &mts_inited); // stopping worker pool
-<<<<<<< HEAD
-  delete rli->current_mts_submode;
-  rli->current_mts_submode= 0;
-=======
   /* Thread stopped. Print the current replication position to the log */
   if (error_string)
     sql_print_error("%s We stopped at log '%s' position %s.", error_string,
                     rli->get_rpl_log_name(),
                     llstr(rli->get_group_master_log_pos(), llbuff));
   else
-    sql_print_information("Slave SQL thread exiting, replication stopped in log"
-                          " '%s' at position %s",
-                          rli->get_rpl_log_name(),
-                          llstr(rli->get_group_master_log_pos(), llbuff));
->>>>>>> 51248997
+    sql_print_information("Slave SQL thread%s exiting, replication stopped in log "
+			  "'%s' at position %s", rli->get_for_channel_str(),
+			  rli->get_rpl_log_name(),
+			  llstr(rli->get_group_master_log_pos(), llbuff));
+
+  delete rli->current_mts_submode;
+  rli->current_mts_submode= 0;
   rli->clear_mts_recovery_groups();
 
   /*
