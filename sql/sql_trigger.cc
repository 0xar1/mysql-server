<<<<<<< HEAD
/* Copyright (c) 2004, 2011, Oracle and/or its affiliates. All rights reserved.
=======
/*
   Copyright (c) 2004, 2011, Oracle and/or its affiliates. All rights reserved.
>>>>>>> fb5f6ee8

   This program is free software; you can redistribute it and/or modify
   it under the terms of the GNU General Public License as published by
   the Free Software Foundation; version 2 of the License.

   This program is distributed in the hope that it will be useful,
   but WITHOUT ANY WARRANTY; without even the implied warranty of
   MERCHANTABILITY or FITNESS FOR A PARTICULAR PURPOSE.  See the
   GNU General Public License for more details.

   You should have received a copy of the GNU General Public License
   along with this program; if not, write to the Free Software
   Foundation, Inc., 51 Franklin St, Fifth Floor, Boston, MA 02110-1301  USA */


#define MYSQL_LEX 1
#include "my_global.h"                          /* NO_EMBEDDED_ACCESS_CHECKS */
#include "sql_priv.h"
#include "unireg.h"
#include "sp_head.h"
#include "sql_trigger.h"
#include "sql_parse.h"                          // parse_sql
#include "parse_file.h"
#include "sp.h"
#include "sql_base.h"                          // find_temporary_table
#include "sql_show.h"                // append_definer, append_identifier
#include "sql_table.h"                        // build_table_filename,
                                              // check_n_cut_mysql50_prefix
#include "sql_db.h"                        // get_default_db_collation
#include "sql_acl.h"                       // *_ACL, is_acl_user
#include "sql_handler.h"                        // mysql_ha_rm_tables
#include "sp_cache.h"                     // sp_invalidate_cache
<<<<<<< HEAD
=======
#include <mysys_err.h>
>>>>>>> fb5f6ee8

/*************************************************************************/

template <class T>
inline T *alloc_type(MEM_ROOT *m)
{
  return (T *) alloc_root(m, sizeof (T));
}

/*
  NOTE: Since alloc_type() is declared as inline, alloc_root() calls should
  be inlined by the compiler. So, implementation of alloc_root() is not
  needed. However, let's put the implementation in object file just in case
  of stupid MS or other old compilers.
*/

template LEX_STRING *alloc_type<LEX_STRING>(MEM_ROOT *m);
template ulonglong *alloc_type<ulonglong>(MEM_ROOT *m);

inline LEX_STRING *alloc_lex_string(MEM_ROOT *m)
{
  return alloc_type<LEX_STRING>(m);
}

/*************************************************************************/
/**
  Trigger_creation_ctx -- creation context of triggers.
*/

class Trigger_creation_ctx : public Stored_program_creation_ctx,
                             public Sql_alloc
{
public:
  static Trigger_creation_ctx *create(THD *thd,
                                      const char *db_name,
                                      const char *table_name,
                                      const LEX_STRING *client_cs_name,
                                      const LEX_STRING *connection_cl_name,
                                      const LEX_STRING *db_cl_name);

public:
  virtual Stored_program_creation_ctx *clone(MEM_ROOT *mem_root)
  {
    return new (mem_root) Trigger_creation_ctx(m_client_cs,
                                               m_connection_cl,
                                               m_db_cl);
  }

protected:
  virtual Object_creation_ctx *create_backup_ctx(THD *thd) const
  {
    return new Trigger_creation_ctx(thd);
  }

private:
  Trigger_creation_ctx(THD *thd)
    :Stored_program_creation_ctx(thd)
  { }

  Trigger_creation_ctx(const CHARSET_INFO *client_cs,
                       const CHARSET_INFO *connection_cl,
                       const CHARSET_INFO *db_cl)
    :Stored_program_creation_ctx(client_cs, connection_cl, db_cl)
  { }
};

/**************************************************************************
  Trigger_creation_ctx implementation.
**************************************************************************/

Trigger_creation_ctx *
Trigger_creation_ctx::create(THD *thd,
                             const char *db_name,
                             const char *table_name,
                             const LEX_STRING *client_cs_name,
                             const LEX_STRING *connection_cl_name,
                             const LEX_STRING *db_cl_name)
{
  const CHARSET_INFO *client_cs;
  const CHARSET_INFO *connection_cl;
  const CHARSET_INFO *db_cl;

  bool invalid_creation_ctx= FALSE;

  if (resolve_charset(client_cs_name->str,
                      thd->variables.character_set_client,
                      &client_cs))
  {
    sql_print_warning("Trigger for table '%s'.'%s': "
                      "invalid character_set_client value (%s).",
                      (const char *) db_name,
                      (const char *) table_name,
                      (const char *) client_cs_name->str);

    invalid_creation_ctx= TRUE;
  }

  if (resolve_collation(connection_cl_name->str,
                        thd->variables.collation_connection,
                        &connection_cl))
  {
    sql_print_warning("Trigger for table '%s'.'%s': "
                      "invalid collation_connection value (%s).",
                      (const char *) db_name,
                      (const char *) table_name,
                      (const char *) connection_cl_name->str);

    invalid_creation_ctx= TRUE;
  }

  if (resolve_collation(db_cl_name->str, NULL, &db_cl))
  {
    sql_print_warning("Trigger for table '%s'.'%s': "
                      "invalid database_collation value (%s).",
                      (const char *) db_name,
                      (const char *) table_name,
                      (const char *) db_cl_name->str);

    invalid_creation_ctx= TRUE;
  }

  if (invalid_creation_ctx)
  {
    push_warning_printf(thd,
                        Sql_condition::WARN_LEVEL_WARN,
                        ER_TRG_INVALID_CREATION_CTX,
                        ER(ER_TRG_INVALID_CREATION_CTX),
                        (const char *) db_name,
                        (const char *) table_name);
  }

  /*
    If we failed to resolve the database collation, load the default one
    from the disk.
  */

  if (!db_cl)
    db_cl= get_default_db_collation(thd, db_name);

  return new Trigger_creation_ctx(client_cs, connection_cl, db_cl);
}

/*************************************************************************/

static const LEX_STRING triggers_file_type=
  { C_STRING_WITH_LEN("TRIGGERS") };

const char * const TRG_EXT= ".TRG";

/**
  Table of .TRG file field descriptors.
  We have here only one field now because in nearest future .TRG
  files will be merged into .FRM files (so we don't need something
  like md5 or created fields).
*/
static File_option triggers_file_parameters[]=
{
  {
    { C_STRING_WITH_LEN("triggers") },
    my_offsetof(class Table_triggers_list, definitions_list),
    FILE_OPTIONS_STRLIST
  },
  {
    { C_STRING_WITH_LEN("sql_modes") },
    my_offsetof(class Table_triggers_list, definition_modes_list),
    FILE_OPTIONS_ULLLIST
  },
  {
    { C_STRING_WITH_LEN("definers") },
    my_offsetof(class Table_triggers_list, definers_list),
    FILE_OPTIONS_STRLIST
  },
  {
    { C_STRING_WITH_LEN("client_cs_names") },
    my_offsetof(class Table_triggers_list, client_cs_names),
    FILE_OPTIONS_STRLIST
  },
  {
    { C_STRING_WITH_LEN("connection_cl_names") },
    my_offsetof(class Table_triggers_list, connection_cl_names),
    FILE_OPTIONS_STRLIST
  },
  {
    { C_STRING_WITH_LEN("db_cl_names") },
    my_offsetof(class Table_triggers_list, db_cl_names),
    FILE_OPTIONS_STRLIST
  },
  { { 0, 0 }, 0, FILE_OPTIONS_STRING }
};

File_option sql_modes_parameters=
{
  { C_STRING_WITH_LEN("sql_modes") },
  my_offsetof(class Table_triggers_list, definition_modes_list),
  FILE_OPTIONS_ULLLIST
};

/**
  This must be kept up to date whenever a new option is added to the list
  above, as it specifies the number of required parameters of the trigger in
  .trg file.
*/

static const int TRG_NUM_REQUIRED_PARAMETERS= 6;

/*
  Structure representing contents of .TRN file which are used to support
  database wide trigger namespace.
*/

struct st_trigname
{
  LEX_STRING trigger_table;
};

static const LEX_STRING trigname_file_type=
  { C_STRING_WITH_LEN("TRIGGERNAME") };

const char * const TRN_EXT= ".TRN";

static File_option trigname_file_parameters[]=
{
  {
    { C_STRING_WITH_LEN("trigger_table")},
    offsetof(struct st_trigname, trigger_table),
    FILE_OPTIONS_ESTRING
  },
  { { 0, 0 }, 0, FILE_OPTIONS_STRING }
};


const LEX_STRING trg_action_time_type_names[]=
{
  { C_STRING_WITH_LEN("BEFORE") },
  { C_STRING_WITH_LEN("AFTER") }
};

const LEX_STRING trg_event_type_names[]=
{
  { C_STRING_WITH_LEN("INSERT") },
  { C_STRING_WITH_LEN("UPDATE") },
  { C_STRING_WITH_LEN("DELETE") }
};


class Handle_old_incorrect_sql_modes_hook: public Unknown_key_hook
{
private:
  char *path;
public:
  Handle_old_incorrect_sql_modes_hook(char *file_path)
    :path(file_path)
  {};
  virtual bool process_unknown_string(char *&unknown_key, uchar* base,
                                      MEM_ROOT *mem_root, char *end);
};


class Handle_old_incorrect_trigger_table_hook: public Unknown_key_hook
{
public:
  Handle_old_incorrect_trigger_table_hook(char *file_path,
                                          LEX_STRING *trigger_table_arg)
    :path(file_path), trigger_table_value(trigger_table_arg)
  {};
  virtual bool process_unknown_string(char *&unknown_key, uchar* base,
                                      MEM_ROOT *mem_root, char *end);
private:
  char *path;
  LEX_STRING *trigger_table_value;
};


/**
  An error handler that catches all non-OOM errors which can occur during
  parsing of trigger body. Such errors are ignored and corresponding error
  message is used to construct a more verbose error message which contains
  name of problematic trigger. This error message is later emitted when
  one tries to perform DML or some of DDL on this table.
  Also, if possible, grabs name of the trigger being parsed so it can be
  used to correctly drop problematic trigger.
*/
class Deprecated_trigger_syntax_handler : public Internal_error_handler 
{
private:

  char m_message[MYSQL_ERRMSG_SIZE];
  LEX_STRING *m_trigger_name;

public:

  Deprecated_trigger_syntax_handler() : m_trigger_name(NULL) {}

  virtual bool handle_condition(THD *thd,
                                uint sql_errno,
                                const char* sqlstate,
                                Sql_condition::enum_warning_level level,
                                const char* message,
                                Sql_condition ** cond_hdl)
  {
    if (sql_errno != EE_OUTOFMEMORY &&
        sql_errno != ER_OUT_OF_RESOURCES)
    {
      if(thd->lex->spname)
        m_trigger_name= &thd->lex->spname->m_name;
      if (m_trigger_name)
        my_snprintf(m_message, sizeof(m_message),
                    ER(ER_ERROR_IN_TRIGGER_BODY),
                    m_trigger_name->str, message);
      else
        my_snprintf(m_message, sizeof(m_message),
                    ER(ER_ERROR_IN_UNKNOWN_TRIGGER_BODY), message);
      return true;
    }
    return false;
  }

  LEX_STRING *get_trigger_name() { return m_trigger_name; }
  char *get_error_message() { return m_message; }
};


/**
  Create or drop trigger for table.

  @param thd     current thread context (including trigger definition in LEX)
  @param tables  table list containing one table for which trigger is created.
  @param create  whenever we create (TRUE) or drop (FALSE) trigger

  @note
    This function is mainly responsible for opening and locking of table and
    invalidation of all its instances in table cache after trigger creation.
    Real work on trigger creation/dropping is done inside Table_triggers_list
    methods.

  @todo
    TODO: We should check if user has TRIGGER privilege for table here.
    Now we just require SUPER privilege for creating/dropping because
    we don't have proper privilege checking for triggers in place yet.

  @retval
    FALSE Success
  @retval
    TRUE  error
*/
bool mysql_create_or_drop_trigger(THD *thd, TABLE_LIST *tables, bool create)
{
  /*
    FIXME: The code below takes too many different paths depending on the
    'create' flag, so that the justification for a single function
    'mysql_create_or_drop_trigger', compared to two separate functions
    'mysql_create_trigger' and 'mysql_drop_trigger' is not apparent.
    This is a good candidate for a minor refactoring.
  */
  TABLE *table;
  bool result= TRUE;
  String stmt_query;
  bool lock_upgrade_done= FALSE;
  MDL_ticket *mdl_ticket= NULL;
  Query_tables_list backup;

  DBUG_ENTER("mysql_create_or_drop_trigger");

  /* Charset of the buffer for statement must be system one. */
  stmt_query.set_charset(system_charset_info);

  /*
    QQ: This function could be merged in mysql_alter_table() function
    But do we want this ?
  */

  /*
    Note that once we will have check for TRIGGER privilege in place we won't
    need second part of condition below, since check_access() function also
    checks that db is specified.
  */
  if (!thd->lex->spname->m_db.length || (create && !tables->db_length))
  {
    my_error(ER_NO_DB_ERROR, MYF(0));
    DBUG_RETURN(TRUE);
  }

  /*
    We don't allow creating triggers on tables in the 'mysql' schema
  */
  if (create && !my_strcasecmp(system_charset_info, "mysql", tables->db))
  {
    my_error(ER_NO_TRIGGERS_ON_SYSTEM_SCHEMA, MYF(0));
    DBUG_RETURN(TRUE);
  }

  /*
    There is no DETERMINISTIC clause for triggers, so can't check it.
    But a trigger can in theory be used to do nasty things (if it supported
    DROP for example) so we do the check for privileges. For now there is
    already a stronger test right above; but when this stronger test will
    be removed, the test below will hold. Because triggers have the same
    nature as functions regarding binlogging: their body is implicitly
    binlogged, so they share the same danger, so trust_function_creators
    applies to them too.
  */
  if (!trust_function_creators && mysql_bin_log.is_open() &&
      !(thd->security_ctx->master_access & SUPER_ACL))
  {
    my_error(ER_BINLOG_CREATE_ROUTINE_NEED_SUPER, MYF(0));
    DBUG_RETURN(TRUE);
  }

  if (!create)
  {
    bool if_exists= thd->lex->drop_if_exists;

    /*
      Protect the query table list from the temporary and potentially
      destructive changes necessary to open the trigger's table.
    */
    thd->lex->reset_n_backup_query_tables_list(&backup);
    /*
      Restore Query_tables_list::sql_command, which was
      reset above, as the code that writes the query to the
      binary log assumes that this value corresponds to the
      statement that is being executed.
    */
    thd->lex->sql_command= backup.sql_command;

    if (add_table_for_trigger(thd, thd->lex->spname, if_exists, & tables))
      goto end;

    if (!tables)
    {
      DBUG_ASSERT(if_exists);
      /*
        Since the trigger does not exist, there is no associated table,
        and therefore :
        - no TRIGGER privileges to check,
        - no trigger to drop,
        - no table to lock/modify,
        so the drop statement is successful.
      */
      result= FALSE;
      /* Still, we need to log the query ... */
      stmt_query.append(thd->query(), thd->query_length());
      goto end;
    }
  }

  /*
    Check that the user has TRIGGER privilege on the subject table.
  */
  {
    bool err_status;
    TABLE_LIST **save_query_tables_own_last= thd->lex->query_tables_own_last;
    thd->lex->query_tables_own_last= 0;

    err_status= check_table_access(thd, TRIGGER_ACL, tables, FALSE, 1, FALSE);

    thd->lex->query_tables_own_last= save_query_tables_own_last;

    if (err_status)
      goto end;
  }

  /* We should have only one table in table list. */
  DBUG_ASSERT(tables->next_global == 0);

  /* We do not allow creation of triggers on temporary tables. */
  if (create && find_temporary_table(thd, tables))
  {
    my_error(ER_TRG_ON_VIEW_OR_TEMP_TABLE, MYF(0), tables->alias);
    goto end;
  }

  /* We also don't allow creation of triggers on views. */
  tables->required_type= FRMTYPE_TABLE;
  /*
    Also prevent DROP TRIGGER from opening temporary table which might
    shadow base table on which trigger to be dropped is defined.
  */
  tables->open_type= OT_BASE_ONLY;

  /* Keep consistent with respect to other DDL statements */
  mysql_ha_rm_tables(thd, tables);

  if (thd->locked_tables_mode)
  {
    /* Under LOCK TABLES we must only accept write locked tables. */
    if (!(tables->table= find_table_for_mdl_upgrade(thd, tables->db,
                                                    tables->table_name,
                                                    FALSE)))
      goto end;
  }
  else
  {
    tables->table= open_n_lock_single_table(thd, tables,
                                            TL_READ_NO_INSERT, 0);
    if (! tables->table)
      goto end;
    tables->table->use_all_columns();
  }
  table= tables->table;

  /* Later on we will need it to downgrade the lock */
  mdl_ticket= table->mdl_ticket;

  if (wait_while_table_is_used(thd, table, HA_EXTRA_FORCE_REOPEN))
    goto end;

  lock_upgrade_done= TRUE;

  if (!table->triggers)
  {
    if (!create)
    {
      my_error(ER_TRG_DOES_NOT_EXIST, MYF(0));
      goto end;
    }

    if (!(table->triggers= new (&table->mem_root) Table_triggers_list(table)))
      goto end;
  }

  result= (create ?
           table->triggers->create_trigger(thd, tables, &stmt_query):
           table->triggers->drop_trigger(thd, tables, &stmt_query));

  if (result)
    goto end;

  close_all_tables_for_name(thd, table->s, FALSE);
  /*
    Reopen the table if we were under LOCK TABLES.
    Ignore the return value for now. It's better to
    keep master/slave in consistent state.
  */
  thd->locked_tables_list.reopen_tables(thd);

  /*
    Invalidate SP-cache. That's needed because triggers may change list of
    pre-locking tables.
  */
  sp_cache_invalidate();

end:
  if (!result)
  {
    if (tables)
      thd->add_to_binlog_accessed_dbs(tables->db);
    result= write_bin_log(thd, TRUE, stmt_query.ptr(), stmt_query.length());
  }

  /*
    If we are under LOCK TABLES we should restore original state of
    meta-data locks. Otherwise all locks will be released along
    with the implicit commit.
  */
  if (thd->locked_tables_mode && tables && lock_upgrade_done)
    mdl_ticket->downgrade_exclusive_lock(MDL_SHARED_NO_READ_WRITE);

  /* Restore the query table list. Used only for drop trigger. */
  if (!create)
    thd->lex->restore_backup_query_tables_list(&backup);

  if (!result)
    my_ok(thd);

  DBUG_RETURN(result);
}


/**
  Create trigger for table.

  @param thd           current thread context (including trigger definition in
                       LEX)
  @param tables        table list containing one open table for which the
                       trigger is created.
  @param[out] stmt_query    after successful return, this string contains
                            well-formed statement for creation this trigger.

  @note
    - Assumes that trigger name is fully qualified.
    - NULL-string means the following LEX_STRING instance:
    { str = 0; length = 0 }.
    - In other words, definer_user and definer_host should contain
    simultaneously NULL-strings (non-SUID/old trigger) or valid strings
    (SUID/new trigger).

  @retval
    False   success
  @retval
    True    error
*/
bool Table_triggers_list::create_trigger(THD *thd, TABLE_LIST *tables,
                                         String *stmt_query)
{
  LEX *lex= thd->lex;
  TABLE *table= tables->table;
  char file_buff[FN_REFLEN], trigname_buff[FN_REFLEN];
  LEX_STRING file, trigname_file;
  LEX_STRING *trg_def;
  LEX_STRING definer_user;
  LEX_STRING definer_host;
  sql_mode_t *trg_sql_mode;
  char trg_definer_holder[USER_HOST_BUFF_SIZE];
  LEX_STRING *trg_definer;
  Item_trigger_field *trg_field;
  struct st_trigname trigname;
  LEX_STRING *trg_client_cs_name;
  LEX_STRING *trg_connection_cl_name;
  LEX_STRING *trg_db_cl_name;

  if (check_for_broken_triggers())
    return true;

  /* Trigger must be in the same schema as target table. */
  if (my_strcasecmp(table_alias_charset, table->s->db.str,
                    lex->spname->m_db.str))
  {
    my_error(ER_TRG_IN_WRONG_SCHEMA, MYF(0));
    return 1;
  }

  /* We don't allow creation of several triggers of the same type yet */
  if (bodies[lex->trg_chistics.event][lex->trg_chistics.action_time] != 0)
  {
    my_error(ER_NOT_SUPPORTED_YET, MYF(0),
             "multiple triggers with the same action time"
             " and event for one table");
    return 1;
  }

  if (!lex->definer)
  {
    /*
      DEFINER-clause is missing.

      If we are in slave thread, this means that we received CREATE TRIGGER
      from the master, that does not support definer in triggers. So, we
      should mark this trigger as non-SUID. Note that this does not happen
      when we parse triggers' definitions during opening .TRG file.
      LEX::definer is ignored in that case.

      Otherwise, we should use CURRENT_USER() as definer.

      NOTE: when CREATE TRIGGER statement is allowed to be executed in PS/SP,
      it will be required to create the definer below in persistent MEM_ROOT
      of PS/SP.
    */

    if (!thd->slave_thread)
    {
      if (!(lex->definer= create_default_definer(thd)))
        return 1;
    }
  }

  /*
    If the specified definer differs from the current user, we should check
    that the current user has SUPER privilege (in order to create trigger
    under another user one must have SUPER privilege).
  */
  
  if (lex->definer &&
      (strcmp(lex->definer->user.str, thd->security_ctx->priv_user) ||
       my_strcasecmp(system_charset_info,
                     lex->definer->host.str,
                     thd->security_ctx->priv_host)))
  {
    if (check_global_access(thd, SUPER_ACL))
    {
      my_error(ER_SPECIFIC_ACCESS_DENIED_ERROR, MYF(0), "SUPER");
      return TRUE;
    }
  }

  /*
    Let us check if all references to fields in old/new versions of row in
    this trigger are ok.

    NOTE: We do it here more from ease of use standpoint. We still have to
    do some checks on each execution. E.g. we can catch privilege changes
    only during execution. Also in near future, when we will allow access
    to other tables from trigger we won't be able to catch changes in other
    tables...

    Since we don't plan to access to contents of the fields it does not
    matter that we choose for both OLD and NEW values the same versions
    of Field objects here.
  */
  old_field= new_field= table->field;

  for (trg_field= lex->trg_table_fields.first;
       trg_field; trg_field= trg_field->next_trg_field)
  {
    /*
      NOTE: now we do not check privileges at CREATE TRIGGER time. This will
      be changed in the future.
    */
    trg_field->setup_field(thd, table, NULL);

    if (!trg_field->fixed &&
        trg_field->fix_fields(thd, (Item **)0))
      return 1;
  }

  /*
    Here we are creating file with triggers and save all triggers in it.
    sql_create_definition_file() files handles renaming and backup of older
    versions
  */
  file.length= build_table_filename(file_buff, FN_REFLEN - 1,
                                    tables->db, tables->table_name,
                                    TRG_EXT, 0);
  file.str= file_buff;
  trigname_file.length= build_table_filename(trigname_buff, FN_REFLEN-1,
                                             tables->db,
                                             lex->spname->m_name.str,
                                             TRN_EXT, 0);
  trigname_file.str= trigname_buff;

  /* Use the filesystem to enforce trigger namespace constraints. */
  if (!access(trigname_buff, F_OK))
  {
    my_error(ER_TRG_ALREADY_EXISTS, MYF(0));
    return 1;
  }

  trigname.trigger_table.str= tables->table_name;
  trigname.trigger_table.length= tables->table_name_length;

  if (sql_create_definition_file(NULL, &trigname_file, &trigname_file_type,
                                 (uchar*)&trigname, trigname_file_parameters))
    return 1;

  /*
    Soon we will invalidate table object and thus Table_triggers_list object
    so don't care about place to which trg_def->ptr points and other
    invariants (e.g. we don't bother to update names_list)

    QQ: Hmm... probably we should not care about setting up active thread
        mem_root too.
  */
  if (!(trg_def= alloc_lex_string(&table->mem_root)) ||
      definitions_list.push_back(trg_def, &table->mem_root) ||

      !(trg_sql_mode= alloc_type<sql_mode_t>(&table->mem_root)) ||
      definition_modes_list.push_back(trg_sql_mode, &table->mem_root) ||

      !(trg_definer= alloc_lex_string(&table->mem_root)) ||
      definers_list.push_back(trg_definer, &table->mem_root) ||

      !(trg_client_cs_name= alloc_lex_string(&table->mem_root)) ||
      client_cs_names.push_back(trg_client_cs_name, &table->mem_root) ||

      !(trg_connection_cl_name= alloc_lex_string(&table->mem_root)) ||
      connection_cl_names.push_back(trg_connection_cl_name, &table->mem_root) ||

      !(trg_db_cl_name= alloc_lex_string(&table->mem_root)) ||
      db_cl_names.push_back(trg_db_cl_name, &table->mem_root))
  {
    goto err_with_cleanup;
  }

  *trg_sql_mode= thd->variables.sql_mode;

#ifndef NO_EMBEDDED_ACCESS_CHECKS
  if (lex->definer && !is_acl_user(lex->definer->host.str,
                                   lex->definer->user.str))
  {
    push_warning_printf(thd,
                        Sql_condition::WARN_LEVEL_NOTE,
                        ER_NO_SUCH_USER,
                        ER(ER_NO_SUCH_USER),
                        lex->definer->user.str,
                        lex->definer->host.str);
  }
#endif /* NO_EMBEDDED_ACCESS_CHECKS */

  if (lex->definer)
  {
    /* SUID trigger. */

    definer_user= lex->definer->user;
    definer_host= lex->definer->host;

    trg_definer->str= trg_definer_holder;
    trg_definer->length= strxmov(trg_definer->str, definer_user.str, "@",
                                 definer_host.str, NullS) - trg_definer->str;
  }
  else
  {
    /* non-SUID trigger. */

    definer_user.str= 0;
    definer_user.length= 0;

    definer_host.str= 0;
    definer_host.length= 0;

    trg_definer->str= (char*) "";
    trg_definer->length= 0;
  }

  /*
    Fill character set information:
      - client character set contains charset info only;
      - connection collation contains pair {character set, collation};
      - database collation contains pair {character set, collation};
  */

  lex_string_set(trg_client_cs_name, thd->charset()->csname);

  lex_string_set(trg_connection_cl_name,
                 thd->variables.collation_connection->name);

  lex_string_set(trg_db_cl_name,
                 get_default_db_collation(thd, tables->db)->name);

  /*
    Create well-formed trigger definition query. Original query is not
    appropriated, because definer-clause can be not truncated.
  */

  stmt_query->append(STRING_WITH_LEN("CREATE "));

  if (trg_definer)
  {
    /*
      Append definer-clause if the trigger is SUID (a usual trigger in
      new MySQL versions).
    */

    append_definer(thd, stmt_query, &definer_user, &definer_host);
  }

  LEX_STRING stmt_definition;
  stmt_definition.str= (char*) thd->lex->stmt_definition_begin;
  stmt_definition.length= thd->lex->stmt_definition_end
    - thd->lex->stmt_definition_begin;
  trim_whitespace(thd->charset(), & stmt_definition);

  stmt_query->append(stmt_definition.str, stmt_definition.length);

  trg_def->str= stmt_query->c_ptr();
  trg_def->length= stmt_query->length();

  /* Create trigger definition file. */

  if (!sql_create_definition_file(NULL, &file, &triggers_file_type,
                                  (uchar*)this, triggers_file_parameters))
    return 0;

err_with_cleanup:
  mysql_file_delete(key_file_trn, trigname_buff, MYF(MY_WME));
  return 1;
}


/**
  Deletes the .TRG file for a table.

  @param path         char buffer of size FN_REFLEN to be used
                      for constructing path to .TRG file.
  @param db           table's database name
  @param table_name   table's name

  @retval
    False   success
  @retval
    True    error
*/

static bool rm_trigger_file(char *path, const char *db,
                            const char *table_name)
{
  build_table_filename(path, FN_REFLEN-1, db, table_name, TRG_EXT, 0);
  return mysql_file_delete(key_file_trg, path, MYF(MY_WME));
}


/**
  Deletes the .TRN file for a trigger.

  @param path         char buffer of size FN_REFLEN to be used
                      for constructing path to .TRN file.
  @param db           trigger's database name
  @param trigger_name trigger's name

  @retval
    False   success
  @retval
    True    error
*/

static bool rm_trigname_file(char *path, const char *db,
                             const char *trigger_name)
{
  build_table_filename(path, FN_REFLEN - 1, db, trigger_name, TRN_EXT, 0);
  return mysql_file_delete(key_file_trn, path, MYF(MY_WME));
}


/**
  Helper function that saves .TRG file for Table_triggers_list object.

  @param triggers    Table_triggers_list object for which file should be saved
  @param db          Name of database for subject table
  @param table_name  Name of subject table

  @retval
    FALSE  Success
  @retval
    TRUE   Error
*/

static bool save_trigger_file(Table_triggers_list *triggers, const char *db,
                              const char *table_name)
{
  char file_buff[FN_REFLEN];
  LEX_STRING file;

  file.length= build_table_filename(file_buff, FN_REFLEN - 1, db, table_name,
                                    TRG_EXT, 0);
  file.str= file_buff;
  return sql_create_definition_file(NULL, &file, &triggers_file_type,
                                    (uchar*)triggers, triggers_file_parameters);
}


/**
  Drop trigger for table.

  @param thd           current thread context
                       (including trigger definition in LEX)
  @param tables        table list containing one open table for which trigger
                       is dropped.
  @param[out] stmt_query    after successful return, this string contains
                            well-formed statement for creation this trigger.

  @todo
    Probably instead of removing .TRG file we should move
    to archive directory but this should be done as part of
    parse_file.cc functionality (because we will need it
    elsewhere).

  @retval
    False   success
  @retval
    True    error
*/
bool Table_triggers_list::drop_trigger(THD *thd, TABLE_LIST *tables,
                                       String *stmt_query)
{
  const char *sp_name= thd->lex->spname->m_name.str; // alias

  LEX_STRING *name;
  char path[FN_REFLEN];

  List_iterator_fast<LEX_STRING> it_name(names_list);

  List_iterator<sql_mode_t> it_mod(definition_modes_list);
  List_iterator<LEX_STRING> it_def(definitions_list);
  List_iterator<LEX_STRING> it_definer(definers_list);
  List_iterator<LEX_STRING> it_client_cs_name(client_cs_names);
  List_iterator<LEX_STRING> it_connection_cl_name(connection_cl_names);
  List_iterator<LEX_STRING> it_db_cl_name(db_cl_names);

  stmt_query->append(thd->query(), thd->query_length());

  while ((name= it_name++))
  {
    it_def++;
    it_mod++;
    it_definer++;
    it_client_cs_name++;
    it_connection_cl_name++;
    it_db_cl_name++;

    if (my_strcasecmp(table_alias_charset, sp_name, name->str) == 0)
    {
      /*
        Again we don't care much about other things required for
        clean trigger removing since table will be reopened anyway.
      */
      it_def.remove();
      it_mod.remove();
      it_definer.remove();
      it_client_cs_name.remove();
      it_connection_cl_name.remove();
      it_db_cl_name.remove();

      if (definitions_list.is_empty())
      {
        /*
          TODO: Probably instead of removing .TRG file we should move
          to archive directory but this should be done as part of
          parse_file.cc functionality (because we will need it
          elsewhere).
        */
        if (rm_trigger_file(path, tables->db, tables->table_name))
          return 1;
      }
      else
      {
        if (save_trigger_file(this, tables->db, tables->table_name))
          return 1;
      }

      if (rm_trigname_file(path, tables->db, sp_name))
        return 1;
      return 0;
    }
  }

  my_message(ER_TRG_DOES_NOT_EXIST, ER(ER_TRG_DOES_NOT_EXIST), MYF(0));
  return 1;
}


Table_triggers_list::~Table_triggers_list()
{
  for (int i= 0; i < (int)TRG_EVENT_MAX; i++)
    for (int j= 0; j < (int)TRG_ACTION_MAX; j++)
      delete bodies[i][j];

  if (record1_field)
    for (Field **fld_ptr= record1_field; *fld_ptr; fld_ptr++)
      delete *fld_ptr;
}


/**
  Prepare array of Field objects referencing to TABLE::record[1] instead
  of record[0] (they will represent OLD.* row values in ON UPDATE trigger
  and in ON DELETE trigger which will be called during REPLACE execution).

  @param table   pointer to TABLE object for which we are creating fields.

  @retval
    False   success
  @retval
    True    error
*/
bool Table_triggers_list::prepare_record1_accessors(TABLE *table)
{
  Field **fld, **old_fld;

  if (!(record1_field= (Field **)alloc_root(&table->mem_root,
                                            (table->s->fields + 1) *
                                            sizeof(Field*))))
    return 1;

  for (fld= table->field, old_fld= record1_field; *fld; fld++, old_fld++)
  {
    /*
      QQ: it is supposed that it is ok to use this function for field
      cloning...
    */
    if (!(*old_fld= (*fld)->new_field(&table->mem_root, table,
                                      table == (*fld)->table)))
      return 1;
    (*old_fld)->move_field_offset((my_ptrdiff_t)(table->record[1] -
                                                 table->record[0]));
  }
  *old_fld= 0;

  return 0;
}


/**
  Adjust Table_triggers_list with new TABLE pointer.

  @param new_table   new pointer to TABLE instance
*/

void Table_triggers_list::set_table(TABLE *new_table)
{
  trigger_table= new_table;
  for (Field **field= new_table->triggers->record1_field ; *field ; field++)
  {
    (*field)->table= (*field)->orig_table= new_table;
    (*field)->table_name= &new_table->alias;
  }
}


/**
  Check whenever .TRG file for table exist and load all triggers it contains.

  @param thd          current thread context
  @param db           table's database name
  @param table_name   table's name
  @param table        pointer to table object
  @param names_only   stop after loading trigger names

  @todo
    A lot of things to do here e.g. how about other funcs and being
    more paranoical ?

  @todo
    This could be avoided if there is no triggers for UPDATE and DELETE.

  @retval
    False   success
  @retval
    True    error
*/

bool Table_triggers_list::check_n_load(THD *thd, const char *db,
                                       const char *table_name, TABLE *table,
                                       bool names_only)
{
  char path_buff[FN_REFLEN];
  LEX_STRING path;
  File_parser *parser;
  LEX_STRING save_db;

  DBUG_ENTER("Table_triggers_list::check_n_load");

  path.length= build_table_filename(path_buff, FN_REFLEN - 1,
                                    db, table_name, TRG_EXT, 0);
  path.str= path_buff;

  // QQ: should we analyze errno somehow ?
  if (access(path_buff, F_OK))
    DBUG_RETURN(0);

  /*
    File exists so we got to load triggers.
    FIXME: A lot of things to do here e.g. how about other funcs and being
    more paranoical ?
  */

  if ((parser= sql_parse_prepare(&path, &table->mem_root, 1)))
  {
    if (is_equal(&triggers_file_type, parser->type()))
    {
      Table_triggers_list *triggers=
        new (&table->mem_root) Table_triggers_list(table);
      Handle_old_incorrect_sql_modes_hook sql_modes_hook(path.str);

      if (!triggers)
        DBUG_RETURN(1);

      /*
        We don't have the following attributes in old versions of .TRG file, so
        we should initialize the list for safety:
          - sql_modes;
          - definers;
          - character sets (client, connection, database);
      */
      triggers->definition_modes_list.empty();
      triggers->definers_list.empty();
      triggers->client_cs_names.empty();
      triggers->connection_cl_names.empty();
      triggers->db_cl_names.empty();

      if (parser->parse((uchar*)triggers, &table->mem_root,
                        triggers_file_parameters,
                        TRG_NUM_REQUIRED_PARAMETERS,
                        &sql_modes_hook))
        DBUG_RETURN(1);

      List_iterator_fast<LEX_STRING> it(triggers->definitions_list);
      LEX_STRING *trg_create_str;
      sql_mode_t *trg_sql_mode;

      if (triggers->definition_modes_list.is_empty() &&
          !triggers->definitions_list.is_empty())
      {
        /*
          It is old file format => we should fill list of sql_modes.

          We use one mode (current) for all triggers, because we have not
          information about mode in old format.
        */
        if (!(trg_sql_mode= alloc_type<sql_mode_t>(&table->mem_root)))
        {
          DBUG_RETURN(1); // EOM
        }
        *trg_sql_mode= global_system_variables.sql_mode;
        while (it++)
        {
          if (triggers->definition_modes_list.push_back(trg_sql_mode,
                                                        &table->mem_root))
          {
            DBUG_RETURN(1); // EOM
          }
        }
        it.rewind();
      }

      if (triggers->definers_list.is_empty() &&
          !triggers->definitions_list.is_empty())
      {
        /*
          It is old file format => we should fill list of definers.

          If there is no definer information, we should not switch context to
          definer when checking privileges. I.e. privileges for such triggers
          are checked for "invoker" rather than for "definer".
        */

        LEX_STRING *trg_definer;

        if (!(trg_definer= alloc_lex_string(&table->mem_root)))
          DBUG_RETURN(1); // EOM

        trg_definer->str= (char*) "";
        trg_definer->length= 0;

        while (it++)
        {
          if (triggers->definers_list.push_back(trg_definer,
                                                &table->mem_root))
          {
            DBUG_RETURN(1); // EOM
          }
        }

        it.rewind();
      }

      if (!triggers->definitions_list.is_empty() &&
          (triggers->client_cs_names.is_empty() ||
           triggers->connection_cl_names.is_empty() ||
           triggers->db_cl_names.is_empty()))
      {
        /*
          It is old file format => we should fill lists of character sets.
        */

        LEX_STRING *trg_client_cs_name;
        LEX_STRING *trg_connection_cl_name;
        LEX_STRING *trg_db_cl_name;

        if (!triggers->client_cs_names.is_empty() ||
            !triggers->connection_cl_names.is_empty() ||
            !triggers->db_cl_names.is_empty())
        {
          my_error(ER_TRG_CORRUPTED_FILE, MYF(0),
                   (const char *) db,
                   (const char *) table_name);

          DBUG_RETURN(1); // EOM
        }

        push_warning_printf(thd, Sql_condition::WARN_LEVEL_WARN,
                            ER_TRG_NO_CREATION_CTX,
                            ER(ER_TRG_NO_CREATION_CTX),
                            (const char*) db,
                            (const char*) table_name);

        if (!(trg_client_cs_name= alloc_lex_string(&table->mem_root)) ||
            !(trg_connection_cl_name= alloc_lex_string(&table->mem_root)) ||
            !(trg_db_cl_name= alloc_lex_string(&table->mem_root)))
        {
          DBUG_RETURN(1); // EOM
        }

        /*
          Backward compatibility: assume that the query is in the current
          character set.
        */

        lex_string_set(trg_client_cs_name,
                       thd->variables.character_set_client->csname);

        lex_string_set(trg_connection_cl_name,
                       thd->variables.collation_connection->name);

        lex_string_set(trg_db_cl_name,
                       thd->variables.collation_database->name);

        while (it++)
        {
          if (triggers->client_cs_names.push_back(trg_client_cs_name,
                                                  &table->mem_root) ||

              triggers->connection_cl_names.push_back(trg_connection_cl_name,
                                                      &table->mem_root) ||

              triggers->db_cl_names.push_back(trg_db_cl_name,
                                              &table->mem_root))
          {
            DBUG_RETURN(1); // EOM
          }
        }

        it.rewind();
      }

      DBUG_ASSERT(triggers->definition_modes_list.elements ==
                  triggers->definitions_list.elements);
      DBUG_ASSERT(triggers->definers_list.elements ==
                  triggers->definitions_list.elements);
      DBUG_ASSERT(triggers->client_cs_names.elements ==
                  triggers->definitions_list.elements);
      DBUG_ASSERT(triggers->connection_cl_names.elements ==
                  triggers->definitions_list.elements);
      DBUG_ASSERT(triggers->db_cl_names.elements ==
                  triggers->definitions_list.elements);

      table->triggers= triggers;

      /*
        TODO: This could be avoided if there is no triggers
              for UPDATE and DELETE.
      */
      if (!names_only && triggers->prepare_record1_accessors(table))
        DBUG_RETURN(1);

      List_iterator_fast<sql_mode_t> itm(triggers->definition_modes_list);
      List_iterator_fast<LEX_STRING> it_definer(triggers->definers_list);
      List_iterator_fast<LEX_STRING> it_client_cs_name(triggers->client_cs_names);
      List_iterator_fast<LEX_STRING> it_connection_cl_name(triggers->connection_cl_names);
      List_iterator_fast<LEX_STRING> it_db_cl_name(triggers->db_cl_names);
      LEX *old_lex= thd->lex, lex;
      sp_rcontext *save_spcont= thd->spcont;
      sql_mode_t save_sql_mode= thd->variables.sql_mode;
      LEX_STRING *on_table_name;

      thd->lex= &lex;

      save_db.str= thd->db;
      save_db.length= thd->db_length;
      thd->reset_db((char*) db, strlen(db));
      while ((trg_create_str= it++))
      {
        sp_head *sp;
        trg_sql_mode= itm++;
        LEX_STRING *trg_definer= it_definer++;

        thd->variables.sql_mode= *trg_sql_mode;

        Parser_state parser_state;
        if (parser_state.init(thd, trg_create_str->str, trg_create_str->length))
          goto err_with_lex_cleanup;

        Trigger_creation_ctx *creation_ctx=
          Trigger_creation_ctx::create(thd,
                                       db,
                                       table_name,
                                       it_client_cs_name++,
                                       it_connection_cl_name++,
                                       it_db_cl_name++);

        lex_start(thd);
        thd->spcont= NULL;

        Deprecated_trigger_syntax_handler error_handler;
        thd->push_internal_handler(&error_handler);
        bool parse_error= parse_sql(thd, & parser_state, creation_ctx);
        thd->pop_internal_handler();

        /*
          Not strictly necessary to invoke this method here, since we know
          that we've parsed CREATE TRIGGER and not an
          UPDATE/DELETE/INSERT/REPLACE/LOAD/CREATE TABLE, but we try to
          maintain the invariant that this method is called for each
          distinct statement, in case its logic is extended with other
          types of analyses in future.
        */
        lex.set_trg_event_type_for_tables();

<<<<<<< HEAD
=======
        if (parse_error)
        {
          if (!triggers->m_has_unparseable_trigger)
            triggers->set_parse_error_message(error_handler.get_error_message());
          /* Currently sphead is always set to NULL in case of a parse error */
          DBUG_ASSERT(lex.sphead == 0);
          if (error_handler.get_trigger_name())
          {
            LEX_STRING *trigger_name;
            const LEX_STRING *orig_trigger_name= error_handler.get_trigger_name();

            if (!(trigger_name= alloc_lex_string(&table->mem_root)) ||
                !(trigger_name->str= strmake_root(&table->mem_root,
                                                  orig_trigger_name->str,
                                                  orig_trigger_name->length)))
              goto err_with_lex_cleanup;

            trigger_name->length= orig_trigger_name->length;

            if (triggers->names_list.push_back(trigger_name,
                                               &table->mem_root))
              goto err_with_lex_cleanup;
          }
          else
          {
            /* 
               The Table_triggers_list is not constructed as a list of
               trigger objects as one would expect, but rather of lists of
               properties of equal length. Thus, even if we don't get the
               trigger name, we still fill all in all the lists with
               placeholders as we might otherwise create a skew in the
               lists. Obviously, this has to be refactored.
            */
            LEX_STRING *empty= alloc_lex_string(&table->mem_root);
            if (!empty)
              goto err_with_lex_cleanup;

            empty->str= const_cast<char*>("");
            empty->length= 0;
            if (triggers->names_list.push_back(empty, &table->mem_root))
              goto err_with_lex_cleanup;
          }
          lex_end(&lex);
          continue;
        }

        lex.sphead->set_info(0, 0, &lex.sp_chistics, (ulong) *trg_sql_mode);

>>>>>>> fb5f6ee8
        int event= lex.trg_chistics.event;
        int action_time= lex.trg_chistics.action_time;

        sp= triggers->bodies[event][action_time]= lex.sphead;
        lex.sphead= NULL; /* Prevent double cleanup. */

        sp->set_info(0, 0, &lex.sp_chistics, *trg_sql_mode);
        sp->set_creation_ctx(creation_ctx);

        if (!trg_definer->length)
        {
          /*
            This trigger was created/imported from the previous version of
            MySQL, which does not support triggers definers. We should emit
            warning here.
          */

          push_warning_printf(thd, Sql_condition::WARN_LEVEL_WARN,
                              ER_TRG_NO_DEFINER, ER(ER_TRG_NO_DEFINER),
                              (const char*) db,
                              (const char*) sp->m_name.str);

          /*
            Set definer to the '' to correct displaying in the information
            schema.
          */

          sp->set_definer((char*) "", 0);

          /*
            Triggers without definer information are executed under the
            authorization of the invoker.
          */

          sp->m_chistics->suid= SP_IS_NOT_SUID;
        }
        else
          sp->set_definer(trg_definer->str, trg_definer->length);

        if (triggers->names_list.push_back(&sp->m_name, &table->mem_root))
            goto err_with_lex_cleanup;

        if (!(on_table_name= alloc_lex_string(&table->mem_root)))
          goto err_with_lex_cleanup;

        on_table_name->str= (char*) lex.raw_trg_on_table_name_begin;
        on_table_name->length= lex.raw_trg_on_table_name_end
          - lex.raw_trg_on_table_name_begin;

        if (triggers->on_table_names_list.push_back(on_table_name, &table->mem_root))
          goto err_with_lex_cleanup;
#ifndef DBUG_OFF
        /*
          Let us check that we correctly update trigger definitions when we
          rename tables with triggers.
          
          In special cases like "RENAME TABLE `#mysql50#somename` TO `somename`"
          or "ALTER DATABASE `#mysql50#somename` UPGRADE DATA DIRECTORY NAME"
          we might be given table or database name with "#mysql50#" prefix (and
          trigger's definiton contains un-prefixed version of the same name).
          To remove this prefix we use check_n_cut_mysql50_prefix().
        */

        char fname[NAME_LEN + 1];
        DBUG_ASSERT((!my_strcasecmp(table_alias_charset, lex.query_tables->db, db) ||
                     (check_n_cut_mysql50_prefix(db, fname, sizeof(fname)) &&
                      !my_strcasecmp(table_alias_charset, lex.query_tables->db, fname))));
        DBUG_ASSERT((!my_strcasecmp(table_alias_charset, lex.query_tables->table_name, table_name) ||
                     (check_n_cut_mysql50_prefix(table_name, fname, sizeof(fname)) &&
                      !my_strcasecmp(table_alias_charset, lex.query_tables->table_name, fname))));
#endif
        if (names_only)
        {
          lex_end(&lex);
          continue;
        }

        /*
          Gather all Item_trigger_field objects representing access to fields
          in old/new versions of row in trigger into lists containing all such
          objects for the triggers with same action and timing.
        */
        triggers->trigger_fields[lex.trg_chistics.event]
                                [lex.trg_chistics.action_time]=
          lex.trg_table_fields.first;
        /*
          Also let us bind these objects to Field objects in table being
          opened.

          We ignore errors here, because if even something is wrong we still
          will be willing to open table to perform some operations (e.g.
          SELECT)...
          Anyway some things can be checked only during trigger execution.
        */
        for (Item_trigger_field *trg_field= lex.trg_table_fields.first;
             trg_field;
             trg_field= trg_field->next_trg_field)
        {
          trg_field->setup_field(thd, table,
            &triggers->subject_table_grants[lex.trg_chistics.event]
                                           [lex.trg_chistics.action_time]);
        }

        lex_end(&lex);
      }
      thd->reset_db(save_db.str, save_db.length);
      thd->lex= old_lex;
      thd->spcont= save_spcont;
      thd->variables.sql_mode= save_sql_mode;

      DBUG_RETURN(0);

err_with_lex_cleanup:
      // QQ: anything else ?
      lex_end(&lex);
      thd->lex= old_lex;
      thd->spcont= save_spcont;
      thd->variables.sql_mode= save_sql_mode;
      thd->reset_db(save_db.str, save_db.length);
      DBUG_RETURN(1);
    }

    /*
      We don't care about this error message much because .TRG files will
      be merged into .FRM anyway.
    */
    my_error(ER_WRONG_OBJECT, MYF(0),
             table_name, TRG_EXT + 1, "TRIGGER");
    DBUG_RETURN(1);
  }

  DBUG_RETURN(1);
}


/**
  Obtains and returns trigger metadata.

  @param thd           current thread context
  @param event         trigger event type
  @param time_type     trigger action time
  @param trigger_name  returns name of trigger
  @param trigger_stmt  returns statement of trigger
  @param sql_mode      returns sql_mode of trigger
  @param definer       returns definer/creator of trigger. The caller is
                       responsible to allocate enough space for storing
                       definer information.

  @retval
    False   success
  @retval
    True    error
*/

bool Table_triggers_list::get_trigger_info(THD *thd, trg_event_type event,
                                           trg_action_time_type time_type,
                                           LEX_STRING *trigger_name,
                                           LEX_STRING *trigger_stmt,
                                           sql_mode_t *sql_mode,
                                           LEX_STRING *definer,
                                           LEX_STRING *client_cs_name,
                                           LEX_STRING *connection_cl_name,
                                           LEX_STRING *db_cl_name)
{
  sp_head *body;
  DBUG_ENTER("get_trigger_info");
  if ((body= bodies[event][time_type]))
  {
    Stored_program_creation_ctx *creation_ctx=
      bodies[event][time_type]->get_creation_ctx();

    *trigger_name= body->m_name;
    *trigger_stmt= body->m_body_utf8;
    *sql_mode= body->m_sql_mode;

    if (body->m_chistics->suid == SP_IS_NOT_SUID)
    {
      definer->str[0]= 0;
      definer->length= 0;
    }
    else
    {
      definer->length= strxmov(definer->str, body->m_definer_user.str, "@",
                               body->m_definer_host.str, NullS) - definer->str;
    }

    lex_string_set(client_cs_name,
                   creation_ctx->get_client_cs()->csname);

    lex_string_set(connection_cl_name,
                   creation_ctx->get_connection_cl()->name);

    lex_string_set(db_cl_name,
                   creation_ctx->get_db_cl()->name);

    DBUG_RETURN(0);
  }
  DBUG_RETURN(1);
}


void Table_triggers_list::get_trigger_info(THD *thd,
                                           int trigger_idx,
                                           LEX_STRING *trigger_name,
                                           sql_mode_t *sql_mode,
                                           LEX_STRING *sql_original_stmt,
                                           LEX_STRING *client_cs_name,
                                           LEX_STRING *connection_cl_name,
                                           LEX_STRING *db_cl_name)
{
  List_iterator_fast<LEX_STRING> it_trigger_name(names_list);
  List_iterator_fast<sql_mode_t> it_sql_mode(definition_modes_list);
  List_iterator_fast<LEX_STRING> it_sql_orig_stmt(definitions_list);
  List_iterator_fast<LEX_STRING> it_client_cs_name(client_cs_names);
  List_iterator_fast<LEX_STRING> it_connection_cl_name(connection_cl_names);
  List_iterator_fast<LEX_STRING> it_db_cl_name(db_cl_names);

  for (int i = 0; i < trigger_idx; ++i)
  {
    it_trigger_name.next_fast();
    it_sql_mode.next_fast();
    it_sql_orig_stmt.next_fast();

    it_client_cs_name.next_fast();
    it_connection_cl_name.next_fast();
    it_db_cl_name.next_fast();
  }

  *trigger_name= *(it_trigger_name++);
  *sql_mode= *(it_sql_mode++);
  *sql_original_stmt= *(it_sql_orig_stmt++);

  *client_cs_name= *(it_client_cs_name++);
  *connection_cl_name= *(it_connection_cl_name++);
  *db_cl_name= *(it_db_cl_name++);
}


int Table_triggers_list::find_trigger_by_name(const LEX_STRING *trg_name)
{
  List_iterator_fast<LEX_STRING> it(names_list);

  for (int i = 0; ; ++i)
  {
    LEX_STRING *cur_name= it++;

    if (!cur_name)
      return -1;

    if (strcmp(cur_name->str, trg_name->str) == 0)
      return i;
  }
}

/**
  Find trigger's table from trigger identifier and add it to
  the statement table list.

  @param[in] thd       Thread context.
  @param[in] trg_name  Trigger name.
  @param[in] if_exists TRUE if SQL statement contains "IF EXISTS" clause.
                       That means a warning instead of error should be
                       thrown if trigger with given name does not exist.
  @param[out] table    Pointer to TABLE_LIST object for the
                       table trigger.

  @return Operation status
    @retval FALSE On success.
    @retval TRUE  Otherwise.
*/

bool add_table_for_trigger(THD *thd,
                           const sp_name *trg_name,
                           bool if_exists,
                           TABLE_LIST **table)
{
  LEX *lex= thd->lex;
  char trn_path_buff[FN_REFLEN];
  LEX_STRING trn_path= { trn_path_buff, 0 };
  LEX_STRING tbl_name;

  DBUG_ENTER("add_table_for_trigger");

  build_trn_path(thd, trg_name, &trn_path);

  if (check_trn_exists(&trn_path))
  {
    if (if_exists)
    {
      push_warning_printf(thd,
                          Sql_condition::WARN_LEVEL_NOTE,
                          ER_TRG_DOES_NOT_EXIST,
                          ER(ER_TRG_DOES_NOT_EXIST));

      *table= NULL;

      DBUG_RETURN(FALSE);
    }

    my_error(ER_TRG_DOES_NOT_EXIST, MYF(0));
    DBUG_RETURN(TRUE);
  }

  if (load_table_name_for_trigger(thd, trg_name, &trn_path, &tbl_name))
    DBUG_RETURN(TRUE);

  *table= sp_add_to_query_tables(thd, lex, trg_name->m_db.str,
                                 tbl_name.str, TL_IGNORE,
                                 MDL_SHARED_NO_WRITE);

  DBUG_RETURN(*table ? FALSE : TRUE);
}


/**
  Drop all triggers for table.

  @param thd      current thread context
  @param db       schema for table
  @param name     name for table

  @retval
    False   success
  @retval
    True    error
*/

bool Table_triggers_list::drop_all_triggers(THD *thd, char *db, char *name)
{
  TABLE table;
  char path[FN_REFLEN];
  bool result= 0;
  DBUG_ENTER("drop_all_triggers");

<<<<<<< HEAD
  bzero(&table, sizeof(table));
=======
  memset(&table, 0, sizeof(table));
>>>>>>> fb5f6ee8
  init_sql_alloc(&table.mem_root, 8192, 0);

  if (Table_triggers_list::check_n_load(thd, db, name, &table, 1))
  {
    result= 1;
    goto end;
  }
  if (table.triggers)
  {
    LEX_STRING *trigger;
    List_iterator_fast<LEX_STRING> it_name(table.triggers->names_list);

    while ((trigger= it_name++))
    {
      /*
        Trigger, which body we failed to parse during call
        Table_triggers_list::check_n_load(), might be missing name.
        Such triggers have zero-length name and are skipped here.
      */
      if (trigger->length == 0)
        continue;
      if (rm_trigname_file(path, db, trigger->str))
      {
        /*
          Instead of immediately bailing out with error if we were unable
          to remove .TRN file we will try to drop other files.
        */
        result= 1;
        continue;
      }
    }

    if (rm_trigger_file(path, db, name))
    {
      result= 1;
      goto end;
    }
  }
end:
  if (table.triggers)
    delete table.triggers;
  free_root(&table.mem_root, MYF(0));
  DBUG_RETURN(result);
}


/**
  Update .TRG file after renaming triggers' subject table
  (change name of table in triggers' definitions).

  @param thd                 Thread context
  @param old_db_name         Old database of subject table
  @param new_db_name         New database of subject table
  @param old_table_name      Old subject table's name
  @param new_table_name      New subject table's name

  @retval
    FALSE  Success
  @retval
    TRUE   Failure
*/

bool
Table_triggers_list::change_table_name_in_triggers(THD *thd,
                                                   const char *old_db_name,
                                                   const char *new_db_name,
                                                   LEX_STRING *old_table_name,
                                                   LEX_STRING *new_table_name)
{
  char path_buff[FN_REFLEN];
  LEX_STRING *def, *on_table_name, new_def;
  sql_mode_t save_sql_mode= thd->variables.sql_mode;
  List_iterator_fast<LEX_STRING> it_def(definitions_list);
  List_iterator_fast<LEX_STRING> it_on_table_name(on_table_names_list);
  List_iterator_fast<ulonglong> it_mode(definition_modes_list);
  size_t on_q_table_name_len, before_on_len;
  String buff;

  DBUG_ASSERT(definitions_list.elements == on_table_names_list.elements &&
              definitions_list.elements == definition_modes_list.elements);

  while ((def= it_def++))
  {
    on_table_name= it_on_table_name++;
    thd->variables.sql_mode= *(it_mode++);

    /* Construct CREATE TRIGGER statement with new table name. */
    buff.length(0);

    /* WARNING: 'on_table_name' is supposed to point inside 'def' */
    DBUG_ASSERT(on_table_name->str > def->str);
    DBUG_ASSERT(on_table_name->str < (def->str + def->length));
    before_on_len= on_table_name->str - def->str;

    buff.append(def->str, before_on_len);
    buff.append(STRING_WITH_LEN("ON "));
    append_identifier(thd, &buff, new_table_name->str, new_table_name->length);
    buff.append(STRING_WITH_LEN(" "));
    on_q_table_name_len= buff.length() - before_on_len;
    buff.append(on_table_name->str + on_table_name->length,
                def->length - (before_on_len + on_table_name->length));
    /*
      It is OK to allocate some memory on table's MEM_ROOT since this
      table instance will be thrown out at the end of rename anyway.
    */
    new_def.str= (char*) memdup_root(&trigger_table->mem_root, buff.ptr(),
                                     buff.length());
    new_def.length= buff.length();
    on_table_name->str= new_def.str + before_on_len;
    on_table_name->length= on_q_table_name_len;
    *def= new_def;
  }

  thd->variables.sql_mode= save_sql_mode;

  if (thd->is_fatal_error)
    return TRUE; /* OOM */

  if (save_trigger_file(this, new_db_name, new_table_name->str))
    return TRUE;
  if (rm_trigger_file(path_buff, old_db_name, old_table_name->str))
  {
    (void) rm_trigger_file(path_buff, new_db_name, new_table_name->str);
    return TRUE;
  }
  return FALSE;
}


/**
  Iterate though Table_triggers_list::names_list list and update
  .TRN files after renaming triggers' subject table.

  @param old_db_name         Old database of subject table
  @param new_db_name         New database of subject table
  @param new_table_name      New subject table's name
  @param stopper             Pointer to Table_triggers_list::names_list at
                             which we should stop updating.

  @retval
    0      Success
  @retval
    non-0  Failure, pointer to Table_triggers_list::names_list element
    for which update failed.
*/

LEX_STRING*
Table_triggers_list::change_table_name_in_trignames(const char *old_db_name,
                                                    const char *new_db_name,
                                                    LEX_STRING *new_table_name,
                                                    LEX_STRING *stopper)
{
  char trigname_buff[FN_REFLEN];
  struct st_trigname trigname;
  LEX_STRING trigname_file;
  LEX_STRING *trigger;
  List_iterator_fast<LEX_STRING> it_name(names_list);

  while ((trigger= it_name++) != stopper)
  {
    trigname_file.length= build_table_filename(trigname_buff, FN_REFLEN-1,
                                               new_db_name, trigger->str,
                                               TRN_EXT, 0);
    trigname_file.str= trigname_buff;

    trigname.trigger_table= *new_table_name;

    if (sql_create_definition_file(NULL, &trigname_file, &trigname_file_type,
                                   (uchar*)&trigname, trigname_file_parameters))
      return trigger;
      
    /* Remove stale .TRN file in case of database upgrade */
    if (old_db_name)
    {
      if (rm_trigname_file(trigname_buff, old_db_name, trigger->str))
      {
        (void) rm_trigname_file(trigname_buff, new_db_name, trigger->str);
        return trigger;
      }
    }
  }

  return 0;
}


/**
  Update .TRG and .TRN files after renaming triggers' subject table.

  @param[in,out] thd Thread context
  @param[in] db Old database of subject table
  @param[in] old_alias Old alias of subject table
  @param[in] old_table Old name of subject table
  @param[in] new_db New database for subject table
  @param[in] new_table New name of subject table

  @note
    This method tries to leave trigger related files in consistent state,
    i.e. it either will complete successfully, or will fail leaving files
    in their initial state.
    Also this method assumes that subject table is not renamed to itself.
    This method needs to be called under an exclusive table metadata lock.

  @retval FALSE Success
  @retval TRUE  Error
*/

bool Table_triggers_list::change_table_name(THD *thd, const char *db,
                                            const char *old_alias,
                                            const char *old_table,
                                            const char *new_db,
                                            const char *new_table)
{
  TABLE table;
  bool result= 0;
  bool upgrading50to51= FALSE; 
  LEX_STRING *err_trigname;
  DBUG_ENTER("change_table_name");

<<<<<<< HEAD
  bzero(&table, sizeof(table));
=======
  memset(&table, 0, sizeof(table));
>>>>>>> fb5f6ee8
  init_sql_alloc(&table.mem_root, 8192, 0);

  /*
    This method interfaces the mysql server code protected by
    an exclusive metadata lock.
  */
  DBUG_ASSERT(thd->mdl_context.is_lock_owner(MDL_key::TABLE, db, old_table,
                                             MDL_EXCLUSIVE));

  DBUG_ASSERT(my_strcasecmp(table_alias_charset, db, new_db) ||
              my_strcasecmp(table_alias_charset, old_alias, new_table));

  if (Table_triggers_list::check_n_load(thd, db, old_table, &table, TRUE))
  {
    result= 1;
    goto end;
  }
  if (table.triggers)
  {
<<<<<<< HEAD
=======
    if (table.triggers->check_for_broken_triggers())
    {
      result= 1;
      goto end;
    }
>>>>>>> fb5f6ee8
    LEX_STRING old_table_name= { (char *) old_alias, strlen(old_alias) };
    LEX_STRING new_table_name= { (char *) new_table, strlen(new_table) };
    /*
      Since triggers should be in the same schema as their subject tables
      moving table with them between two schemas raises too many questions.
      (E.g. what should happen if in new schema we already have trigger
       with same name ?).
       
      In case of "ALTER DATABASE `#mysql50#db1` UPGRADE DATA DIRECTORY NAME"
      we will be given table name with "#mysql50#" prefix
      To remove this prefix we use check_n_cut_mysql50_prefix().
    */
    if (my_strcasecmp(table_alias_charset, db, new_db))
    {
      char dbname[NAME_LEN + 1];
      if (check_n_cut_mysql50_prefix(db, dbname, sizeof(dbname)) && 
          !my_strcasecmp(table_alias_charset, dbname, new_db))
      {
        upgrading50to51= TRUE;
      }
      else
      {
        my_error(ER_TRG_IN_WRONG_SCHEMA, MYF(0));
        result= 1;
        goto end;
      }
    }
    if (table.triggers->change_table_name_in_triggers(thd, db, new_db,
                                                      &old_table_name,
                                                      &new_table_name))
    {
      result= 1;
      goto end;
    }
    if ((err_trigname= table.triggers->change_table_name_in_trignames(
                                         upgrading50to51 ? db : NULL,
                                         new_db, &new_table_name, 0)))
    {
      /*
        If we were unable to update one of .TRN files properly we will
        revert all changes that we have done and report about error.
        We assume that we will be able to undo our changes without errors
        (we can't do much if there will be an error anyway).
      */
      (void) table.triggers->change_table_name_in_trignames(
                               upgrading50to51 ? new_db : NULL, db,
                               &old_table_name, err_trigname);
      (void) table.triggers->change_table_name_in_triggers(
                               thd, db, new_db,
                               &new_table_name, &old_table_name);
      result= 1;
      goto end;
    }
  }
  
end:
  delete table.triggers;
  free_root(&table.mem_root, MYF(0));
  DBUG_RETURN(result);
}


/**
  Execute trigger for given (event, time) pair.

  The operation executes trigger for the specified event (insert, update,
  delete) and time (after, before) if it is set.

  @param thd
  @param event
  @param time_type
  @param old_row_is_record1

  @return Error status.
    @retval FALSE on success.
    @retval TRUE  on error.
*/

bool Table_triggers_list::process_triggers(THD *thd,
                                           trg_event_type event,
                                           trg_action_time_type time_type,
                                           bool old_row_is_record1)
{
  bool err_status;
  Sub_statement_state statement_state;
  sp_head *sp_trigger= bodies[event][time_type];
  SELECT_LEX *save_current_select;

  if (check_for_broken_triggers())
    return true;

  if (sp_trigger == NULL)
    return FALSE;

  if (old_row_is_record1)
  {
    old_field= record1_field;
    new_field= trigger_table->field;
  }
  else
  {
    new_field= record1_field;
    old_field= trigger_table->field;
  }
  /*
    This trigger must have been processed by the pre-locking
    algorithm.
  */
  DBUG_ASSERT(trigger_table->pos_in_table_list->trg_event_map &
              static_cast<uint>(1 << static_cast<int>(event)));

  thd->reset_sub_statement_state(&statement_state, SUB_STMT_TRIGGER);

  /*
    Reset current_select before call execute_trigger() and
    restore it after return from one. This way error is set
    in case of failure during trigger execution.
  */
  save_current_select= thd->lex->current_select;
  thd->lex->current_select= NULL;
  err_status=
    sp_trigger->execute_trigger(thd,
                                &trigger_table->s->db,
                                &trigger_table->s->table_name,
                                &subject_table_grants[event][time_type]);
  thd->lex->current_select= save_current_select;

  thd->restore_sub_statement_state(&statement_state);

  return err_status;
}


/**
  Add triggers for table to the set of routines used by statement.
  Add tables used by them to statement table list. Do the same for
  routines used by triggers.

  @param thd             Thread context.
  @param prelocking_ctx  Prelocking context of the statement.
  @param table_list      Table list element for table with trigger.

  @retval FALSE  Success.
  @retval TRUE   Failure.
*/

bool
Table_triggers_list::
add_tables_and_routines_for_triggers(THD *thd,
                                     Query_tables_list *prelocking_ctx,
                                     TABLE_LIST *table_list)
{
  DBUG_ASSERT(static_cast<int>(table_list->lock_type) >=
              static_cast<int>(TL_WRITE_ALLOW_WRITE));

  for (int i= 0; i < (int)TRG_EVENT_MAX; i++)
  {
    if (table_list->trg_event_map &
        static_cast<uint8>(1 << static_cast<int>(i)))
    {
      for (int j= 0; j < (int)TRG_ACTION_MAX; j++)
      {
        /* We can have only one trigger per action type currently */
        sp_head *trigger= table_list->table->triggers->bodies[i][j];

        if (trigger)
        {
          MDL_key key(MDL_key::TRIGGER, trigger->m_db.str, trigger->m_name.str);

          if (sp_add_used_routine(prelocking_ctx, thd->stmt_arena,
                                  &key, table_list->belong_to_view))
          {
            trigger->add_used_tables_to_table_list(thd,
                       &prelocking_ctx->query_tables_last,
                       table_list->belong_to_view);
            sp_update_stmt_used_routines(thd, prelocking_ctx,
                                         &trigger->m_sroutines,
                                         table_list->belong_to_view);
            trigger->propagate_attributes(prelocking_ctx);
          }
        }
      }
    }
  }
  return FALSE;
}


/**
  Mark fields of subject table which we read/set in its triggers
  as such.

  This method marks fields of subject table which are read/set in its
  triggers as such (by properly updating TABLE::read_set/write_set)
  and thus informs handler that values for these fields should be
  retrieved/stored during execution of statement.

  @param thd    Current thread context
  @param event  Type of event triggers for which we are going to inspect
*/

void Table_triggers_list::mark_fields_used(trg_event_type event)
{
  int action_time;
  Item_trigger_field *trg_field;

  for (action_time= 0; action_time < (int)TRG_ACTION_MAX; action_time++)
  {
    for (trg_field= trigger_fields[event][action_time]; trg_field;
         trg_field= trg_field->next_trg_field)
    {
      /* We cannot mark fields which does not present in table. */
      if (trg_field->field_idx != (uint)-1)
      {
        bitmap_set_bit(trigger_table->read_set, trg_field->field_idx);
        if (trg_field->get_settable_routine_parameter())
          bitmap_set_bit(trigger_table->write_set, trg_field->field_idx);
      }
    }
  }
  trigger_table->file->column_bitmaps_signal();
}


/**
   Signals to the Table_triggers_list that a parse error has occured when
   reading a trigger from file. This makes the Table_triggers_list enter an
   error state flagged by m_has_unparseable_trigger == true. The error message
   will be used whenever a statement invoking or manipulating triggers is
   issued against the Table_triggers_list's table.

   @param error_message The error message thrown by the parser.
 */
void Table_triggers_list::set_parse_error_message(char *error_message)
{
  m_has_unparseable_trigger= true;
  strcpy(m_parse_error_message, error_message);
}


/**
  Trigger BUG#14090 compatibility hook.

  @param[in,out] unknown_key       reference on the line with unknown
    parameter and the parsing point
  @param[in]     base              base address for parameter writing
    (structure like TABLE)
  @param[in]     mem_root          MEM_ROOT for parameters allocation
  @param[in]     end               the end of the configuration

  @note
    NOTE: this hook process back compatibility for incorrectly written
    sql_modes parameter (see BUG#14090).

  @retval
    FALSE OK
  @retval
    TRUE  Error
*/

#define INVALID_SQL_MODES_LENGTH 13

bool
Handle_old_incorrect_sql_modes_hook::process_unknown_string(char *&unknown_key,
                                                            uchar* base,
                                                            MEM_ROOT *mem_root,
                                                            char *end)
{
  DBUG_ENTER("Handle_old_incorrect_sql_modes_hook::process_unknown_string");
  DBUG_PRINT("info", ("unknown key: %60s", unknown_key));

  if (unknown_key + INVALID_SQL_MODES_LENGTH + 1 < end &&
      unknown_key[INVALID_SQL_MODES_LENGTH] == '=' &&
      !memcmp(unknown_key, STRING_WITH_LEN("sql_modes")))
  {
    char *ptr= unknown_key + INVALID_SQL_MODES_LENGTH + 1;

    DBUG_PRINT("info", ("sql_modes affected by BUG#14090 detected"));
    push_warning_printf(current_thd,
                        Sql_condition::WARN_LEVEL_NOTE,
                        ER_OLD_FILE_FORMAT,
                        ER(ER_OLD_FILE_FORMAT),
                        (char *)path, "TRIGGER");
    if (get_file_options_ulllist(ptr, end, unknown_key, base,
                                 &sql_modes_parameters, mem_root))
    {
      DBUG_RETURN(TRUE);
    }
    /*
      Set parsing pointer to the last symbol of string (\n)
      1) to avoid problem with \0 in the junk after sql_modes
      2) to speed up skipping this line by parser.
    */
    unknown_key= ptr-1;
  }
  DBUG_RETURN(FALSE);
}

#define INVALID_TRIGGER_TABLE_LENGTH 15

/**
  Trigger BUG#15921 compatibility hook. For details see
  Handle_old_incorrect_sql_modes_hook::process_unknown_string().
*/
bool
Handle_old_incorrect_trigger_table_hook::
process_unknown_string(char *&unknown_key, uchar* base, MEM_ROOT *mem_root,
                       char *end)
{
  DBUG_ENTER("Handle_old_incorrect_trigger_table_hook::process_unknown_string");
  DBUG_PRINT("info", ("unknown key: %60s", unknown_key));

  if (unknown_key + INVALID_TRIGGER_TABLE_LENGTH + 1 < end &&
      unknown_key[INVALID_TRIGGER_TABLE_LENGTH] == '=' &&
      !memcmp(unknown_key, STRING_WITH_LEN("trigger_table")))
  {
    char *ptr= unknown_key + INVALID_TRIGGER_TABLE_LENGTH + 1;

    DBUG_PRINT("info", ("trigger_table affected by BUG#15921 detected"));
    push_warning_printf(current_thd,
                        Sql_condition::WARN_LEVEL_NOTE,
                        ER_OLD_FILE_FORMAT,
                        ER(ER_OLD_FILE_FORMAT),
                        (char *)path, "TRIGGER");

    if (!(ptr= parse_escaped_string(ptr, end, mem_root, trigger_table_value)))
    {
      my_error(ER_FPARSER_ERROR_IN_PARAMETER, MYF(0), "trigger_table",
               unknown_key);
      DBUG_RETURN(TRUE);
    }

    /* Set parsing pointer to the last symbol of string (\n). */
    unknown_key= ptr-1;
  }
  DBUG_RETURN(FALSE);
}


/**
  Contruct path to TRN-file.

  @param thd[in]        Thread context.
  @param trg_name[in]   Trigger name.
  @param trn_path[out]  Variable to store constructed path
*/

void build_trn_path(THD *thd, const sp_name *trg_name, LEX_STRING *trn_path)
{
  /* Construct path to the TRN-file. */

  trn_path->length= build_table_filename(trn_path->str,
                                         FN_REFLEN - 1,
                                         trg_name->m_db.str,
                                         trg_name->m_name.str,
                                         TRN_EXT,
                                         0);
}


/**
  Check if TRN-file exists.

  @return
    @retval TRUE  if TRN-file does not exist.
    @retval FALSE if TRN-file exists.
*/

bool check_trn_exists(const LEX_STRING *trn_path)
{
  return access(trn_path->str, F_OK) != 0;
}


/**
  Retrieve table name for given trigger.

  @param thd[in]        Thread context.
  @param trg_name[in]   Trigger name.
  @param trn_path[in]   Path to the corresponding TRN-file.
  @param tbl_name[out]  Variable to store retrieved table name.

  @return Error status.
    @retval FALSE on success.
    @retval TRUE  if table name could not be retrieved.
*/

bool load_table_name_for_trigger(THD *thd,
                                 const sp_name *trg_name,
                                 const LEX_STRING *trn_path,
                                 LEX_STRING *tbl_name)
{
  File_parser *parser;
  struct st_trigname trn_data;

  Handle_old_incorrect_trigger_table_hook trigger_table_hook(
                                          trn_path->str,
                                          &trn_data.trigger_table);

  DBUG_ENTER("load_table_name_for_trigger");

  /* Parse the TRN-file. */

  if (!(parser= sql_parse_prepare(trn_path, thd->mem_root, TRUE)))
    DBUG_RETURN(TRUE);

  if (!is_equal(&trigname_file_type, parser->type()))
  {
    my_error(ER_WRONG_OBJECT, MYF(0),
             trg_name->m_name.str,
             TRN_EXT + 1,
             "TRIGGERNAME");

    DBUG_RETURN(TRUE);
  }

  if (parser->parse((uchar*) &trn_data, thd->mem_root,
                    trigname_file_parameters, 1,
                    &trigger_table_hook))
    DBUG_RETURN(TRUE);

  /* Copy trigger table name. */

  *tbl_name= trn_data.trigger_table;

  /* That's all. */

  DBUG_RETURN(FALSE);
}<|MERGE_RESOLUTION|>--- conflicted
+++ resolved
@@ -1,9 +1,5 @@
-<<<<<<< HEAD
-/* Copyright (c) 2004, 2011, Oracle and/or its affiliates. All rights reserved.
-=======
 /*
    Copyright (c) 2004, 2011, Oracle and/or its affiliates. All rights reserved.
->>>>>>> fb5f6ee8
 
    This program is free software; you can redistribute it and/or modify
    it under the terms of the GNU General Public License as published by
@@ -36,10 +32,7 @@
 #include "sql_acl.h"                       // *_ACL, is_acl_user
 #include "sql_handler.h"                        // mysql_ha_rm_tables
 #include "sp_cache.h"                     // sp_invalidate_cache
-<<<<<<< HEAD
-=======
 #include <mysys_err.h>
->>>>>>> fb5f6ee8
 
 /*************************************************************************/
 
@@ -1406,8 +1399,6 @@
         */
         lex.set_trg_event_type_for_tables();
 
-<<<<<<< HEAD
-=======
         if (parse_error)
         {
           if (!triggers->m_has_unparseable_trigger)
@@ -1456,7 +1447,6 @@
 
         lex.sphead->set_info(0, 0, &lex.sp_chistics, (ulong) *trg_sql_mode);
 
->>>>>>> fb5f6ee8
         int event= lex.trg_chistics.event;
         int action_time= lex.trg_chistics.action_time;
 
@@ -1791,11 +1781,7 @@
   bool result= 0;
   DBUG_ENTER("drop_all_triggers");
 
-<<<<<<< HEAD
-  bzero(&table, sizeof(table));
-=======
   memset(&table, 0, sizeof(table));
->>>>>>> fb5f6ee8
   init_sql_alloc(&table.mem_root, 8192, 0);
 
   if (Table_triggers_list::check_n_load(thd, db, name, &table, 1))
@@ -2015,11 +2001,7 @@
   LEX_STRING *err_trigname;
   DBUG_ENTER("change_table_name");
 
-<<<<<<< HEAD
-  bzero(&table, sizeof(table));
-=======
   memset(&table, 0, sizeof(table));
->>>>>>> fb5f6ee8
   init_sql_alloc(&table.mem_root, 8192, 0);
 
   /*
@@ -2039,14 +2021,11 @@
   }
   if (table.triggers)
   {
-<<<<<<< HEAD
-=======
     if (table.triggers->check_for_broken_triggers())
     {
       result= 1;
       goto end;
     }
->>>>>>> fb5f6ee8
     LEX_STRING old_table_name= { (char *) old_alias, strlen(old_alias) };
     LEX_STRING new_table_name= { (char *) new_table, strlen(new_table) };
     /*
