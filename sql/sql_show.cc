/* Copyright (c) 2000, 2012, Oracle and/or its affiliates. All rights reserved.

   This program is free software; you can redistribute it and/or modify
   it under the terms of the GNU General Public License as published by
   the Free Software Foundation; version 2 of the License.

   This program is distributed in the hope that it will be useful,
   but WITHOUT ANY WARRANTY; without even the implied warranty of
   MERCHANTABILITY or FITNESS FOR A PARTICULAR PURPOSE.  See the
   GNU General Public License for more details.

   You should have received a copy of the GNU General Public License
   along with this program; if not, write to the Free Software
   Foundation, Inc., 51 Franklin St, Fifth Floor, Boston, MA 02110-1301  USA */


/* Function with list databases, tables or fields */

#include "my_global.h"                          /* NO_EMBEDDED_ACCESS_CHECKS */
#include "sql_priv.h"
#include "unireg.h"
#include "sql_acl.h"                        // fill_schema_*_privileges
#include "sql_select.h"
#include "sql_base.h"                       // close_tables_for_reopen
#include "sql_show.h"
#include "sql_table.h"                        // filename_to_tablename,
                                              // primary_key_name,
                                              // build_table_filename
#include "sql_view.h"                           // mysql_frm_type
#include "sql_parse.h"             // check_access, check_table_access
#include "sql_partition.h"         // partition_element
#include "sql_derived.h"           // mysql_derived_prepare,
                                   // mysql_handle_derived,
#include "sql_db.h"     // check_db_dir_existence, load_db_opt_by_name
#include "sql_time.h"   // interval_type_to_name
#include "tztime.h"                             // struct Time_zone
#include "sql_acl.h"     // TABLE_ACLS, check_grant, DB_ACLS, acl_get,
                         // check_grant_db
#include "filesort.h"    // filesort_free_buffers
#include "sp.h"
#include "sp_head.h"
#include "sp_pcontext.h"
#include "set_var.h"
#include "sql_trigger.h"
#include "sql_derived.h"
#include "authors.h"
#include "contributors.h"
#include "sql_partition.h"
#ifdef HAVE_EVENT_SCHEDULER
#include "events.h"
#include "event_data_objects.h"
#endif
#include <my_dir.h>
#include "lock.h"                           // MYSQL_OPEN_IGNORE_FLUSH
#include "debug_sync.h"
#include "datadict.h"   // dd_frm_type()
#include "opt_trace.h"     // Optimizer trace information schema tables
#include "sql_tmp_table.h" // Tmp tables
#include "sql_optimizer.h" // JOIN
#include "global_threads.h"

#include <algorithm>
using std::max;
using std::min;

#define STR_OR_NIL(S) ((S) ? (S) : "<nil>")

#ifdef WITH_PARTITION_STORAGE_ENGINE
#include "ha_partition.h"
#endif
enum enum_i_s_events_fields
{
  ISE_EVENT_CATALOG= 0,
  ISE_EVENT_SCHEMA,
  ISE_EVENT_NAME,
  ISE_DEFINER,
  ISE_TIME_ZONE,
  ISE_EVENT_BODY,
  ISE_EVENT_DEFINITION,
  ISE_EVENT_TYPE,
  ISE_EXECUTE_AT,
  ISE_INTERVAL_VALUE,
  ISE_INTERVAL_FIELD,
  ISE_SQL_MODE,
  ISE_STARTS,
  ISE_ENDS,
  ISE_STATUS,
  ISE_ON_COMPLETION,
  ISE_CREATED,
  ISE_LAST_ALTERED,
  ISE_LAST_EXECUTED,
  ISE_EVENT_COMMENT,
  ISE_ORIGINATOR,
  ISE_CLIENT_CS,
  ISE_CONNECTION_CL,
  ISE_DB_CL
};

#ifndef NO_EMBEDDED_ACCESS_CHECKS
static const char *grant_names[]={
  "select","insert","update","delete","create","drop","reload","shutdown",
  "process","file","grant","references","index","alter"};

static TYPELIB grant_types = { sizeof(grant_names)/sizeof(char **),
                               "grant_types",
                               grant_names, NULL};
#endif

static void store_key_options(THD *thd, String *packet, TABLE *table,
                              KEY *key_info);

#ifdef WITH_PARTITION_STORAGE_ENGINE
static void get_cs_converted_string_value(THD *thd,
                                          String *input_str,
                                          String *output_str,
                                          const CHARSET_INFO *cs,
                                          bool use_hex);
#endif

static void
append_algorithm(TABLE_LIST *table, String *buff);

static Item * make_cond_for_info_schema(Item *cond, TABLE_LIST *table);

/***************************************************************************
** List all table types supported
***************************************************************************/

static int make_version_string(char *buf, int buf_length, uint version)
{
  return my_snprintf(buf, buf_length, "%d.%d", version>>8,version&0xff);
}

static my_bool show_plugins(THD *thd, plugin_ref plugin,
                            void *arg)
{
  TABLE *table= (TABLE*) arg;
  struct st_mysql_plugin *plug= plugin_decl(plugin);
  struct st_plugin_dl *plugin_dl= plugin_dlib(plugin);
  CHARSET_INFO *cs= system_charset_info;
  char version_buf[20];

  restore_record(table, s->default_values);

  table->field[0]->store(plugin_name(plugin)->str,
                         plugin_name(plugin)->length, cs);

  table->field[1]->store(version_buf,
        make_version_string(version_buf, sizeof(version_buf), plug->version),
        cs);


  switch (plugin_state(plugin)) {
  /* case PLUGIN_IS_FREED: does not happen */
  case PLUGIN_IS_DELETED:
    table->field[2]->store(STRING_WITH_LEN("DELETED"), cs);
    break;
  case PLUGIN_IS_UNINITIALIZED:
    table->field[2]->store(STRING_WITH_LEN("INACTIVE"), cs);
    break;
  case PLUGIN_IS_READY:
    table->field[2]->store(STRING_WITH_LEN("ACTIVE"), cs);
    break;
  case PLUGIN_IS_DISABLED:
    table->field[2]->store(STRING_WITH_LEN("DISABLED"), cs);
    break;
  default:
    DBUG_ASSERT(0);
  }

  table->field[3]->store(plugin_type_names[plug->type].str,
                         plugin_type_names[plug->type].length,
                         cs);
  table->field[4]->store(version_buf,
        make_version_string(version_buf, sizeof(version_buf),
                            *(uint *)plug->info), cs);

  if (plugin_dl)
  {
    table->field[5]->store(plugin_dl->dl.str, plugin_dl->dl.length, cs);
    table->field[5]->set_notnull();
    table->field[6]->store(version_buf,
          make_version_string(version_buf, sizeof(version_buf),
                              plugin_dl->version),
          cs);
    table->field[6]->set_notnull();
  }
  else
  {
    table->field[5]->set_null();
    table->field[6]->set_null();
  }


  if (plug->author)
  {
    table->field[7]->store(plug->author, strlen(plug->author), cs);
    table->field[7]->set_notnull();
  }
  else
    table->field[7]->set_null();

  if (plug->descr)
  {
    table->field[8]->store(plug->descr, strlen(plug->descr), cs);
    table->field[8]->set_notnull();
  }
  else
    table->field[8]->set_null();

  switch (plug->license) {
  case PLUGIN_LICENSE_GPL:
    table->field[9]->store(PLUGIN_LICENSE_GPL_STRING, 
                           strlen(PLUGIN_LICENSE_GPL_STRING), cs);
    break;
  case PLUGIN_LICENSE_BSD:
    table->field[9]->store(PLUGIN_LICENSE_BSD_STRING, 
                           strlen(PLUGIN_LICENSE_BSD_STRING), cs);
    break;
  default:
    table->field[9]->store(PLUGIN_LICENSE_PROPRIETARY_STRING, 
                           strlen(PLUGIN_LICENSE_PROPRIETARY_STRING), cs);
    break;
  }
  table->field[9]->set_notnull();

  table->field[10]->store(
    global_plugin_typelib_names[plugin_load_option(plugin)],
    strlen(global_plugin_typelib_names[plugin_load_option(plugin)]),
    cs);

  return schema_table_store_record(thd, table);
}


int fill_plugins(THD *thd, TABLE_LIST *tables, Item *cond)
{
  DBUG_ENTER("fill_plugins");
  TABLE *table= tables->table;

  if (plugin_foreach_with_mask(thd, show_plugins, MYSQL_ANY_PLUGIN,
                               ~PLUGIN_IS_FREED, table))
    DBUG_RETURN(1);

  DBUG_RETURN(0);
}


/***************************************************************************
** List all Authors.
** If you can update it, you get to be in it :)
***************************************************************************/

bool mysqld_show_authors(THD *thd)
{
  List<Item> field_list;
  Protocol *protocol= thd->protocol;
  DBUG_ENTER("mysqld_show_authors");

  field_list.push_back(new Item_empty_string("Name",40));
  field_list.push_back(new Item_empty_string("Location",40));
  field_list.push_back(new Item_empty_string("Comment",80));

  if (protocol->send_result_set_metadata(&field_list,
                            Protocol::SEND_NUM_ROWS | Protocol::SEND_EOF))
    DBUG_RETURN(TRUE);

  show_table_authors_st *authors;
  for (authors= show_table_authors; authors->name; authors++)
  {
    protocol->prepare_for_resend();
    protocol->store(authors->name, system_charset_info);
    protocol->store(authors->location, system_charset_info);
    protocol->store(authors->comment, system_charset_info);
    if (protocol->write())
      DBUG_RETURN(TRUE);
  }
  my_eof(thd);
  DBUG_RETURN(FALSE);
}


/***************************************************************************
** List all Contributors.
** Please get permission before updating
***************************************************************************/

bool mysqld_show_contributors(THD *thd)
{
  List<Item> field_list;
  Protocol *protocol= thd->protocol;
  DBUG_ENTER("mysqld_show_contributors");

  field_list.push_back(new Item_empty_string("Name",40));
  field_list.push_back(new Item_empty_string("Location",40));
  field_list.push_back(new Item_empty_string("Comment",80));

  if (protocol->send_result_set_metadata(&field_list,
                            Protocol::SEND_NUM_ROWS | Protocol::SEND_EOF))
    DBUG_RETURN(TRUE);

  show_table_contributors_st *contributors;
  for (contributors= show_table_contributors; contributors->name; contributors++)
  {
    protocol->prepare_for_resend();
    protocol->store(contributors->name, system_charset_info);
    protocol->store(contributors->location, system_charset_info);
    protocol->store(contributors->comment, system_charset_info);
    if (protocol->write())
      DBUG_RETURN(TRUE);
  }
  my_eof(thd);
  DBUG_RETURN(FALSE);
}


/***************************************************************************
 List all privileges supported
***************************************************************************/

struct show_privileges_st {
  const char *privilege;
  const char *context;
  const char *comment;
};

static struct show_privileges_st sys_privileges[]=
{
  {"Alter", "Tables",  "To alter the table"},
  {"Alter routine", "Functions,Procedures",  "To alter or drop stored functions/procedures"},
  {"Create", "Databases,Tables,Indexes",  "To create new databases and tables"},
  {"Create routine","Databases","To use CREATE FUNCTION/PROCEDURE"},
  {"Create temporary tables","Databases","To use CREATE TEMPORARY TABLE"},
  {"Create view", "Tables",  "To create new views"},
  {"Create user", "Server Admin",  "To create new users"},
  {"Delete", "Tables",  "To delete existing rows"},
  {"Drop", "Databases,Tables", "To drop databases, tables, and views"},
#ifdef HAVE_EVENT_SCHEDULER
  {"Event","Server Admin","To create, alter, drop and execute events"},
#endif
  {"Execute", "Functions,Procedures", "To execute stored routines"},
  {"File", "File access on server",   "To read and write files on the server"},
  {"Grant option",  "Databases,Tables,Functions,Procedures", "To give to other users those privileges you possess"},
  {"Index", "Tables",  "To create or drop indexes"},
  {"Insert", "Tables",  "To insert data into tables"},
  {"Lock tables","Databases","To use LOCK TABLES (together with SELECT privilege)"},
  {"Process", "Server Admin", "To view the plain text of currently executing queries"},
  {"Proxy", "Server Admin", "To make proxy user possible"},
  {"References", "Databases,Tables", "To have references on tables"},
  {"Reload", "Server Admin", "To reload or refresh tables, logs and privileges"},
  {"Replication client","Server Admin","To ask where the slave or master servers are"},
  {"Replication slave","Server Admin","To read binary log events from the master"},
  {"Select", "Tables",  "To retrieve rows from table"},
  {"Show databases","Server Admin","To see all databases with SHOW DATABASES"},
  {"Show view","Tables","To see views with SHOW CREATE VIEW"},
  {"Shutdown","Server Admin", "To shut down the server"},
  {"Super","Server Admin","To use KILL thread, SET GLOBAL, CHANGE MASTER, etc."},
  {"Trigger","Tables", "To use triggers"},
  {"Create tablespace", "Server Admin", "To create/alter/drop tablespaces"},
  {"Update", "Tables",  "To update existing rows"},
  {"Usage","Server Admin","No privileges - allow connect only"},
  {NullS, NullS, NullS}
};

bool mysqld_show_privileges(THD *thd)
{
  List<Item> field_list;
  Protocol *protocol= thd->protocol;
  DBUG_ENTER("mysqld_show_privileges");

  field_list.push_back(new Item_empty_string("Privilege",10));
  field_list.push_back(new Item_empty_string("Context",15));
  field_list.push_back(new Item_empty_string("Comment",NAME_CHAR_LEN));

  if (protocol->send_result_set_metadata(&field_list,
                            Protocol::SEND_NUM_ROWS | Protocol::SEND_EOF))
    DBUG_RETURN(TRUE);

  show_privileges_st *privilege= sys_privileges;
  for (privilege= sys_privileges; privilege->privilege ; privilege++)
  {
    protocol->prepare_for_resend();
    protocol->store(privilege->privilege, system_charset_info);
    protocol->store(privilege->context, system_charset_info);
    protocol->store(privilege->comment, system_charset_info);
    if (protocol->write())
      DBUG_RETURN(TRUE);
  }
  my_eof(thd);
  DBUG_RETURN(FALSE);
}


/** Hash of LEX_STRINGs used to search for ignored db directories. */
static HASH ignore_db_dirs_hash;

/** 
  An array of LEX_STRING pointers to collect the options at 
  option parsing time.
*/
static DYNAMIC_ARRAY ignore_db_dirs_array;

/**
  A value for the read only system variable to show a list of
  ignored directories.
*/
char *opt_ignore_db_dirs= NULL;


/**
  Sets up the data structures for collection of directories at option
  processing time.
  We need to collect the directories in an array first, because
  we need the character sets initialized before setting up the hash.

  @return state
  @retval TRUE  failed
  @retval FALSE success
*/

bool
ignore_db_dirs_init()
{
  return my_init_dynamic_array(&ignore_db_dirs_array, sizeof(LEX_STRING *),
                               0, 0);
}


/**
  Retrieves the key (the string itself) from the LEX_STRING hash members.

  Needed by hash_init().

  @param     data         the data element from the hash
  @param out len_ret      Placeholder to return the length of the key
  @param                  unused
  @return                 a pointer to the key
*/

static uchar *
db_dirs_hash_get_key(const uchar *data, size_t *len_ret,
                     my_bool __attribute__((unused)))
{
  LEX_STRING *e= (LEX_STRING *) data;

  *len_ret= e->length;
  return (uchar *) e->str;
}


/**
  Wrap a directory name into a LEX_STRING and push it to the array.

  Called at option processing time for each --ignore-db-dir option.

  @param    path  the name of the directory to push
  @return state
  @retval TRUE  failed
  @retval FALSE success
*/

bool
push_ignored_db_dir(char *path)
{
  LEX_STRING *new_elt;
  char *new_elt_buffer;
  size_t path_len= strlen(path);

  if (!path_len || path_len >= FN_REFLEN)
    return true;

  // No need to normalize, it's only a directory name, not a path.
  if (!my_multi_malloc(0,
                       &new_elt, sizeof(LEX_STRING),
                       &new_elt_buffer, path_len + 1,
                       NullS))
    return true;
  new_elt->str= new_elt_buffer;
  memcpy(new_elt_buffer, path, path_len);
  new_elt_buffer[path_len]= 0;
  new_elt->length= path_len;
  return insert_dynamic(&ignore_db_dirs_array, &new_elt);
}


/**
  Clean up the directory ignore options accumulated so far.

  Called at option processing time for each --ignore-db-dir option
  with an empty argument.
*/

void
ignore_db_dirs_reset()
{
  LEX_STRING **elt;
  while (NULL!= (elt= (LEX_STRING **) pop_dynamic(&ignore_db_dirs_array)))
    if (elt && *elt)
      my_free(*elt);
}


/**
  Free the directory ignore option variables.

  Called at server shutdown.
*/

void
ignore_db_dirs_free()
{
  if (opt_ignore_db_dirs)
  {
    my_free(opt_ignore_db_dirs);
    opt_ignore_db_dirs= NULL;
  }
  ignore_db_dirs_reset();
  delete_dynamic(&ignore_db_dirs_array);
  my_hash_free(&ignore_db_dirs_hash);
}


/**
  Initialize the ignore db directories hash and status variable from
  the options collected in the array.

  Called when option processing is over and the server's in-memory 
  structures are fully initialized.

  @return state
  @retval TRUE  failed
  @retval FALSE success
*/

bool
ignore_db_dirs_process_additions()
{
  ulong i;
  size_t len;
  char *ptr;
  LEX_STRING *dir;

  DBUG_ASSERT(opt_ignore_db_dirs == NULL);

  if (my_hash_init(&ignore_db_dirs_hash, 
                   lower_case_table_names ?
                     character_set_filesystem : &my_charset_bin,
                   0, 0, 0, db_dirs_hash_get_key,
                   my_free,
                   HASH_UNIQUE))
    return true;

  /* len starts from 1 because of the terminating zero. */
  len= 1;
  for (i= 0; i < ignore_db_dirs_array.elements; i++)
  {
    get_dynamic(&ignore_db_dirs_array, (uchar *) &dir, i);
    len+= dir->length + 1;                      // +1 for the comma
  }

  /* No delimiter for the last directory. */
  if (len > 1)
    len--;

  /* +1 the terminating zero */
  ptr= opt_ignore_db_dirs= (char *) my_malloc(len + 1, MYF(0));
  if (!ptr)
    return true;

  /* Make sure we have an empty string to start with. */
  *ptr= 0;

  for (i= 0; i < ignore_db_dirs_array.elements; i++)
  {
    get_dynamic(&ignore_db_dirs_array, (uchar *) &dir, i);
    if (my_hash_insert(&ignore_db_dirs_hash, (uchar *) dir))
      return true;
    ptr= strnmov(ptr, dir->str, dir->length);
    if (i + 1 < ignore_db_dirs_array.elements)
      ptr= strmov(ptr, ",");

    /*
      Set the transferred array element to NULL to avoid double free
      in case of error.
    */
    dir= NULL;
    set_dynamic(&ignore_db_dirs_array, (uchar *) &dir, i);
  }

  /* make sure the string is terminated */
  DBUG_ASSERT(ptr - opt_ignore_db_dirs <= (ptrdiff_t) len);
  *ptr= 0;

  /* 
    It's OK to empty the array here as the allocated elements are
    referenced through the hash now.
  */
  reset_dynamic(&ignore_db_dirs_array);

  return false;
}


/**
  Check if a directory name is in the hash of ignored directories.

  @return search result
  @retval TRUE  found
  @retval FALSE not found
*/

static inline bool
is_in_ignore_db_dirs_list(const char *directory)
{
  return ignore_db_dirs_hash.records &&
    NULL != my_hash_search(&ignore_db_dirs_hash, (const uchar *) directory, 
                           strlen(directory));
}


/*
  find_files() - find files in a given directory.

  SYNOPSIS
    find_files()
    thd                 thread handler
    files               put found files in this list
    db                  database name to set in TABLE_LIST structure
    path                path to database
    wild                filter for found files
    dir                 read databases in path if TRUE, read .frm files in
                        database otherwise

  RETURN
    FIND_FILES_OK       success
    FIND_FILES_OOM      out of memory error
    FIND_FILES_DIR      no such directory, or directory can't be read
*/


find_files_result
find_files(THD *thd, List<LEX_STRING> *files, const char *db,
           const char *path, const char *wild, bool dir)
{
  uint i;
  MY_DIR *dirp;
#ifndef NO_EMBEDDED_ACCESS_CHECKS
  uint col_access=thd->col_access;
#endif
  uint wild_length= 0;
  TABLE_LIST table_list;
  DBUG_ENTER("find_files");

  if (wild)
  {
    if (!wild[0])
      wild= 0;
    else
      wild_length= strlen(wild);
  }



  memset(&table_list, 0, sizeof(table_list));

  if (!(dirp = my_dir(path,MYF(dir ? MY_WANT_STAT : 0))))
  {
    if (my_errno == ENOENT)
      my_error(ER_BAD_DB_ERROR, MYF(ME_BELL+ME_WAITTANG), db);
    else
    {
      char errbuf[MYSYS_STRERROR_SIZE];
      my_error(ER_CANT_READ_DIR, MYF(ME_BELL+ME_WAITTANG), path,
               my_errno, my_strerror(errbuf, sizeof(errbuf), my_errno));
    }
    DBUG_RETURN(FIND_FILES_DIR);
  }

  for (i=0 ; i < (uint) dirp->number_off_files  ; i++)
  {
    char uname[NAME_LEN + 1];                   /* Unencoded name */
    FILEINFO *file;
    LEX_STRING *file_name= 0;
    uint file_name_len;
    char *ext;

    file=dirp->dir_entry+i;
    if (dir)
    {                                           /* Return databases */
      /*
        Ignore all the directories having names that start with a  dot (.).
        This covers '.' and '..' and other cases like e.g. '.mysqlgui'.
        Note that since 5.1 database directory names can't start with a
        dot (.) thanks to table name encoding.
      */
      if (file->name[0]  == '.')
        continue;
#ifdef USE_SYMDIR
      char buff[FN_REFLEN];
      if (my_use_symdir && !strcmp(ext=fn_ext(file->name), ".sym"))
      {
	/* Only show the sym file if it points to a directory */
	char *end;
        *ext=0;                                 /* Remove extension */
	unpack_dirname(buff, file->name);
	end= strend(buff);
	if (end != buff && end[-1] == FN_LIBCHAR)
	  end[-1]= 0;				// Remove end FN_LIBCHAR
        if (!mysql_file_stat(key_file_misc, buff, file->mystat, MYF(0)))
               continue;
       }
#endif
      if (!MY_S_ISDIR(file->mystat->st_mode))
        continue;

      if (is_in_ignore_db_dirs_list(file->name))
        continue;

    }
    else
    {
        // Return only .frm files which aren't temp files.
      if (my_strcasecmp(system_charset_info, ext=fn_rext(file->name),reg_ext) ||
          is_prefix(file->name, tmp_file_prefix))
        continue;
      *ext=0;
    }

    file_name_len= filename_to_tablename(file->name, uname, sizeof(uname));

    if (wild)
    {
      if (lower_case_table_names)
      {
        if (my_wildcmp(files_charset_info,
                       uname, uname + file_name_len,
                       wild, wild + wild_length,
                       wild_prefix, wild_one,wild_many))
          continue;
      }
      else if (wild_compare(uname, wild, 0))
        continue;
    }

#ifndef NO_EMBEDDED_ACCESS_CHECKS
    /* Don't show tables where we don't have any privileges */
    if (db && !(col_access & TABLE_ACLS))
    {
      table_list.db= (char*) db;
      table_list.db_length= strlen(db);
      table_list.table_name= uname;
      table_list.table_name_length= file_name_len;
      table_list.grant.privilege=col_access;
      if (check_grant(thd, TABLE_ACLS, &table_list, TRUE, 1, TRUE))
        continue;
    }
#endif
    if (!(file_name= 
          thd->make_lex_string(file_name, uname, file_name_len, TRUE)) ||
        files->push_back(file_name))
    {
      my_dirend(dirp);
      DBUG_RETURN(FIND_FILES_OOM);
    }
  }
  DBUG_PRINT("info",("found: %d files", files->elements));
  my_dirend(dirp);

  (void) ha_find_files(thd, db, path, wild, dir, files);

  DBUG_RETURN(FIND_FILES_OK);
}


/**
   An Internal_error_handler that suppresses errors regarding views'
   underlying tables that occur during privilege checking within SHOW CREATE
   VIEW commands. This happens in the cases when

   - A view's underlying table (e.g. referenced in its SELECT list) does not
     exist. There should not be an error as no attempt was made to access it
     per se.

   - Access is denied for some table, column, function or stored procedure
     such as mentioned above. This error gets raised automatically, since we
     can't untangle its access checking from that of the view itself.
 */
class Show_create_error_handler : public Internal_error_handler {
  
  TABLE_LIST *m_top_view;
  bool m_handling;
  Security_context *m_sctx;

  char m_view_access_denied_message[MYSQL_ERRMSG_SIZE];
  char *m_view_access_denied_message_ptr;

public:

  /**
     Creates a new Show_create_error_handler for the particular security
     context and view. 

     @thd Thread context, used for security context information if needed.
     @top_view The view. We do not verify at this point that top_view is in
     fact a view since, alas, these things do not stay constant.
  */
  explicit Show_create_error_handler(THD *thd, TABLE_LIST *top_view) : 
    m_top_view(top_view), m_handling(FALSE),
    m_view_access_denied_message_ptr(NULL) 
  {
    
    m_sctx = test(m_top_view->security_ctx) ?
      m_top_view->security_ctx : thd->security_ctx;
  }

  /**
     Lazy instantiation of 'view access denied' message. The purpose of the
     Show_create_error_handler is to hide details of underlying tables for
     which we have no privileges behind ER_VIEW_INVALID messages. But this
     obviously does not apply if we lack privileges on the view itself.
     Unfortunately the information about for which table privilege checking
     failed is not available at this point. The only way for us to check is by
     reconstructing the actual error message and see if it's the same.
  */
  char* get_view_access_denied_message() 
  {
    if (!m_view_access_denied_message_ptr)
    {
      m_view_access_denied_message_ptr= m_view_access_denied_message;
      my_snprintf(m_view_access_denied_message, MYSQL_ERRMSG_SIZE,
                  ER(ER_TABLEACCESS_DENIED_ERROR), "SHOW VIEW",
                  m_sctx->priv_user,
                  m_sctx->host_or_ip, m_top_view->get_table_name());
    }
    return m_view_access_denied_message_ptr;
  }

  bool handle_condition(THD *thd, uint sql_errno, const char * /* sqlstate */,
                        Sql_condition::enum_warning_level level,
                        const char *message, Sql_condition ** /* cond_hdl */)
  {
    /*
       The handler does not handle the errors raised by itself.
       At this point we know if top_view is really a view.
    */
    if (m_handling || !m_top_view->view)
      return FALSE;

    m_handling= TRUE;

    bool is_handled;

    switch (sql_errno)
    {
    case ER_TABLEACCESS_DENIED_ERROR:
      if (!strcmp(get_view_access_denied_message(), message))
      {
        /* Access to top view is not granted, don't interfere. */
        is_handled= FALSE;
        break;
      }
    case ER_COLUMNACCESS_DENIED_ERROR:
    case ER_VIEW_NO_EXPLAIN: /* Error was anonymized, ignore all the same. */
    case ER_PROCACCESS_DENIED_ERROR:
      is_handled= TRUE;
      break;

    case ER_NO_SUCH_TABLE:
      /* Established behavior: warn if underlying tables are missing. */
      push_warning_printf(thd, Sql_condition::WARN_LEVEL_WARN, 
                          ER_VIEW_INVALID,
                          ER(ER_VIEW_INVALID),
                          m_top_view->get_db_name(),
                          m_top_view->get_table_name());
      is_handled= TRUE;
      break;

    case ER_SP_DOES_NOT_EXIST:
      /* Established behavior: warn if underlying functions are missing. */
      push_warning_printf(thd, Sql_condition::WARN_LEVEL_WARN, 
                          ER_VIEW_INVALID,
                          ER(ER_VIEW_INVALID),
                          m_top_view->get_db_name(),
                          m_top_view->get_table_name());
      is_handled= TRUE;
      break;
    default:
      is_handled= FALSE;
    }

    m_handling= FALSE;
    return is_handled;
  }
};


bool
mysqld_show_create(THD *thd, TABLE_LIST *table_list)
{
  Protocol *protocol= thd->protocol;
  char buff[2048];
  String buffer(buff, sizeof(buff), system_charset_info);
  List<Item> field_list;
  bool error= TRUE;
  DBUG_ENTER("mysqld_show_create");
  DBUG_PRINT("enter",("db: %s  table: %s",table_list->db,
                      table_list->table_name));

  /*
    Metadata locks taken during SHOW CREATE should be released when
    the statmement completes as it is an information statement.
  */
  MDL_savepoint mdl_savepoint= thd->mdl_context.mdl_savepoint();

  /* We want to preserve the tree for views. */
  thd->lex->context_analysis_only|= CONTEXT_ANALYSIS_ONLY_VIEW;

  {
    /*
      Use open_tables() directly rather than open_normal_and_derived_tables().
      This ensures that close_thread_tables() is not called if open tables fails
      and the error is ignored. This allows us to handle broken views nicely.
    */
    uint counter;
    Show_create_error_handler view_error_suppressor(thd, table_list);
    thd->push_internal_handler(&view_error_suppressor);
    bool open_error=
      open_tables(thd, &table_list, &counter,
                  MYSQL_OPEN_FORCE_SHARED_HIGH_PRIO_MDL) ||
                  mysql_handle_derived(thd->lex, &mysql_derived_prepare);
    thd->pop_internal_handler();
    if (open_error && (thd->killed || thd->is_error()))
      goto exit;
  }

  /* TODO: add environment variables show when it become possible */
  if (thd->lex->only_view && !table_list->view)
  {
    my_error(ER_WRONG_OBJECT, MYF(0),
             table_list->db, table_list->table_name, "VIEW");
    goto exit;
  }

  buffer.length(0);

  if (table_list->view)
    buffer.set_charset(table_list->view_creation_ctx->get_client_cs());

  if ((table_list->view ?
       view_store_create_info(thd, table_list, &buffer) :
       store_create_info(thd, table_list, &buffer, NULL,
                         FALSE /* show_database */)))
    goto exit;

  if (table_list->view)
  {
    field_list.push_back(new Item_empty_string("View",NAME_CHAR_LEN));
    field_list.push_back(new Item_empty_string("Create View",
                                               max(buffer.length(), 1024U)));
    field_list.push_back(new Item_empty_string("character_set_client",
                                               MY_CS_NAME_SIZE));
    field_list.push_back(new Item_empty_string("collation_connection",
                                               MY_CS_NAME_SIZE));
  }
  else
  {
    field_list.push_back(new Item_empty_string("Table",NAME_CHAR_LEN));
    // 1024 is for not to confuse old clients
    field_list.push_back(new Item_empty_string("Create Table",
                                               max(buffer.length(), 1024U)));
  }

  if (protocol->send_result_set_metadata(&field_list,
                            Protocol::SEND_NUM_ROWS | Protocol::SEND_EOF))
    goto exit;

  protocol->prepare_for_resend();
  if (table_list->view)
    protocol->store(table_list->view_name.str, system_charset_info);
  else
  {
    if (table_list->schema_table)
      protocol->store(table_list->schema_table->table_name,
                      system_charset_info);
    else
      protocol->store(table_list->table->alias, system_charset_info);
  }

  if (table_list->view)
  {
    protocol->store(buffer.ptr(), buffer.length(),
                    table_list->view_creation_ctx->get_client_cs());

    protocol->store(table_list->view_creation_ctx->get_client_cs()->csname,
                    system_charset_info);

    protocol->store(table_list->view_creation_ctx->get_connection_cl()->name,
                    system_charset_info);
  }
  else
    protocol->store(buffer.ptr(), buffer.length(), buffer.charset());

  if (protocol->write())
    goto exit;

  error= FALSE;
  my_eof(thd);

exit:
  close_thread_tables(thd);
  /* Release any metadata locks taken during SHOW CREATE. */
  thd->mdl_context.rollback_to_savepoint(mdl_savepoint);
  DBUG_RETURN(error);
}

bool mysqld_show_create_db(THD *thd, char *dbname,
                           HA_CREATE_INFO *create_info)
{
  char buff[2048], orig_dbname[NAME_LEN];
  String buffer(buff, sizeof(buff), system_charset_info);
#ifndef NO_EMBEDDED_ACCESS_CHECKS
  Security_context *sctx= thd->security_ctx;
  uint db_access;
#endif
  HA_CREATE_INFO create;
  uint create_options = create_info ? create_info->options : 0;
  Protocol *protocol=thd->protocol;
  DBUG_ENTER("mysql_show_create_db");

  strcpy(orig_dbname, dbname);
  if (lower_case_table_names && dbname != any_db)
    my_casedn_str(files_charset_info, dbname);

#ifndef NO_EMBEDDED_ACCESS_CHECKS
  if (test_all_bits(sctx->master_access, DB_ACLS))
    db_access=DB_ACLS;
  else
    db_access= (acl_get(sctx->host, sctx->ip, sctx->priv_user, dbname, 0) |
		sctx->master_access);
  if (!(db_access & DB_ACLS) && check_grant_db(thd,dbname))
  {
    my_error(ER_DBACCESS_DENIED_ERROR, MYF(0),
             sctx->priv_user, sctx->host_or_ip, dbname);
    general_log_print(thd,COM_INIT_DB,ER(ER_DBACCESS_DENIED_ERROR),
                      sctx->priv_user, sctx->host_or_ip, dbname);
    DBUG_RETURN(TRUE);
  }
#endif
  if (is_infoschema_db(dbname))
  {
    dbname= INFORMATION_SCHEMA_NAME.str;
    create.default_table_charset= system_charset_info;
  }
  else
  {
    if (check_db_dir_existence(dbname))
    {
      my_error(ER_BAD_DB_ERROR, MYF(0), dbname);
      DBUG_RETURN(TRUE);
    }

    load_db_opt_by_name(thd, dbname, &create);
  }
  List<Item> field_list;
  field_list.push_back(new Item_empty_string("Database",NAME_CHAR_LEN));
  field_list.push_back(new Item_empty_string("Create Database",1024));

  if (protocol->send_result_set_metadata(&field_list,
                            Protocol::SEND_NUM_ROWS | Protocol::SEND_EOF))
    DBUG_RETURN(TRUE);

  protocol->prepare_for_resend();
  protocol->store(orig_dbname, strlen(orig_dbname), system_charset_info);
  buffer.length(0);
  buffer.append(STRING_WITH_LEN("CREATE DATABASE "));
  if (create_options & HA_LEX_CREATE_IF_NOT_EXISTS)
    buffer.append(STRING_WITH_LEN("/*!32312 IF NOT EXISTS*/ "));
  append_identifier(thd, &buffer, orig_dbname, strlen(orig_dbname));

  if (create.default_table_charset)
  {
    buffer.append(STRING_WITH_LEN(" /*!40100"));
    buffer.append(STRING_WITH_LEN(" DEFAULT CHARACTER SET "));
    buffer.append(create.default_table_charset->csname);
    if (!(create.default_table_charset->state & MY_CS_PRIMARY))
    {
      buffer.append(STRING_WITH_LEN(" COLLATE "));
      buffer.append(create.default_table_charset->name);
    }
    buffer.append(STRING_WITH_LEN(" */"));
  }
  protocol->store(buffer.ptr(), buffer.length(), buffer.charset());

  if (protocol->write())
    DBUG_RETURN(TRUE);
  my_eof(thd);
  DBUG_RETURN(FALSE);
}



/****************************************************************************
  Return only fields for API mysql_list_fields
  Use "show table wildcard" in mysql instead of this
****************************************************************************/

void
mysqld_list_fields(THD *thd, TABLE_LIST *table_list, const char *wild)
{
  TABLE *table;
  DBUG_ENTER("mysqld_list_fields");
  DBUG_PRINT("enter",("table: %s",table_list->table_name));

  if (open_normal_and_derived_tables(thd, table_list,
                                     MYSQL_OPEN_FORCE_SHARED_HIGH_PRIO_MDL))
    DBUG_VOID_RETURN;
  table= table_list->table;
  /* Create derived tables result table prior to reading it's fields list. */
  mysql_handle_single_derived(thd->lex, table_list, &mysql_derived_create);
  List<Item> field_list;

  Field **ptr,*field;
  for (ptr=table->field ; (field= *ptr); ptr++)
  {
    if (!wild || !wild[0] || 
        !wild_case_compare(system_charset_info, field->field_name,wild))
    {
      if (table_list->view)
        field_list.push_back(new Item_ident_for_show(field,
                                                     table_list->view_db.str,
                                                     table_list->view_name.str));
      else
        field_list.push_back(new Item_field(field));
    }
  }
  restore_record(table, s->default_values);              // Get empty record
  table->use_all_columns();
  if (thd->protocol->send_result_set_metadata(&field_list, Protocol::SEND_DEFAULTS))
    DBUG_VOID_RETURN;
  my_eof(thd);
  DBUG_VOID_RETURN;
}

/*
  Go through all character combinations and ensure that sql_lex.cc can
  parse it as an identifier.

  SYNOPSIS
  require_quotes()
  name			attribute name
  name_length		length of name

  RETURN
    #	Pointer to conflicting character
    0	No conflicting character
*/

static const char *require_quotes(const char *name, uint name_length)
{
  uint length;
  bool pure_digit= TRUE;
  const char *end= name + name_length;

  for (; name < end ; name++)
  {
    uchar chr= (uchar) *name;
    length= my_mbcharlen(system_charset_info, chr);
    if (length == 1 && !system_charset_info->ident_map[chr])
      return name;
    if (length == 1 && (chr < '0' || chr > '9'))
      pure_digit= FALSE;
  }
  if (pure_digit)
    return name;
  return 0;
}


/*
  Quote the given identifier if needed and append it to the target string.
  If the given identifier is empty, it will be quoted.

  SYNOPSIS
  append_identifier()
  thd                   thread handler
  packet                target string
  name                  the identifier to be appended
  name_length           length of the appending identifier
*/

void
append_identifier(THD *thd, String *packet, const char *name, uint length)
{
  const char *name_end;
  char quote_char;
  int q= get_quote_char_for_identifier(thd, name, length);

  if (q == EOF)
  {
    packet->append(name, length, packet->charset());
    return;
  }

  /*
    The identifier must be quoted as it includes a quote character or
   it's a keyword
  */

  (void) packet->reserve(length*2 + 2);
  quote_char= (char) q;
  packet->append(&quote_char, 1, system_charset_info);

  for (name_end= name+length ; name < name_end ; name+= length)
  {
    uchar chr= (uchar) *name;
    length= my_mbcharlen(system_charset_info, chr);
    /*
      my_mbcharlen can return 0 on a wrong multibyte
      sequence. It is possible when upgrading from 4.0,
      and identifier contains some accented characters.
      The manual says it does not work. So we'll just
      change length to 1 not to hang in the endless loop.
    */
    if (!length)
      length= 1;
    if (length == 1 && chr == (uchar) quote_char)
      packet->append(&quote_char, 1, system_charset_info);
    packet->append(name, length, system_charset_info);
  }
  packet->append(&quote_char, 1, system_charset_info);
}


/*
  Get the quote character for displaying an identifier.

  SYNOPSIS
    get_quote_char_for_identifier()
    thd		Thread handler
    name	name to quote
    length	length of name

  IMPLEMENTATION
    Force quoting in the following cases:
      - name is empty (for one, it is possible when we use this function for
        quoting user and host names for DEFINER clause);
      - name is a keyword;
      - name includes a special character;
    Otherwise identifier is quoted only if the option OPTION_QUOTE_SHOW_CREATE
    is set.

  RETURN
    EOF	  No quote character is needed
    #	  Quote character
*/

int get_quote_char_for_identifier(THD *thd, const char *name, uint length)
{
  if (length &&
      !is_keyword(name,length) &&
      !require_quotes(name, length) &&
      !(thd->variables.option_bits & OPTION_QUOTE_SHOW_CREATE))
    return EOF;
  if (thd->variables.sql_mode & MODE_ANSI_QUOTES)
    return '"';
  return '`';
}


/* Append directory name (if exists) to CREATE INFO */

static void append_directory(THD *thd, String *packet, const char *dir_type,
			     const char *filename)
{
  if (filename && !(thd->variables.sql_mode & MODE_NO_DIR_IN_CREATE))
  {
    uint length= dirname_length(filename);
    packet->append(' ');
    packet->append(dir_type);
    packet->append(STRING_WITH_LEN(" DIRECTORY='"));
#ifdef __WIN__
    /* Convert \ to / to be able to create table on unix */
    char *winfilename= (char*) thd->memdup(filename, length);
    char *pos, *end;
    for (pos= winfilename, end= pos+length ; pos < end ; pos++)
    {
      if (*pos == '\\')
        *pos = '/';
    }
    filename= winfilename;
#endif
    packet->append(filename, length);
    packet->append('\'');
  }
}


#define LIST_PROCESS_HOST_LEN 64

/**
  Print "ON UPDATE" clause of a field into a string.

  @param timestamp_field   Pointer to timestamp field of a table.
  @param field             The field to generate ON UPDATE clause for.
  @bool  lcase             Whether to print in lower case.
  @return                  false on success, true on error.
*/
static bool print_on_update_clause(Field *field, String *val, bool lcase)
{
  DBUG_ASSERT(val->charset()->mbminlen == 1);
  val->length(0);
  if (field->has_update_default_function())
  {
    if (lcase)
      val->copy(STRING_WITH_LEN("on update "), val->charset());
    else
      val->copy(STRING_WITH_LEN("ON UPDATE "), val->charset());
    val->append(STRING_WITH_LEN("CURRENT_TIMESTAMP"));
    if (field->decimals() > 0)
      val->append_parenthesized(field->decimals());
    return true;
  }
  return false;
}


static bool print_default_clause(THD *thd, Field *field, String *def_value,
                                 bool quoted)
{
  enum enum_field_types field_type= field->type();

  const bool has_now_default= field->has_insert_default_function();
  const bool has_default=
    (field_type != FIELD_TYPE_BLOB &&
     !(field->flags & NO_DEFAULT_VALUE_FLAG) &&
     field->unireg_check != Field::NEXT_NUMBER &&
     !((thd->variables.sql_mode & (MODE_MYSQL323 | MODE_MYSQL40))
       && has_now_default));

  def_value->length(0);
  if (has_default)
  {
    if (has_now_default)
      /*
        We are using CURRENT_TIMESTAMP instead of NOW because it is the SQL
        standard.
      */
    {
      def_value->append(STRING_WITH_LEN("CURRENT_TIMESTAMP"));
      if (field->decimals() > 0)
        def_value->append_parenthesized(field->decimals());
    }
    else if (!field->is_null())
    {                                             // Not null by default
      char tmp[MAX_FIELD_WIDTH];
      String type(tmp, sizeof(tmp), field->charset());
      if (field_type == MYSQL_TYPE_BIT)
      {
        longlong dec= field->val_int();
        char *ptr= longlong2str(dec, tmp + 2, 2);
        uint32 length= (uint32) (ptr - tmp);
        tmp[0]= 'b';
        tmp[1]= '\'';        
        tmp[length]= '\'';
        type.length(length + 1);
        quoted= 0;
      }
      else
        field->val_str(&type);
      if (type.length())
      {
        String def_val;
        uint dummy_errors;
        /* convert to system_charset_info == utf8 */
        def_val.copy(type.ptr(), type.length(), field->charset(),
                     system_charset_info, &dummy_errors);
        if (quoted)
          append_unescaped(def_value, def_val.ptr(), def_val.length());
        else
          def_value->append(def_val.ptr(), def_val.length());
      }
      else if (quoted)
        def_value->append(STRING_WITH_LEN("''"));
    }
    else if (field->maybe_null() && quoted)
      def_value->append(STRING_WITH_LEN("NULL"));    // Null as default
    else
      return 0;

  }
  return has_default;
}


/*
  Build a CREATE TABLE statement for a table.

  SYNOPSIS
    store_create_info()
    thd               The thread
    table_list        A list containing one table to write statement
                      for.
    packet            Pointer to a string where statement will be
                      written.
    create_info_arg   Pointer to create information that can be used
                      to tailor the format of the statement.  Can be
                      NULL, in which case only SQL_MODE is considered
                      when building the statement.
  
  NOTE
    Currently always return 0, but might return error code in the
    future.
    
  RETURN
    0       OK
 */

int store_create_info(THD *thd, TABLE_LIST *table_list, String *packet,
                      HA_CREATE_INFO *create_info_arg, bool show_database)
{
  List<Item> field_list;
  char tmp[MAX_FIELD_WIDTH], *for_str, buff[128], def_value_buf[MAX_FIELD_WIDTH];
  const char *alias;
  String type(tmp, sizeof(tmp), system_charset_info);
  String def_value(def_value_buf, sizeof(def_value_buf), system_charset_info);
  Field **ptr,*field;
  uint primary_key;
  KEY *key_info;
  TABLE *table= table_list->table;
  handler *file= table->file;
  TABLE_SHARE *share= table->s;
  HA_CREATE_INFO create_info;
#ifdef WITH_PARTITION_STORAGE_ENGINE
  bool show_table_options= FALSE;
#endif /* WITH_PARTITION_STORAGE_ENGINE */
  bool foreign_db_mode=  (thd->variables.sql_mode & (MODE_POSTGRESQL |
                                                     MODE_ORACLE |
                                                     MODE_MSSQL |
                                                     MODE_DB2 |
                                                     MODE_MAXDB |
                                                     MODE_ANSI)) != 0;
  bool limited_mysql_mode= (thd->variables.sql_mode & (MODE_NO_FIELD_OPTIONS |
                                                       MODE_MYSQL323 |
                                                       MODE_MYSQL40)) != 0;
  my_bitmap_map *old_map;
  DBUG_ENTER("store_create_info");
  DBUG_PRINT("enter",("table: %s", table->s->table_name.str));

  restore_record(table, s->default_values); // Get empty record

  if (share->tmp_table)
    packet->append(STRING_WITH_LEN("CREATE TEMPORARY TABLE "));
  else
    packet->append(STRING_WITH_LEN("CREATE TABLE "));
  if (create_info_arg &&
      (create_info_arg->options & HA_LEX_CREATE_IF_NOT_EXISTS))
    packet->append(STRING_WITH_LEN("IF NOT EXISTS "));
  if (table_list->schema_table)
    alias= table_list->schema_table->table_name;
  else
  {
    if (lower_case_table_names == 2)
      alias= table->alias;
    else
    {
      alias= share->table_name.str;
    }
  }

  /*
    Print the database before the table name if told to do that. The
    database name is only printed in the event that it is different
    from the current database.  The main reason for doing this is to
    avoid having to update gazillions of tests and result files, but
    it also saves a few bytes of the binary log.
   */
  if (show_database)
  {
    const LEX_STRING *const db=
      table_list->schema_table ? &INFORMATION_SCHEMA_NAME : &table->s->db;
    if (!thd->db || strcmp(db->str, thd->db))
    {
      append_identifier(thd, packet, db->str, db->length);
      packet->append(STRING_WITH_LEN("."));
    }
  }

  append_identifier(thd, packet, alias, strlen(alias));
  packet->append(STRING_WITH_LEN(" (\n"));
  /*
    We need this to get default values from the table
    We have to restore the read_set if we are called from insert in case
    of row based replication.
  */
  old_map= tmp_use_all_columns(table, table->read_set);

  for (ptr=table->field ; (field= *ptr); ptr++)
  {
    uint flags = field->flags;

    if (ptr != table->field)
      packet->append(STRING_WITH_LEN(",\n"));

    packet->append(STRING_WITH_LEN("  "));
    append_identifier(thd,packet,field->field_name, strlen(field->field_name));
    packet->append(' ');
    // check for surprises from the previous call to Field::sql_type()
    if (type.ptr() != tmp)
      type.set(tmp, sizeof(tmp), system_charset_info);
    else
      type.set_charset(system_charset_info);

    field->sql_type(type);
    packet->append(type.ptr(), type.length(), system_charset_info);

    if (field->has_charset() && 
        !(thd->variables.sql_mode & (MODE_MYSQL323 | MODE_MYSQL40)))
    {
      if (field->charset() != share->table_charset)
      {
	packet->append(STRING_WITH_LEN(" CHARACTER SET "));
	packet->append(field->charset()->csname);
      }
      /* 
	For string types dump collation name only if 
	collation is not primary for the given charset
      */
      if (!(field->charset()->state & MY_CS_PRIMARY))
      {
	packet->append(STRING_WITH_LEN(" COLLATE "));
	packet->append(field->charset()->name);
      }
    }

    if (flags & NOT_NULL_FLAG)
      packet->append(STRING_WITH_LEN(" NOT NULL"));
    else if (field->type() == MYSQL_TYPE_TIMESTAMP)
    {
      /*
        TIMESTAMP field require explicit NULL flag, because unlike
        all other fields they are treated as NOT NULL by default.
      */
      packet->append(STRING_WITH_LEN(" NULL"));
    }

    switch(field->field_storage_type()){
    case HA_SM_DEFAULT:
      break;
    case HA_SM_DISK:
      packet->append(STRING_WITH_LEN(" /*!50606 STORAGE DISK */"));
      break;
    case HA_SM_MEMORY:
      packet->append(STRING_WITH_LEN(" /*!50606 STORAGE MEMORY */"));
      break;
    default:
      DBUG_ASSERT(0);
      break;
    }

    switch(field->column_format()){
    case COLUMN_FORMAT_TYPE_DEFAULT:
      break;
    case COLUMN_FORMAT_TYPE_FIXED:
      packet->append(STRING_WITH_LEN(" /*!50606 COLUMN_FORMAT FIXED */"));
      break;
    case COLUMN_FORMAT_TYPE_DYNAMIC:
      packet->append(STRING_WITH_LEN(" /*!50606 COLUMN_FORMAT DYNAMIC */"));
      break;
    default:
      DBUG_ASSERT(0);
      break;
    }

    if (print_default_clause(thd, field, &def_value, true))
    {
      packet->append(STRING_WITH_LEN(" DEFAULT "));
      packet->append(def_value.ptr(), def_value.length(), system_charset_info);
    }

    if (!limited_mysql_mode &&
        print_on_update_clause(field, &def_value, false))
    {
      packet->append(STRING_WITH_LEN(" "));
      packet->append(def_value);
    }

    if (field->unireg_check == Field::NEXT_NUMBER && 
        !(thd->variables.sql_mode & MODE_NO_FIELD_OPTIONS))
      packet->append(STRING_WITH_LEN(" AUTO_INCREMENT"));

    if (field->comment.length)
    {
      packet->append(STRING_WITH_LEN(" COMMENT "));
      append_unescaped(packet, field->comment.str, field->comment.length);
    }
  }

  key_info= table->key_info;
  memset(&create_info, 0, sizeof(create_info));
  /* Allow update_create_info to update row type */
  create_info.row_type= share->row_type;
  file->update_create_info(&create_info);
  primary_key= share->primary_key;

  for (uint i=0 ; i < share->keys ; i++,key_info++)
  {
    KEY_PART_INFO *key_part= key_info->key_part;
    bool found_primary=0;
    packet->append(STRING_WITH_LEN(",\n  "));

    if (i == primary_key && !strcmp(key_info->name, primary_key_name))
    {
      found_primary=1;
      /*
        No space at end, because a space will be added after where the
        identifier would go, but that is not added for primary key.
      */
      packet->append(STRING_WITH_LEN("PRIMARY KEY"));
    }
    else if (key_info->flags & HA_NOSAME)
      packet->append(STRING_WITH_LEN("UNIQUE KEY "));
    else if (key_info->flags & HA_FULLTEXT)
      packet->append(STRING_WITH_LEN("FULLTEXT KEY "));
    else if (key_info->flags & HA_SPATIAL)
      packet->append(STRING_WITH_LEN("SPATIAL KEY "));
    else
      packet->append(STRING_WITH_LEN("KEY "));

    if (!found_primary)
     append_identifier(thd, packet, key_info->name, strlen(key_info->name));

    packet->append(STRING_WITH_LEN(" ("));

    for (uint j=0 ; j < key_info->key_parts ; j++,key_part++)
    {
      if (j)
        packet->append(',');

      if (key_part->field)
        append_identifier(thd,packet,key_part->field->field_name,
			  strlen(key_part->field->field_name));
      if (key_part->field &&
          (key_part->length !=
           table->field[key_part->fieldnr-1]->key_length() &&
           !(key_info->flags & (HA_FULLTEXT | HA_SPATIAL))))
      {
        packet->append_parenthesized((long) key_part->length /
                                      key_part->field->charset()->mbmaxlen);
      }
    }
    packet->append(')');
    store_key_options(thd, packet, table, key_info);
    if (key_info->parser)
    {
      LEX_STRING *parser_name= plugin_name(key_info->parser);
      packet->append(STRING_WITH_LEN(" /*!50100 WITH PARSER "));
      append_identifier(thd, packet, parser_name->str, parser_name->length);
      packet->append(STRING_WITH_LEN(" */ "));
    }
  }

  /*
    Get possible foreign key definitions stored in InnoDB and append them
    to the CREATE TABLE statement
  */

  if ((for_str= file->get_foreign_key_create_info()))
  {
    packet->append(for_str, strlen(for_str));
    file->free_foreign_key_create_info(for_str);
  }

  packet->append(STRING_WITH_LEN("\n)"));
  if (!(thd->variables.sql_mode & MODE_NO_TABLE_OPTIONS) && !foreign_db_mode)
  {
#ifdef WITH_PARTITION_STORAGE_ENGINE
    show_table_options= TRUE;
#endif /* WITH_PARTITION_STORAGE_ENGINE */

    /* TABLESPACE and STORAGE */
    if (share->tablespace ||
        share->default_storage_media != HA_SM_DEFAULT)
    {
      packet->append(STRING_WITH_LEN(" /*!50100"));
      if (share->tablespace)
      {
        packet->append(STRING_WITH_LEN(" TABLESPACE "));
        packet->append(share->tablespace, strlen(share->tablespace));
      }

      if (share->default_storage_media == HA_SM_DISK)
        packet->append(STRING_WITH_LEN(" STORAGE DISK"));
      if (share->default_storage_media == HA_SM_MEMORY)
        packet->append(STRING_WITH_LEN(" STORAGE MEMORY"));

      packet->append(STRING_WITH_LEN(" */"));
    }

    /*
      IF   check_create_info
      THEN add ENGINE only if it was used when creating the table
    */
    if (!create_info_arg ||
        (create_info_arg->used_fields & HA_CREATE_USED_ENGINE))
    {
      if (thd->variables.sql_mode & (MODE_MYSQL323 | MODE_MYSQL40))
        packet->append(STRING_WITH_LEN(" TYPE="));
      else
        packet->append(STRING_WITH_LEN(" ENGINE="));
#ifdef WITH_PARTITION_STORAGE_ENGINE
    if (table->part_info)
      packet->append(ha_resolve_storage_engine_name(
                        table->part_info->default_engine_type));
    else
      packet->append(file->table_type());
#else
      packet->append(file->table_type());
#endif
    }

    /*
      Add AUTO_INCREMENT=... if there is an AUTO_INCREMENT column,
      and NEXT_ID > 1 (the default).  We must not print the clause
      for engines that do not support this as it would break the
      import of dumps, but as of this writing, the test for whether
      AUTO_INCREMENT columns are allowed and wether AUTO_INCREMENT=...
      is supported is identical, !(file->table_flags() & HA_NO_AUTO_INCREMENT))
      Because of that, we do not explicitly test for the feature,
      but may extrapolate its existence from that of an AUTO_INCREMENT column.
    */

    if (create_info.auto_increment_value > 1)
    {
      char *end;
      packet->append(STRING_WITH_LEN(" AUTO_INCREMENT="));
      end= longlong10_to_str(create_info.auto_increment_value, buff,10);
      packet->append(buff, (uint) (end - buff));
    }
    
    if (share->table_charset &&
	!(thd->variables.sql_mode & MODE_MYSQL323) &&
	!(thd->variables.sql_mode & MODE_MYSQL40))
    {
      /*
        IF   check_create_info
        THEN add DEFAULT CHARSET only if it was used when creating the table
      */
      if (!create_info_arg ||
          (create_info_arg->used_fields & HA_CREATE_USED_DEFAULT_CHARSET))
      {
        packet->append(STRING_WITH_LEN(" DEFAULT CHARSET="));
        packet->append(share->table_charset->csname);
        if (!(share->table_charset->state & MY_CS_PRIMARY))
        {
          packet->append(STRING_WITH_LEN(" COLLATE="));
          packet->append(table->s->table_charset->name);
        }
      }
    }

    if (share->min_rows)
    {
      char *end;
      packet->append(STRING_WITH_LEN(" MIN_ROWS="));
      end= longlong10_to_str(share->min_rows, buff, 10);
      packet->append(buff, (uint) (end- buff));
    }

    if (share->max_rows && !table_list->schema_table)
    {
      char *end;
      packet->append(STRING_WITH_LEN(" MAX_ROWS="));
      end= longlong10_to_str(share->max_rows, buff, 10);
      packet->append(buff, (uint) (end - buff));
    }

    if (share->avg_row_length)
    {
      char *end;
      packet->append(STRING_WITH_LEN(" AVG_ROW_LENGTH="));
      end= longlong10_to_str(share->avg_row_length, buff,10);
      packet->append(buff, (uint) (end - buff));
    }

    if (share->db_create_options & HA_OPTION_PACK_KEYS)
      packet->append(STRING_WITH_LEN(" PACK_KEYS=1"));
    if (share->db_create_options & HA_OPTION_NO_PACK_KEYS)
      packet->append(STRING_WITH_LEN(" PACK_KEYS=0"));
    if (share->db_create_options & HA_OPTION_STATS_PERSISTENT)
      packet->append(STRING_WITH_LEN(" STATS_PERSISTENT=1"));
    if (share->db_create_options & HA_OPTION_NO_STATS_PERSISTENT)
      packet->append(STRING_WITH_LEN(" STATS_PERSISTENT=0"));
    if (share->stats_auto_recalc == HA_STATS_AUTO_RECALC_ON)
      packet->append(STRING_WITH_LEN(" STATS_AUTO_RECALC=1"));
    else if (share->stats_auto_recalc == HA_STATS_AUTO_RECALC_OFF)
      packet->append(STRING_WITH_LEN(" STATS_AUTO_RECALC=0"));
    if (share->stats_sample_pages != 0)
    {
      char *end;
      packet->append(STRING_WITH_LEN(" STATS_SAMPLE_PAGES="));
      end= longlong10_to_str(share->stats_sample_pages, buff, 10);
      packet->append(buff, (uint) (end - buff));
    }
    /* We use CHECKSUM, instead of TABLE_CHECKSUM, for backward compability */
    if (share->db_create_options & HA_OPTION_CHECKSUM)
      packet->append(STRING_WITH_LEN(" CHECKSUM=1"));
    if (share->db_create_options & HA_OPTION_DELAY_KEY_WRITE)
      packet->append(STRING_WITH_LEN(" DELAY_KEY_WRITE=1"));
    if (create_info.row_type != ROW_TYPE_DEFAULT)
    {
      packet->append(STRING_WITH_LEN(" ROW_FORMAT="));
      packet->append(ha_row_type[(uint) create_info.row_type]);
    }
    if (table->s->key_block_size)
    {
      char *end;
      packet->append(STRING_WITH_LEN(" KEY_BLOCK_SIZE="));
      end= longlong10_to_str(table->s->key_block_size, buff, 10);
      packet->append(buff, (uint) (end - buff));
    }
    table->file->append_create_info(packet);
    if (share->comment.length)
    {
      packet->append(STRING_WITH_LEN(" COMMENT="));
      append_unescaped(packet, share->comment.str, share->comment.length);
    }
    if (share->connect_string.length)
    {
      packet->append(STRING_WITH_LEN(" CONNECTION="));
      append_unescaped(packet, share->connect_string.str, share->connect_string.length);
    }
    append_directory(thd, packet, "DATA",  create_info.data_file_name);
    append_directory(thd, packet, "INDEX", create_info.index_file_name);
  }
#ifdef WITH_PARTITION_STORAGE_ENGINE
  {
    /*
      Partition syntax for CREATE TABLE is at the end of the syntax.
    */
    uint part_syntax_len;
    char *part_syntax;
    if (table->part_info &&
        (!table->part_info->is_auto_partitioned) &&
        ((part_syntax= generate_partition_syntax(table->part_info,
                                                  &part_syntax_len,
                                                  FALSE,
                                                  show_table_options,
                                                  NULL, NULL))))
    {
       table->part_info->set_show_version_string(packet);
       packet->append(part_syntax, part_syntax_len);
       packet->append(STRING_WITH_LEN(" */"));
       my_free(part_syntax);
    }
  }
#endif
  tmp_restore_column_map(table->read_set, old_map);
  DBUG_RETURN(0);
}


static void store_key_options(THD *thd, String *packet, TABLE *table,
                              KEY *key_info)
{
  bool limited_mysql_mode= (thd->variables.sql_mode &
                            (MODE_NO_FIELD_OPTIONS | MODE_MYSQL323 |
                             MODE_MYSQL40)) != 0;
  bool foreign_db_mode=  (thd->variables.sql_mode & (MODE_POSTGRESQL |
                                                     MODE_ORACLE |
                                                     MODE_MSSQL |
                                                     MODE_DB2 |
                                                     MODE_MAXDB |
                                                     MODE_ANSI)) != 0;
  char *end, buff[32];

  if (!(thd->variables.sql_mode & MODE_NO_KEY_OPTIONS) &&
      !limited_mysql_mode && !foreign_db_mode)
  {

    if (key_info->algorithm == HA_KEY_ALG_BTREE)
      packet->append(STRING_WITH_LEN(" USING BTREE"));

    if (key_info->algorithm == HA_KEY_ALG_HASH)
      packet->append(STRING_WITH_LEN(" USING HASH"));

    /* send USING only in non-default case: non-spatial rtree */
    if ((key_info->algorithm == HA_KEY_ALG_RTREE) &&
        !(key_info->flags & HA_SPATIAL))
      packet->append(STRING_WITH_LEN(" USING RTREE"));

    if ((key_info->flags & HA_USES_BLOCK_SIZE) &&
        table->s->key_block_size != key_info->block_size)
    {
      packet->append(STRING_WITH_LEN(" KEY_BLOCK_SIZE="));
      end= longlong10_to_str(key_info->block_size, buff, 10);
      packet->append(buff, (uint) (end - buff));
    }
    DBUG_ASSERT(test(key_info->flags & HA_USES_COMMENT) == 
               (key_info->comment.length > 0));
    if (key_info->flags & HA_USES_COMMENT)
    {
      packet->append(STRING_WITH_LEN(" COMMENT "));
      append_unescaped(packet, key_info->comment.str, 
                       key_info->comment.length);
    }
  }
}


void
view_store_options(THD *thd, TABLE_LIST *table, String *buff)
{
  append_algorithm(table, buff);
  append_definer(thd, buff, &table->definer.user, &table->definer.host);
  if (table->view_suid)
    buff->append(STRING_WITH_LEN("SQL SECURITY DEFINER "));
  else
    buff->append(STRING_WITH_LEN("SQL SECURITY INVOKER "));
}


/*
  Append DEFINER clause to the given buffer.
  
  SYNOPSIS
    append_definer()
    thd           [in] thread handle
    buffer        [inout] buffer to hold DEFINER clause
    definer_user  [in] user name part of definer
    definer_host  [in] host name part of definer
*/

static void append_algorithm(TABLE_LIST *table, String *buff)
{
  buff->append(STRING_WITH_LEN("ALGORITHM="));
  switch ((int8)table->algorithm) {
  case VIEW_ALGORITHM_UNDEFINED:
    buff->append(STRING_WITH_LEN("UNDEFINED "));
    break;
  case VIEW_ALGORITHM_TMPTABLE:
    buff->append(STRING_WITH_LEN("TEMPTABLE "));
    break;
  case VIEW_ALGORITHM_MERGE:
    buff->append(STRING_WITH_LEN("MERGE "));
    break;
  default:
    DBUG_ASSERT(0); // never should happen
  }
}

/*
  Append DEFINER clause to the given buffer.
  
  SYNOPSIS
    append_definer()
    thd           [in] thread handle
    buffer        [inout] buffer to hold DEFINER clause
    definer_user  [in] user name part of definer
    definer_host  [in] host name part of definer
*/

void append_definer(THD *thd, String *buffer, const LEX_STRING *definer_user,
                    const LEX_STRING *definer_host)
{
  buffer->append(STRING_WITH_LEN("DEFINER="));
  append_identifier(thd, buffer, definer_user->str, definer_user->length);
  buffer->append('@');
  append_identifier(thd, buffer, definer_host->str, definer_host->length);
  buffer->append(' ');
}


int
view_store_create_info(THD *thd, TABLE_LIST *table, String *buff)
{
  my_bool compact_view_name= TRUE;
  my_bool foreign_db_mode= (thd->variables.sql_mode & (MODE_POSTGRESQL |
                                                       MODE_ORACLE |
                                                       MODE_MSSQL |
                                                       MODE_DB2 |
                                                       MODE_MAXDB |
                                                       MODE_ANSI)) != 0;

  if (!thd->db || strcmp(thd->db, table->view_db.str))
    /*
      print compact view name if the view belongs to the current database
    */
    compact_view_name= table->compact_view_format= FALSE;
  else
  {
    /*
      Compact output format for view body can be used
      if this view only references table inside it's own db
    */
    TABLE_LIST *tbl;
    table->compact_view_format= TRUE;
    for (tbl= thd->lex->query_tables;
         tbl;
         tbl= tbl->next_global)
    {
      if (strcmp(table->view_db.str, tbl->view ? tbl->view_db.str :tbl->db)!= 0)
      {
        table->compact_view_format= FALSE;
        break;
      }
    }
  }

  buff->append(STRING_WITH_LEN("CREATE "));
  if (!foreign_db_mode)
  {
    view_store_options(thd, table, buff);
  }
  buff->append(STRING_WITH_LEN("VIEW "));
  if (!compact_view_name)
  {
    append_identifier(thd, buff, table->view_db.str, table->view_db.length);
    buff->append('.');
  }
  append_identifier(thd, buff, table->view_name.str, table->view_name.length);
  buff->append(STRING_WITH_LEN(" AS "));

  /*
    We can't just use table->query, because our SQL_MODE may trigger
    a different syntax, like when ANSI_QUOTES is defined.
  */
  table->view->unit.print(buff, QT_ORDINARY);

  if (table->with_check != VIEW_CHECK_NONE)
  {
    if (table->with_check == VIEW_CHECK_LOCAL)
      buff->append(STRING_WITH_LEN(" WITH LOCAL CHECK OPTION"));
    else
      buff->append(STRING_WITH_LEN(" WITH CASCADED CHECK OPTION"));
  }
  return 0;
}


/****************************************************************************
  Return info about all processes
  returns for each thread: thread id, user, host, db, command, info
****************************************************************************/

class thread_info :public ilink<thread_info> {
public:
  static void *operator new(size_t size)
  {
    return (void*) sql_alloc((uint) size);
  }
  static void operator delete(void *ptr __attribute__((unused)),
                              size_t size __attribute__((unused)))
  { TRASH(ptr, size); }

  ulong thread_id;
  time_t start_time;
  uint   command;
  const char *user,*host,*db,*proc_info,*state_info;
  CSET_STRING query_string;
};

static const char *thread_state_info(THD *tmp)
{
#ifndef EMBEDDED_LIBRARY
  if (tmp->net.reading_or_writing)
  {
    if (tmp->net.reading_or_writing == 2)
      return "Writing to net";
    else if (tmp->get_command() == COM_SLEEP)
      return "";
    else
      return "Reading from net";
  }
  else
#endif
  {
    if (tmp->proc_info)
      return tmp->proc_info;
    else if (tmp->mysys_var && tmp->mysys_var->current_cond)
      return "Waiting on cond";
    else
      return NULL;
  }
}

void mysqld_list_processes(THD *thd,const char *user, bool verbose)
{
  Item *field;
  List<Item> field_list;
  I_List<thread_info> thread_infos;
  ulong max_query_length= (verbose ? thd->variables.max_allowed_packet :
			   PROCESS_LIST_WIDTH);
  Protocol *protocol= thd->protocol;
  DBUG_ENTER("mysqld_list_processes");

  field_list.push_back(new Item_int(NAME_STRING("Id"), 0, MY_INT32_NUM_DECIMAL_DIGITS));
  field_list.push_back(new Item_empty_string("User",16));
  field_list.push_back(new Item_empty_string("Host",LIST_PROCESS_HOST_LEN));
  field_list.push_back(field=new Item_empty_string("db",NAME_CHAR_LEN));
  field->maybe_null=1;
  field_list.push_back(new Item_empty_string("Command",16));
  field_list.push_back(field= new Item_return_int("Time",7, MYSQL_TYPE_LONG));
  field->unsigned_flag= 0;
  field_list.push_back(field=new Item_empty_string("State",30));
  field->maybe_null=1;
  field_list.push_back(field=new Item_empty_string("Info",max_query_length));
  field->maybe_null=1;
  if (protocol->send_result_set_metadata(&field_list,
                            Protocol::SEND_NUM_ROWS | Protocol::SEND_EOF))
    DBUG_VOID_RETURN;

  if (!thd->killed)
  {
    mysql_mutex_lock(&LOCK_thread_count);
    Thread_iterator it= global_thread_list_begin();
    Thread_iterator end= global_thread_list_end();
    for (; it != end; ++it)
    {
      THD *tmp= *it;
      Security_context *tmp_sctx= tmp->security_ctx;
      struct st_my_thread_var *mysys_var;
      if ((tmp->vio_ok() || tmp->system_thread) &&
          (!user || (tmp_sctx->user && !strcmp(tmp_sctx->user, user))))
      {
        thread_info *thd_info= new thread_info;

        thd_info->thread_id=tmp->thread_id;
        thd_info->user= thd->strdup(tmp_sctx->user ? tmp_sctx->user :
                                    (tmp->system_thread ?
                                     "system user" : "unauthenticated user"));
	if (tmp->peer_port && (tmp_sctx->host || tmp_sctx->ip) &&
            thd->security_ctx->host_or_ip[0])
	{
	  if ((thd_info->host= (char*) thd->alloc(LIST_PROCESS_HOST_LEN+1)))
	    my_snprintf((char *) thd_info->host, LIST_PROCESS_HOST_LEN,
			"%s:%u", tmp_sctx->host_or_ip, tmp->peer_port);
	}
	else
	  thd_info->host= thd->strdup(tmp_sctx->host_or_ip[0] ? 
                                      tmp_sctx->host_or_ip : 
                                      tmp_sctx->host ? tmp_sctx->host : "");
        if ((thd_info->db=tmp->db))             // Safe test
          thd_info->db=thd->strdup(thd_info->db);
        thd_info->command=(int) tmp->get_command();
        mysql_mutex_lock(&tmp->LOCK_thd_data);
        if ((mysys_var= tmp->mysys_var))
          mysql_mutex_lock(&mysys_var->mutex);
        thd_info->proc_info= (char*) (tmp->killed == THD::KILL_CONNECTION? "Killed" : 0);
        thd_info->state_info= thread_state_info(tmp);
        if (mysys_var)
          mysql_mutex_unlock(&mysys_var->mutex);

        /* Lock THD mutex that protects its data when looking at it. */
        if (tmp->query())
        {
          uint length= min<uint>(max_query_length, tmp->query_length());
          char *q= thd->strmake(tmp->query(),length);
          /* Safety: in case strmake failed, we set length to 0. */
          thd_info->query_string=
            CSET_STRING(q, q ? length : 0, tmp->query_charset());
        }
        mysql_mutex_unlock(&tmp->LOCK_thd_data);
        thd_info->start_time= tmp->start_time.tv_sec;
        thread_infos.push_front(thd_info);
      }
    }
    mysql_mutex_unlock(&LOCK_thread_count);
  }

  thread_info *thd_info;
  time_t now= my_time(0);
  while ((thd_info=thread_infos.get()))
  {
    protocol->prepare_for_resend();
    protocol->store((ulonglong) thd_info->thread_id);
    protocol->store(thd_info->user, system_charset_info);
    protocol->store(thd_info->host, system_charset_info);
    protocol->store(thd_info->db, system_charset_info);
    if (thd_info->proc_info)
      protocol->store(thd_info->proc_info, system_charset_info);
    else
      protocol->store(command_name[thd_info->command].str, system_charset_info);
    if (thd_info->start_time)
      protocol->store_long ((longlong) (now - thd_info->start_time));
    else
      protocol->store_null();
    protocol->store(thd_info->state_info, system_charset_info);
    protocol->store(thd_info->query_string.str(),
                    thd_info->query_string.charset());
    if (protocol->write())
      break; /* purecov: inspected */
  }
  my_eof(thd);
  DBUG_VOID_RETURN;
}

int fill_schema_processlist(THD* thd, TABLE_LIST* tables, Item* cond)
{
  TABLE *table= tables->table;
  CHARSET_INFO *cs= system_charset_info;
  char *user;
  time_t now= my_time(0);
  DBUG_ENTER("fill_process_list");

  user= thd->security_ctx->master_access & PROCESS_ACL ?
        NullS : thd->security_ctx->priv_user;

  if (!thd->killed)
  {
    mysql_mutex_lock(&LOCK_thread_count);
    Thread_iterator it= global_thread_list_begin();
    Thread_iterator end= global_thread_list_end();
    for (; it != end; ++it)
    {
      THD* tmp= *it;
      Security_context *tmp_sctx= tmp->security_ctx;
      struct st_my_thread_var *mysys_var;
      const char *val;

      if ((!tmp->vio_ok() && !tmp->system_thread) ||
          (user && (!tmp_sctx->user || strcmp(tmp_sctx->user, user))))
        continue;

      restore_record(table, s->default_values);
      /* ID */
      table->field[0]->store((longlong) tmp->thread_id, TRUE);
      /* USER */
      val= tmp_sctx->user ? tmp_sctx->user :
            (tmp->system_thread ? "system user" : "unauthenticated user");
      table->field[1]->store(val, strlen(val), cs);
      /* HOST */
      if (tmp->peer_port && (tmp_sctx->host || tmp_sctx->ip) &&
          thd->security_ctx->host_or_ip[0])
      {
        char host[LIST_PROCESS_HOST_LEN + 1];
        my_snprintf(host, LIST_PROCESS_HOST_LEN, "%s:%u",
                    tmp_sctx->host_or_ip, tmp->peer_port);
        table->field[2]->store(host, strlen(host), cs);
      }
      else
        table->field[2]->store(tmp_sctx->host_or_ip,
                               strlen(tmp_sctx->host_or_ip), cs);
      /* DB */
      if (tmp->db)
      {
        table->field[3]->store(tmp->db, strlen(tmp->db), cs);
        table->field[3]->set_notnull();
      }

      mysql_mutex_lock(&tmp->LOCK_thd_data);
      if ((mysys_var= tmp->mysys_var))
        mysql_mutex_lock(&mysys_var->mutex);
      /* COMMAND */
      if ((val= (char *) (tmp->killed == THD::KILL_CONNECTION? "Killed" : 0)))
        table->field[4]->store(val, strlen(val), cs);
      else
        table->field[4]->store(command_name[tmp->get_command()].str,
                               command_name[tmp->get_command()].length, cs);
      /* MYSQL_TIME */
      table->field[5]->store((longlong)(tmp->start_time.tv_sec ?
                                      now - tmp->start_time.tv_sec : 0), FALSE);
      /* STATE */
      if ((val= thread_state_info(tmp)))
      {
        table->field[6]->store(val, strlen(val), cs);
        table->field[6]->set_notnull();
      }

      if (mysys_var)
        mysql_mutex_unlock(&mysys_var->mutex);
      mysql_mutex_unlock(&tmp->LOCK_thd_data);

      /* INFO */
      /* Lock THD mutex that protects its data when looking at it. */
      mysql_mutex_lock(&tmp->LOCK_thd_data);
      if (tmp->query())
      {
        size_t const width=
          min<size_t>(PROCESS_LIST_INFO_WIDTH, tmp->query_length());
        table->field[7]->store(tmp->query(), width, cs);
        table->field[7]->set_notnull();
      }
      mysql_mutex_unlock(&tmp->LOCK_thd_data);

      if (schema_table_store_record(thd, table))
      {
        mysql_mutex_unlock(&LOCK_thread_count);
        DBUG_RETURN(1);
      }
    }
    mysql_mutex_unlock(&LOCK_thread_count);
  }

  DBUG_RETURN(0);
}

/*****************************************************************************
  Status functions
*****************************************************************************/

static DYNAMIC_ARRAY all_status_vars;
static bool status_vars_inited= 0;

C_MODE_START
static int show_var_cmp(const void *var1, const void *var2)
{
  return strcmp(((SHOW_VAR*)var1)->name, ((SHOW_VAR*)var2)->name);
}
C_MODE_END

/*
  deletes all the SHOW_UNDEF elements from the array and calls
  delete_dynamic() if it's completely empty.
*/
static void shrink_var_array(DYNAMIC_ARRAY *array)
{
  uint a,b;
  SHOW_VAR *all= dynamic_element(array, 0, SHOW_VAR *);

  for (a= b= 0; b < array->elements; b++)
    if (all[b].type != SHOW_UNDEF)
      all[a++]= all[b];
  if (a)
  {
    memset(all+a, 0, sizeof(SHOW_VAR)); // writing NULL-element to the end
    array->elements= a;
  }
  else // array is completely empty - delete it
    delete_dynamic(array);
}

/*
  Adds an array of SHOW_VAR entries to the output of SHOW STATUS

  SYNOPSIS
    add_status_vars(SHOW_VAR *list)
    list - an array of SHOW_VAR entries to add to all_status_vars
           the last entry must be {0,0,SHOW_UNDEF}

  NOTE
    The handling of all_status_vars[] is completely internal, it's allocated
    automatically when something is added to it, and deleted completely when
    the last entry is removed.

    As a special optimization, if add_status_vars() is called before
    init_status_vars(), it assumes "startup mode" - neither concurrent access
    to the array nor SHOW STATUS are possible (thus it skips locks and qsort)

    The last entry of the all_status_vars[] should always be {0,0,SHOW_UNDEF}
*/
int add_status_vars(SHOW_VAR *list)
{
  int res= 0;
  if (status_vars_inited)
    mysql_mutex_lock(&LOCK_status);
  if (!all_status_vars.buffer && // array is not allocated yet - do it now
      my_init_dynamic_array(&all_status_vars, sizeof(SHOW_VAR), 200, 20))
  {
    res= 1;
    goto err;
  }
  while (list->name)
    res|= insert_dynamic(&all_status_vars, list++);
  res|= insert_dynamic(&all_status_vars, list); // appending NULL-element
  all_status_vars.elements--; // but next insert_dynamic should overwite it
  if (status_vars_inited)
    sort_dynamic(&all_status_vars, show_var_cmp);
err:
  if (status_vars_inited)
    mysql_mutex_unlock(&LOCK_status);
  return res;
}

/*
  Make all_status_vars[] usable for SHOW STATUS

  NOTE
    See add_status_vars(). Before init_status_vars() call, add_status_vars()
    works in a special fast "startup" mode. Thus init_status_vars()
    should be called as late as possible but before enabling multi-threading.
*/
void init_status_vars()
{
  status_vars_inited=1;
  sort_dynamic(&all_status_vars, show_var_cmp);
}

void reset_status_vars()
{
  SHOW_VAR *ptr= (SHOW_VAR*) all_status_vars.buffer;
  SHOW_VAR *last= ptr + all_status_vars.elements;
  for (; ptr < last; ptr++)
  {
    /* Note that SHOW_LONG_NOFLUSH variables are not reset */
    if (ptr->type == SHOW_LONG || ptr->type == SHOW_SIGNED_LONG)
      *(ulong*) ptr->value= 0;
  }  
}

/*
  catch-all cleanup function, cleans up everything no matter what

  DESCRIPTION
    This function is not strictly required if all add_to_status/
    remove_status_vars are properly paired, but it's a safety measure that
    deletes everything from the all_status_vars[] even if some
    remove_status_vars were forgotten
*/
void free_status_vars()
{
  delete_dynamic(&all_status_vars);
}

/*
  Removes an array of SHOW_VAR entries from the output of SHOW STATUS

  SYNOPSIS
    remove_status_vars(SHOW_VAR *list)
    list - an array of SHOW_VAR entries to remove to all_status_vars
           the last entry must be {0,0,SHOW_UNDEF}

  NOTE
    there's lots of room for optimizing this, especially in non-sorted mode,
    but nobody cares - it may be called only in case of failed plugin
    initialization in the mysqld startup.
*/

void remove_status_vars(SHOW_VAR *list)
{
  if (status_vars_inited)
  {
    mysql_mutex_lock(&LOCK_status);
    SHOW_VAR *all= dynamic_element(&all_status_vars, 0, SHOW_VAR *);
    int a= 0, b= all_status_vars.elements, c= (a+b)/2;

    for (; list->name; list++)
    {
      int res= 0;
      for (a= 0, b= all_status_vars.elements; b-a > 1; c= (a+b)/2)
      {
        res= show_var_cmp(list, all+c);
        if (res < 0)
          b= c;
        else if (res > 0)
          a= c;
        else
          break;
      }
      if (res == 0)
        all[c].type= SHOW_UNDEF;
    }
    shrink_var_array(&all_status_vars);
    mysql_mutex_unlock(&LOCK_status);
  }
  else
  {
    SHOW_VAR *all= dynamic_element(&all_status_vars, 0, SHOW_VAR *);
    uint i;
    for (; list->name; list++)
    {
      for (i= 0; i < all_status_vars.elements; i++)
      {
        if (show_var_cmp(list, all+i))
          continue;
        all[i].type= SHOW_UNDEF;
        break;
      }
    }
    shrink_var_array(&all_status_vars);
  }
}

inline void make_upper(char *buf)
{
  for (; *buf; buf++)
    *buf= my_toupper(system_charset_info, *buf);
}

static bool show_status_array(THD *thd, const char *wild,
                              SHOW_VAR *variables,
                              enum enum_var_type value_type,
                              struct system_status_var *status_var,
                              const char *prefix, TABLE *table,
                              bool ucase_names,
                              Item *cond)
{
  my_aligned_storage<SHOW_VAR_FUNC_BUFF_SIZE, MY_ALIGNOF(long)> buffer;
  char * const buff= buffer.data;
  char *prefix_end;
  /* the variable name should not be longer than 64 characters */
  char name_buffer[64];
  int len;
  LEX_STRING null_lex_str;
  SHOW_VAR tmp, *var;
  Item *partial_cond= 0;
  enum_check_fields save_count_cuted_fields= thd->count_cuted_fields;
  bool res= FALSE;
  const CHARSET_INFO *charset= system_charset_info;
  DBUG_ENTER("show_status_array");

  thd->count_cuted_fields= CHECK_FIELD_WARN;  
  null_lex_str.str= 0;				// For sys_var->value_ptr()
  null_lex_str.length= 0;

  prefix_end=strnmov(name_buffer, prefix, sizeof(name_buffer)-1);
  if (*prefix)
    *prefix_end++= '_';
  len=name_buffer + sizeof(name_buffer) - prefix_end;
  partial_cond= make_cond_for_info_schema(cond, table->pos_in_table_list);

  for (; variables->name; variables++)
  {
    strnmov(prefix_end, variables->name, len);
    name_buffer[sizeof(name_buffer)-1]=0;       /* Safety */
    if (ucase_names)
      make_upper(name_buffer);

    restore_record(table, s->default_values);
    table->field[0]->store(name_buffer, strlen(name_buffer),
                           system_charset_info);
    /*
      if var->type is SHOW_FUNC, call the function.
      Repeat as necessary, if new var is again SHOW_FUNC
    */
    for (var=variables; var->type == SHOW_FUNC; var= &tmp)
      ((mysql_show_var_func)(var->value))(thd, &tmp, buff);

    SHOW_TYPE show_type=var->type;
    if (show_type == SHOW_ARRAY)
    {
      show_status_array(thd, wild, (SHOW_VAR *) var->value, value_type,
                        status_var, name_buffer, table, ucase_names, partial_cond);
    }
    else
    {
      if (!(wild && wild[0] && wild_case_compare(system_charset_info,
                                                 name_buffer, wild)) &&
          (!partial_cond || partial_cond->val_int()))
      {
        char *value=var->value;
        const char *pos, *end;                  // We assign a lot of const's

        mysql_mutex_lock(&LOCK_global_system_variables);

        if (show_type == SHOW_SYS)
        {
          sys_var *var= ((sys_var *) value);
          show_type= var->show_type();
          value= (char*) var->value_ptr(thd, value_type, &null_lex_str);
          charset= var->charset(thd);
        }

        pos= end= buff;
        /*
          note that value may be == buff. All SHOW_xxx code below
          should still work in this case
        */
        switch (show_type) {
        case SHOW_DOUBLE_STATUS:
          value= ((char *) status_var + (ulong) value);
          /* fall through */
        case SHOW_DOUBLE:
          /* 6 is the default precision for '%f' in sprintf() */
          end= buff + my_fcvt(*(double *) value, 6, buff, NULL);
          break;
        case SHOW_LONG_STATUS:
          value= ((char *) status_var + (ulong) value);
          /* fall through */
        case SHOW_LONG:
        case SHOW_LONG_NOFLUSH: // the difference lies in refresh_status()
          end= int10_to_str(*(long*) value, buff, 10);
          break;
        case SHOW_SIGNED_LONG:
          end= int10_to_str(*(long*) value, buff, -10);
          break;
        case SHOW_LONGLONG_STATUS:
          value= ((char *) status_var + (ulong) value);
          /* fall through */
        case SHOW_LONGLONG:
          end= longlong10_to_str(*(longlong*) value, buff, 10);
          break;
        case SHOW_HA_ROWS:
          end= longlong10_to_str((longlong) *(ha_rows*) value, buff, 10);
          break;
        case SHOW_BOOL:
          end= strmov(buff, *(bool*) value ? "ON" : "OFF");
          break;
        case SHOW_MY_BOOL:
          end= strmov(buff, *(my_bool*) value ? "ON" : "OFF");
          break;
        case SHOW_INT:
          end= int10_to_str((long) *(uint32*) value, buff, 10);
          break;
        case SHOW_HAVE:
        {
          SHOW_COMP_OPTION tmp= *(SHOW_COMP_OPTION*) value;
          pos= show_comp_option_name[(int) tmp];
          end= strend(pos);
          break;
        }
        case SHOW_CHAR:
        {
          if (!(pos= value))
            pos= "";
          end= strend(pos);
          break;
        }
       case SHOW_CHAR_PTR:
        {
          if (!(pos= *(char**) value))
            pos= "";
          end= strend(pos);
          break;
        }
        case SHOW_LEX_STRING:
        {
          LEX_STRING *ls=(LEX_STRING*)value;
          if (!(pos= ls->str))
            end= pos= "";
          else
            end= pos + ls->length;
          break;
        }
        case SHOW_KEY_CACHE_LONG:
          value= (char*) dflt_key_cache + (ulong)value;
          end= int10_to_str(*(long*) value, buff, 10);
          break;
        case SHOW_KEY_CACHE_LONGLONG:
          value= (char*) dflt_key_cache + (ulong)value;
	  end= longlong10_to_str(*(longlong*) value, buff, 10);
	  break;
        case SHOW_UNDEF:
          break;                                        // Return empty string
        case SHOW_SYS:                                  // Cannot happen
        default:
          DBUG_ASSERT(0);
          break;
        }
        table->field[1]->store(pos, (uint32) (end - pos), charset);
        thd->count_cuted_fields= CHECK_FIELD_IGNORE;
        table->field[1]->set_notnull();

        mysql_mutex_unlock(&LOCK_global_system_variables);

        if (schema_table_store_record(thd, table))
        {
          res= TRUE;
          goto end;
        }
      }
    }
  }
end:
  thd->count_cuted_fields= save_count_cuted_fields;
  DBUG_RETURN(res);
}


/* collect status for all running threads */

void calc_sum_of_all_status(STATUS_VAR *to)
{
  DBUG_ENTER("calc_sum_of_all_status");

  mysql_mutex_lock(&LOCK_thread_count);

  Thread_iterator it= global_thread_list_begin();
  Thread_iterator end= global_thread_list_end();
  /* Get global values as base */
  *to= global_status_var;
  
  /* Add to this status from existing threads */
  for (; it != end; ++it)
    add_to_status(to, &(*it)->status_var);
  
  mysql_mutex_unlock(&LOCK_thread_count);
  DBUG_VOID_RETURN;
}


/* This is only used internally, but we need it here as a forward reference */
extern ST_SCHEMA_TABLE schema_tables[];

#ifdef MCP_WL1735
typedef struct st_lookup_field_values
{
  LEX_STRING db_value, table_value;
  bool wild_db_value, wild_table_value;
} LOOKUP_FIELD_VALUES;
#endif


/*
  Store record to I_S table, convert HEAP table
  to MyISAM if necessary

  SYNOPSIS
    schema_table_store_record()
    thd                   thread handler
    table                 Information schema table to be updated

  RETURN
    0	                  success
    1	                  error
*/

bool schema_table_store_record(THD *thd, TABLE *table)
{
  int error;
  if ((error= table->file->ha_write_row(table->record[0])))
  {
    TMP_TABLE_PARAM *param= table->pos_in_table_list->schema_table_param;

    if (create_myisam_from_heap(thd, table, param->start_recinfo, 
                                &param->recinfo, error, FALSE, NULL))
      return 1;
  }
  return 0;
}


static int make_table_list(THD *thd, SELECT_LEX *sel,
                           LEX_STRING *db_name, LEX_STRING *table_name)
{
  Table_ident *table_ident;
  table_ident= new Table_ident(thd, *db_name, *table_name, 1);
  if (!sel->add_table_to_list(thd, table_ident, 0, 0, TL_READ, MDL_SHARED_READ))
    return 1;
  return 0;
}


/**
  @brief    Get lookup value from the part of 'WHERE' condition 

  @details This function gets lookup value from 
           the part of 'WHERE' condition if it's possible and 
           fill appropriate lookup_field_vals struct field
           with this value.

  @param[in]      thd                   thread handler
  @param[in]      item_func             part of WHERE condition
  @param[in]      table                 I_S table
  @param[in, out] lookup_field_vals     Struct which holds lookup values 

  @return
    0             success
    1             error, there can be no matching records for the condition
*/

bool get_lookup_value(THD *thd, Item_func *item_func,
                      TABLE_LIST *table, 
                      LOOKUP_FIELD_VALUES *lookup_field_vals)
{
  ST_SCHEMA_TABLE *schema_table= table->schema_table;
  ST_FIELD_INFO *field_info= schema_table->fields_info;
  const char *field_name1= schema_table->idx_field1 >= 0 ?
    field_info[schema_table->idx_field1].field_name : "";
  const char *field_name2= schema_table->idx_field2 >= 0 ?
    field_info[schema_table->idx_field2].field_name : "";

  if (item_func->functype() == Item_func::EQ_FUNC ||
      item_func->functype() == Item_func::EQUAL_FUNC)
  {
    int idx_field, idx_val;
    char tmp[MAX_FIELD_WIDTH];
    String *tmp_str, str_buff(tmp, sizeof(tmp), system_charset_info);
    Item_field *item_field;
    CHARSET_INFO *cs= system_charset_info;

    if (item_func->arguments()[0]->type() == Item::FIELD_ITEM &&
        item_func->arguments()[1]->const_item())
    {
      idx_field= 0;
      idx_val= 1;
    }
    else if (item_func->arguments()[1]->type() == Item::FIELD_ITEM &&
             item_func->arguments()[0]->const_item())
    {
      idx_field= 1;
      idx_val= 0;
    }
    else
      return 0;

    item_field= (Item_field*) item_func->arguments()[idx_field];
    if (table->table != item_field->field->table)
      return 0;
    tmp_str= item_func->arguments()[idx_val]->val_str(&str_buff);

    /* impossible value */
    if (!tmp_str)
      return 1;

    /* Lookup value is database name */
    if (!cs->coll->strnncollsp(cs, (uchar *) field_name1, strlen(field_name1),
                               (uchar *) item_field->field_name,
                               strlen(item_field->field_name), 0))
    {
      thd->make_lex_string(&lookup_field_vals->db_value, tmp_str->ptr(),
                           tmp_str->length(), FALSE);
    }
    /* Lookup value is table name */
    else if (!cs->coll->strnncollsp(cs, (uchar *) field_name2,
                                    strlen(field_name2),
                                    (uchar *) item_field->field_name,
                                    strlen(item_field->field_name), 0))
    {
      thd->make_lex_string(&lookup_field_vals->table_value, tmp_str->ptr(),
                           tmp_str->length(), FALSE);
    }
  }
  return 0;
}


/**
  @brief    Calculates lookup values from 'WHERE' condition 

  @details This function calculates lookup value(database name, table name)
           from 'WHERE' condition if it's possible and 
           fill lookup_field_vals struct fields with these values.

  @param[in]      thd                   thread handler
  @param[in]      cond                  WHERE condition
  @param[in]      table                 I_S table
  @param[in, out] lookup_field_vals     Struct which holds lookup values 

  @return
    0             success
    1             error, there can be no matching records for the condition
*/

bool calc_lookup_values_from_cond(THD *thd, Item *cond, TABLE_LIST *table,
                                  LOOKUP_FIELD_VALUES *lookup_field_vals)
{
  if (!cond)
    return 0;

  if (cond->type() == Item::COND_ITEM)
  {
    if (((Item_cond*) cond)->functype() == Item_func::COND_AND_FUNC)
    {
      List_iterator<Item> li(*((Item_cond*) cond)->argument_list());
      Item *item;
      while ((item= li++))
      {
        if (item->type() == Item::FUNC_ITEM)
        {
          if (get_lookup_value(thd, (Item_func*)item, table, lookup_field_vals))
            return 1;
        }
        else
        {
          if (calc_lookup_values_from_cond(thd, item, table, lookup_field_vals))
            return 1;
        }
      }
    }
    return 0;
  }
  else if (cond->type() == Item::FUNC_ITEM &&
           get_lookup_value(thd, (Item_func*) cond, table, lookup_field_vals))
    return 1;
  return 0;
}


bool uses_only_table_name_fields(Item *item, TABLE_LIST *table)
{
  if (item->type() == Item::FUNC_ITEM)
  {
    Item_func *item_func= (Item_func*)item;
    for (uint i=0; i<item_func->argument_count(); i++)
    {
      if (!uses_only_table_name_fields(item_func->arguments()[i], table))
        return 0;
    }
  }
  else if (item->type() == Item::FIELD_ITEM)
  {
    Item_field *item_field= (Item_field*)item;
    CHARSET_INFO *cs= system_charset_info;
    ST_SCHEMA_TABLE *schema_table= table->schema_table;
    ST_FIELD_INFO *field_info= schema_table->fields_info;
    const char *field_name1= schema_table->idx_field1 >= 0 ?
      field_info[schema_table->idx_field1].field_name : "";
    const char *field_name2= schema_table->idx_field2 >= 0 ?
      field_info[schema_table->idx_field2].field_name : "";
    if (table->table != item_field->field->table ||
        (cs->coll->strnncollsp(cs, (uchar *) field_name1, strlen(field_name1),
                               (uchar *) item_field->field_name,
                               strlen(item_field->field_name), 0) &&
         cs->coll->strnncollsp(cs, (uchar *) field_name2, strlen(field_name2),
                               (uchar *) item_field->field_name,
                               strlen(item_field->field_name), 0)))
      return 0;
  }
  else if (item->type() == Item::REF_ITEM)
    return uses_only_table_name_fields(item->real_item(), table);

  if (item->type() == Item::SUBSELECT_ITEM && !item->const_item())
    return 0;

  return 1;
}


static Item * make_cond_for_info_schema(Item *cond, TABLE_LIST *table)
{
  if (!cond)
    return (Item*) 0;
  if (cond->type() == Item::COND_ITEM)
  {
    if (((Item_cond*) cond)->functype() == Item_func::COND_AND_FUNC)
    {
      /* Create new top level AND item */
      Item_cond_and *new_cond=new Item_cond_and;
      if (!new_cond)
	return (Item*) 0;
      List_iterator<Item> li(*((Item_cond*) cond)->argument_list());
      Item *item;
      while ((item=li++))
      {
	Item *fix= make_cond_for_info_schema(item, table);
	if (fix)
	  new_cond->argument_list()->push_back(fix);
      }
      switch (new_cond->argument_list()->elements) {
      case 0:
	return (Item*) 0;
      case 1:
	return new_cond->argument_list()->head();
      default:
	new_cond->quick_fix_field();
	return new_cond;
      }
    }
    else
    {						// Or list
      Item_cond_or *new_cond=new Item_cond_or;
      if (!new_cond)
	return (Item*) 0;
      List_iterator<Item> li(*((Item_cond*) cond)->argument_list());
      Item *item;
      while ((item=li++))
      {
	Item *fix=make_cond_for_info_schema(item, table);
	if (!fix)
	  return (Item*) 0;
	new_cond->argument_list()->push_back(fix);
      }
      new_cond->quick_fix_field();
      new_cond->top_level_item();
      return new_cond;
    }
  }

  if (!uses_only_table_name_fields(cond, table))
    return (Item*) 0;
  return cond;
}


/**
  @brief   Calculate lookup values(database name, table name)

  @details This function calculates lookup values(database name, table name)
           from 'WHERE' condition or wild values (for 'SHOW' commands only)
           from LEX struct and fill lookup_field_vals struct field
           with these values.

  @param[in]      thd                   thread handler
  @param[in]      cond                  WHERE condition
  @param[in]      tables                I_S table
  @param[in, out] lookup_field_values   Struct which holds lookup values 

  @return
    0             success
    1             error, there can be no matching records for the condition
*/

bool get_lookup_field_values(THD *thd, Item *cond, TABLE_LIST *tables,
                             LOOKUP_FIELD_VALUES *lookup_field_values)
{
  LEX *lex= thd->lex;
  const char *wild= lex->wild ? lex->wild->ptr() : NullS;
  bool rc= 0;

  memset(lookup_field_values, 0, sizeof(LOOKUP_FIELD_VALUES));
  switch (lex->sql_command) {
  case SQLCOM_SHOW_DATABASES:
    if (wild)
    {
      thd->make_lex_string(&lookup_field_values->db_value, 
                           wild, strlen(wild), 0);
      lookup_field_values->wild_db_value= 1;
    }
    break;
  case SQLCOM_SHOW_TABLES:
  case SQLCOM_SHOW_TABLE_STATUS:
  case SQLCOM_SHOW_TRIGGERS:
  case SQLCOM_SHOW_EVENTS:
    thd->make_lex_string(&lookup_field_values->db_value, 
                         lex->select_lex.db, strlen(lex->select_lex.db), 0);
    if (wild)
    {
      thd->make_lex_string(&lookup_field_values->table_value, 
                           wild, strlen(wild), 0);
      lookup_field_values->wild_table_value= 1;
    }
    break;
  default:
    /*
      The "default" is for queries over I_S.
      All previous cases handle SHOW commands.
    */
    rc= calc_lookup_values_from_cond(thd, cond, tables, lookup_field_values);
    break;
  }

  if (lower_case_table_names && !rc)
  {
    /* 
      We can safely do in-place upgrades here since all of the above cases
      are allocating a new memory buffer for these strings.
    */  
    if (lookup_field_values->db_value.str && lookup_field_values->db_value.str[0])
      my_casedn_str(system_charset_info, lookup_field_values->db_value.str);
    if (lookup_field_values->table_value.str && 
        lookup_field_values->table_value.str[0])
      my_casedn_str(system_charset_info, lookup_field_values->table_value.str);
  }

  return rc;
}


enum enum_schema_tables get_schema_table_idx(ST_SCHEMA_TABLE *schema_table)
{
  return (enum enum_schema_tables) (schema_table - &schema_tables[0]);
}


/*
  Create db names list. Information schema name always is first in list

  SYNOPSIS
    make_db_list()
    thd                   thread handler
    files                 list of db names
    wild                  wild string
    idx_field_vals        idx_field_vals->db_name contains db name or
                          wild string
    with_i_schema         returns 1 if we added 'IS' name to list
                          otherwise returns 0 

  RETURN
    zero                  success
    non-zero              error
*/

int make_db_list(THD *thd, List<LEX_STRING> *files,
                 LOOKUP_FIELD_VALUES *lookup_field_vals,
                 bool *with_i_schema)
{
  LEX_STRING *i_s_name_copy= 0;
  i_s_name_copy= thd->make_lex_string(i_s_name_copy,
                                      INFORMATION_SCHEMA_NAME.str,
                                      INFORMATION_SCHEMA_NAME.length, TRUE);
  *with_i_schema= 0;
  if (lookup_field_vals->wild_db_value)
  {
    /*
      This part of code is only for SHOW DATABASES command.
      idx_field_vals->db_value can be 0 when we don't use
      LIKE clause (see also get_index_field_values() function)
    */
    if (!lookup_field_vals->db_value.str ||
        !wild_case_compare(system_charset_info, 
                           INFORMATION_SCHEMA_NAME.str,
                           lookup_field_vals->db_value.str))
    {
      *with_i_schema= 1;
      if (files->push_back(i_s_name_copy))
        return 1;
    }
    return (find_files(thd, files, NullS, mysql_data_home,
                       lookup_field_vals->db_value.str, 1) != FIND_FILES_OK);
  }


  /*
    If we have db lookup vaule we just add it to list and
    exit from the function.
    We don't do this for database names longer than the maximum
    path length.
  */
  if (lookup_field_vals->db_value.str && 
      lookup_field_vals->db_value.length < FN_REFLEN)
  {
    if (is_infoschema_db(lookup_field_vals->db_value.str,
                         lookup_field_vals->db_value.length))
    {
      *with_i_schema= 1;
      if (files->push_back(i_s_name_copy))
        return 1;
      return 0;
    }
    if (files->push_back(&lookup_field_vals->db_value))
      return 1;
    return 0;
  }

  /*
    Create list of existing databases. It is used in case
    of select from information schema table
  */
  if (files->push_back(i_s_name_copy))
    return 1;
  *with_i_schema= 1;
  return (find_files(thd, files, NullS,
                     mysql_data_home, NullS, 1) != FIND_FILES_OK);
}


struct st_add_schema_table 
{
  List<LEX_STRING> *files;
  const char *wild;
};


static my_bool add_schema_table(THD *thd, plugin_ref plugin,
                                void* p_data)
{
  LEX_STRING *file_name= 0;
  st_add_schema_table *data= (st_add_schema_table *)p_data;
  List<LEX_STRING> *file_list= data->files;
  const char *wild= data->wild;
  ST_SCHEMA_TABLE *schema_table= plugin_data(plugin, ST_SCHEMA_TABLE *);
  DBUG_ENTER("add_schema_table");

  if (schema_table->hidden)
      DBUG_RETURN(0);
  if (wild)
  {
    if (lower_case_table_names)
    {
      if (wild_case_compare(files_charset_info,
                            schema_table->table_name,
                            wild))
        DBUG_RETURN(0);
    }
    else if (wild_compare(schema_table->table_name, wild, 0))
      DBUG_RETURN(0);
  }

  if ((file_name= thd->make_lex_string(file_name, schema_table->table_name,
                                       strlen(schema_table->table_name),
                                       TRUE)) &&
      !file_list->push_back(file_name))
    DBUG_RETURN(0);
  DBUG_RETURN(1);
}


int schema_tables_add(THD *thd, List<LEX_STRING> *files, const char *wild)
{
  LEX_STRING *file_name= 0;
  ST_SCHEMA_TABLE *tmp_schema_table= schema_tables;
  st_add_schema_table add_data;
  DBUG_ENTER("schema_tables_add");

  for (; tmp_schema_table->table_name; tmp_schema_table++)
  {
    if (tmp_schema_table->hidden)
      continue;
    if (wild)
    {
      if (lower_case_table_names)
      {
        if (wild_case_compare(files_charset_info,
                              tmp_schema_table->table_name,
                              wild))
          continue;
      }
      else if (wild_compare(tmp_schema_table->table_name, wild, 0))
        continue;
    }
    if ((file_name= 
         thd->make_lex_string(file_name, tmp_schema_table->table_name,
                              strlen(tmp_schema_table->table_name), TRUE)) &&
        !files->push_back(file_name))
      continue;
    DBUG_RETURN(1);
  }

  add_data.files= files;
  add_data.wild= wild;
  if (plugin_foreach(thd, add_schema_table,
                     MYSQL_INFORMATION_SCHEMA_PLUGIN, &add_data))
      DBUG_RETURN(1);

  DBUG_RETURN(0);
}


/**
  @brief          Create table names list

  @details        The function creates the list of table names in
                  database

  @param[in]      thd                   thread handler
  @param[in]      table_names           List of table names in database
  @param[in]      lex                   pointer to LEX struct
  @param[in]      lookup_field_vals     pointer to LOOKUP_FIELD_VALUE struct
  @param[in]      with_i_schema         TRUE means that we add I_S tables to list
  @param[in]      db_name               database name

  @return         Operation status
    @retval       0           ok
    @retval       1           fatal error
    @retval       2           Not fatal error; Safe to ignore this file list
*/

static int
make_table_name_list(THD *thd, List<LEX_STRING> *table_names, LEX *lex,
                     LOOKUP_FIELD_VALUES *lookup_field_vals,
                     bool with_i_schema, LEX_STRING *db_name)
{
  char path[FN_REFLEN + 1];
  build_table_filename(path, sizeof(path) - 1, db_name->str, "", "", 0);
  if (!lookup_field_vals->wild_table_value &&
      lookup_field_vals->table_value.str)
  {
    if (with_i_schema)
    {
      LEX_STRING *name;
      ST_SCHEMA_TABLE *schema_table=
        find_schema_table(thd, lookup_field_vals->table_value.str);
      if (schema_table && !schema_table->hidden)
      {
        if (!(name= 
              thd->make_lex_string(NULL, schema_table->table_name,
                                   strlen(schema_table->table_name), TRUE)) ||
            table_names->push_back(name))
          return 1;
      }
    }
    else
    {    
      if (table_names->push_back(&lookup_field_vals->table_value))
        return 1;
      /*
        Check that table is relevant in current transaction.
        (used for ndb engine, see ndbcluster_find_files(), ha_ndbcluster.cc)
      */
      (void) ha_find_files(thd, db_name->str, path,
                         lookup_field_vals->table_value.str, 0,
                         table_names);
    }
    return 0;
  }

  /*
    This call will add all matching the wildcards (if specified) IS tables
    to the list
  */
  if (with_i_schema)
    return (schema_tables_add(thd, table_names,
                              lookup_field_vals->table_value.str));

  find_files_result res= find_files(thd, table_names, db_name->str, path,
                                    lookup_field_vals->table_value.str, 0);
  if (res != FIND_FILES_OK)
  {
    /*
      Downgrade errors about problems with database directory to
      warnings if this is not a 'SHOW' command.  Another thread
      may have dropped database, and we may still have a name
      for that directory.
    */
    if (res == FIND_FILES_DIR)
    {
      if (sql_command_flags[lex->sql_command] & CF_STATUS_COMMAND)
        return 1;
      thd->clear_error();
      return 2;
    }
    return 1;
  }
  return 0;
}


/**
  Fill I_S table with data obtained by performing full-blown table open.

  @param  thd                       Thread handler.
  @param  is_show_fields_or_keys    Indicates whether it is a legacy SHOW
                                    COLUMNS or SHOW KEYS statement.
  @param  table                     TABLE object for I_S table to be filled.
  @param  schema_table              I_S table description structure.
  @param  orig_db_name              Database name.
  @param  orig_table_name           Table name.
  @param  open_tables_state_backup  Open_tables_state object which is used
                                    to save/restore original status of
                                    variables related to open tables state.
  @param  can_deadlock              Indicates that deadlocks are possible
                                    due to metadata locks, so to avoid
                                    them we should not wait in case if
                                    conflicting lock is present.

  @retval FALSE - Success.
  @retval TRUE  - Failure.
*/
static bool
fill_schema_table_by_open(THD *thd, bool is_show_fields_or_keys,
                          TABLE *table, ST_SCHEMA_TABLE *schema_table,
                          LEX_STRING *orig_db_name,
                          LEX_STRING *orig_table_name,
                          Open_tables_backup *open_tables_state_backup,
                          bool can_deadlock)
{
  Query_arena i_s_arena(thd->mem_root,
                        Query_arena::STMT_CONVENTIONAL_EXECUTION),
              backup_arena, *old_arena;
  LEX *old_lex= thd->lex, temp_lex, *lex;
  LEX_STRING db_name, table_name;
  TABLE_LIST *table_list;
  bool result= true;

  DBUG_ENTER("fill_schema_table_by_open");
  /*
    When a view is opened its structures are allocated on a permanent
    statement arena and linked into the LEX tree for the current statement
    (this happens even in cases when view is handled through TEMPTABLE
    algorithm).

    To prevent this process from unnecessary hogging of memory in the permanent
    arena of our I_S query and to avoid damaging its LEX we use temporary
    arena and LEX for table/view opening.

    Use temporary arena instead of statement permanent arena. Also make
    it active arena and save original one for successive restoring.
  */
  old_arena= thd->stmt_arena;
  thd->stmt_arena= &i_s_arena;
  thd->set_n_backup_active_arena(&i_s_arena, &backup_arena);

  /* Prepare temporary LEX. */
  thd->lex= lex= &temp_lex;
  lex_start(thd);

  /* Disable constant subquery evaluation as we won't be locking tables. */
  lex->context_analysis_only= CONTEXT_ANALYSIS_ONLY_VIEW;

  /*
    Some of process_table() functions rely on wildcard being passed from
    old LEX (or at least being initialized).
  */
  lex->wild= old_lex->wild;

  /*
    Since make_table_list() might change database and table name passed
    to it we create copies of orig_db_name and orig_table_name here.
    These copies are used for make_table_list() while unaltered values
    are passed to process_table() functions.
  */
  if (!thd->make_lex_string(&db_name, orig_db_name->str,
                            orig_db_name->length, FALSE) ||
      !thd->make_lex_string(&table_name, orig_table_name->str,
                            orig_table_name->length, FALSE))
    goto end;

  /*
    Create table list element for table to be open. Link it with the
    temporary LEX. The latter is required to correctly open views and
    produce table describing their structure.
  */
  if (make_table_list(thd, &lex->select_lex, &db_name, &table_name))
    goto end;

  table_list= lex->select_lex.table_list.first;

  if (is_show_fields_or_keys)
  {
    /*
      Restore thd->temporary_tables to be able to process
      temporary tables (only for 'show index' & 'show columns').
      This should be changed when processing of temporary tables for
      I_S tables will be done.
    */
    thd->temporary_tables= open_tables_state_backup->temporary_tables;
  }
  else
  {
    /*
      Apply optimization flags for table opening which are relevant for
      this I_S table. We can't do this for SHOW COLUMNS/KEYS because of
      backward compatibility.
    */
    table_list->i_s_requested_object= schema_table->i_s_requested_object;
  }

  /*
    Let us set fake sql_command so views won't try to merge
    themselves into main statement. If we don't do this,
    SELECT * from information_schema.xxxx will cause problems.
    SQLCOM_SHOW_FIELDS is used because it satisfies
    'only_view_structure()'.
  */
  lex->sql_command= SQLCOM_SHOW_FIELDS;

  result= open_temporary_tables(thd, table_list);

  if (!result)
  {
    result= open_normal_and_derived_tables(thd, table_list,
                                           (MYSQL_OPEN_IGNORE_FLUSH |
                                            MYSQL_OPEN_FORCE_SHARED_HIGH_PRIO_MDL |
                                            (can_deadlock ?
                                             MYSQL_OPEN_FAIL_ON_MDL_CONFLICT : 0)));
    lex->select_lex.handle_derived(lex, &mysql_derived_create);
  }
  /*
    Restore old value of sql_command back as it is being looked at in
    process_table() function.
  */
  lex->sql_command= old_lex->sql_command;

  DEBUG_SYNC(thd, "after_open_table_ignore_flush");

  /*
    XXX:  show_table_list has a flag i_is_requested,
    and when it's set, open_normal_and_derived_tables()
    can return an error without setting an error message
    in THD, which is a hack. This is why we have to
    check for res, then for thd->is_error() and only then
    for thd->main_da.sql_errno().

    Again we don't do this for SHOW COLUMNS/KEYS because
    of backward compatibility.
  */
  if (!is_show_fields_or_keys && result && thd->is_error() &&
      thd->get_stmt_da()->sql_errno() == ER_NO_SUCH_TABLE)
  {
    /*
      Hide error for a non-existing table.
      For example, this error can occur when we use a where condition
      with a db name and table, but the table does not exist.
    */
    result= false;
    thd->clear_error();
  }
  else
  {
    result= schema_table->process_table(thd, table_list,
                                        table, result,
                                        orig_db_name,
                                        orig_table_name);
  }


end:
  lex->unit.cleanup();

  /* Restore original LEX value, statement's arena and THD arena values. */
  lex_end(thd->lex);

  if (i_s_arena.free_list)
    i_s_arena.free_items();

  /*
    For safety reset list of open temporary tables before closing
    all tables open within this Open_tables_state.
  */
  thd->temporary_tables= NULL;
  close_thread_tables(thd);
  /*
    Release metadata lock we might have acquired.
    See comment in fill_schema_table_from_frm() for details.
  */
  thd->mdl_context.rollback_to_savepoint(open_tables_state_backup->mdl_system_tables_svp);

  thd->lex= old_lex;

  thd->stmt_arena= old_arena;
  thd->restore_active_arena(&i_s_arena, &backup_arena);

  DBUG_RETURN(result);
}


/**
  @brief          Fill I_S table for SHOW TABLE NAMES commands

  @param[in]      thd                      thread handler
  @param[in]      table                    TABLE struct for I_S table
  @param[in]      db_name                  database name
  @param[in]      table_name               table name
  @param[in]      with_i_schema            I_S table if TRUE

  @return         Operation status
    @retval       0           success
    @retval       1           error
*/

static int fill_schema_table_names(THD *thd, TABLE *table,
                                   LEX_STRING *db_name, LEX_STRING *table_name,
                                   bool with_i_schema,
                                   bool need_table_type)
{
  /* Avoid opening FRM files if table type is not needed. */
  if (need_table_type)
  {
    if (with_i_schema)
    {
      table->field[3]->store(STRING_WITH_LEN("SYSTEM VIEW"),
                             system_charset_info);
    }
    else
    {
      enum legacy_db_type not_used;
      char path[FN_REFLEN + 1];
      (void) build_table_filename(path, sizeof(path) - 1, db_name->str, 
                                  table_name->str, reg_ext, 0);
      switch (dd_frm_type(thd, path, &not_used)) {
      case FRMTYPE_ERROR:
        table->field[3]->store(STRING_WITH_LEN("ERROR"),
                               system_charset_info);
        break;
      case FRMTYPE_TABLE:
        table->field[3]->store(STRING_WITH_LEN("BASE TABLE"),
                               system_charset_info);
        break;
      case FRMTYPE_VIEW:
        table->field[3]->store(STRING_WITH_LEN("VIEW"),
                               system_charset_info);
        break;
      default:
        DBUG_ASSERT(0);
      }
    if (thd->is_error() && thd->get_stmt_da()->sql_errno() == ER_NO_SUCH_TABLE)
      {
        thd->clear_error();
        return 0;
      }
    }
  }
  if (schema_table_store_record(thd, table))
    return 1;
  return 0;
}


/**
  @brief          Get open table method

  @details        The function calculates the method which will be used
                  for table opening:
                  SKIP_OPEN_TABLE - do not open table
                  OPEN_FRM_ONLY   - open FRM file only
                  OPEN_FULL_TABLE - open FRM, data, index files
  @param[in]      tables               I_S table table_list
  @param[in]      schema_table         I_S table struct
  @param[in]      schema_table_idx     I_S table index

  @return         return a set of flags
    @retval       SKIP_OPEN_TABLE | OPEN_FRM_ONLY | OPEN_FULL_TABLE
*/

uint get_table_open_method(TABLE_LIST *tables,
                                  ST_SCHEMA_TABLE *schema_table,
                                  enum enum_schema_tables schema_table_idx)
{
  /*
    determine which method will be used for table opening
  */
  if (schema_table->i_s_requested_object & OPTIMIZE_I_S_TABLE)
  {
    Field **ptr, *field;
    int table_open_method= 0, field_indx= 0;
    uint star_table_open_method= OPEN_FULL_TABLE;
    bool used_star= true;                  // true if '*' is used in select
    for (ptr=tables->table->field; (field= *ptr) ; ptr++)
    {
      star_table_open_method=
        min(star_table_open_method,
            schema_table->fields_info[field_indx].open_method);
      if (bitmap_is_set(tables->table->read_set, field->field_index))
      {
        used_star= false;
        table_open_method|= schema_table->fields_info[field_indx].open_method;
      }
      field_indx++;
    }
    if (used_star)
      return star_table_open_method;
    return table_open_method;
  }
  /* I_S tables which use get_all_tables but can not be optimized */
  return (uint) OPEN_FULL_TABLE;
}


/**
   Try acquire high priority share metadata lock on a table (with
   optional wait for conflicting locks to go away).

   @param thd            Thread context.
   @param mdl_request    Pointer to memory to be used for MDL_request
                         object for a lock request.
   @param table          Table list element for the table
   @param can_deadlock   Indicates that deadlocks are possible due to
                         metadata locks, so to avoid them we should not
                         wait in case if conflicting lock is present.

   @note This is an auxiliary function to be used in cases when we want to
         access table's description by looking up info in TABLE_SHARE without
         going through full-blown table open.
   @note This function assumes that there are no other metadata lock requests
         in the current metadata locking context.

   @retval FALSE  No error, if lock was obtained TABLE_LIST::mdl_request::ticket
                  is set to non-NULL value.
   @retval TRUE   Some error occured (probably thread was killed).
*/

static bool
try_acquire_high_prio_shared_mdl_lock(THD *thd, TABLE_LIST *table,
                                      bool can_deadlock)
{
  bool error;
  table->mdl_request.init(MDL_key::TABLE, table->db, table->table_name,
                          MDL_SHARED_HIGH_PRIO, MDL_TRANSACTION);

  if (can_deadlock)
  {
    /*
      When .FRM is being open in order to get data for an I_S table,
      we might have some tables not only open but also locked.
      E.g. this happens when a SHOW or I_S statement is run
      under LOCK TABLES or inside a stored function.
      By waiting for the conflicting metadata lock to go away we
      might create a deadlock which won't entirely belong to the
      MDL subsystem and thus won't be detectable by this subsystem's
      deadlock detector. To avoid such situation, when there are
      other locked tables, we prefer not to wait on a conflicting
      lock.
    */
    error= thd->mdl_context.try_acquire_lock(&table->mdl_request);
  }
  else
    error= thd->mdl_context.acquire_lock(&table->mdl_request,
                                         thd->variables.lock_wait_timeout);

  return error;
}


/**
  @brief          Fill I_S table with data from FRM file only

  @param[in]      thd                      thread handler
  @param[in]      table                    TABLE struct for I_S table
  @param[in]      schema_table             I_S table struct
  @param[in]      db_name                  database name
  @param[in]      table_name               table name
  @param[in]      schema_table_idx         I_S table index
  @param[in]      open_tables_state_backup Open_tables_state object which is used
                                           to save/restore original state of metadata
                                           locks.
  @param[in]      can_deadlock             Indicates that deadlocks are possible
                                           due to metadata locks, so to avoid
                                           them we should not wait in case if
                                           conflicting lock is present.

  @return         Operation status
    @retval       0           Table is processed and we can continue
                              with new table
    @retval       1           It's view and we have to use
                              open_tables function for this table
*/

static int fill_schema_table_from_frm(THD *thd, TABLE_LIST *tables,
                                      ST_SCHEMA_TABLE *schema_table,
                                      LEX_STRING *db_name,
                                      LEX_STRING *table_name,
                                      enum enum_schema_tables schema_table_idx,
                                      Open_tables_backup *open_tables_state_backup,
                                      bool can_deadlock)
{
  TABLE *table= tables->table;
  TABLE_SHARE *share;
  TABLE tbl;
  TABLE_LIST table_list;
  uint res= 0;
  int not_used;
  my_hash_value_type hash_value;
  const char *key;
  uint key_length;
  char db_name_buff[NAME_LEN + 1], table_name_buff[NAME_LEN + 1];

  memset(&table_list, 0, sizeof(TABLE_LIST));
  memset(&tbl, 0, sizeof(TABLE));

  if (lower_case_table_names)
  {
    /*
      In lower_case_table_names > 0 metadata locking and table definition
      cache subsystems require normalized (lowercased) database and table
      names as input.
    */
    strmov(db_name_buff, db_name->str);
    strmov(table_name_buff, table_name->str);
    my_casedn_str(files_charset_info, db_name_buff);
    my_casedn_str(files_charset_info, table_name_buff);
    table_list.db= db_name_buff;
    table_list.table_name= table_name_buff;
  }
  else
  {
    table_list.table_name= table_name->str;
    table_list.db= db_name->str;
  }

  /*
    TODO: investigate if in this particular situation we can get by
          simply obtaining internal lock of the data-dictionary
          instead of obtaining full-blown metadata lock.
  */
  if (try_acquire_high_prio_shared_mdl_lock(thd, &table_list, can_deadlock))
  {
    /*
      Some error occured (most probably we have been killed while
      waiting for conflicting locks to go away), let the caller to
      handle the situation.
    */
    return 1;
  }

  if (! table_list.mdl_request.ticket)
  {
    /*
      We are in situation when we have encountered conflicting metadata
      lock and deadlocks can occur due to waiting for it to go away.
      So instead of waiting skip this table with an appropriate warning.
    */
    DBUG_ASSERT(can_deadlock);

    push_warning_printf(thd, Sql_condition::WARN_LEVEL_WARN,
                        ER_WARN_I_S_SKIPPED_TABLE,
                        ER(ER_WARN_I_S_SKIPPED_TABLE),
                        table_list.db, table_list.table_name);
    return 0;
  }

  if (schema_table->i_s_requested_object & OPEN_TRIGGER_ONLY)
  {
    init_sql_alloc(&tbl.mem_root, TABLE_ALLOC_BLOCK_SIZE, 0);
    if (!Table_triggers_list::check_n_load(thd, db_name->str,
                                           table_name->str, &tbl, 1))
    {
      table_list.table= &tbl;
      res= schema_table->process_table(thd, &table_list, table,
                                       res, db_name, table_name);
      delete tbl.triggers;
    }
    free_root(&tbl.mem_root, MYF(0));
    goto end;
  }

  key_length= get_table_def_key(&table_list, &key);
  hash_value= my_calc_hash(&table_def_cache, (uchar*) key, key_length);
  mysql_mutex_lock(&LOCK_open);
  share= get_table_share(thd, &table_list, key,
                         key_length, OPEN_VIEW, &not_used, hash_value);
  if (!share)
  {
    res= 0;
    goto end_unlock;
  }

  if (share->is_view)
  {
    if (schema_table->i_s_requested_object & OPEN_TABLE_ONLY)
    {
      /* skip view processing */
      res= 0;
      goto end_share;
    }
    else if (schema_table->i_s_requested_object & OPEN_VIEW_FULL)
    {
      /*
        tell get_all_tables() to fall back to
        open_normal_and_derived_tables()
      */
      res= 1;
      goto end_share;
    }
  }

  if (share->is_view)
  {
    if (mysql_make_view(thd, share, &table_list, true))
      goto end_share;
    table_list.view= (LEX*) share->is_view;
    res= schema_table->process_table(thd, &table_list, table,
                                     res, db_name, table_name);
    goto end_share;
  }

  if (!open_table_from_share(thd, share, table_name->str, 0,
                             (EXTRA_RECORD | OPEN_FRM_FILE_ONLY),
                             thd->open_options, &tbl, FALSE))
  {
    tbl.s= share;
    table_list.table= &tbl;
    table_list.view= (LEX*) share->is_view;
    res= schema_table->process_table(thd, &table_list, table,
                                     res, db_name, table_name);
    free_root(&tbl.mem_root, MYF(0));
    my_free((void *) tbl.alias);
  }

end_share:
  release_table_share(share);

end_unlock:
  mysql_mutex_unlock(&LOCK_open);

end:
  /*
    Release metadata lock we might have acquired.

    Without this step metadata locks acquired for each table processed
    will be accumulated. In situation when a lot of tables are processed
    by I_S query this will result in transaction with too many metadata
    locks. As result performance of acquisition of new lock will suffer.

    Of course, the fact that we don't hold metadata lock on tables which
    were processed till the end of I_S query makes execution less isolated
    from concurrent DDL. Consequently one might get 'dirty' results from
    such a query. But we have never promised serializability of I_S queries
    anyway.

    We don't have any tables open since we took backup, so rolling back to
    savepoint is safe.
  */
  DBUG_ASSERT(thd->open_tables == NULL);
  thd->mdl_context.rollback_to_savepoint(open_tables_state_backup->mdl_system_tables_svp);
  thd->clear_error();
  return res;
}


/**
  Trigger_error_handler is intended to intercept and silence SQL conditions
  that might happen during trigger loading for SHOW statements.
  The potential SQL conditions are:

    - ER_PARSE_ERROR -- this error is thrown if a trigger definition file
      is damaged or contains invalid CREATE TRIGGER statement. That should
      not happen in normal life.

    - ER_TRG_NO_DEFINER -- this warning is thrown when we're loading a
      trigger created/imported in/from the version of MySQL, which does not
      support trigger definers.

    - ER_TRG_NO_CREATION_CTX -- this warning is thrown when we're loading a
      trigger created/imported in/from the version of MySQL, which does not
      support trigger creation contexts.
*/

class Trigger_error_handler : public Internal_error_handler
{
public:
  bool handle_condition(THD *thd,
                        uint sql_errno,
                        const char* sqlstate,
                        Sql_condition::enum_warning_level level,
                        const char* msg,
                        Sql_condition ** cond_hdl)
  {
    if (sql_errno == ER_PARSE_ERROR ||
        sql_errno == ER_TRG_NO_DEFINER ||
        sql_errno == ER_TRG_NO_CREATION_CTX)
      return true;

    return false;
  }
};



/**
  @brief          Fill I_S tables whose data are retrieved
                  from frm files and storage engine

  @details        The information schema tables are internally represented as
                  temporary tables that are filled at query execution time.
                  Those I_S tables whose data are retrieved
                  from frm files and storage engine are filled by the function
                  get_all_tables().

  @param[in]      thd                      thread handler
  @param[in]      tables                   I_S table
  @param[in]      cond                     'WHERE' condition

  @return         Operation status
    @retval       0                        success
    @retval       1                        error
*/

int get_all_tables(THD *thd, TABLE_LIST *tables, Item *cond)
{
  LEX *lex= thd->lex;
  TABLE *table= tables->table;
  SELECT_LEX *lsel= tables->schema_select_lex;
  ST_SCHEMA_TABLE *schema_table= tables->schema_table;
  LOOKUP_FIELD_VALUES lookup_field_vals;
  LEX_STRING *db_name, *table_name;
  bool with_i_schema;
  enum enum_schema_tables schema_table_idx;
  List<LEX_STRING> db_names;
  List_iterator_fast<LEX_STRING> it(db_names);
  Item *partial_cond= 0;
  int error= 1;
  Open_tables_backup open_tables_state_backup;
#ifndef NO_EMBEDDED_ACCESS_CHECKS
  Security_context *sctx= thd->security_ctx;
#endif
  uint table_open_method;
  bool can_deadlock;
  DBUG_ENTER("get_all_tables");

  /*
    In cases when SELECT from I_S table being filled by this call is
    part of statement which also uses other tables or is being executed
    under LOCK TABLES or is part of transaction which also uses other
    tables waiting for metadata locks which happens below might result
    in deadlocks.
    To avoid them we don't wait if conflicting metadata lock is
    encountered and skip table with emitting an appropriate warning.
  */
  can_deadlock= thd->mdl_context.has_locks();

  /*
    We should not introduce deadlocks even if we already have some
    tables open and locked, since we won't lock tables which we will
    open and will ignore pending exclusive metadata locks for these
    tables by using high-priority requests for shared metadata locks.
  */
  thd->reset_n_backup_open_tables_state(&open_tables_state_backup);

  schema_table_idx= get_schema_table_idx(schema_table);
  tables->table_open_method= table_open_method=
    get_table_open_method(tables, schema_table, schema_table_idx);
  DBUG_PRINT("open_method", ("%d", tables->table_open_method));
  /* 
    this branch processes SHOW FIELDS, SHOW INDEXES commands.
    see sql_parse.cc, prepare_schema_table() function where
    this values are initialized
  */
  if (lsel && lsel->table_list.first)
  {
    LEX_STRING db_name, table_name;

    db_name.str= lsel->table_list.first->db;
    db_name.length= lsel->table_list.first->db_length;

    table_name.str= lsel->table_list.first->table_name;
    table_name.length= lsel->table_list.first->table_name_length;

    error= fill_schema_table_by_open(thd, TRUE,
                                     table, schema_table,
                                     &db_name, &table_name,
                                     &open_tables_state_backup,
                                     can_deadlock);
    goto err;
  }

  if (get_lookup_field_values(thd, cond, tables, &lookup_field_vals))
  {
    error= 0;
    goto err;
  }

  DBUG_PRINT("INDEX VALUES",("db_name='%s', table_name='%s'",
                             STR_OR_NIL(lookup_field_vals.db_value.str),
                             STR_OR_NIL(lookup_field_vals.table_value.str)));

  if (!lookup_field_vals.wild_db_value && !lookup_field_vals.wild_table_value)
  {
    /* 
      if lookup value is empty string then
      it's impossible table name or db name
    */
    if ((lookup_field_vals.db_value.str &&
         !lookup_field_vals.db_value.str[0]) ||
        (lookup_field_vals.table_value.str &&
         !lookup_field_vals.table_value.str[0]))
    {
      error= 0;
      goto err;
    }
  }

  if (lookup_field_vals.db_value.length &&
      !lookup_field_vals.wild_db_value)
    tables->has_db_lookup_value= TRUE;
  if (lookup_field_vals.table_value.length &&
      !lookup_field_vals.wild_table_value) 
    tables->has_table_lookup_value= TRUE;

  if (tables->has_db_lookup_value && tables->has_table_lookup_value)
    partial_cond= 0;
  else
    partial_cond= make_cond_for_info_schema(cond, tables);

  if (lex->describe)
  {
    /* EXPLAIN SELECT */
    error= 0;
    goto err;
  }

  if (make_db_list(thd, &db_names, &lookup_field_vals, &with_i_schema))
    goto err;
  it.rewind(); /* To get access to new elements in basis list */
  while ((db_name= it++))
  {
#ifndef NO_EMBEDDED_ACCESS_CHECKS
    if (!(check_access(thd, SELECT_ACL, db_name->str,
                       &thd->col_access, NULL, 0, 1) ||
          (!thd->col_access && check_grant_db(thd, db_name->str))) ||
        sctx->master_access & (DB_ACLS | SHOW_DB_ACL) ||
        acl_get(sctx->host, sctx->ip, sctx->priv_user, db_name->str, 0))
#endif
    {
      List<LEX_STRING> table_names;
      int res= make_table_name_list(thd, &table_names, lex,
                                    &lookup_field_vals,
                                    with_i_schema, db_name);
      if (res == 2)   /* Not fatal error, continue */
        continue;
      if (res)
        goto err;

      List_iterator_fast<LEX_STRING> it_files(table_names);
      while ((table_name= it_files++))
      {
	restore_record(table, s->default_values);
        table->field[schema_table->idx_field1]->
          store(db_name->str, db_name->length, system_charset_info);
        table->field[schema_table->idx_field2]->
          store(table_name->str, table_name->length, system_charset_info);

        if (!partial_cond || partial_cond->val_int())
        {
          /*
            If table is I_S.tables and open_table_method is 0 (eg SKIP_OPEN)
            we can skip table opening and we don't have lookup value for 
            table name or lookup value is wild string(table name list is
            already created by make_table_name_list() function).
          */
          if (!table_open_method && schema_table_idx == SCH_TABLES &&
              (!lookup_field_vals.table_value.length ||
               lookup_field_vals.wild_table_value))
          {
            table->field[0]->store(STRING_WITH_LEN("def"), system_charset_info);
            if (schema_table_store_record(thd, table))
              goto err;      /* Out of space in temporary table */
            continue;
          }

          /* SHOW TABLE NAMES command */
          if (schema_table_idx == SCH_TABLE_NAMES)
          {
            if (fill_schema_table_names(thd, tables->table, db_name,
                                        table_name, with_i_schema,
                                        lex->verbose))
              continue;
          }
          else
          {
            if (!(table_open_method & ~OPEN_FRM_ONLY) &&
                !with_i_schema)
            {
              /*
                Here we need to filter out warnings, which can happen
                during loading of triggers in fill_schema_table_from_frm(),
                because we don't need those warnings to pollute output of
                SELECT from I_S / SHOW-statements.
              */

              Trigger_error_handler err_handler;
              thd->push_internal_handler(&err_handler);

              int res= fill_schema_table_from_frm(thd, tables, schema_table,
                                                  db_name, table_name,
                                                  schema_table_idx,
                                                  &open_tables_state_backup,
                                                  can_deadlock);

              thd->pop_internal_handler();

              if (!res)
                continue;
            }

            DEBUG_SYNC(thd, "before_open_in_get_all_tables");

            if (fill_schema_table_by_open(thd, FALSE,
                                          table, schema_table,
                                          db_name, table_name,
                                          &open_tables_state_backup,
                                          can_deadlock))
              goto err;
          }
        }
      }
      /*
        If we have information schema its always the first table and only
        the first table. Reset for other tables.
      */
      with_i_schema= 0;
    }
  }

  error= 0;
err:
  thd->restore_backup_open_tables_state(&open_tables_state_backup);

  DBUG_RETURN(error);
}


bool store_schema_shemata(THD* thd, TABLE *table, LEX_STRING *db_name,
                          const CHARSET_INFO *cs)
{
  restore_record(table, s->default_values);
  table->field[0]->store(STRING_WITH_LEN("def"), system_charset_info);
  table->field[1]->store(db_name->str, db_name->length, system_charset_info);
  table->field[2]->store(cs->csname, strlen(cs->csname), system_charset_info);
  table->field[3]->store(cs->name, strlen(cs->name), system_charset_info);
  return schema_table_store_record(thd, table);
}


int fill_schema_schemata(THD *thd, TABLE_LIST *tables, Item *cond)
{
  /*
    TODO: fill_schema_shemata() is called when new client is connected.
    Returning error status in this case leads to client hangup.
  */

  LOOKUP_FIELD_VALUES lookup_field_vals;
  List<LEX_STRING> db_names;
  LEX_STRING *db_name;
  bool with_i_schema;
  HA_CREATE_INFO create;
  TABLE *table= tables->table;
#ifndef NO_EMBEDDED_ACCESS_CHECKS
  Security_context *sctx= thd->security_ctx;
#endif
  DBUG_ENTER("fill_schema_shemata");

  if (get_lookup_field_values(thd, cond, tables, &lookup_field_vals))
    DBUG_RETURN(0);
  DBUG_PRINT("INDEX VALUES",("db_name='%s', table_name='%s'",
                             lookup_field_vals.db_value.str,
                             lookup_field_vals.table_value.str));
  if (make_db_list(thd, &db_names, &lookup_field_vals,
                   &with_i_schema))
    DBUG_RETURN(1);

  /*
    If we have lookup db value we should check that the database exists
  */
  if(lookup_field_vals.db_value.str && !lookup_field_vals.wild_db_value &&
     !with_i_schema)
  {
    char path[FN_REFLEN+16];
    uint path_len;
    MY_STAT stat_info;
    if (!lookup_field_vals.db_value.str[0])
      DBUG_RETURN(0);
    path_len= build_table_filename(path, sizeof(path) - 1,
                                   lookup_field_vals.db_value.str, "", "", 0);
    path[path_len-1]= 0;
    if (!mysql_file_stat(key_file_misc, path, &stat_info, MYF(0)))
      DBUG_RETURN(0);
  }

  List_iterator_fast<LEX_STRING> it(db_names);
  while ((db_name=it++))
  {
    if (with_i_schema)       // information schema name is always first in list
    {
      if (store_schema_shemata(thd, table, db_name,
                               system_charset_info))
        DBUG_RETURN(1);
      with_i_schema= 0;
      continue;
    }
#ifndef NO_EMBEDDED_ACCESS_CHECKS
    if (sctx->master_access & (DB_ACLS | SHOW_DB_ACL) ||
	acl_get(sctx->host, sctx->ip, sctx->priv_user, db_name->str, 0) ||
	!check_grant_db(thd, db_name->str))
#endif
    {
      load_db_opt_by_name(thd, db_name->str, &create);
      if (store_schema_shemata(thd, table, db_name,
                               create.default_table_charset))
        DBUG_RETURN(1);
    }
  }
  DBUG_RETURN(0);
}


static int get_schema_tables_record(THD *thd, TABLE_LIST *tables,
				    TABLE *table, bool res,
				    LEX_STRING *db_name,
				    LEX_STRING *table_name)
{
  const char *tmp_buff;
  MYSQL_TIME time;
  int info_error= 0;
  CHARSET_INFO *cs= system_charset_info;
  DBUG_ENTER("get_schema_tables_record");

  restore_record(table, s->default_values);
  table->field[0]->store(STRING_WITH_LEN("def"), cs);
  table->field[1]->store(db_name->str, db_name->length, cs);
  table->field[2]->store(table_name->str, table_name->length, cs);

  if (res)
  {
    /* There was a table open error, so set the table type and return */
    if (tables->view)
      table->field[3]->store(STRING_WITH_LEN("VIEW"), cs);
    else if (tables->schema_table)
      table->field[3]->store(STRING_WITH_LEN("SYSTEM VIEW"), cs);
    else
      table->field[3]->store(STRING_WITH_LEN("BASE TABLE"), cs);

    goto err;
  }

  if (tables->view)
  {
    table->field[3]->store(STRING_WITH_LEN("VIEW"), cs);
    table->field[20]->store(STRING_WITH_LEN("VIEW"), cs);
  }
  else
  {
    char option_buff[350],*ptr;
    TABLE *show_table= tables->table;
    TABLE_SHARE *share= show_table->s;
    handler *file= show_table->file;
    handlerton *tmp_db_type= share->db_type();
#ifdef WITH_PARTITION_STORAGE_ENGINE
    bool is_partitioned= FALSE;
#endif

    if (share->tmp_table == SYSTEM_TMP_TABLE)
      table->field[3]->store(STRING_WITH_LEN("SYSTEM VIEW"), cs);
    else if (share->tmp_table)
      table->field[3]->store(STRING_WITH_LEN("LOCAL TEMPORARY"), cs);
    else
      table->field[3]->store(STRING_WITH_LEN("BASE TABLE"), cs);

    for (int i= 4; i < 20; i++)
    {
      if (i == 7 || (i > 12 && i < 17) || i == 18)
        continue;
      table->field[i]->set_notnull();
    }

    /* Collect table info from the table share */

#ifdef WITH_PARTITION_STORAGE_ENGINE
    if (share->db_type() == partition_hton &&
        share->partition_info_str_len)
    {
      tmp_db_type= share->default_part_db_type;
      is_partitioned= TRUE;
    }
#endif

    tmp_buff= (char *) ha_resolve_storage_engine_name(tmp_db_type);
    table->field[4]->store(tmp_buff, strlen(tmp_buff), cs);
    table->field[5]->store((longlong) share->frm_version, TRUE);

    ptr=option_buff;

    if (share->min_rows)
    {
      ptr=strmov(ptr," min_rows=");
      ptr=longlong10_to_str(share->min_rows,ptr,10);
    }

    if (share->max_rows)
    {
      ptr=strmov(ptr," max_rows=");
      ptr=longlong10_to_str(share->max_rows,ptr,10);
    }

    if (share->avg_row_length)
    {
      ptr=strmov(ptr," avg_row_length=");
      ptr=longlong10_to_str(share->avg_row_length,ptr,10);
    }

    if (share->db_create_options & HA_OPTION_PACK_KEYS)
      ptr=strmov(ptr," pack_keys=1");

    if (share->db_create_options & HA_OPTION_NO_PACK_KEYS)
      ptr=strmov(ptr," pack_keys=0");

    if (share->db_create_options & HA_OPTION_STATS_PERSISTENT)
      ptr=strmov(ptr," stats_persistent=1");

    if (share->db_create_options & HA_OPTION_NO_STATS_PERSISTENT)
      ptr=strmov(ptr," stats_persistent=0");

    if (share->stats_auto_recalc == HA_STATS_AUTO_RECALC_ON)
      ptr=strmov(ptr," stats_auto_recalc=1");
    else if (share->stats_auto_recalc == HA_STATS_AUTO_RECALC_OFF)
      ptr=strmov(ptr," stats_auto_recalc=0");

    if (share->stats_sample_pages != 0)
    {
      ptr= strmov(ptr, " stats_sample_pages=");
      ptr= longlong10_to_str(share->stats_sample_pages, ptr, 10);
    }

    /* We use CHECKSUM, instead of TABLE_CHECKSUM, for backward compability */
    if (share->db_create_options & HA_OPTION_CHECKSUM)
      ptr=strmov(ptr," checksum=1");

    if (share->db_create_options & HA_OPTION_DELAY_KEY_WRITE)
      ptr=strmov(ptr," delay_key_write=1");

    if (share->row_type != ROW_TYPE_DEFAULT)
      ptr=strxmov(ptr, " row_format=", 
                  ha_row_type[(uint) share->row_type],
                  NullS);

    if (share->key_block_size)
    {
      ptr= strmov(ptr, " KEY_BLOCK_SIZE=");
      ptr= longlong10_to_str(share->key_block_size, ptr, 10);
    }

#ifdef WITH_PARTITION_STORAGE_ENGINE
    if (is_partitioned)
      ptr= strmov(ptr, " partitioned");
#endif

    table->field[19]->store(option_buff+1,
                            (ptr == option_buff ? 0 : 
                             (uint) (ptr-option_buff)-1), cs);

    tmp_buff= (share->table_charset ?
               share->table_charset->name : "default");

    table->field[17]->store(tmp_buff, strlen(tmp_buff), cs);

    if (share->comment.str)
      table->field[20]->store(share->comment.str, share->comment.length, cs);

    /* Collect table info from the storage engine  */

    if(file)
    {
      /* If info() fails, then there's nothing else to do */
      if ((info_error= file->info(HA_STATUS_VARIABLE |
                                  HA_STATUS_TIME |
                                  HA_STATUS_VARIABLE_EXTRA |
                                  HA_STATUS_AUTO)) != 0)
        goto err;

      enum row_type row_type = file->get_row_type();
      switch (row_type) {
      case ROW_TYPE_NOT_USED:
      case ROW_TYPE_DEFAULT:
        tmp_buff= ((share->db_options_in_use &
                    HA_OPTION_COMPRESS_RECORD) ? "Compressed" :
                   (share->db_options_in_use & HA_OPTION_PACK_RECORD) ?
                   "Dynamic" : "Fixed");
        break;
      case ROW_TYPE_FIXED:
        tmp_buff= "Fixed";
        break;
      case ROW_TYPE_DYNAMIC:
        tmp_buff= "Dynamic";
        break;
      case ROW_TYPE_COMPRESSED:
        tmp_buff= "Compressed";
        break;
      case ROW_TYPE_REDUNDANT:
        tmp_buff= "Redundant";
        break;
      case ROW_TYPE_COMPACT:
        tmp_buff= "Compact";
        break;
      case ROW_TYPE_PAGE:
        tmp_buff= "Paged";
        break;
      }

      table->field[6]->store(tmp_buff, strlen(tmp_buff), cs);

      if (!tables->schema_table)
      {
        table->field[7]->store((longlong) file->stats.records, TRUE);
        table->field[7]->set_notnull();
      }
      table->field[8]->store((longlong) file->stats.mean_rec_length, TRUE);
      table->field[9]->store((longlong) file->stats.data_file_length, TRUE);
      if (file->stats.max_data_file_length)
      {
        table->field[10]->store((longlong) file->stats.max_data_file_length,
                                TRUE);
      }
      table->field[11]->store((longlong) file->stats.index_file_length, TRUE);
      table->field[12]->store((longlong) file->stats.delete_length, TRUE);
      if (show_table->found_next_number_field)
      {
        table->field[13]->store((longlong) file->stats.auto_increment_value,
                                TRUE);
        table->field[13]->set_notnull();
      }
      if (file->stats.create_time)
      {
        thd->variables.time_zone->gmt_sec_to_TIME(&time,
                                                  (my_time_t) file->stats.create_time);
        table->field[14]->store_time(&time);
        table->field[14]->set_notnull();
      }
      if (file->stats.update_time)
      {
        thd->variables.time_zone->gmt_sec_to_TIME(&time,
                                                  (my_time_t) file->stats.update_time);
        table->field[15]->store_time(&time);
        table->field[15]->set_notnull();
      }
      if (file->stats.check_time)
      {
        thd->variables.time_zone->gmt_sec_to_TIME(&time,
                                                  (my_time_t) file->stats.check_time);
        table->field[16]->store_time(&time);
        table->field[16]->set_notnull();
      }
      if (file->ha_table_flags() & (ulong) HA_HAS_CHECKSUM)
      {
        table->field[18]->store((longlong) file->checksum(), TRUE);
        table->field[18]->set_notnull();
      }
    }
  }

err:
  if (res || info_error)
  {
    /*
      If an error was encountered, push a warning, set the TABLE COMMENT
      column with the error text, and clear the error so that the operation
      can continue.
    */
    const char *error= thd->is_error() ? thd->get_stmt_da()->message() : "";
    table->field[20]->store(error, strlen(error), cs);

    if (thd->is_error())
    {
      push_warning(thd, Sql_condition::WARN_LEVEL_WARN,
                   thd->get_stmt_da()->sql_errno(), thd->get_stmt_da()->message());
      thd->clear_error();
    }
  }

  DBUG_RETURN(schema_table_store_record(thd, table));
}


/**
  @brief    Store field characteristics into appropriate I_S table columns
            starting from DATA_TYPE column till DTD_IDENTIFIER column.

  @param[in]      table             I_S table
  @param[in]      field             processed field
  @param[in]      cs                I_S table charset
  @param[in]      offset            offset from beginning of table
                                    to DATE_TYPE column in I_S table
                                    
  @return         void
*/

void store_column_type(TABLE *table, Field *field, CHARSET_INFO *cs,
                       uint offset)
{
  bool is_blob;
  int decimals, field_length;
  const char *tmp_buff;
  char column_type_buff[MAX_FIELD_WIDTH];
  String column_type(column_type_buff, sizeof(column_type_buff), cs);

  field->sql_type(column_type);
  /* DTD_IDENTIFIER column */
  table->field[offset + 8]->store(column_type.ptr(), column_type.length(), cs);
  table->field[offset + 8]->set_notnull();
  /*
    DATA_TYPE column:
    MySQL column type has the following format:
    base_type [(dimension)] [unsigned] [zerofill].
    For DATA_TYPE column we extract only base type.
  */
  tmp_buff= strchr(column_type.ptr(), '(');
  if (!tmp_buff)
    /*
      if there is no dimention part then check the presence of
      [unsigned] [zerofill] attributes and cut them of if exist.
    */
    tmp_buff= strchr(column_type.ptr(), ' ');
  table->field[offset]->store(column_type.ptr(),
                              (tmp_buff ? tmp_buff - column_type.ptr() :
                               column_type.length()), cs);

  is_blob= (field->type() == MYSQL_TYPE_BLOB);
  if (field->has_charset() || is_blob ||
      field->real_type() == MYSQL_TYPE_VARCHAR ||  // For varbinary type
      field->real_type() == MYSQL_TYPE_STRING)     // For binary type
  {
    uint32 octet_max_length= field->max_display_length();
    if (is_blob && octet_max_length != (uint32) 4294967295U)
      octet_max_length /= field->charset()->mbmaxlen;
    longlong char_max_len= is_blob ? 
      (longlong) octet_max_length / field->charset()->mbminlen :
      (longlong) octet_max_length / field->charset()->mbmaxlen;
    /* CHARACTER_MAXIMUM_LENGTH column*/
    table->field[offset + 1]->store(char_max_len, TRUE);
    table->field[offset + 1]->set_notnull();
    /* CHARACTER_OCTET_LENGTH column */
    table->field[offset + 2]->store((longlong) octet_max_length, TRUE);
    table->field[offset + 2]->set_notnull();
  }

  /*
    Calculate field_length and decimals.
    They are set to -1 if they should not be set (we should return NULL)
  */

  decimals= field->decimals();
  switch (field->type()) {
  case MYSQL_TYPE_NEWDECIMAL:
    field_length= ((Field_new_decimal*) field)->precision;
    break;
  case MYSQL_TYPE_DECIMAL:
    field_length= field->field_length - (decimals  ? 2 : 1);
    break;
  case MYSQL_TYPE_TINY:
  case MYSQL_TYPE_SHORT:
  case MYSQL_TYPE_LONG:
  case MYSQL_TYPE_INT24:
    field_length= field->max_display_length() - 1;
    break;
  case MYSQL_TYPE_LONGLONG:
    field_length= field->max_display_length() - 
      ((field->flags & UNSIGNED_FLAG) ? 0 : 1);
    break;
  case MYSQL_TYPE_BIT:
    field_length= field->max_display_length();
    decimals= -1;                             // return NULL
    break;
  case MYSQL_TYPE_FLOAT:  
  case MYSQL_TYPE_DOUBLE:
    field_length= field->field_length;
    if (decimals == NOT_FIXED_DEC)
      decimals= -1;                           // return NULL
    break;
  case MYSQL_TYPE_DATETIME:
  case MYSQL_TYPE_TIMESTAMP:
  case MYSQL_TYPE_TIME:
    /* DATETIME_PRECISION column */
    table->field[offset + 5]->store(field->decimals(), TRUE);
    table->field[offset + 5]->set_notnull();
    field_length= decimals= -1;
    break;
  default:
    field_length= decimals= -1;
    break;
  }

  /* NUMERIC_PRECISION column */
  if (field_length >= 0)
  {
    table->field[offset + 3]->store((longlong) field_length, TRUE);
    table->field[offset + 3]->set_notnull();
  }
  /* NUMERIC_SCALE column */
  if (decimals >= 0)
  {
    table->field[offset + 4]->store((longlong) decimals, TRUE);
    table->field[offset + 4]->set_notnull();
  }
  if (field->has_charset())
  {
    /* CHARACTER_SET_NAME column*/
    tmp_buff= field->charset()->csname;
    table->field[offset + 6]->store(tmp_buff, strlen(tmp_buff), cs);
    table->field[offset + 6]->set_notnull();
    /* COLLATION_NAME column */
    tmp_buff= field->charset()->name;
    table->field[offset + 7]->store(tmp_buff, strlen(tmp_buff), cs);
    table->field[offset + 7]->set_notnull();
  }
}


static int get_schema_column_record(THD *thd, TABLE_LIST *tables,
				    TABLE *table, bool res,
				    LEX_STRING *db_name,
				    LEX_STRING *table_name)
{
  LEX *lex= thd->lex;
  const char *wild= lex->wild ? lex->wild->ptr() : NullS;
  CHARSET_INFO *cs= system_charset_info;
  TABLE *show_table;
  Field **ptr, *field;
  int count;
  DBUG_ENTER("get_schema_column_record");

  if (res)
  {
    if (lex->sql_command != SQLCOM_SHOW_FIELDS)
    {
      /*
        I.e. we are in SELECT FROM INFORMATION_SCHEMA.COLUMS
        rather than in SHOW COLUMNS
      */
      if (thd->is_error())
        push_warning(thd, Sql_condition::WARN_LEVEL_WARN,
                     thd->get_stmt_da()->sql_errno(), thd->get_stmt_da()->message());
      thd->clear_error();
      res= 0;
    }
    DBUG_RETURN(res);
  }

  show_table= tables->table;
  count= 0;
  ptr= show_table->field;
  show_table->use_all_columns();               // Required for default
  restore_record(show_table, s->default_values);

  for (; (field= *ptr) ; ptr++)
  {
    uchar *pos;
    char tmp[MAX_FIELD_WIDTH];
    String type(tmp,sizeof(tmp), system_charset_info);

    DEBUG_SYNC(thd, "get_schema_column");

    if (wild && wild[0] &&
        wild_case_compare(system_charset_info, field->field_name,wild))
      continue;

    count++;
    /* Get default row, with all NULL fields set to NULL */
    restore_record(table, s->default_values);

#ifndef NO_EMBEDDED_ACCESS_CHECKS
    uint col_access;
    check_access(thd,SELECT_ACL, db_name->str,
                 &tables->grant.privilege, 0, 0, test(tables->schema_table));
    col_access= get_column_grant(thd, &tables->grant,
                                 db_name->str, table_name->str,
                                 field->field_name) & COL_ACLS;
    if (!tables->schema_table && !col_access)
      continue;
    char *end= tmp;
    for (uint bitnr=0; col_access ; col_access>>=1,bitnr++)
    {
      if (col_access & 1)
      {
        *end++=',';
        end=strmov(end,grant_types.type_names[bitnr]);
      }
    }
    table->field[IS_COLUMNS_PRIVILEGES]->store(tmp+1,
                                               end == tmp ? 0 : 
                                               (uint) (end-tmp-1), cs);

#endif
    table->field[IS_COLUMNS_TABLE_CATALOG]->store(STRING_WITH_LEN("def"), cs);
    table->field[IS_COLUMNS_TABLE_SCHEMA]->store(db_name->str,
                                                 db_name->length, cs);
    table->field[IS_COLUMNS_TABLE_NAME]->store(table_name->str,
                                               table_name->length, cs);
    table->field[IS_COLUMNS_COLUMN_NAME]->store(field->field_name,
                                                strlen(field->field_name), cs);
    table->field[IS_COLUMNS_ORDINAL_POSITION]->store((longlong) count, TRUE);
    field->sql_type(type);
    table->field[IS_COLUMNS_COLUMN_TYPE]->store(type.ptr(), type.length(), cs);

    if (print_default_clause(thd, field, &type, false))
    {
      table->field[IS_COLUMNS_COLUMN_DEFAULT]->store(type.ptr(), type.length(),
                                                    cs);
      table->field[IS_COLUMNS_COLUMN_DEFAULT]->set_notnull();
    }
    pos=(uchar*) ((field->flags & NOT_NULL_FLAG) ?  "NO" : "YES");
    table->field[IS_COLUMNS_IS_NULLABLE]->store((const char*) pos,
                           strlen((const char*) pos), cs);
    store_column_type(table, field, cs, IS_COLUMNS_DATA_TYPE);
    pos=(uchar*) ((field->flags & PRI_KEY_FLAG) ? "PRI" :
                 (field->flags & UNIQUE_KEY_FLAG) ? "UNI" :
                 (field->flags & MULTIPLE_KEY_FLAG) ? "MUL":"");
    table->field[IS_COLUMNS_COLUMN_KEY]->store((const char*) pos,
                            strlen((const char*) pos), cs);

    if (field->unireg_check == Field::NEXT_NUMBER)
      table->field[IS_COLUMNS_EXTRA]->store(STRING_WITH_LEN("auto_increment"),
                                            cs);
    if (print_on_update_clause(field, &type, true))
      table->field[IS_COLUMNS_EXTRA]->store(type.ptr(), type.length(), cs);
    table->field[IS_COLUMNS_COLUMN_COMMENT]->store(field->comment.str,
                                                   field->comment.length, cs);
    if (schema_table_store_record(thd, table))
      DBUG_RETURN(1);
  }
  DBUG_RETURN(0);
}


int fill_schema_charsets(THD *thd, TABLE_LIST *tables, Item *cond)
{
  CHARSET_INFO **cs;
  const char *wild= thd->lex->wild ? thd->lex->wild->ptr() : NullS;
  TABLE *table= tables->table;
  CHARSET_INFO *scs= system_charset_info;

  for (cs= all_charsets ;
       cs < all_charsets + array_elements(all_charsets) ;
       cs++)
  {
    CHARSET_INFO *tmp_cs= cs[0];
    if (tmp_cs && (tmp_cs->state & MY_CS_PRIMARY) && 
        (tmp_cs->state & MY_CS_AVAILABLE) &&
        !(tmp_cs->state & MY_CS_HIDDEN) &&
        !(wild && wild[0] &&
	  wild_case_compare(scs, tmp_cs->csname,wild)))
    {
      const char *comment;
      restore_record(table, s->default_values);
      table->field[0]->store(tmp_cs->csname, strlen(tmp_cs->csname), scs);
      table->field[1]->store(tmp_cs->name, strlen(tmp_cs->name), scs);
      comment= tmp_cs->comment ? tmp_cs->comment : "";
      table->field[2]->store(comment, strlen(comment), scs);
      table->field[3]->store((longlong) tmp_cs->mbmaxlen, TRUE);
      if (schema_table_store_record(thd, table))
        return 1;
    }
  }
  return 0;
}


static my_bool iter_schema_engines(THD *thd, plugin_ref plugin,
                                   void *ptable)
{
  TABLE *table= (TABLE *) ptable;
  handlerton *hton= plugin_data(plugin, handlerton *);
  const char *wild= thd->lex->wild ? thd->lex->wild->ptr() : NullS;
  CHARSET_INFO *scs= system_charset_info;
  handlerton *default_type= ha_default_handlerton(thd);
  DBUG_ENTER("iter_schema_engines");


  /* Disabled plugins */
  if (plugin_state(plugin) != PLUGIN_IS_READY)
  {

    struct st_mysql_plugin *plug= plugin_decl(plugin);
    if (!(wild && wild[0] &&
          wild_case_compare(scs, plug->name,wild)))
    {
      restore_record(table, s->default_values);
      table->field[0]->store(plug->name, strlen(plug->name), scs);
      table->field[1]->store(C_STRING_WITH_LEN("NO"), scs);
      table->field[2]->store(plug->descr, strlen(plug->descr), scs);
      if (schema_table_store_record(thd, table))
        DBUG_RETURN(1);
    }
    DBUG_RETURN(0);
  }

  if (!(hton->flags & HTON_HIDDEN))
  {
    LEX_STRING *name= plugin_name(plugin);
    if (!(wild && wild[0] &&
          wild_case_compare(scs, name->str,wild)))
    {
      LEX_STRING yesno[2]= {{ C_STRING_WITH_LEN("NO") },
                            { C_STRING_WITH_LEN("YES") }};
      LEX_STRING *tmp;
      const char *option_name= show_comp_option_name[(int) hton->state];
      restore_record(table, s->default_values);

      table->field[0]->store(name->str, name->length, scs);
      if (hton->state == SHOW_OPTION_YES && default_type == hton)
        option_name= "DEFAULT";
      table->field[1]->store(option_name, strlen(option_name), scs);
      table->field[2]->store(plugin_decl(plugin)->descr,
                             strlen(plugin_decl(plugin)->descr), scs);
      tmp= &yesno[test(hton->commit)];
      table->field[3]->store(tmp->str, tmp->length, scs);
      table->field[3]->set_notnull();
      tmp= &yesno[test(hton->prepare)];
      table->field[4]->store(tmp->str, tmp->length, scs);
      table->field[4]->set_notnull();
      tmp= &yesno[test(hton->savepoint_set)];
      table->field[5]->store(tmp->str, tmp->length, scs);
      table->field[5]->set_notnull();

      if (schema_table_store_record(thd, table))
        DBUG_RETURN(1);
    }
  }
  DBUG_RETURN(0);
}

int fill_schema_engines(THD *thd, TABLE_LIST *tables, Item *cond)
{
  DBUG_ENTER("fill_schema_engines");
  if (plugin_foreach_with_mask(thd, iter_schema_engines,
                               MYSQL_STORAGE_ENGINE_PLUGIN,
                               ~PLUGIN_IS_FREED, tables->table))
    DBUG_RETURN(1);
  DBUG_RETURN(0);
}


int fill_schema_collation(THD *thd, TABLE_LIST *tables, Item *cond)
{
  CHARSET_INFO **cs;
  const char *wild= thd->lex->wild ? thd->lex->wild->ptr() : NullS;
  TABLE *table= tables->table;
  CHARSET_INFO *scs= system_charset_info;
  for (cs= all_charsets ;
       cs < all_charsets + array_elements(all_charsets)  ;
       cs++ )
  {
    CHARSET_INFO **cl;
    CHARSET_INFO *tmp_cs= cs[0];
    if (!tmp_cs || !(tmp_cs->state & MY_CS_AVAILABLE) ||
         (tmp_cs->state & MY_CS_HIDDEN) ||
        !(tmp_cs->state & MY_CS_PRIMARY))
      continue;
    for (cl= all_charsets;
         cl < all_charsets + array_elements(all_charsets)  ;
         cl ++)
    {
      CHARSET_INFO *tmp_cl= cl[0];
      if (!tmp_cl || !(tmp_cl->state & MY_CS_AVAILABLE) || 
          !my_charset_same(tmp_cs, tmp_cl))
	continue;
      if (!(wild && wild[0] &&
	  wild_case_compare(scs, tmp_cl->name,wild)))
      {
	const char *tmp_buff;
	restore_record(table, s->default_values);
	table->field[0]->store(tmp_cl->name, strlen(tmp_cl->name), scs);
        table->field[1]->store(tmp_cl->csname , strlen(tmp_cl->csname), scs);
        table->field[2]->store((longlong) tmp_cl->number, TRUE);
        tmp_buff= (tmp_cl->state & MY_CS_PRIMARY) ? "Yes" : "";
	table->field[3]->store(tmp_buff, strlen(tmp_buff), scs);
        tmp_buff= (tmp_cl->state & MY_CS_COMPILED)? "Yes" : "";
	table->field[4]->store(tmp_buff, strlen(tmp_buff), scs);
        table->field[5]->store((longlong) tmp_cl->strxfrm_multiply, TRUE);
        if (schema_table_store_record(thd, table))
          return 1;
      }
    }
  }
  return 0;
}


int fill_schema_coll_charset_app(THD *thd, TABLE_LIST *tables, Item *cond)
{
  CHARSET_INFO **cs;
  TABLE *table= tables->table;
  CHARSET_INFO *scs= system_charset_info;
  for (cs= all_charsets ;
       cs < all_charsets + array_elements(all_charsets) ;
       cs++ )
  {
    CHARSET_INFO **cl;
    CHARSET_INFO *tmp_cs= cs[0];
    if (!tmp_cs || !(tmp_cs->state & MY_CS_AVAILABLE) || 
        !(tmp_cs->state & MY_CS_PRIMARY))
      continue;
    for (cl= all_charsets;
         cl < all_charsets + array_elements(all_charsets) ;
         cl ++)
    {
      CHARSET_INFO *tmp_cl= cl[0];
      if (!tmp_cl || !(tmp_cl->state & MY_CS_AVAILABLE) ||
          (tmp_cl->state & MY_CS_HIDDEN) ||
          !my_charset_same(tmp_cs,tmp_cl))
	continue;
      restore_record(table, s->default_values);
      table->field[0]->store(tmp_cl->name, strlen(tmp_cl->name), scs);
      table->field[1]->store(tmp_cl->csname , strlen(tmp_cl->csname), scs);
      if (schema_table_store_record(thd, table))
        return 1;
    }
  }
  return 0;
}


static inline void copy_field_as_string(Field *to_field, Field *from_field)
{
  char buff[MAX_FIELD_WIDTH];
  String tmp_str(buff, sizeof(buff), system_charset_info);
  from_field->val_str(&tmp_str);
  to_field->store(tmp_str.ptr(), tmp_str.length(), system_charset_info);
}


/**
  @brief Store record into I_S.PARAMETERS table

  @param[in]      thd                   thread handler
  @param[in]      table                 I_S table
  @param[in]      proc_table            'mysql.proc' table
  @param[in]      wild                  wild string, not used for now,
                                        will be useful
                                        if we add 'SHOW PARAMETERs'
  @param[in]      full_access           if 1 user has privileges on the routine
  @param[in]      sp_user               user in 'user@host' format

  @return         Operation status
    @retval       0                     ok
    @retval       1                     error
*/

bool store_schema_params(THD *thd, TABLE *table, TABLE *proc_table,
                         const char *wild, bool full_access,
                         const char *sp_user)
{
  TABLE_SHARE share;
  TABLE tbl;
  CHARSET_INFO *cs= system_charset_info;
  char params_buff[MAX_FIELD_WIDTH], returns_buff[MAX_FIELD_WIDTH],
    sp_db_buff[NAME_LEN], sp_name_buff[NAME_LEN], path[FN_REFLEN],
    definer_buff[USERNAME_LENGTH + HOSTNAME_LENGTH + 1];
  String params(params_buff, sizeof(params_buff), cs);
  String returns(returns_buff, sizeof(returns_buff), cs);
  String sp_db(sp_db_buff, sizeof(sp_db_buff), cs);
  String sp_name(sp_name_buff, sizeof(sp_name_buff), cs);
  String definer(definer_buff, sizeof(definer_buff), cs);
  sp_head *sp;
  enum_sp_type routine_type;
  bool free_sp_head;
  DBUG_ENTER("store_schema_params");

  memset(&tbl, 0, sizeof(TABLE));
  (void) build_table_filename(path, sizeof(path), "", "", "", 0);
  init_tmp_table_share(thd, &share, "", 0, "", path);

  get_field(thd->mem_root, proc_table->field[MYSQL_PROC_FIELD_DB], &sp_db);
  get_field(thd->mem_root, proc_table->field[MYSQL_PROC_FIELD_NAME], &sp_name);
  get_field(thd->mem_root,proc_table->field[MYSQL_PROC_FIELD_DEFINER],&definer);
  routine_type= (enum_sp_type) proc_table->field[MYSQL_PROC_MYSQL_TYPE]->val_int();

  if (!full_access)
    full_access= !strcmp(sp_user, definer.ptr());
  if (!full_access &&
      check_some_routine_access(thd, sp_db.ptr(),sp_name.ptr(),
                                routine_type == SP_TYPE_PROCEDURE))
    DBUG_RETURN(0);

  params.length(0);
  get_field(thd->mem_root, proc_table->field[MYSQL_PROC_FIELD_PARAM_LIST],
            &params);
  returns.length(0);
  if (routine_type == SP_TYPE_FUNCTION)
    get_field(thd->mem_root, proc_table->field[MYSQL_PROC_FIELD_RETURNS],
              &returns);

  sp= sp_load_for_information_schema(thd, proc_table, &sp_db, &sp_name,
                                     (sql_mode_t) proc_table->
                                     field[MYSQL_PROC_FIELD_SQL_MODE]->val_int(),
                                     routine_type,
                                     returns.c_ptr_safe(),
                                     params.c_ptr_safe(),
                                     &free_sp_head);

  if (sp)
  {
    Field *field;
    Create_field *field_def;
    String tmp_string;
    if (routine_type == SP_TYPE_FUNCTION)
    {
      restore_record(table, s->default_values);
      table->field[IS_PARAMETERS_SPECIFIC_CATALOG]->store(STRING_WITH_LEN
                                                          ("def"), cs);
      table->field[IS_PARAMETERS_SPECIFIC_SCHEMA]->store(sp_db.ptr(),
                                                         sp_db.length(), cs);
      table->field[IS_PARAMETERS_SPECIFIC_NAME]->store(sp_name.ptr(),
                                                       sp_name.length(), cs);
      table->field[IS_PARAMETERS_ORDINAL_POSITION]->store((longlong) 0, TRUE);
      get_field(thd->mem_root, proc_table->field[MYSQL_PROC_MYSQL_TYPE],
                &tmp_string);
      table->field[IS_PARAMETERS_ROUTINE_TYPE]->store(tmp_string.ptr(),
                                                      tmp_string.length(), cs);
      field_def= &sp->m_return_field_def;
      field= make_field(&share, (uchar*) 0, field_def->length,
                        (uchar*) "", 0, field_def->pack_flag,
                        field_def->sql_type, field_def->charset,
                        field_def->geom_type, Field::NONE,
                        field_def->interval, "");

      field->table= &tbl;
      tbl.in_use= thd;
      store_column_type(table, field, cs, IS_PARAMETERS_DATA_TYPE);
      if (schema_table_store_record(thd, table))
      {
        free_table_share(&share);
        if (free_sp_head)
          delete sp;
        DBUG_RETURN(1);
      }
    }

    sp_pcontext *sp_root_parsing_ctx= sp->get_root_parsing_context();

    for (uint i= 0; i < sp_root_parsing_ctx->context_var_count(); i++)
    {
      const char *tmp_buff;
      sp_variable *spvar= sp_root_parsing_ctx->find_variable(i);
      field_def= &spvar->field_def;
      switch (spvar->mode) {
      case sp_variable::MODE_IN:
        tmp_buff= "IN";
        break;
      case sp_variable::MODE_OUT:
        tmp_buff= "OUT";
        break;
      case sp_variable::MODE_INOUT:
        tmp_buff= "INOUT";
        break;
      default:
        tmp_buff= "";
        break;
      }  

      restore_record(table, s->default_values);
      table->field[IS_PARAMETERS_SPECIFIC_CATALOG]->store(STRING_WITH_LEN
                                                          ("def"), cs);
      table->field[IS_PARAMETERS_SPECIFIC_SCHEMA]->store(sp_db.ptr(),
                                                         sp_db.length(), cs);
      table->field[IS_PARAMETERS_SPECIFIC_NAME]->store(sp_name.ptr(),
                                                       sp_name.length(), cs);
      table->field[IS_PARAMETERS_ORDINAL_POSITION]->store((longlong) i + 1,
                                                          TRUE);
      table->field[IS_PARAMETERS_PARAMETER_MODE]->store(tmp_buff,
                                                        strlen(tmp_buff), cs);
      table->field[IS_PARAMETERS_PARAMETER_MODE]->set_notnull();
      table->field[IS_PARAMETERS_PARAMETER_NAME]->store(spvar->name.str,
                                                        spvar->name.length, cs);
      table->field[IS_PARAMETERS_PARAMETER_NAME]->set_notnull();
      get_field(thd->mem_root, proc_table->field[MYSQL_PROC_MYSQL_TYPE],
                &tmp_string);
      table->field[IS_PARAMETERS_ROUTINE_TYPE]->store(tmp_string.ptr(),
                                                      tmp_string.length(), cs);

      field= make_field(&share, (uchar*) 0, field_def->length,
                        (uchar*) "", 0, field_def->pack_flag,
                        field_def->sql_type, field_def->charset,
                        field_def->geom_type, Field::NONE,
                        field_def->interval, spvar->name.str);

      field->table= &tbl;
      tbl.in_use= thd;
      store_column_type(table, field, cs, IS_PARAMETERS_DATA_TYPE);
      if (schema_table_store_record(thd, table))
      {
        free_table_share(&share);
        if (free_sp_head)
          delete sp;
        DBUG_RETURN(1);
      }
    }
    if (free_sp_head)
      delete sp;
  }
  free_table_share(&share);
  DBUG_RETURN(0);
}


bool store_schema_proc(THD *thd, TABLE *table, TABLE *proc_table,
                       const char *wild, bool full_access, const char *sp_user)
{
  MYSQL_TIME time;
  LEX *lex= thd->lex;
  CHARSET_INFO *cs= system_charset_info;
  char sp_db_buff[NAME_LEN + 1], sp_name_buff[NAME_LEN + 1],
    definer_buff[USERNAME_LENGTH + HOSTNAME_LENGTH + 2],
    returns_buff[MAX_FIELD_WIDTH];

  String sp_db(sp_db_buff, sizeof(sp_db_buff), cs);
  String sp_name(sp_name_buff, sizeof(sp_name_buff), cs);
  String definer(definer_buff, sizeof(definer_buff), cs);
  String returns(returns_buff, sizeof(returns_buff), cs);

  proc_table->field[MYSQL_PROC_FIELD_DB]->val_str(&sp_db);
  proc_table->field[MYSQL_PROC_FIELD_NAME]->val_str(&sp_name);
  proc_table->field[MYSQL_PROC_FIELD_DEFINER]->val_str(&definer);

  enum_sp_type sp_type=
    (enum_sp_type) proc_table->field[MYSQL_PROC_MYSQL_TYPE]->val_int();

  if (!full_access)
    full_access= !strcmp(sp_user, definer.c_ptr_safe());
  if (!full_access &&
      check_some_routine_access(thd, sp_db.c_ptr_safe(), sp_name.c_ptr_safe(),
                                sp_type == SP_TYPE_PROCEDURE))
    return 0;

  if ((lex->sql_command == SQLCOM_SHOW_STATUS_PROC &&
      sp_type == SP_TYPE_PROCEDURE) ||
      (lex->sql_command == SQLCOM_SHOW_STATUS_FUNC &&
      sp_type == SP_TYPE_FUNCTION) ||
      (sql_command_flags[lex->sql_command] & CF_STATUS_COMMAND) == 0)
  {
    restore_record(table, s->default_values);
    if (!wild || !wild[0] || !wild_case_compare(system_charset_info,
                                                sp_name.c_ptr_safe(), wild))
    {
      int enum_idx= (int) proc_table->field[MYSQL_PROC_FIELD_ACCESS]->val_int();
      table->field[IS_ROUTINES_ROUTINE_NAME]->store(sp_name.ptr(),
                                                    sp_name.length(), cs);

      copy_field_as_string(table->field[IS_ROUTINES_SPECIFIC_NAME],
                           proc_table->field[MYSQL_PROC_FIELD_SPECIFIC_NAME]);
      table->field[IS_ROUTINES_ROUTINE_CATALOG]->store(STRING_WITH_LEN("def"),
                                                       cs);
      table->field[IS_ROUTINES_ROUTINE_SCHEMA]->store(sp_db.ptr(), sp_db.length(), cs);
      copy_field_as_string(table->field[IS_ROUTINES_ROUTINE_TYPE],
                           proc_table->field[MYSQL_PROC_MYSQL_TYPE]);

      if (sp_type == SP_TYPE_FUNCTION)
      {
        sp_head *sp;
        bool free_sp_head;
        proc_table->field[MYSQL_PROC_FIELD_RETURNS]->val_str(&returns);
        sp= sp_load_for_information_schema(thd, proc_table, &sp_db, &sp_name,
                                           (sql_mode_t) proc_table->
                                           field[MYSQL_PROC_FIELD_SQL_MODE]->
                                           val_int(),
                                           SP_TYPE_FUNCTION,
                                           returns.c_ptr_safe(),
                                           "", &free_sp_head);

        if (sp)
        {
          char path[FN_REFLEN];
          TABLE_SHARE share;
          TABLE tbl;
          Field *field;
          Create_field *field_def= &sp->m_return_field_def;

          memset(&tbl, 0, sizeof(TABLE));
          (void) build_table_filename(path, sizeof(path), "", "", "", 0);
          init_tmp_table_share(thd, &share, "", 0, "", path);
          field= make_field(&share, (uchar*) 0, field_def->length,
                            (uchar*) "", 0, field_def->pack_flag,
                            field_def->sql_type, field_def->charset,
                            field_def->geom_type, Field::NONE,
                            field_def->interval, "");

          field->table= &tbl;
          tbl.in_use= thd;
          store_column_type(table, field, cs, IS_ROUTINES_DATA_TYPE);
          free_table_share(&share);
          if (free_sp_head)
            delete sp;
        }
      }

      if (full_access)
      {
        copy_field_as_string(table->field[IS_ROUTINES_ROUTINE_DEFINITION],
                             proc_table->field[MYSQL_PROC_FIELD_BODY_UTF8]);
        table->field[IS_ROUTINES_ROUTINE_DEFINITION]->set_notnull();
      }
      table->field[IS_ROUTINES_ROUTINE_BODY]->store(STRING_WITH_LEN("SQL"), cs);
      table->field[IS_ROUTINES_PARAMETER_STYLE]->store(STRING_WITH_LEN("SQL"),
                                                       cs);
      copy_field_as_string(table->field[IS_ROUTINES_IS_DETERMINISTIC],
                           proc_table->field[MYSQL_PROC_FIELD_DETERMINISTIC]);
      table->field[IS_ROUTINES_SQL_DATA_ACCESS]->
                   store(sp_data_access_name[enum_idx].str, 
                         sp_data_access_name[enum_idx].length , cs);
      copy_field_as_string(table->field[IS_ROUTINES_SECURITY_TYPE],
                           proc_table->field[MYSQL_PROC_FIELD_SECURITY_TYPE]);

      memset(&time, 0, sizeof(time));
      proc_table->field[MYSQL_PROC_FIELD_CREATED]->get_time(&time);
      table->field[IS_ROUTINES_CREATED]->store_time(&time);
      memset(&time, 0, sizeof(time));
      proc_table->field[MYSQL_PROC_FIELD_MODIFIED]->get_time(&time);
      table->field[IS_ROUTINES_LAST_ALTERED]->store_time(&time);
      copy_field_as_string(table->field[IS_ROUTINES_SQL_MODE],
                           proc_table->field[MYSQL_PROC_FIELD_SQL_MODE]);
      copy_field_as_string(table->field[IS_ROUTINES_ROUTINE_COMMENT],
                           proc_table->field[MYSQL_PROC_FIELD_COMMENT]);

      table->field[IS_ROUTINES_DEFINER]->store(definer.ptr(),
                                               definer.length(), cs);
      copy_field_as_string(table->field[IS_ROUTINES_CHARACTER_SET_CLIENT],
                           proc_table->
                           field[MYSQL_PROC_FIELD_CHARACTER_SET_CLIENT]);
      copy_field_as_string(table->field[IS_ROUTINES_COLLATION_CONNECTION],
                           proc_table->
                           field[MYSQL_PROC_FIELD_COLLATION_CONNECTION]);
      copy_field_as_string(table->field[IS_ROUTINES_DATABASE_COLLATION],
			   proc_table->field[MYSQL_PROC_FIELD_DB_COLLATION]);

      return schema_table_store_record(thd, table);
    }
  }
  return 0;
}


int fill_schema_proc(THD *thd, TABLE_LIST *tables, Item *cond)
{
  TABLE *proc_table;
  TABLE_LIST proc_tables;
  const char *wild= thd->lex->wild ? thd->lex->wild->ptr() : NullS;
  int error, res= 0;
  TABLE *table= tables->table;
  bool full_access;
  char definer[USER_HOST_BUFF_SIZE];
  Open_tables_backup open_tables_state_backup;
  enum enum_schema_tables schema_table_idx=
    get_schema_table_idx(tables->schema_table);
  DBUG_ENTER("fill_schema_proc");

  strxmov(definer, thd->security_ctx->priv_user, "@",
          thd->security_ctx->priv_host, NullS);
  /* We use this TABLE_LIST instance only for checking of privileges. */
  memset(&proc_tables, 0, sizeof(proc_tables));
  proc_tables.db= (char*) "mysql";
  proc_tables.db_length= 5;
  proc_tables.table_name= proc_tables.alias= (char*) "proc";
  proc_tables.table_name_length= 4;
  proc_tables.lock_type= TL_READ;
  full_access= !check_table_access(thd, SELECT_ACL, &proc_tables, FALSE,
                                   1, TRUE);
  if (!(proc_table= open_proc_table_for_read(thd, &open_tables_state_backup)))
  {
    DBUG_RETURN(1);
  }
  if ((error= proc_table->file->ha_index_init(0, 1)))
  {
    proc_table->file->print_error(error, MYF(0));
    res= 1;
    goto err;
  }
  if ((error= proc_table->file->ha_index_first(proc_table->record[0])))
  {
    res= (error == HA_ERR_END_OF_FILE) ? 0 : 1;
    if (res)
      proc_table->file->print_error(error, MYF(0));
    goto err;
  }

  if (schema_table_idx == SCH_PROCEDURES ?
      store_schema_proc(thd, table, proc_table, wild, full_access, definer) :
      store_schema_params(thd, table, proc_table, wild, full_access, definer))
  {
    res= 1;
    goto err;
  }
  while (!proc_table->file->ha_index_next(proc_table->record[0]))
  {
    if (schema_table_idx == SCH_PROCEDURES ?
        store_schema_proc(thd, table, proc_table, wild, full_access, definer): 
        store_schema_params(thd, table, proc_table, wild, full_access, definer))
    {
      res= 1;
      goto err;
    }
  }

err:
  if (proc_table->file->inited)
    (void) proc_table->file->ha_index_end();
  close_system_tables(thd, &open_tables_state_backup);
  DBUG_RETURN(res);
}


static int get_schema_stat_record(THD *thd, TABLE_LIST *tables,
				  TABLE *table, bool res,
				  LEX_STRING *db_name,
				  LEX_STRING *table_name)
{
  CHARSET_INFO *cs= system_charset_info;
  DBUG_ENTER("get_schema_stat_record");
  if (res)
  {
    if (thd->lex->sql_command != SQLCOM_SHOW_KEYS)
    {
      /*
        I.e. we are in SELECT FROM INFORMATION_SCHEMA.STATISTICS
        rather than in SHOW KEYS
      */
      if (thd->is_error())
        push_warning(thd, Sql_condition::WARN_LEVEL_WARN,
                     thd->get_stmt_da()->sql_errno(), thd->get_stmt_da()->message());
      thd->clear_error();
      res= 0;
    }
    DBUG_RETURN(res);
  }
  else if (!tables->view)
  {
    TABLE *show_table= tables->table;
    KEY *key_info=show_table->s->key_info;
    if (show_table->file)
      show_table->file->info(HA_STATUS_VARIABLE |
                             HA_STATUS_NO_LOCK |
                             HA_STATUS_TIME);
    for (uint i=0 ; i < show_table->s->keys ; i++,key_info++)
    {
      KEY_PART_INFO *key_part= key_info->key_part;
      const char *str;
      for (uint j=0 ; j < key_info->key_parts ; j++,key_part++)
      {
        restore_record(table, s->default_values);
        table->field[0]->store(STRING_WITH_LEN("def"), cs);
        table->field[1]->store(db_name->str, db_name->length, cs);
        table->field[2]->store(table_name->str, table_name->length, cs);
        table->field[3]->store((longlong) ((key_info->flags &
                                            HA_NOSAME) ? 0 : 1), TRUE);
        table->field[4]->store(db_name->str, db_name->length, cs);
        table->field[5]->store(key_info->name, strlen(key_info->name), cs);
        table->field[6]->store((longlong) (j+1), TRUE);
        str=(key_part->field ? key_part->field->field_name :
             "?unknown field?");
        table->field[7]->store(str, strlen(str), cs);
        if (show_table->file)
        {
          if (show_table->file->index_flags(i, j, 0) & HA_READ_ORDER)
          {
            table->field[8]->store(((key_part->key_part_flag &
                                     HA_REVERSE_SORT) ?
                                    "D" : "A"), 1, cs);
            table->field[8]->set_notnull();
          }
          KEY *key=show_table->key_info+i;
          if (key->rec_per_key[j])
          {
            ha_rows records=(show_table->file->stats.records /
                             key->rec_per_key[j]);
            table->field[9]->store((longlong) records, TRUE);
            table->field[9]->set_notnull();
          }
          str= show_table->file->index_type(i);
          table->field[13]->store(str, strlen(str), cs);
        }
        if (!(key_info->flags & HA_FULLTEXT) &&
            (key_part->field &&
             key_part->length !=
             show_table->s->field[key_part->fieldnr-1]->key_length()))
        {
          table->field[10]->store((longlong) key_part->length /
                                  key_part->field->charset()->mbmaxlen, TRUE);
          table->field[10]->set_notnull();
        }
        uint flags= key_part->field ? key_part->field->flags : 0;
        const char *pos=(char*) ((flags & NOT_NULL_FLAG) ? "" : "YES");
        table->field[12]->store(pos, strlen(pos), cs);
        if (!show_table->s->keys_in_use.is_set(i))
          table->field[14]->store(STRING_WITH_LEN("disabled"), cs);
        else
          table->field[14]->store("", 0, cs);
        table->field[14]->set_notnull();
        DBUG_ASSERT(test(key_info->flags & HA_USES_COMMENT) == 
                   (key_info->comment.length > 0));
        if (key_info->flags & HA_USES_COMMENT)
          table->field[15]->store(key_info->comment.str, 
                                  key_info->comment.length, cs);
        if (schema_table_store_record(thd, table))
          DBUG_RETURN(1);
      }
    }
  }
  DBUG_RETURN(res);
}


static int get_schema_views_record(THD *thd, TABLE_LIST *tables,
				   TABLE *table, bool res,
				   LEX_STRING *db_name,
				   LEX_STRING *table_name)
{
  CHARSET_INFO *cs= system_charset_info;
  char definer[USER_HOST_BUFF_SIZE];
  uint definer_len;
  bool updatable_view;
  DBUG_ENTER("get_schema_views_record");

  if (tables->view)
  {
    Security_context *sctx= thd->security_ctx;
    if (!tables->allowed_show)
    {
      if (!my_strcasecmp(system_charset_info, tables->definer.user.str,
                         sctx->priv_user) &&
          !my_strcasecmp(system_charset_info, tables->definer.host.str,
                         sctx->priv_host))
        tables->allowed_show= TRUE;
#ifndef NO_EMBEDDED_ACCESS_CHECKS
      else
      {
        if ((thd->col_access & (SHOW_VIEW_ACL|SELECT_ACL)) ==
            (SHOW_VIEW_ACL|SELECT_ACL))
          tables->allowed_show= TRUE;
        else
        {
          TABLE_LIST table_list;
          uint view_access;
          memset(&table_list, 0, sizeof(table_list));
          table_list.db= tables->db;
          table_list.table_name= tables->table_name;
          table_list.grant.privilege= thd->col_access;
          view_access= get_table_grant(thd, &table_list);
	  if ((view_access & (SHOW_VIEW_ACL|SELECT_ACL)) ==
	      (SHOW_VIEW_ACL|SELECT_ACL))
	    tables->allowed_show= TRUE;
        }
      }
#endif
    }
    restore_record(table, s->default_values);
    table->field[0]->store(STRING_WITH_LEN("def"), cs);
    table->field[1]->store(db_name->str, db_name->length, cs);
    table->field[2]->store(table_name->str, table_name->length, cs);

    if (tables->allowed_show)
    {
      table->field[3]->store(tables->view_body_utf8.str,
                             tables->view_body_utf8.length,
                             cs);
    }

    if (tables->with_check != VIEW_CHECK_NONE)
    {
      if (tables->with_check == VIEW_CHECK_LOCAL)
        table->field[4]->store(STRING_WITH_LEN("LOCAL"), cs);
      else
        table->field[4]->store(STRING_WITH_LEN("CASCADED"), cs);
    }
    else
      table->field[4]->store(STRING_WITH_LEN("NONE"), cs);

    /*
      Only try to fill in the information about view updatability
      if it is requested as part of the top-level query (i.e.
      it's select * from i_s.views, as opposed to, say, select
      security_type from i_s.views).  Do not try to access the
      underlying tables if there was an error when opening the
      view: all underlying tables are released back to the table
      definition cache on error inside open_normal_and_derived_tables().
      If a field is not assigned explicitly, it defaults to NULL.
    */
    if (res == FALSE &&
        table->pos_in_table_list->table_open_method & OPEN_FULL_TABLE)
    {
      updatable_view= 0;
      if (tables->algorithm != VIEW_ALGORITHM_TMPTABLE)
      {
        /*
          We should use tables->view->select_lex.item_list here
          and can not use Field_iterator_view because the view
          always uses temporary algorithm during opening for I_S
          and TABLE_LIST fields 'field_translation'
          & 'field_translation_end' are uninitialized is this
          case.
        */
        List<Item> *fields= &tables->view->select_lex.item_list;
        List_iterator<Item> it(*fields);
        Item *item;
        Item_field *field;
        /*
          check that at least one column in view is updatable
        */
        while ((item= it++))
        {
          if ((field= item->field_for_view_update()) && field->field &&
              !field->field->table->pos_in_table_list->schema_table)
          {
            updatable_view= 1;
            break;
          }
        }
        if (updatable_view && !tables->view->can_be_merged())
          updatable_view= 0;
      }
      if (updatable_view)
        table->field[5]->store(STRING_WITH_LEN("YES"), cs);
      else
        table->field[5]->store(STRING_WITH_LEN("NO"), cs);
    }

    definer_len= (strxmov(definer, tables->definer.user.str, "@",
                          tables->definer.host.str, NullS) - definer);
    table->field[6]->store(definer, definer_len, cs);
    if (tables->view_suid)
      table->field[7]->store(STRING_WITH_LEN("DEFINER"), cs);
    else
      table->field[7]->store(STRING_WITH_LEN("INVOKER"), cs);

    table->field[8]->store(tables->view_creation_ctx->get_client_cs()->csname,
                           strlen(tables->view_creation_ctx->
                                  get_client_cs()->csname), cs);

    table->field[9]->store(tables->view_creation_ctx->
                           get_connection_cl()->name,
                           strlen(tables->view_creation_ctx->
                                  get_connection_cl()->name), cs);


    if (schema_table_store_record(thd, table))
      DBUG_RETURN(1);
    if (res && thd->is_error())
      push_warning(thd, Sql_condition::WARN_LEVEL_WARN,
                   thd->get_stmt_da()->sql_errno(), thd->get_stmt_da()->message());
  }
  if (res)
    thd->clear_error();
  DBUG_RETURN(0);
}


bool store_constraints(THD *thd, TABLE *table, LEX_STRING *db_name,
                       LEX_STRING *table_name, const char *key_name,
                       uint key_len, const char *con_type, uint con_len)
{
  CHARSET_INFO *cs= system_charset_info;
  restore_record(table, s->default_values);
  table->field[0]->store(STRING_WITH_LEN("def"), cs);
  table->field[1]->store(db_name->str, db_name->length, cs);
  table->field[2]->store(key_name, key_len, cs);
  table->field[3]->store(db_name->str, db_name->length, cs);
  table->field[4]->store(table_name->str, table_name->length, cs);
  table->field[5]->store(con_type, con_len, cs);
  return schema_table_store_record(thd, table);
}


static int get_schema_constraints_record(THD *thd, TABLE_LIST *tables,
					 TABLE *table, bool res,
					 LEX_STRING *db_name,
					 LEX_STRING *table_name)
{
  DBUG_ENTER("get_schema_constraints_record");
  if (res)
  {
    if (thd->is_error())
      push_warning(thd, Sql_condition::WARN_LEVEL_WARN,
                   thd->get_stmt_da()->sql_errno(), thd->get_stmt_da()->message());
    thd->clear_error();
    DBUG_RETURN(0);
  }
  else if (!tables->view)
  {
    List<FOREIGN_KEY_INFO> f_key_list;
    TABLE *show_table= tables->table;
    KEY *key_info=show_table->key_info;
    uint primary_key= show_table->s->primary_key;
    for (uint i=0 ; i < show_table->s->keys ; i++, key_info++)
    {
      if (i != primary_key && !(key_info->flags & HA_NOSAME))
        continue;

      if (i == primary_key && !strcmp(key_info->name, primary_key_name))
      {
        if (store_constraints(thd, table, db_name, table_name, key_info->name,
                              strlen(key_info->name),
                              STRING_WITH_LEN("PRIMARY KEY")))
          DBUG_RETURN(1);
      }
      else if (key_info->flags & HA_NOSAME)
      {
        if (store_constraints(thd, table, db_name, table_name, key_info->name,
                              strlen(key_info->name),
                              STRING_WITH_LEN("UNIQUE")))
          DBUG_RETURN(1);
      }
    }

    show_table->file->get_foreign_key_list(thd, &f_key_list);
    FOREIGN_KEY_INFO *f_key_info;
    List_iterator_fast<FOREIGN_KEY_INFO> it(f_key_list);
    while ((f_key_info=it++))
    {
      if (store_constraints(thd, table, db_name, table_name, 
                            f_key_info->foreign_id->str,
                            strlen(f_key_info->foreign_id->str),
                            "FOREIGN KEY", 11))
        DBUG_RETURN(1);
    }
  }
  DBUG_RETURN(res);
}


static bool store_trigger(THD *thd, TABLE *table, LEX_STRING *db_name,
                          LEX_STRING *table_name, LEX_STRING *trigger_name,
                          enum trg_event_type event,
                          enum trg_action_time_type timing,
                          LEX_STRING *trigger_stmt,
                          sql_mode_t sql_mode,
                          LEX_STRING *definer_buffer,
                          LEX_STRING *client_cs_name,
                          LEX_STRING *connection_cl_name,
                          LEX_STRING *db_cl_name)
{
  CHARSET_INFO *cs= system_charset_info;
  LEX_STRING sql_mode_rep;

  restore_record(table, s->default_values);
  table->field[0]->store(STRING_WITH_LEN("def"), cs);
  table->field[1]->store(db_name->str, db_name->length, cs);
  table->field[2]->store(trigger_name->str, trigger_name->length, cs);
  table->field[3]->store(trg_event_type_names[event].str,
                         trg_event_type_names[event].length, cs);
  table->field[4]->store(STRING_WITH_LEN("def"), cs);
  table->field[5]->store(db_name->str, db_name->length, cs);
  table->field[6]->store(table_name->str, table_name->length, cs);
  table->field[9]->store(trigger_stmt->str, trigger_stmt->length, cs);
  table->field[10]->store(STRING_WITH_LEN("ROW"), cs);
  table->field[11]->store(trg_action_time_type_names[timing].str,
                          trg_action_time_type_names[timing].length, cs);
  table->field[14]->store(STRING_WITH_LEN("OLD"), cs);
  table->field[15]->store(STRING_WITH_LEN("NEW"), cs);

  sql_mode_string_representation(thd, sql_mode, &sql_mode_rep);
  table->field[17]->store(sql_mode_rep.str, sql_mode_rep.length, cs);
  table->field[18]->store(definer_buffer->str, definer_buffer->length, cs);
  table->field[19]->store(client_cs_name->str, client_cs_name->length, cs);
  table->field[20]->store(connection_cl_name->str,
                          connection_cl_name->length, cs);
  table->field[21]->store(db_cl_name->str, db_cl_name->length, cs);

  return schema_table_store_record(thd, table);
}


static int get_schema_triggers_record(THD *thd, TABLE_LIST *tables,
				      TABLE *table, bool res,
				      LEX_STRING *db_name,
				      LEX_STRING *table_name)
{
  DBUG_ENTER("get_schema_triggers_record");
  /*
    res can be non zero value when processed table is a view or
    error happened during opening of processed table.
  */
  if (res)
  {
    if (thd->is_error())
      push_warning(thd, Sql_condition::WARN_LEVEL_WARN,
                   thd->get_stmt_da()->sql_errno(), thd->get_stmt_da()->message());
    thd->clear_error();
    DBUG_RETURN(0);
  }
  if (!tables->view && tables->table->triggers)
  {
    Table_triggers_list *triggers= tables->table->triggers;
    int event, timing;

    if (check_table_access(thd, TRIGGER_ACL, tables, FALSE, 1, TRUE))
      goto ret;

    for (event= 0; event < (int)TRG_EVENT_MAX; event++)
    {
      for (timing= 0; timing < (int)TRG_ACTION_MAX; timing++)
      {
        LEX_STRING trigger_name;
        LEX_STRING trigger_stmt;
        sql_mode_t sql_mode;
        char definer_holder[USER_HOST_BUFF_SIZE];
        LEX_STRING definer_buffer;
        LEX_STRING client_cs_name;
        LEX_STRING connection_cl_name;
        LEX_STRING db_cl_name;

        definer_buffer.str= definer_holder;
        if (triggers->get_trigger_info(thd, (enum trg_event_type) event,
                                       (enum trg_action_time_type)timing,
                                       &trigger_name, &trigger_stmt,
                                       &sql_mode,
                                       &definer_buffer,
                                       &client_cs_name,
                                       &connection_cl_name,
                                       &db_cl_name))
          continue;

        if (store_trigger(thd, table, db_name, table_name, &trigger_name,
                         (enum trg_event_type) event,
                         (enum trg_action_time_type) timing, &trigger_stmt,
                         sql_mode,
                         &definer_buffer,
                         &client_cs_name,
                         &connection_cl_name,
                         &db_cl_name))
          DBUG_RETURN(1);
      }
    }
  }
ret:
  DBUG_RETURN(0);
}


void store_key_column_usage(TABLE *table, LEX_STRING *db_name,
                            LEX_STRING *table_name, const char *key_name,
                            uint key_len, const char *con_type, uint con_len,
                            longlong idx)
{
  CHARSET_INFO *cs= system_charset_info;
  table->field[0]->store(STRING_WITH_LEN("def"), cs);
  table->field[1]->store(db_name->str, db_name->length, cs);
  table->field[2]->store(key_name, key_len, cs);
  table->field[3]->store(STRING_WITH_LEN("def"), cs);
  table->field[4]->store(db_name->str, db_name->length, cs);
  table->field[5]->store(table_name->str, table_name->length, cs);
  table->field[6]->store(con_type, con_len, cs);
  table->field[7]->store((longlong) idx, TRUE);
}


static int get_schema_key_column_usage_record(THD *thd,
					      TABLE_LIST *tables,
					      TABLE *table, bool res,
					      LEX_STRING *db_name,
					      LEX_STRING *table_name)
{
  DBUG_ENTER("get_schema_key_column_usage_record");
  if (res)
  {
    if (thd->is_error())
      push_warning(thd, Sql_condition::WARN_LEVEL_WARN,
                   thd->get_stmt_da()->sql_errno(), thd->get_stmt_da()->message());
    thd->clear_error();
    DBUG_RETURN(0);
  }
  else if (!tables->view)
  {
    List<FOREIGN_KEY_INFO> f_key_list;
    TABLE *show_table= tables->table;
    KEY *key_info=show_table->key_info;
    uint primary_key= show_table->s->primary_key;
    for (uint i=0 ; i < show_table->s->keys ; i++, key_info++)
    {
      if (i != primary_key && !(key_info->flags & HA_NOSAME))
        continue;
      uint f_idx= 0;
      KEY_PART_INFO *key_part= key_info->key_part;
      for (uint j=0 ; j < key_info->key_parts ; j++,key_part++)
      {
        if (key_part->field)
        {
          f_idx++;
          restore_record(table, s->default_values);
          store_key_column_usage(table, db_name, table_name,
                                 key_info->name,
                                 strlen(key_info->name), 
                                 key_part->field->field_name, 
                                 strlen(key_part->field->field_name),
                                 (longlong) f_idx);
          if (schema_table_store_record(thd, table))
            DBUG_RETURN(1);
        }
      }
    }

    show_table->file->get_foreign_key_list(thd, &f_key_list);
    FOREIGN_KEY_INFO *f_key_info;
    List_iterator_fast<FOREIGN_KEY_INFO> fkey_it(f_key_list);
    while ((f_key_info= fkey_it++))
    {
      LEX_STRING *f_info;
      LEX_STRING *r_info;
      List_iterator_fast<LEX_STRING> it(f_key_info->foreign_fields),
        it1(f_key_info->referenced_fields);
      uint f_idx= 0;
      while ((f_info= it++))
      {
        r_info= it1++;
        f_idx++;
        restore_record(table, s->default_values);
        store_key_column_usage(table, db_name, table_name,
                               f_key_info->foreign_id->str,
                               f_key_info->foreign_id->length,
                               f_info->str, f_info->length,
                               (longlong) f_idx);
        table->field[8]->store((longlong) f_idx, TRUE);
        table->field[8]->set_notnull();
        table->field[9]->store(f_key_info->referenced_db->str,
                               f_key_info->referenced_db->length,
                               system_charset_info);
        table->field[9]->set_notnull();
        table->field[10]->store(f_key_info->referenced_table->str,
                                f_key_info->referenced_table->length, 
                                system_charset_info);
        table->field[10]->set_notnull();
        table->field[11]->store(r_info->str, r_info->length,
                                system_charset_info);
        table->field[11]->set_notnull();
        if (schema_table_store_record(thd, table))
          DBUG_RETURN(1);
      }
    }
  }
  DBUG_RETURN(res);
}


#ifdef WITH_PARTITION_STORAGE_ENGINE
static void collect_partition_expr(THD *thd, List<char> &field_list,
                                   String *str)
{
  List_iterator<char> part_it(field_list);
  ulong no_fields= field_list.elements;
  const char *field_str;
  str->length(0);
  while ((field_str= part_it++))
  {
    append_identifier(thd, str, field_str, strlen(field_str));
    if (--no_fields != 0)
      str->append(",");
  }
  return;
}


/*
  Convert a string in a given character set to a string which can be
  used for FRM file storage in which case use_hex is TRUE and we store
  the character constants as hex strings in the character set encoding
  their field have. In the case of SHOW CREATE TABLE and the
  PARTITIONS information schema table we instead provide utf8 strings
  to the user and convert to the utf8 character set.

  SYNOPSIS
    get_cs_converted_part_value_from_string()
    item                           Item from which constant comes
    input_str                      String as provided by val_str after
                                   conversion to character set
    output_str                     Out value: The string created
    cs                             Character set string is encoded in
                                   NULL for INT_RESULT's here
    use_hex                        TRUE => hex string created
                                   FALSE => utf8 constant string created

  RETURN VALUES
    TRUE                           Error
    FALSE                          Ok
*/

int get_cs_converted_part_value_from_string(THD *thd,
                                            Item *item,
                                            String *input_str,
                                            String *output_str,
                                            const CHARSET_INFO *cs,
                                            bool use_hex)
{
  if (item->result_type() == INT_RESULT)
  {
    longlong value= item->val_int();
    output_str->set(value, system_charset_info);
    return FALSE;
  }
  if (!input_str)
  {
    my_error(ER_PARTITION_FUNCTION_IS_NOT_ALLOWED, MYF(0));
    return TRUE;
  }
  get_cs_converted_string_value(thd,
                                input_str,
                                output_str,
                                cs,
                                use_hex);
  return FALSE;
}
#endif


static void store_schema_partitions_record(THD *thd, TABLE *schema_table,
                                           TABLE *showing_table,
                                           partition_element *part_elem,
                                           handler *file, uint part_id)
{
  TABLE* table= schema_table;
  CHARSET_INFO *cs= system_charset_info;
  PARTITION_STATS stat_info;
  MYSQL_TIME time;
  file->get_dynamic_partition_info(&stat_info, part_id);
  table->field[0]->store(STRING_WITH_LEN("def"), cs);
  table->field[12]->store((longlong) stat_info.records, TRUE);
  table->field[13]->store((longlong) stat_info.mean_rec_length, TRUE);
  table->field[14]->store((longlong) stat_info.data_file_length, TRUE);
  if (stat_info.max_data_file_length)
  {
    table->field[15]->store((longlong) stat_info.max_data_file_length, TRUE);
    table->field[15]->set_notnull();
  }
  table->field[16]->store((longlong) stat_info.index_file_length, TRUE);
  table->field[17]->store((longlong) stat_info.delete_length, TRUE);
  if (stat_info.create_time)
  {
    thd->variables.time_zone->gmt_sec_to_TIME(&time,
                                              (my_time_t)stat_info.create_time);
    table->field[18]->store_time(&time);
    table->field[18]->set_notnull();
  }
  if (stat_info.update_time)
  {
    thd->variables.time_zone->gmt_sec_to_TIME(&time,
                                              (my_time_t)stat_info.update_time);
    table->field[19]->store_time(&time);
    table->field[19]->set_notnull();
  }
  if (stat_info.check_time)
  {
    thd->variables.time_zone->gmt_sec_to_TIME(&time,
                                              (my_time_t)stat_info.check_time);
    table->field[20]->store_time(&time);
    table->field[20]->set_notnull();
  }
  if (file->ha_table_flags() & (ulong) HA_HAS_CHECKSUM)
  {
    table->field[21]->store((longlong) stat_info.check_sum, TRUE);
    table->field[21]->set_notnull();
  }
  if (part_elem)
  {
    if (part_elem->part_comment)
      table->field[22]->store(part_elem->part_comment,
                              strlen(part_elem->part_comment), cs);
    else
      table->field[22]->store(STRING_WITH_LEN(""), cs);
    if (part_elem->nodegroup_id != UNDEF_NODEGROUP)
      table->field[23]->store((longlong) part_elem->nodegroup_id, TRUE);
    else
      table->field[23]->store(STRING_WITH_LEN("default"), cs);

    table->field[24]->set_notnull();
    if (part_elem->tablespace_name)
      table->field[24]->store(part_elem->tablespace_name,
                              strlen(part_elem->tablespace_name), cs);
    else
    {
      char *ts= showing_table->s->tablespace;
      if(ts)
        table->field[24]->store(ts, strlen(ts), cs);
      else
        table->field[24]->set_null();
    }
  }
  return;
}

#ifdef WITH_PARTITION_STORAGE_ENGINE
static int
get_partition_column_description(THD *thd,
                                 partition_info *part_info,
                                 part_elem_value *list_value,
                                 String &tmp_str)
{
  uint num_elements= part_info->part_field_list.elements;
  uint i;
  DBUG_ENTER("get_partition_column_description");

  for (i= 0; i < num_elements; i++)
  {
    part_column_list_val *col_val= &list_value->col_val_array[i];
    if (col_val->max_value)
      tmp_str.append(partition_keywords[PKW_MAXVALUE].str);
    else if (col_val->null_value)
      tmp_str.append("NULL");
    else
    {
      char buffer[MAX_KEY_LENGTH];
      String str(buffer, sizeof(buffer), &my_charset_bin);
      String val_conv;
      Item *item= col_val->item_expression;

      if (!(item= part_info->get_column_item(item,
                              part_info->part_field_array[i])))
      {
        DBUG_RETURN(1);
      }
      String *res= item->val_str(&str);
      if (get_cs_converted_part_value_from_string(thd, item, res, &val_conv,
                              part_info->part_field_array[i]->charset(),
                              FALSE))
      {
        DBUG_RETURN(1);
      }
      tmp_str.append(val_conv);
    }
    if (i != num_elements - 1)
      tmp_str.append(",");
  }
  DBUG_RETURN(0);
}
#endif /* WITH_PARTITION_STORAGE_ENGINE */

static int get_schema_partitions_record(THD *thd, TABLE_LIST *tables,
                                        TABLE *table, bool res,
                                        LEX_STRING *db_name,
                                        LEX_STRING *table_name)
{
  CHARSET_INFO *cs= system_charset_info;
  char buff[61];
  String tmp_res(buff, sizeof(buff), cs);
  String tmp_str;
  TABLE *show_table= tables->table;
  handler *file;
#ifdef WITH_PARTITION_STORAGE_ENGINE
  partition_info *part_info;
#endif
  DBUG_ENTER("get_schema_partitions_record");

  if (res)
  {
    if (thd->is_error())
      push_warning(thd, Sql_condition::WARN_LEVEL_WARN,
                   thd->get_stmt_da()->sql_errno(), thd->get_stmt_da()->message());
    thd->clear_error();
    DBUG_RETURN(0);
  }
  file= show_table->file;
#ifdef WITH_PARTITION_STORAGE_ENGINE
  part_info= show_table->part_info;
  if (part_info)
  {
    partition_element *part_elem;
    List_iterator<partition_element> part_it(part_info->partitions);
    uint part_pos= 0, part_id= 0;

    restore_record(table, s->default_values);
    table->field[0]->store(STRING_WITH_LEN("def"), cs);
    table->field[1]->store(db_name->str, db_name->length, cs);
    table->field[2]->store(table_name->str, table_name->length, cs);


    /* Partition method*/
    switch (part_info->part_type) {
    case RANGE_PARTITION:
    case LIST_PARTITION:
      tmp_res.length(0);
      if (part_info->part_type == RANGE_PARTITION)
        tmp_res.append(partition_keywords[PKW_RANGE].str,
                       partition_keywords[PKW_RANGE].length);
      else
        tmp_res.append(partition_keywords[PKW_LIST].str,
                       partition_keywords[PKW_LIST].length);
      if (part_info->column_list)
        tmp_res.append(partition_keywords[PKW_COLUMNS].str,
                       partition_keywords[PKW_COLUMNS].length);
      table->field[7]->store(tmp_res.ptr(), tmp_res.length(), cs);
      break;
    case HASH_PARTITION:
      tmp_res.length(0);
      if (part_info->linear_hash_ind)
        tmp_res.append(partition_keywords[PKW_LINEAR].str,
                       partition_keywords[PKW_LINEAR].length);
      if (part_info->list_of_part_fields)
        tmp_res.append(partition_keywords[PKW_KEY].str,
                       partition_keywords[PKW_KEY].length);
      else
        tmp_res.append(partition_keywords[PKW_HASH].str, 
                       partition_keywords[PKW_HASH].length);
      table->field[7]->store(tmp_res.ptr(), tmp_res.length(), cs);
      break;
    default:
      DBUG_ASSERT(0);
      my_error(ER_OUT_OF_RESOURCES, MYF(ME_FATALERROR));
      DBUG_RETURN(1);
    }
    table->field[7]->set_notnull();

    /* Partition expression */
    if (part_info->part_expr)
    {
      table->field[9]->store(part_info->part_func_string,
                             part_info->part_func_len, cs);
    }
    else if (part_info->list_of_part_fields)
    {
      collect_partition_expr(thd, part_info->part_field_list, &tmp_str);
      table->field[9]->store(tmp_str.ptr(), tmp_str.length(), cs);
    }
    table->field[9]->set_notnull();

    if (part_info->is_sub_partitioned())
    {
      /* Subpartition method */
      tmp_res.length(0);
      if (part_info->linear_hash_ind)
        tmp_res.append(partition_keywords[PKW_LINEAR].str,
                       partition_keywords[PKW_LINEAR].length);
      if (part_info->list_of_subpart_fields)
        tmp_res.append(partition_keywords[PKW_KEY].str,
                       partition_keywords[PKW_KEY].length);
      else
        tmp_res.append(partition_keywords[PKW_HASH].str, 
                       partition_keywords[PKW_HASH].length);
      table->field[8]->store(tmp_res.ptr(), tmp_res.length(), cs);
      table->field[8]->set_notnull();

      /* Subpartition expression */
      if (part_info->subpart_expr)
      {
        table->field[10]->store(part_info->subpart_func_string,
                                part_info->subpart_func_len, cs);
      }
      else if (part_info->list_of_subpart_fields)
      {
        collect_partition_expr(thd, part_info->subpart_field_list, &tmp_str);
        table->field[10]->store(tmp_str.ptr(), tmp_str.length(), cs);
      }
      table->field[10]->set_notnull();
    }

    while ((part_elem= part_it++))
    {
      table->field[3]->store(part_elem->partition_name,
                             strlen(part_elem->partition_name), cs);
      table->field[3]->set_notnull();
      /* PARTITION_ORDINAL_POSITION */
      table->field[5]->store((longlong) ++part_pos, TRUE);
      table->field[5]->set_notnull();

      /* Partition description */
      if (part_info->part_type == RANGE_PARTITION)
      {
        if (part_info->column_list)
        {
          List_iterator<part_elem_value> list_val_it(part_elem->list_val_list);
          part_elem_value *list_value= list_val_it++;
          tmp_str.length(0);
          if (get_partition_column_description(thd,
                                               part_info,
                                               list_value,
                                               tmp_str))
          {
            DBUG_RETURN(1);
          }
          table->field[11]->store(tmp_str.ptr(), tmp_str.length(), cs);
        }
        else
        {
          if (part_elem->range_value != LONGLONG_MAX)
            table->field[11]->store((longlong) part_elem->range_value, FALSE);
          else
            table->field[11]->store(partition_keywords[PKW_MAXVALUE].str,
                                 partition_keywords[PKW_MAXVALUE].length, cs);
        }
        table->field[11]->set_notnull();
      }
      else if (part_info->part_type == LIST_PARTITION)
      {
        List_iterator<part_elem_value> list_val_it(part_elem->list_val_list);
        part_elem_value *list_value;
        uint num_items= part_elem->list_val_list.elements;
        tmp_str.length(0);
        tmp_res.length(0);
        if (part_elem->has_null_value)
        {
          tmp_str.append("NULL");
          if (num_items > 0)
            tmp_str.append(",");
        }
        while ((list_value= list_val_it++))
        {
          if (part_info->column_list)
          {
            if (part_info->part_field_list.elements > 1U)
              tmp_str.append("(");
            if (get_partition_column_description(thd,
                                                 part_info,
                                                 list_value,
                                                 tmp_str))
            {
              DBUG_RETURN(1);
            }
            if (part_info->part_field_list.elements > 1U)
              tmp_str.append(")");
          }
          else
          {
            if (!list_value->unsigned_flag)
              tmp_res.set(list_value->value, cs);
            else
              tmp_res.set((ulonglong)list_value->value, cs);
            tmp_str.append(tmp_res);
          }
          if (--num_items != 0)
            tmp_str.append(",");
        }
        table->field[11]->store(tmp_str.ptr(), tmp_str.length(), cs);
        table->field[11]->set_notnull();
      }

      if (part_elem->subpartitions.elements)
      {
        List_iterator<partition_element> sub_it(part_elem->subpartitions);
        partition_element *subpart_elem;
        uint subpart_pos= 0;

        while ((subpart_elem= sub_it++))
        {
          table->field[4]->store(subpart_elem->partition_name,
                                 strlen(subpart_elem->partition_name), cs);
          table->field[4]->set_notnull();
          /* SUBPARTITION_ORDINAL_POSITION */
          table->field[6]->store((longlong) ++subpart_pos, TRUE);
          table->field[6]->set_notnull();
          
          store_schema_partitions_record(thd, table, show_table, subpart_elem,
                                         file, part_id);
          part_id++;
          if(schema_table_store_record(thd, table))
            DBUG_RETURN(1);
        }
      }
      else
      {
        store_schema_partitions_record(thd, table, show_table, part_elem,
                                       file, part_id);
        part_id++;
        if(schema_table_store_record(thd, table))
          DBUG_RETURN(1);
      }
    }
    DBUG_RETURN(0);
  }
  else
#endif
  {
    store_schema_partitions_record(thd, table, show_table, 0, file, 0);
    if(schema_table_store_record(thd, table))
      DBUG_RETURN(1);
  }
  DBUG_RETURN(0);
}


#ifdef HAVE_EVENT_SCHEDULER
/*
  Loads an event from mysql.event and copies it's data to a row of
  I_S.EVENTS

  Synopsis
    copy_event_to_schema_table()
      thd         Thread
      sch_table   The schema table (information_schema.event)
      event_table The event table to use for loading (mysql.event).

  Returns
    0  OK
    1  Error
*/

int
copy_event_to_schema_table(THD *thd, TABLE *sch_table, TABLE *event_table)
{
  const char *wild= thd->lex->wild ? thd->lex->wild->ptr() : NullS;
  CHARSET_INFO *scs= system_charset_info;
  MYSQL_TIME time;
  Event_timed et;
  DBUG_ENTER("copy_event_to_schema_table");

  restore_record(sch_table, s->default_values);

  if (et.load_from_row(thd, event_table))
  {
    my_error(ER_CANNOT_LOAD_FROM_TABLE_V2, MYF(0), "mysql", "event");
    DBUG_RETURN(1);
  }

  if (!(!wild || !wild[0] || !wild_case_compare(scs, et.name.str, wild)))
    DBUG_RETURN(0);

  /*
    Skip events in schemas one does not have access to. The check is
    optimized. It's guaranteed in case of SHOW EVENTS that the user
    has access.
  */
  if (thd->lex->sql_command != SQLCOM_SHOW_EVENTS &&
      check_access(thd, EVENT_ACL, et.dbname.str, NULL, NULL, 0, 1))
    DBUG_RETURN(0);

  sch_table->field[ISE_EVENT_CATALOG]->store(STRING_WITH_LEN("def"), scs);
  sch_table->field[ISE_EVENT_SCHEMA]->
                                store(et.dbname.str, et.dbname.length,scs);
  sch_table->field[ISE_EVENT_NAME]->
                                store(et.name.str, et.name.length, scs);
  sch_table->field[ISE_DEFINER]->
                                store(et.definer.str, et.definer.length, scs);
  const String *tz_name= et.time_zone->get_name();
  sch_table->field[ISE_TIME_ZONE]->
                                store(tz_name->ptr(), tz_name->length(), scs);
  sch_table->field[ISE_EVENT_BODY]->
                                store(STRING_WITH_LEN("SQL"), scs);
  sch_table->field[ISE_EVENT_DEFINITION]->store(
    et.body_utf8.str, et.body_utf8.length, scs);

  /* SQL_MODE */
  {
    LEX_STRING sql_mode;
    sql_mode_string_representation(thd, et.sql_mode, &sql_mode);
    sch_table->field[ISE_SQL_MODE]->
                                store(sql_mode.str, sql_mode.length, scs);
  }

  int not_used=0;

  if (et.expression)
  {
    String show_str;
    /* type */
    sch_table->field[ISE_EVENT_TYPE]->store(STRING_WITH_LEN("RECURRING"), scs);

    if (Events::reconstruct_interval_expression(&show_str, et.interval,
                                                et.expression))
      DBUG_RETURN(1);

    sch_table->field[ISE_INTERVAL_VALUE]->set_notnull();
    sch_table->field[ISE_INTERVAL_VALUE]->
                                store(show_str.ptr(), show_str.length(), scs);

    LEX_STRING *ival= &interval_type_to_name[et.interval];
    sch_table->field[ISE_INTERVAL_FIELD]->set_notnull();
    sch_table->field[ISE_INTERVAL_FIELD]->store(ival->str, ival->length, scs);

    /* starts & ends . STARTS is always set - see sql_yacc.yy */
    et.time_zone->gmt_sec_to_TIME(&time, et.starts);
    sch_table->field[ISE_STARTS]->set_notnull();
    sch_table->field[ISE_STARTS]->store_time(&time);

    if (!et.ends_null)
    {
      et.time_zone->gmt_sec_to_TIME(&time, et.ends);
      sch_table->field[ISE_ENDS]->set_notnull();
      sch_table->field[ISE_ENDS]->store_time(&time);
    }
  }
  else
  {
    /* type */
    sch_table->field[ISE_EVENT_TYPE]->store(STRING_WITH_LEN("ONE TIME"), scs);

    et.time_zone->gmt_sec_to_TIME(&time, et.execute_at);
    sch_table->field[ISE_EXECUTE_AT]->set_notnull();
    sch_table->field[ISE_EXECUTE_AT]->store_time(&time);
  }

  /* status */

  switch (et.status)
  {
    case Event_parse_data::ENABLED:
      sch_table->field[ISE_STATUS]->store(STRING_WITH_LEN("ENABLED"), scs);
      break;
    case Event_parse_data::SLAVESIDE_DISABLED:
      sch_table->field[ISE_STATUS]->store(STRING_WITH_LEN("SLAVESIDE_DISABLED"),
                                          scs);
      break;
    case Event_parse_data::DISABLED:
      sch_table->field[ISE_STATUS]->store(STRING_WITH_LEN("DISABLED"), scs);
      break;
    default:
      DBUG_ASSERT(0);
  }
  sch_table->field[ISE_ORIGINATOR]->store(et.originator, TRUE);

  /* on_completion */
  if (et.on_completion == Event_parse_data::ON_COMPLETION_DROP)
    sch_table->field[ISE_ON_COMPLETION]->
                                store(STRING_WITH_LEN("NOT PRESERVE"), scs);
  else
    sch_table->field[ISE_ON_COMPLETION]->
                                store(STRING_WITH_LEN("PRESERVE"), scs);
    
  number_to_datetime(et.created, &time, 0, &not_used);
  DBUG_ASSERT(not_used==0);
  sch_table->field[ISE_CREATED]->store_time(&time);

  number_to_datetime(et.modified, &time, 0, &not_used);
  DBUG_ASSERT(not_used==0);
  sch_table->field[ISE_LAST_ALTERED]->store_time(&time);

  if (et.last_executed)
  {
    et.time_zone->gmt_sec_to_TIME(&time, et.last_executed);
    sch_table->field[ISE_LAST_EXECUTED]->set_notnull();
    sch_table->field[ISE_LAST_EXECUTED]->store_time(&time);
  }

  sch_table->field[ISE_EVENT_COMMENT]->
                      store(et.comment.str, et.comment.length, scs);

  sch_table->field[ISE_CLIENT_CS]->set_notnull();
  sch_table->field[ISE_CLIENT_CS]->store(
    et.creation_ctx->get_client_cs()->csname,
    strlen(et.creation_ctx->get_client_cs()->csname),
    scs);

  sch_table->field[ISE_CONNECTION_CL]->set_notnull();
  sch_table->field[ISE_CONNECTION_CL]->store(
    et.creation_ctx->get_connection_cl()->name,
    strlen(et.creation_ctx->get_connection_cl()->name),
    scs);

  sch_table->field[ISE_DB_CL]->set_notnull();
  sch_table->field[ISE_DB_CL]->store(
    et.creation_ctx->get_db_cl()->name,
    strlen(et.creation_ctx->get_db_cl()->name),
    scs);

  if (schema_table_store_record(thd, sch_table))
    DBUG_RETURN(1);

  DBUG_RETURN(0);
}
#endif

int fill_open_tables(THD *thd, TABLE_LIST *tables, Item *cond)
{
  DBUG_ENTER("fill_open_tables");
  const char *wild= thd->lex->wild ? thd->lex->wild->ptr() : NullS;
  TABLE *table= tables->table;
  CHARSET_INFO *cs= system_charset_info;
  OPEN_TABLE_LIST *open_list;
  if (!(open_list=list_open_tables(thd,thd->lex->select_lex.db, wild))
            && thd->is_fatal_error)
    DBUG_RETURN(1);

  for (; open_list ; open_list=open_list->next)
  {
    restore_record(table, s->default_values);
    table->field[0]->store(open_list->db, strlen(open_list->db), cs);
    table->field[1]->store(open_list->table, strlen(open_list->table), cs);
    table->field[2]->store((longlong) open_list->in_use, TRUE);
    table->field[3]->store((longlong) open_list->locked, TRUE);
    if (schema_table_store_record(thd, table))
      DBUG_RETURN(1);
  }
  DBUG_RETURN(0);
}


int fill_variables(THD *thd, TABLE_LIST *tables, Item *cond)
{
  DBUG_ENTER("fill_variables");
  int res= 0;
  LEX *lex= thd->lex;
  const char *wild= lex->wild ? lex->wild->ptr() : NullS;
  enum enum_schema_tables schema_table_idx=
    get_schema_table_idx(tables->schema_table);
  enum enum_var_type option_type= OPT_SESSION;
  bool upper_case_names= (schema_table_idx != SCH_VARIABLES);
  bool sorted_vars= (schema_table_idx == SCH_VARIABLES);

  if (lex->option_type == OPT_GLOBAL ||
      schema_table_idx == SCH_GLOBAL_VARIABLES)
    option_type= OPT_GLOBAL;

  mysql_rwlock_rdlock(&LOCK_system_variables_hash);
  res= show_status_array(thd, wild, enumerate_sys_vars(thd, sorted_vars, option_type),
                         option_type, NULL, "", tables->table, upper_case_names, cond);
  mysql_rwlock_unlock(&LOCK_system_variables_hash);
  DBUG_RETURN(res);
}


int fill_status(THD *thd, TABLE_LIST *tables, Item *cond)
{
  DBUG_ENTER("fill_status");
  LEX *lex= thd->lex;
  const char *wild= lex->wild ? lex->wild->ptr() : NullS;
  int res= 0;
  STATUS_VAR *tmp1, tmp;
  enum enum_schema_tables schema_table_idx=
    get_schema_table_idx(tables->schema_table);
  enum enum_var_type option_type;
  bool upper_case_names= (schema_table_idx != SCH_STATUS);

  if (schema_table_idx == SCH_STATUS)
  {
    option_type= lex->option_type;
    if (option_type == OPT_GLOBAL)
      tmp1= &tmp;
    else
      tmp1= thd->initial_status_var;
  }
  else if (schema_table_idx == SCH_GLOBAL_STATUS)
  {
    option_type= OPT_GLOBAL;
    tmp1= &tmp;
  }
  else
  { 
    option_type= OPT_SESSION;
    tmp1= &thd->status_var;
  }

  mysql_mutex_lock(&LOCK_status);
  if (option_type == OPT_GLOBAL)
    calc_sum_of_all_status(&tmp);
  res= show_status_array(thd, wild,
                         (SHOW_VAR *)all_status_vars.buffer,
                         option_type, tmp1, "", tables->table,
                         upper_case_names, cond);
  mysql_mutex_unlock(&LOCK_status);
  DBUG_RETURN(res);
}


/*
  Fill and store records into I_S.referential_constraints table

  SYNOPSIS
    get_referential_constraints_record()
    thd                 thread handle
    tables              table list struct(processed table)
    table               I_S table
    res                 1 means the error during opening of the processed table
                        0 means processed table is opened without error
    base_name           db name
    file_name           table name

  RETURN
    0	ok
    #   error
*/

static int
get_referential_constraints_record(THD *thd, TABLE_LIST *tables,
                                   TABLE *table, bool res,
                                   LEX_STRING *db_name, LEX_STRING *table_name)
{
  CHARSET_INFO *cs= system_charset_info;
  DBUG_ENTER("get_referential_constraints_record");

  if (res)
  {
    if (thd->is_error())
      push_warning(thd, Sql_condition::WARN_LEVEL_WARN,
                   thd->get_stmt_da()->sql_errno(), thd->get_stmt_da()->message());
    thd->clear_error();
    DBUG_RETURN(0);
  }
  if (!tables->view)
  {
    List<FOREIGN_KEY_INFO> f_key_list;
    TABLE *show_table= tables->table;

    show_table->file->get_foreign_key_list(thd, &f_key_list);
    FOREIGN_KEY_INFO *f_key_info;
    List_iterator_fast<FOREIGN_KEY_INFO> it(f_key_list);
    while ((f_key_info= it++))
    {
      restore_record(table, s->default_values);
      table->field[0]->store(STRING_WITH_LEN("def"), cs);
      table->field[1]->store(db_name->str, db_name->length, cs);
      table->field[9]->store(table_name->str, table_name->length, cs);
      table->field[2]->store(f_key_info->foreign_id->str,
                             f_key_info->foreign_id->length, cs);
      table->field[3]->store(STRING_WITH_LEN("def"), cs);
      table->field[4]->store(f_key_info->referenced_db->str, 
                             f_key_info->referenced_db->length, cs);
      table->field[10]->store(f_key_info->referenced_table->str, 
                             f_key_info->referenced_table->length, cs);
      if (f_key_info->referenced_key_name)
      {
        table->field[5]->store(f_key_info->referenced_key_name->str, 
                               f_key_info->referenced_key_name->length, cs);
        table->field[5]->set_notnull();
      }
      else
        table->field[5]->set_null();
      table->field[6]->store(STRING_WITH_LEN("NONE"), cs);
      table->field[7]->store(f_key_info->update_method->str, 
                             f_key_info->update_method->length, cs);
      table->field[8]->store(f_key_info->delete_method->str, 
                             f_key_info->delete_method->length, cs);
      if (schema_table_store_record(thd, table))
        DBUG_RETURN(1);
    }
  }
  DBUG_RETURN(0);
}

struct schema_table_ref 
{
  const char *table_name;
  ST_SCHEMA_TABLE *schema_table;
};


/*
  Find schema_tables elment by name

  SYNOPSIS
    find_schema_table_in_plugin()
    thd                 thread handler
    plugin              plugin
    table_name          table name

  RETURN
    0	table not found
    1   found the schema table
*/
static my_bool find_schema_table_in_plugin(THD *thd, plugin_ref plugin,
                                           void* p_table)
{
  schema_table_ref *p_schema_table= (schema_table_ref *)p_table;
  const char* table_name= p_schema_table->table_name;
  ST_SCHEMA_TABLE *schema_table= plugin_data(plugin, ST_SCHEMA_TABLE *);
  DBUG_ENTER("find_schema_table_in_plugin");

  if (!my_strcasecmp(system_charset_info,
                     schema_table->table_name,
                     table_name)) {
    p_schema_table->schema_table= schema_table;
    DBUG_RETURN(1);
  }

  DBUG_RETURN(0);
}


/*
  Find schema_tables elment by name

  SYNOPSIS
    find_schema_table()
    thd                 thread handler
    table_name          table name

  RETURN
    0	table not found
    #   pointer to 'schema_tables' element
*/

ST_SCHEMA_TABLE *find_schema_table(THD *thd, const char* table_name)
{
  schema_table_ref schema_table_a;
  ST_SCHEMA_TABLE *schema_table= schema_tables;
  DBUG_ENTER("find_schema_table");

  for (; schema_table->table_name; schema_table++)
  {
    if (!my_strcasecmp(system_charset_info,
                       schema_table->table_name,
                       table_name))
      DBUG_RETURN(schema_table);
  }

  schema_table_a.table_name= table_name;
  if (plugin_foreach(thd, find_schema_table_in_plugin, 
                     MYSQL_INFORMATION_SCHEMA_PLUGIN, &schema_table_a))
    DBUG_RETURN(schema_table_a.schema_table);

  DBUG_RETURN(NULL);
}


ST_SCHEMA_TABLE *get_schema_table(enum enum_schema_tables schema_table_idx)
{
  return &schema_tables[schema_table_idx];
}


/**
  Create information_schema table using schema_table data.

  @note
    For MYSQL_TYPE_DECIMAL fields only, the field_length member has encoded
    into it two numbers, based on modulus of base-10 numbers.  In the ones
    position is the number of decimals.  Tens position is unused.  In the
    hundreds and thousands position is a two-digit decimal number representing
    length.  Encode this value with  (decimals*100)+length  , where
    0<decimals<10 and 0<=length<100 .

  @param
    thd	       	          thread handler

  @param table_list Used to pass I_S table information(fields info, tables
  parameters etc) and table name.

  @retval  \#             Pointer to created table
  @retval  NULL           Can't create table
*/

TABLE *create_schema_table(THD *thd, TABLE_LIST *table_list)
{
  int field_count= 0;
  Item *item;
  TABLE *table;
  List<Item> field_list;
  ST_SCHEMA_TABLE *schema_table= table_list->schema_table;
  ST_FIELD_INFO *fields_info= schema_table->fields_info;
  CHARSET_INFO *cs= system_charset_info;
  DBUG_ENTER("create_schema_table");

  for (; fields_info->field_name; fields_info++)
  {
    switch (fields_info->field_type) {
    case MYSQL_TYPE_TINY:
    case MYSQL_TYPE_LONG:
    case MYSQL_TYPE_SHORT:
    case MYSQL_TYPE_LONGLONG:
    case MYSQL_TYPE_INT24:
      if (!(item= new Item_return_int(fields_info->field_name,
                                      fields_info->field_length,
                                      fields_info->field_type,
                                      fields_info->value)))
      {
        DBUG_RETURN(0);
      }
      item->unsigned_flag= (fields_info->field_flags & MY_I_S_UNSIGNED);
      break;
    case MYSQL_TYPE_DATE:
    case MYSQL_TYPE_TIME:
    case MYSQL_TYPE_TIMESTAMP:
    case MYSQL_TYPE_DATETIME:
    {
      const Name_string field_name(fields_info->field_name,
                                   strlen(fields_info->field_name));
      if (!(item=new Item_temporal(fields_info->field_type, field_name, 0, 0)))
        DBUG_RETURN(0);
      break;
    }
    case MYSQL_TYPE_FLOAT:
    case MYSQL_TYPE_DOUBLE:
    {
      const Name_string field_name(fields_info->field_name,
                                   strlen(fields_info->field_name));
      if ((item= new Item_float(field_name, 0.0, NOT_FIXED_DEC, 
                                fields_info->field_length)) == NULL)
        DBUG_RETURN(NULL);
      break;
    }
    case MYSQL_TYPE_DECIMAL:
    case MYSQL_TYPE_NEWDECIMAL:
      if (!(item= new Item_decimal((longlong) fields_info->value, false)))
      {
        DBUG_RETURN(0);
      }
      item->unsigned_flag= (fields_info->field_flags & MY_I_S_UNSIGNED);
      item->decimals= fields_info->field_length%10;
      item->max_length= (fields_info->field_length/100)%100;
      if (item->unsigned_flag == 0)
        item->max_length+= 1;
      if (item->decimals > 0)
        item->max_length+= 1;
      item->item_name.copy(fields_info->field_name);
      break;
    case MYSQL_TYPE_TINY_BLOB:
    case MYSQL_TYPE_MEDIUM_BLOB:
    case MYSQL_TYPE_LONG_BLOB:
    case MYSQL_TYPE_BLOB:
      if (!(item= new Item_blob(fields_info->field_name,
                                fields_info->field_length)))
      {
        DBUG_RETURN(0);
      }
      break;
    default:
      /* Don't let unimplemented types pass through. Could be a grave error. */
      DBUG_ASSERT(fields_info->field_type == MYSQL_TYPE_STRING);

      if (!(item= new Item_empty_string("", fields_info->field_length, cs)))
      {
        DBUG_RETURN(0);
      }
      item->item_name.copy(fields_info->field_name);
      break;
    }
    field_list.push_back(item);
    item->maybe_null= (fields_info->field_flags & MY_I_S_MAYBE_NULL);
    field_count++;
  }
  TMP_TABLE_PARAM *tmp_table_param =
    (TMP_TABLE_PARAM*) (thd->alloc(sizeof(TMP_TABLE_PARAM)));
  tmp_table_param->init();
  tmp_table_param->table_charset= cs;
  tmp_table_param->field_count= field_count;
  tmp_table_param->schema_table= 1;
  SELECT_LEX *select_lex= thd->lex->current_select;
  if (!(table= create_tmp_table(thd, tmp_table_param,
                                field_list, (ORDER*) 0, 0, 0, 
                                (select_lex->options | thd->variables.option_bits |
                                 TMP_TABLE_ALL_COLUMNS),
                                HA_POS_ERROR, table_list->alias)))
    DBUG_RETURN(0);
  my_bitmap_map* bitmaps=
    (my_bitmap_map*) thd->alloc(bitmap_buffer_size(field_count));
  bitmap_init(&table->def_read_set, (my_bitmap_map*) bitmaps, field_count,
              FALSE);
  table->read_set= &table->def_read_set;
  bitmap_clear_all(table->read_set);
  table_list->schema_table_param= tmp_table_param;
  DBUG_RETURN(table);
}


/*
  For old SHOW compatibility. It is used when
  old SHOW doesn't have generated column names
  Make list of fields for SHOW

  SYNOPSIS
    make_old_format()
    thd			thread handler
    schema_table        pointer to 'schema_tables' element

  RETURN
   1	error
   0	success
*/

int make_old_format(THD *thd, ST_SCHEMA_TABLE *schema_table)
{
  ST_FIELD_INFO *field_info= schema_table->fields_info;
  Name_resolution_context *context= &thd->lex->select_lex.context;
  for (; field_info->field_name; field_info++)
  {
    if (field_info->old_name)
    {
      Item_field *field= new Item_field(context,
                                        NullS, NullS, field_info->field_name);
      if (field)
      {
        field->item_name.copy(field_info->old_name);
        if (add_item_to_list(thd, field))
          return 1;
      }
    }
  }
  return 0;
}


int make_schemata_old_format(THD *thd, ST_SCHEMA_TABLE *schema_table)
{
  char tmp[128];
  LEX *lex= thd->lex;
  SELECT_LEX *sel= lex->current_select;
  Name_resolution_context *context= &sel->context;

  if (!sel->item_list.elements)
  {
    ST_FIELD_INFO *field_info= &schema_table->fields_info[1];
    String buffer(tmp,sizeof(tmp), system_charset_info);
    Item_field *field= new Item_field(context,
                                      NullS, NullS, field_info->field_name);
    if (!field || add_item_to_list(thd, field))
      return 1;
    buffer.length(0);
    buffer.append(field_info->old_name);
    if (lex->wild && lex->wild->ptr())
    {
      buffer.append(STRING_WITH_LEN(" ("));
      buffer.append(lex->wild->ptr());
      buffer.append(')');
    }
    field->item_name.copy(buffer.ptr(), buffer.length(), system_charset_info);
  }
  return 0;
}


int make_table_names_old_format(THD *thd, ST_SCHEMA_TABLE *schema_table)
{
  char tmp[128];
  String buffer(tmp,sizeof(tmp), thd->charset());
  LEX *lex= thd->lex;
  Name_resolution_context *context= &lex->select_lex.context;

  ST_FIELD_INFO *field_info= &schema_table->fields_info[2];
  buffer.length(0);
  buffer.append(field_info->old_name);
  buffer.append(lex->select_lex.db);
  if (lex->wild && lex->wild->ptr())
  {
    buffer.append(STRING_WITH_LEN(" ("));
    buffer.append(lex->wild->ptr());
    buffer.append(')');
  }
  Item_field *field= new Item_field(context,
                                    NullS, NullS, field_info->field_name);
  if (add_item_to_list(thd, field))
    return 1;
  field->item_name.copy(buffer.ptr(), buffer.length(), system_charset_info);
  if (thd->lex->verbose)
  {
    field->item_name.copy(buffer.ptr(), buffer.length(), system_charset_info);
    field_info= &schema_table->fields_info[3];
    field= new Item_field(context, NullS, NullS, field_info->field_name);
    if (add_item_to_list(thd, field))
      return 1;
    field->item_name.copy(field_info->old_name);
  }
  return 0;
}


int make_columns_old_format(THD *thd, ST_SCHEMA_TABLE *schema_table)
{
  int fields_arr[]= {IS_COLUMNS_COLUMN_NAME,
                     IS_COLUMNS_COLUMN_TYPE,
                     IS_COLUMNS_COLLATION_NAME,
                     IS_COLUMNS_IS_NULLABLE,
                     IS_COLUMNS_COLUMN_KEY,
                     IS_COLUMNS_COLUMN_DEFAULT,
                     IS_COLUMNS_EXTRA,
                     IS_COLUMNS_PRIVILEGES,
                     IS_COLUMNS_COLUMN_COMMENT,
                     -1};
  int *field_num= fields_arr;
  ST_FIELD_INFO *field_info;
  Name_resolution_context *context= &thd->lex->select_lex.context;

  for (; *field_num >= 0; field_num++)
  {
    field_info= &schema_table->fields_info[*field_num];
    if (!thd->lex->verbose && (*field_num == IS_COLUMNS_COLLATION_NAME ||
                               *field_num == IS_COLUMNS_PRIVILEGES     ||
                               *field_num == IS_COLUMNS_COLUMN_COMMENT))
      continue;
    Item_field *field= new Item_field(context,
                                      NullS, NullS, field_info->field_name);
    if (field)
    {
      field->item_name.copy(field_info->old_name);
      if (add_item_to_list(thd, field))
        return 1;
    }
  }
  return 0;
}


int make_character_sets_old_format(THD *thd, ST_SCHEMA_TABLE *schema_table)
{
  int fields_arr[]= {0, 2, 1, 3, -1};
  int *field_num= fields_arr;
  ST_FIELD_INFO *field_info;
  Name_resolution_context *context= &thd->lex->select_lex.context;

  for (; *field_num >= 0; field_num++)
  {
    field_info= &schema_table->fields_info[*field_num];
    Item_field *field= new Item_field(context,
                                      NullS, NullS, field_info->field_name);
    if (field)
    {
      field->item_name.copy(field_info->old_name);
      if (add_item_to_list(thd, field))
        return 1;
    }
  }
  return 0;
}


int make_proc_old_format(THD *thd, ST_SCHEMA_TABLE *schema_table)
{
  int fields_arr[]= {IS_ROUTINES_ROUTINE_SCHEMA,
                     IS_ROUTINES_ROUTINE_NAME,
                     IS_ROUTINES_ROUTINE_TYPE,
                     IS_ROUTINES_DEFINER,
                     IS_ROUTINES_LAST_ALTERED,
                     IS_ROUTINES_CREATED,
                     IS_ROUTINES_SECURITY_TYPE,
                     IS_ROUTINES_ROUTINE_COMMENT,
                     IS_ROUTINES_CHARACTER_SET_CLIENT,
                     IS_ROUTINES_COLLATION_CONNECTION,
                     IS_ROUTINES_DATABASE_COLLATION,
                     -1};
  int *field_num= fields_arr;
  ST_FIELD_INFO *field_info;
  Name_resolution_context *context= &thd->lex->select_lex.context;

  for (; *field_num >= 0; field_num++)
  {
    field_info= &schema_table->fields_info[*field_num];
    Item_field *field= new Item_field(context,
                                      NullS, NullS, field_info->field_name);
    if (field)
    {
      field->item_name.copy(field_info->old_name);
      if (add_item_to_list(thd, field))
        return 1;
    }
  }
  return 0;
}


/*
  Create information_schema table

  SYNOPSIS
  mysql_schema_table()
    thd                thread handler
    lex                pointer to LEX
    table_list         pointer to table_list

  RETURN
    0	success
    1   error
*/

int mysql_schema_table(THD *thd, LEX *lex, TABLE_LIST *table_list)
{
  TABLE *table;
  DBUG_ENTER("mysql_schema_table");
  if (!(table= table_list->schema_table->create_table(thd, table_list)))
    DBUG_RETURN(1);
  table->s->tmp_table= SYSTEM_TMP_TABLE;
  table->grant.privilege= SELECT_ACL;
  /*
    This test is necessary to make
    case insensitive file systems +
    upper case table names(information schema tables) +
    views
    working correctly
  */
  if (table_list->schema_table_name)
    table->alias_name_used= my_strcasecmp(table_alias_charset,
                                          table_list->schema_table_name,
                                          table_list->alias);
  table_list->table_name= table->s->table_name.str;
  table_list->table_name_length= table->s->table_name.length;
  table_list->table= table;
  table->next= thd->derived_tables;
  thd->derived_tables= table;
  table_list->select_lex->options |= OPTION_SCHEMA_TABLE;
  lex->safe_to_cache_query= 0;

  if (table_list->schema_table_reformed) // show command
  {
    SELECT_LEX *sel= lex->current_select;
    Item *item;
    Field_translator *transl, *org_transl;

    if (table_list->field_translation)
    {
      Field_translator *end= table_list->field_translation_end;
      for (transl= table_list->field_translation; transl < end; transl++)
      {
        if (!transl->item->fixed &&
            transl->item->fix_fields(thd, &transl->item))
          DBUG_RETURN(1);
      }
      DBUG_RETURN(0);
    }
    List_iterator_fast<Item> it(sel->item_list);
    if (!(transl=
          (Field_translator*)(thd->stmt_arena->
                              alloc(sel->item_list.elements *
                                    sizeof(Field_translator)))))
    {
      DBUG_RETURN(1);
    }
    for (org_transl= transl; (item= it++); transl++)
    {
      transl->item= item;
      transl->name= item->item_name.ptr();
      if (!item->fixed && item->fix_fields(thd, &transl->item))
      {
        DBUG_RETURN(1);
      }
    }
    table_list->field_translation= org_transl;
    table_list->field_translation_end= transl;
  }

  DBUG_RETURN(0);
}


/*
  Generate select from information_schema table

  SYNOPSIS
    make_schema_select()
    thd                  thread handler
    sel                  pointer to SELECT_LEX
    schema_table_idx     index of 'schema_tables' element

  RETURN
    0	success
    1   error
*/

int make_schema_select(THD *thd, SELECT_LEX *sel,
		       enum enum_schema_tables schema_table_idx)
{
  ST_SCHEMA_TABLE *schema_table= get_schema_table(schema_table_idx);
  LEX_STRING db, table;
  DBUG_ENTER("make_schema_select");
  DBUG_PRINT("enter", ("mysql_schema_select: %s", schema_table->table_name));
  /*
     We have to make non const db_name & table_name
     because of lower_case_table_names
  */
  thd->make_lex_string(&db, INFORMATION_SCHEMA_NAME.str,
                       INFORMATION_SCHEMA_NAME.length, 0);
  thd->make_lex_string(&table, schema_table->table_name,
                       strlen(schema_table->table_name), 0);
  if (schema_table->old_format(thd, schema_table) ||   /* Handle old syntax */
      !sel->add_table_to_list(thd, new Table_ident(thd, db, table, 0),
                              0, 0, TL_READ, MDL_SHARED_READ))
  {
    DBUG_RETURN(1);
  }
  DBUG_RETURN(0);
}


/**
  Fill INFORMATION_SCHEMA-table, leave correct Diagnostics_area /
  Warning_info state after itself.

  This function is a wrapper around ST_SCHEMA_TABLE::fill_table(), which
  may "partially silence" some errors. The thing is that during
  fill_table() many errors might be emitted. These errors stem from the
  nature of fill_table().

  For example, SELECT ... FROM INFORMATION_SCHEMA.xxx WHERE TABLE_NAME = 'xxx'
  results in a number of 'Table <db name>.xxx does not exist' errors,
  because fill_table() tries to open the 'xxx' table in every possible
  database.

  Those errors are cleared (the error status is cleared from
  Diagnostics_area) inside fill_table(), but they remain in Warning_info
  (Warning_info is not cleared because it may contain useful warnings).

  This function is responsible for making sure that Warning_info does not
  contain warnings corresponding to the cleared errors.

  @note: THD::no_warnings_for_error used to be set before calling
  fill_table(), thus those errors didn't go to Warning_info. This is not
  the case now (THD::no_warnings_for_error was eliminated as a hack), so we
  need to take care of those warnings here.

  @param thd            Thread context.
  @param table_list     I_S table.
  @param join_table     JOIN/SELECT table.

  @return Error status.
  @retval TRUE Error.
  @retval FALSE Success.
*/
static bool do_fill_table(THD *thd,
                          TABLE_LIST *table_list,
                          JOIN_TAB *join_table)
{
  // NOTE: fill_table() may generate many "useless" warnings, which will be
  // ignored afterwards. On the other hand, there might be "useful"
  // warnings, which should be presented to the user. Warning_info usually
  // stores no more than THD::variables.max_error_count warnings.
  // The problem is that "useless warnings" may occupy all the slots in the
  // Warning_info, so "useful warnings" get rejected. In order to avoid
  // that problem we create a Warning_info instance, which is capable of
  // storing "unlimited" number of warnings.
  Diagnostics_area *da= thd->get_stmt_da();
  Warning_info wi_tmp(thd->query_id, true);

  da->push_warning_info(&wi_tmp);

  bool res= table_list->schema_table->fill_table(
    thd, table_list, join_table->condition());

  da->pop_warning_info();

  // Pass an error if any.

  if (da->is_error())
  {
    da->push_warning(thd,
                     da->sql_errno(),
                     da->get_sqlstate(),
                     Sql_condition::WARN_LEVEL_ERROR,
                     da->message());
  }

  // Pass warnings (if any).
  //
  // Filter out warnings with WARN_LEVEL_ERROR level, because they
  // correspond to the errors which were filtered out in fill_table().
  da->copy_non_errors_from_wi(thd, &wi_tmp);

  return res;
}


/*
  Fill temporary schema tables before SELECT

  SYNOPSIS
    get_schema_tables_result()
    join  join which use schema tables
    executed_place place where I_S table processed

  RETURN
    FALSE success
    TRUE  error
*/

bool get_schema_tables_result(JOIN *join,
                              enum enum_schema_table_state executed_place)
{
  THD *thd= join->thd;
  LEX *lex= thd->lex;
  bool result= 0;
  DBUG_ENTER("get_schema_tables_result");

  /* Check if the schema table is optimized away */
  if (!join->join_tab)
    DBUG_RETURN(result);

<<<<<<< HEAD
  for (JOIN_TAB *tab= join->join_tab; tab < tmp_join_tab; tab++)
  {  
=======
  for (uint i= 0; i < join->tables; i++)
  {
    JOIN_TAB *const tab= join->join_tab + i;
>>>>>>> 23ac7487
    if (!tab->table || !tab->table->pos_in_table_list)
      break;

    TABLE_LIST *table_list= tab->table->pos_in_table_list;
    if (table_list->schema_table && thd->fill_information_schema_tables())
    {
      bool is_subselect= (&lex->unit != lex->current_select->master_unit() &&
                          lex->current_select->master_unit()->item);

      /* A value of 0 indicates a dummy implementation */
      if (table_list->schema_table->fill_table == 0)
        continue;

      /* skip I_S optimizations specific to get_all_tables */
      if (thd->lex->describe &&
          (table_list->schema_table->fill_table != get_all_tables))
        continue;

      /*
        If schema table is already processed and
        the statement is not a subselect then
        we don't need to fill this table again.
        If schema table is already processed and
        schema_table_state != executed_place then
        table is already processed and
        we should skip second data processing.
      */
      if (table_list->schema_table_state &&
          (!is_subselect || table_list->schema_table_state != executed_place))
        continue;

      /*
        if table is used in a subselect and
        table has been processed earlier with the same
        'executed_place' value then we should refresh the table.
      */
      if (table_list->schema_table_state && is_subselect)
      {
        table_list->table->file->extra(HA_EXTRA_NO_CACHE);
        table_list->table->file->extra(HA_EXTRA_RESET_STATE);
        table_list->table->file->ha_delete_all_rows();
        free_io_cache(table_list->table);
        filesort_free_buffers(table_list->table,1);
        table_list->table->null_row= 0;
      }
      else
        table_list->table->file->stats.records= 0;

      if (do_fill_table(thd, table_list, tab))
      {
        result= 1;
        join->error= 1;
        table_list->schema_table_state= executed_place;
        break;
      }
      table_list->schema_table_state= executed_place;
    }
  }
  DBUG_RETURN(result);
}

struct run_hton_fill_schema_table_args
{
  TABLE_LIST *tables;
  Item *cond;
};

static my_bool run_hton_fill_schema_table(THD *thd, plugin_ref plugin,
                                          void *arg)
{
  struct run_hton_fill_schema_table_args *args=
    (run_hton_fill_schema_table_args *) arg;
  handlerton *hton= plugin_data(plugin, handlerton *);
  if (hton->fill_is_table && hton->state == SHOW_OPTION_YES)
      hton->fill_is_table(hton, thd, args->tables, args->cond,
            get_schema_table_idx(args->tables->schema_table));
  return false;
}

int hton_fill_schema_table(THD *thd, TABLE_LIST *tables, Item *cond)
{
  DBUG_ENTER("hton_fill_schema_table");

  struct run_hton_fill_schema_table_args args;
  args.tables= tables;
  args.cond= cond;

  plugin_foreach(thd, run_hton_fill_schema_table,
                 MYSQL_STORAGE_ENGINE_PLUGIN, &args);

  DBUG_RETURN(0);
}


ST_FIELD_INFO schema_fields_info[]=
{
  {"CATALOG_NAME", FN_REFLEN, MYSQL_TYPE_STRING, 0, 0, 0, SKIP_OPEN_TABLE},
  {"SCHEMA_NAME", NAME_CHAR_LEN, MYSQL_TYPE_STRING, 0, 0, "Database",
   SKIP_OPEN_TABLE},
  {"DEFAULT_CHARACTER_SET_NAME", MY_CS_NAME_SIZE, MYSQL_TYPE_STRING, 0, 0, 0,
   SKIP_OPEN_TABLE},
  {"DEFAULT_COLLATION_NAME", MY_CS_NAME_SIZE, MYSQL_TYPE_STRING, 0, 0, 0,
   SKIP_OPEN_TABLE},
  {"SQL_PATH", FN_REFLEN, MYSQL_TYPE_STRING, 0, 1, 0, SKIP_OPEN_TABLE},
  {0, 0, MYSQL_TYPE_STRING, 0, 0, 0, SKIP_OPEN_TABLE}
};


ST_FIELD_INFO tables_fields_info[]=
{
  {"TABLE_CATALOG", FN_REFLEN, MYSQL_TYPE_STRING, 0, 0, 0, SKIP_OPEN_TABLE},
  {"TABLE_SCHEMA", NAME_CHAR_LEN, MYSQL_TYPE_STRING, 0, 0, 0, SKIP_OPEN_TABLE},
  {"TABLE_NAME", NAME_CHAR_LEN, MYSQL_TYPE_STRING, 0, 0, "Name",
   SKIP_OPEN_TABLE},
  {"TABLE_TYPE", NAME_CHAR_LEN, MYSQL_TYPE_STRING, 0, 0, 0, OPEN_FRM_ONLY},
  {"ENGINE", NAME_CHAR_LEN, MYSQL_TYPE_STRING, 0, 1, "Engine", OPEN_FRM_ONLY},
  {"VERSION", MY_INT64_NUM_DECIMAL_DIGITS, MYSQL_TYPE_LONGLONG, 0,
   (MY_I_S_MAYBE_NULL | MY_I_S_UNSIGNED), "Version", OPEN_FRM_ONLY},
  {"ROW_FORMAT", 10, MYSQL_TYPE_STRING, 0, 1, "Row_format", OPEN_FULL_TABLE},
  {"TABLE_ROWS", MY_INT64_NUM_DECIMAL_DIGITS, MYSQL_TYPE_LONGLONG, 0,
   (MY_I_S_MAYBE_NULL | MY_I_S_UNSIGNED), "Rows", OPEN_FULL_TABLE},
  {"AVG_ROW_LENGTH", MY_INT64_NUM_DECIMAL_DIGITS, MYSQL_TYPE_LONGLONG, 0, 
   (MY_I_S_MAYBE_NULL | MY_I_S_UNSIGNED), "Avg_row_length", OPEN_FULL_TABLE},
  {"DATA_LENGTH", MY_INT64_NUM_DECIMAL_DIGITS, MYSQL_TYPE_LONGLONG, 0, 
   (MY_I_S_MAYBE_NULL | MY_I_S_UNSIGNED), "Data_length", OPEN_FULL_TABLE},
  {"MAX_DATA_LENGTH", MY_INT64_NUM_DECIMAL_DIGITS, MYSQL_TYPE_LONGLONG, 0,
   (MY_I_S_MAYBE_NULL | MY_I_S_UNSIGNED), "Max_data_length", OPEN_FULL_TABLE},
  {"INDEX_LENGTH", MY_INT64_NUM_DECIMAL_DIGITS, MYSQL_TYPE_LONGLONG, 0, 
   (MY_I_S_MAYBE_NULL | MY_I_S_UNSIGNED), "Index_length", OPEN_FULL_TABLE},
  {"DATA_FREE", MY_INT64_NUM_DECIMAL_DIGITS, MYSQL_TYPE_LONGLONG, 0,
   (MY_I_S_MAYBE_NULL | MY_I_S_UNSIGNED), "Data_free", OPEN_FULL_TABLE},
  {"AUTO_INCREMENT", MY_INT64_NUM_DECIMAL_DIGITS , MYSQL_TYPE_LONGLONG, 0, 
   (MY_I_S_MAYBE_NULL | MY_I_S_UNSIGNED), "Auto_increment", OPEN_FULL_TABLE},
  {"CREATE_TIME", 0, MYSQL_TYPE_DATETIME, 0, 1, "Create_time", OPEN_FULL_TABLE},
  {"UPDATE_TIME", 0, MYSQL_TYPE_DATETIME, 0, 1, "Update_time", OPEN_FULL_TABLE},
  {"CHECK_TIME", 0, MYSQL_TYPE_DATETIME, 0, 1, "Check_time", OPEN_FULL_TABLE},
  {"TABLE_COLLATION", MY_CS_NAME_SIZE, MYSQL_TYPE_STRING, 0, 1, "Collation",
   OPEN_FRM_ONLY},
  {"CHECKSUM", MY_INT64_NUM_DECIMAL_DIGITS, MYSQL_TYPE_LONGLONG, 0,
   (MY_I_S_MAYBE_NULL | MY_I_S_UNSIGNED), "Checksum", OPEN_FULL_TABLE},
  {"CREATE_OPTIONS", 255, MYSQL_TYPE_STRING, 0, 1, "Create_options",
   OPEN_FRM_ONLY},
  {"TABLE_COMMENT", TABLE_COMMENT_MAXLEN, MYSQL_TYPE_STRING, 0, 0, 
   "Comment", OPEN_FRM_ONLY},
  {0, 0, MYSQL_TYPE_STRING, 0, 0, 0, SKIP_OPEN_TABLE}
};


ST_FIELD_INFO columns_fields_info[]=
{
  {"TABLE_CATALOG", FN_REFLEN, MYSQL_TYPE_STRING, 0, 0, 0, OPEN_FRM_ONLY},
  {"TABLE_SCHEMA", NAME_CHAR_LEN, MYSQL_TYPE_STRING, 0, 0, 0, OPEN_FRM_ONLY},
  {"TABLE_NAME", NAME_CHAR_LEN, MYSQL_TYPE_STRING, 0, 0, 0, OPEN_FRM_ONLY},
  {"COLUMN_NAME", NAME_CHAR_LEN, MYSQL_TYPE_STRING, 0, 0, "Field",
   OPEN_FRM_ONLY},
  {"ORDINAL_POSITION", MY_INT64_NUM_DECIMAL_DIGITS, MYSQL_TYPE_LONGLONG, 0,
   MY_I_S_UNSIGNED, 0, OPEN_FRM_ONLY},
  {"COLUMN_DEFAULT", MAX_FIELD_VARCHARLENGTH, MYSQL_TYPE_STRING, 0,
   1, "Default", OPEN_FRM_ONLY},
  {"IS_NULLABLE", 3, MYSQL_TYPE_STRING, 0, 0, "Null", OPEN_FRM_ONLY},
  {"DATA_TYPE", NAME_CHAR_LEN, MYSQL_TYPE_STRING, 0, 0, 0, OPEN_FRM_ONLY},
  {"CHARACTER_MAXIMUM_LENGTH", MY_INT64_NUM_DECIMAL_DIGITS, MYSQL_TYPE_LONGLONG,
   0, (MY_I_S_MAYBE_NULL | MY_I_S_UNSIGNED), 0, OPEN_FRM_ONLY},
  {"CHARACTER_OCTET_LENGTH", MY_INT64_NUM_DECIMAL_DIGITS , MYSQL_TYPE_LONGLONG,
   0, (MY_I_S_MAYBE_NULL | MY_I_S_UNSIGNED), 0, OPEN_FRM_ONLY},
  {"NUMERIC_PRECISION", MY_INT64_NUM_DECIMAL_DIGITS, MYSQL_TYPE_LONGLONG,
   0, (MY_I_S_MAYBE_NULL | MY_I_S_UNSIGNED), 0, OPEN_FRM_ONLY},
  {"NUMERIC_SCALE", MY_INT64_NUM_DECIMAL_DIGITS , MYSQL_TYPE_LONGLONG,
   0, (MY_I_S_MAYBE_NULL | MY_I_S_UNSIGNED), 0, OPEN_FRM_ONLY},
  {"DATETIME_PRECISION", MY_INT64_NUM_DECIMAL_DIGITS , MYSQL_TYPE_LONGLONG,
   0, (MY_I_S_MAYBE_NULL | MY_I_S_UNSIGNED), 0, OPEN_FULL_TABLE},
  {"CHARACTER_SET_NAME", MY_CS_NAME_SIZE, MYSQL_TYPE_STRING, 0, 1, 0,
   OPEN_FRM_ONLY},
  {"COLLATION_NAME", MY_CS_NAME_SIZE, MYSQL_TYPE_STRING, 0, 1, "Collation",
   OPEN_FRM_ONLY},
  {"COLUMN_TYPE", 65535, MYSQL_TYPE_STRING, 0, 0, "Type", OPEN_FRM_ONLY},
  {"COLUMN_KEY", 3, MYSQL_TYPE_STRING, 0, 0, "Key", OPEN_FRM_ONLY},
  {"EXTRA", 30, MYSQL_TYPE_STRING, 0, 0, "Extra", OPEN_FRM_ONLY},
  {"PRIVILEGES", 80, MYSQL_TYPE_STRING, 0, 0, "Privileges", OPEN_FRM_ONLY},
  {"COLUMN_COMMENT", COLUMN_COMMENT_MAXLEN, MYSQL_TYPE_STRING, 0, 0, 
   "Comment", OPEN_FRM_ONLY},
  {0, 0, MYSQL_TYPE_STRING, 0, 0, 0, SKIP_OPEN_TABLE}
};


ST_FIELD_INFO charsets_fields_info[]=
{
  {"CHARACTER_SET_NAME", MY_CS_NAME_SIZE, MYSQL_TYPE_STRING, 0, 0, "Charset",
   SKIP_OPEN_TABLE},
  {"DEFAULT_COLLATE_NAME", MY_CS_NAME_SIZE, MYSQL_TYPE_STRING, 0, 0,
   "Default collation", SKIP_OPEN_TABLE},
  {"DESCRIPTION", 60, MYSQL_TYPE_STRING, 0, 0, "Description",
   SKIP_OPEN_TABLE},
  {"MAXLEN", 3, MYSQL_TYPE_LONGLONG, 0, 0, "Maxlen", SKIP_OPEN_TABLE},
  {0, 0, MYSQL_TYPE_STRING, 0, 0, 0, SKIP_OPEN_TABLE}
};


ST_FIELD_INFO collation_fields_info[]=
{
  {"COLLATION_NAME", MY_CS_NAME_SIZE, MYSQL_TYPE_STRING, 0, 0, "Collation",
   SKIP_OPEN_TABLE},
  {"CHARACTER_SET_NAME", MY_CS_NAME_SIZE, MYSQL_TYPE_STRING, 0, 0, "Charset",
   SKIP_OPEN_TABLE},
  {"ID", MY_INT32_NUM_DECIMAL_DIGITS, MYSQL_TYPE_LONGLONG, 0, 0, "Id",
   SKIP_OPEN_TABLE},
  {"IS_DEFAULT", 3, MYSQL_TYPE_STRING, 0, 0, "Default", SKIP_OPEN_TABLE},
  {"IS_COMPILED", 3, MYSQL_TYPE_STRING, 0, 0, "Compiled", SKIP_OPEN_TABLE},
  {"SORTLEN", 3, MYSQL_TYPE_LONGLONG, 0, 0, "Sortlen", SKIP_OPEN_TABLE},
  {0, 0, MYSQL_TYPE_STRING, 0, 0, 0, SKIP_OPEN_TABLE}
};


ST_FIELD_INFO engines_fields_info[]=
{
  {"ENGINE", 64, MYSQL_TYPE_STRING, 0, 0, "Engine", SKIP_OPEN_TABLE},
  {"SUPPORT", 8, MYSQL_TYPE_STRING, 0, 0, "Support", SKIP_OPEN_TABLE},
  {"COMMENT", 80, MYSQL_TYPE_STRING, 0, 0, "Comment", SKIP_OPEN_TABLE},
  {"TRANSACTIONS", 3, MYSQL_TYPE_STRING, 0, 1, "Transactions", SKIP_OPEN_TABLE},
  {"XA", 3, MYSQL_TYPE_STRING, 0, 1, "XA", SKIP_OPEN_TABLE},
  {"SAVEPOINTS", 3 ,MYSQL_TYPE_STRING, 0, 1, "Savepoints", SKIP_OPEN_TABLE},
  {0, 0, MYSQL_TYPE_STRING, 0, 0, 0, SKIP_OPEN_TABLE}
};


ST_FIELD_INFO events_fields_info[]=
{
  {"EVENT_CATALOG", NAME_CHAR_LEN, MYSQL_TYPE_STRING, 0, 0, 0, SKIP_OPEN_TABLE},
  {"EVENT_SCHEMA", NAME_CHAR_LEN, MYSQL_TYPE_STRING, 0, 0, "Db",
   SKIP_OPEN_TABLE},
  {"EVENT_NAME", NAME_CHAR_LEN, MYSQL_TYPE_STRING, 0, 0, "Name",
   SKIP_OPEN_TABLE},
  {"DEFINER", 77, MYSQL_TYPE_STRING, 0, 0, "Definer", SKIP_OPEN_TABLE},
  {"TIME_ZONE", 64, MYSQL_TYPE_STRING, 0, 0, "Time zone", SKIP_OPEN_TABLE},
  {"EVENT_BODY", 8, MYSQL_TYPE_STRING, 0, 0, 0, SKIP_OPEN_TABLE},
  {"EVENT_DEFINITION", 65535, MYSQL_TYPE_STRING, 0, 0, 0, SKIP_OPEN_TABLE},
  {"EVENT_TYPE", 9, MYSQL_TYPE_STRING, 0, 0, "Type", SKIP_OPEN_TABLE},
  {"EXECUTE_AT", 0, MYSQL_TYPE_DATETIME, 0, 1, "Execute at", SKIP_OPEN_TABLE},
  {"INTERVAL_VALUE", 256, MYSQL_TYPE_STRING, 0, 1, "Interval value",
   SKIP_OPEN_TABLE},
  {"INTERVAL_FIELD", 18, MYSQL_TYPE_STRING, 0, 1, "Interval field",
   SKIP_OPEN_TABLE},
  {"SQL_MODE", 32*256, MYSQL_TYPE_STRING, 0, 0, 0, SKIP_OPEN_TABLE},
  {"STARTS", 0, MYSQL_TYPE_DATETIME, 0, 1, "Starts", SKIP_OPEN_TABLE},
  {"ENDS", 0, MYSQL_TYPE_DATETIME, 0, 1, "Ends", SKIP_OPEN_TABLE},
  {"STATUS", 18, MYSQL_TYPE_STRING, 0, 0, "Status", SKIP_OPEN_TABLE},
  {"ON_COMPLETION", 12, MYSQL_TYPE_STRING, 0, 0, 0, SKIP_OPEN_TABLE},
  {"CREATED", 0, MYSQL_TYPE_DATETIME, 0, 0, 0, SKIP_OPEN_TABLE},
  {"LAST_ALTERED", 0, MYSQL_TYPE_DATETIME, 0, 0, 0, SKIP_OPEN_TABLE},
  {"LAST_EXECUTED", 0, MYSQL_TYPE_DATETIME, 0, 1, 0, SKIP_OPEN_TABLE},
  {"EVENT_COMMENT", NAME_CHAR_LEN, MYSQL_TYPE_STRING, 0, 0, 0, SKIP_OPEN_TABLE},
  {"ORIGINATOR", 10, MYSQL_TYPE_LONGLONG, 0, 0, "Originator", SKIP_OPEN_TABLE},
  {"CHARACTER_SET_CLIENT", MY_CS_NAME_SIZE, MYSQL_TYPE_STRING, 0, 0,
   "character_set_client", SKIP_OPEN_TABLE},
  {"COLLATION_CONNECTION", MY_CS_NAME_SIZE, MYSQL_TYPE_STRING, 0, 0,
   "collation_connection", SKIP_OPEN_TABLE},
  {"DATABASE_COLLATION", MY_CS_NAME_SIZE, MYSQL_TYPE_STRING, 0, 0,
   "Database Collation", SKIP_OPEN_TABLE},
  {0, 0, MYSQL_TYPE_STRING, 0, 0, 0, SKIP_OPEN_TABLE}
};



ST_FIELD_INFO coll_charset_app_fields_info[]=
{
  {"COLLATION_NAME", MY_CS_NAME_SIZE, MYSQL_TYPE_STRING, 0, 0, 0,
   SKIP_OPEN_TABLE},
  {"CHARACTER_SET_NAME", MY_CS_NAME_SIZE, MYSQL_TYPE_STRING, 0, 0, 0,
   SKIP_OPEN_TABLE},
  {0, 0, MYSQL_TYPE_STRING, 0, 0, 0, SKIP_OPEN_TABLE}
};


ST_FIELD_INFO proc_fields_info[]=
{
  {"SPECIFIC_NAME", NAME_CHAR_LEN, MYSQL_TYPE_STRING, 0, 0, 0, SKIP_OPEN_TABLE},
  {"ROUTINE_CATALOG", FN_REFLEN, MYSQL_TYPE_STRING, 0, 0, 0, SKIP_OPEN_TABLE},
  {"ROUTINE_SCHEMA", NAME_CHAR_LEN, MYSQL_TYPE_STRING, 0, 0, "Db",
   SKIP_OPEN_TABLE},
  {"ROUTINE_NAME", NAME_CHAR_LEN, MYSQL_TYPE_STRING, 0, 0, "Name",
   SKIP_OPEN_TABLE},
  {"ROUTINE_TYPE", 9, MYSQL_TYPE_STRING, 0, 0, "Type", SKIP_OPEN_TABLE},
  {"DATA_TYPE", NAME_CHAR_LEN, MYSQL_TYPE_STRING, 0, 0, 0, SKIP_OPEN_TABLE},
  {"CHARACTER_MAXIMUM_LENGTH", 21 , MYSQL_TYPE_LONG, 0, 1, 0, SKIP_OPEN_TABLE},
  {"CHARACTER_OCTET_LENGTH", 21 , MYSQL_TYPE_LONG, 0, 1, 0, SKIP_OPEN_TABLE},
  {"NUMERIC_PRECISION", MY_INT64_NUM_DECIMAL_DIGITS, MYSQL_TYPE_LONGLONG,
   0, (MY_I_S_MAYBE_NULL | MY_I_S_UNSIGNED), 0, SKIP_OPEN_TABLE},
  {"NUMERIC_SCALE", 21 , MYSQL_TYPE_LONG, 0, 1, 0, SKIP_OPEN_TABLE},
  {"DATETIME_PRECISION", MY_INT64_NUM_DECIMAL_DIGITS , MYSQL_TYPE_LONGLONG,
   0, (MY_I_S_MAYBE_NULL | MY_I_S_UNSIGNED), 0, SKIP_OPEN_TABLE},
  {"CHARACTER_SET_NAME", 64, MYSQL_TYPE_STRING, 0, 1, 0, SKIP_OPEN_TABLE},
  {"COLLATION_NAME", 64, MYSQL_TYPE_STRING, 0, 1, 0, SKIP_OPEN_TABLE},
  {"DTD_IDENTIFIER", 65535, MYSQL_TYPE_STRING, 0, 1, 0, SKIP_OPEN_TABLE},
  {"ROUTINE_BODY", 8, MYSQL_TYPE_STRING, 0, 0, 0, SKIP_OPEN_TABLE},
  {"ROUTINE_DEFINITION", 65535, MYSQL_TYPE_STRING, 0, 1, 0, SKIP_OPEN_TABLE},
  {"EXTERNAL_NAME", NAME_CHAR_LEN, MYSQL_TYPE_STRING, 0, 1, 0, SKIP_OPEN_TABLE},
  {"EXTERNAL_LANGUAGE", NAME_CHAR_LEN, MYSQL_TYPE_STRING, 0, 1, 0,
   SKIP_OPEN_TABLE},
  {"PARAMETER_STYLE", 8, MYSQL_TYPE_STRING, 0, 0, 0, SKIP_OPEN_TABLE},
  {"IS_DETERMINISTIC", 3, MYSQL_TYPE_STRING, 0, 0, 0, SKIP_OPEN_TABLE},
  {"SQL_DATA_ACCESS", NAME_CHAR_LEN, MYSQL_TYPE_STRING, 0, 0, 0,
   SKIP_OPEN_TABLE},
  {"SQL_PATH", NAME_CHAR_LEN, MYSQL_TYPE_STRING, 0, 1, 0, SKIP_OPEN_TABLE},
  {"SECURITY_TYPE", 7, MYSQL_TYPE_STRING, 0, 0, "Security_type",
   SKIP_OPEN_TABLE},
  {"CREATED", 0, MYSQL_TYPE_DATETIME, 0, 0, "Created", SKIP_OPEN_TABLE},
  {"LAST_ALTERED", 0, MYSQL_TYPE_DATETIME, 0, 0, "Modified", SKIP_OPEN_TABLE},
  {"SQL_MODE", 32*256, MYSQL_TYPE_STRING, 0, 0, 0, SKIP_OPEN_TABLE},
  {"ROUTINE_COMMENT", 65535, MYSQL_TYPE_STRING, 0, 0, "Comment",
   SKIP_OPEN_TABLE},
  {"DEFINER", 77, MYSQL_TYPE_STRING, 0, 0, "Definer", SKIP_OPEN_TABLE},
  {"CHARACTER_SET_CLIENT", MY_CS_NAME_SIZE, MYSQL_TYPE_STRING, 0, 0,
   "character_set_client", SKIP_OPEN_TABLE},
  {"COLLATION_CONNECTION", MY_CS_NAME_SIZE, MYSQL_TYPE_STRING, 0, 0,
   "collation_connection", SKIP_OPEN_TABLE},
  {"DATABASE_COLLATION", MY_CS_NAME_SIZE, MYSQL_TYPE_STRING, 0, 0,
   "Database Collation", SKIP_OPEN_TABLE},
  {0, 0, MYSQL_TYPE_STRING, 0, 0, 0, SKIP_OPEN_TABLE}
};


ST_FIELD_INFO stat_fields_info[]=
{
  {"TABLE_CATALOG", FN_REFLEN, MYSQL_TYPE_STRING, 0, 0, 0, OPEN_FRM_ONLY},
  {"TABLE_SCHEMA", NAME_CHAR_LEN, MYSQL_TYPE_STRING, 0, 0, 0, OPEN_FRM_ONLY},
  {"TABLE_NAME", NAME_CHAR_LEN, MYSQL_TYPE_STRING, 0, 0, "Table", OPEN_FRM_ONLY},
  {"NON_UNIQUE", 1, MYSQL_TYPE_LONGLONG, 0, 0, "Non_unique", OPEN_FRM_ONLY},
  {"INDEX_SCHEMA", NAME_CHAR_LEN, MYSQL_TYPE_STRING, 0, 0, 0, OPEN_FRM_ONLY},
  {"INDEX_NAME", NAME_CHAR_LEN, MYSQL_TYPE_STRING, 0, 0, "Key_name",
   OPEN_FRM_ONLY},
  {"SEQ_IN_INDEX", 2, MYSQL_TYPE_LONGLONG, 0, 0, "Seq_in_index", OPEN_FRM_ONLY},
  {"COLUMN_NAME", NAME_CHAR_LEN, MYSQL_TYPE_STRING, 0, 0, "Column_name",
   OPEN_FRM_ONLY},
  {"COLLATION", 1, MYSQL_TYPE_STRING, 0, 1, "Collation", OPEN_FRM_ONLY},
  {"CARDINALITY", MY_INT64_NUM_DECIMAL_DIGITS, MYSQL_TYPE_LONGLONG, 0, 1,
   "Cardinality", OPEN_FULL_TABLE},
  {"SUB_PART", 3, MYSQL_TYPE_LONGLONG, 0, 1, "Sub_part", OPEN_FRM_ONLY},
  {"PACKED", 10, MYSQL_TYPE_STRING, 0, 1, "Packed", OPEN_FRM_ONLY},
  {"NULLABLE", 3, MYSQL_TYPE_STRING, 0, 0, "Null", OPEN_FRM_ONLY},
  {"INDEX_TYPE", 16, MYSQL_TYPE_STRING, 0, 0, "Index_type", OPEN_FULL_TABLE},
  {"COMMENT", 16, MYSQL_TYPE_STRING, 0, 1, "Comment", OPEN_FRM_ONLY},
  {"INDEX_COMMENT", INDEX_COMMENT_MAXLEN, MYSQL_TYPE_STRING, 0, 0, 
   "Index_comment", OPEN_FRM_ONLY},
  {0, 0, MYSQL_TYPE_STRING, 0, 0, 0, SKIP_OPEN_TABLE}
};


ST_FIELD_INFO view_fields_info[]=
{
  {"TABLE_CATALOG", FN_REFLEN, MYSQL_TYPE_STRING, 0, 0, 0, OPEN_FRM_ONLY},
  {"TABLE_SCHEMA", NAME_CHAR_LEN, MYSQL_TYPE_STRING, 0, 0, 0, OPEN_FRM_ONLY},
  {"TABLE_NAME", NAME_CHAR_LEN, MYSQL_TYPE_STRING, 0, 0, 0, OPEN_FRM_ONLY},
  {"VIEW_DEFINITION", 65535, MYSQL_TYPE_STRING, 0, 0, 0, OPEN_FRM_ONLY},
  {"CHECK_OPTION", 8, MYSQL_TYPE_STRING, 0, 0, 0, OPEN_FRM_ONLY},
  {"IS_UPDATABLE", 3, MYSQL_TYPE_STRING, 0, 0, 0, OPEN_FULL_TABLE},
  {"DEFINER", 77, MYSQL_TYPE_STRING, 0, 0, 0, OPEN_FRM_ONLY},
  {"SECURITY_TYPE", 7, MYSQL_TYPE_STRING, 0, 0, 0, OPEN_FRM_ONLY},
  {"CHARACTER_SET_CLIENT", MY_CS_NAME_SIZE, MYSQL_TYPE_STRING, 0, 0, 0,
   OPEN_FRM_ONLY},
  {"COLLATION_CONNECTION", MY_CS_NAME_SIZE, MYSQL_TYPE_STRING, 0, 0, 0,
   OPEN_FRM_ONLY},
  {0, 0, MYSQL_TYPE_STRING, 0, 0, 0, SKIP_OPEN_TABLE}
};


ST_FIELD_INFO user_privileges_fields_info[]=
{
  {"GRANTEE", 81, MYSQL_TYPE_STRING, 0, 0, 0, SKIP_OPEN_TABLE},
  {"TABLE_CATALOG", FN_REFLEN, MYSQL_TYPE_STRING, 0, 0, 0, SKIP_OPEN_TABLE},
  {"PRIVILEGE_TYPE", NAME_CHAR_LEN, MYSQL_TYPE_STRING, 0, 0, 0, SKIP_OPEN_TABLE},
  {"IS_GRANTABLE", 3, MYSQL_TYPE_STRING, 0, 0, 0, SKIP_OPEN_TABLE},
  {0, 0, MYSQL_TYPE_STRING, 0, 0, 0, SKIP_OPEN_TABLE}
};


ST_FIELD_INFO schema_privileges_fields_info[]=
{
  {"GRANTEE", 81, MYSQL_TYPE_STRING, 0, 0, 0, SKIP_OPEN_TABLE},
  {"TABLE_CATALOG", FN_REFLEN, MYSQL_TYPE_STRING, 0, 0, 0, SKIP_OPEN_TABLE},
  {"TABLE_SCHEMA", NAME_CHAR_LEN, MYSQL_TYPE_STRING, 0, 0, 0, SKIP_OPEN_TABLE},
  {"PRIVILEGE_TYPE", NAME_CHAR_LEN, MYSQL_TYPE_STRING, 0, 0, 0, SKIP_OPEN_TABLE},
  {"IS_GRANTABLE", 3, MYSQL_TYPE_STRING, 0, 0, 0, SKIP_OPEN_TABLE},
  {0, 0, MYSQL_TYPE_STRING, 0, 0, 0, SKIP_OPEN_TABLE}
};


ST_FIELD_INFO table_privileges_fields_info[]=
{
  {"GRANTEE", 81, MYSQL_TYPE_STRING, 0, 0, 0, SKIP_OPEN_TABLE},
  {"TABLE_CATALOG", FN_REFLEN, MYSQL_TYPE_STRING, 0, 0, 0, SKIP_OPEN_TABLE},
  {"TABLE_SCHEMA", NAME_CHAR_LEN, MYSQL_TYPE_STRING, 0, 0, 0, SKIP_OPEN_TABLE},
  {"TABLE_NAME", NAME_CHAR_LEN, MYSQL_TYPE_STRING, 0, 0, 0, SKIP_OPEN_TABLE},
  {"PRIVILEGE_TYPE", NAME_CHAR_LEN, MYSQL_TYPE_STRING, 0, 0, 0, SKIP_OPEN_TABLE},
  {"IS_GRANTABLE", 3, MYSQL_TYPE_STRING, 0, 0, 0, SKIP_OPEN_TABLE},
  {0, 0, MYSQL_TYPE_STRING, 0, 0, 0, SKIP_OPEN_TABLE}
};


ST_FIELD_INFO column_privileges_fields_info[]=
{
  {"GRANTEE", 81, MYSQL_TYPE_STRING, 0, 0, 0, SKIP_OPEN_TABLE},
  {"TABLE_CATALOG", FN_REFLEN, MYSQL_TYPE_STRING, 0, 0, 0, SKIP_OPEN_TABLE},
  {"TABLE_SCHEMA", NAME_CHAR_LEN, MYSQL_TYPE_STRING, 0, 0, 0, SKIP_OPEN_TABLE},
  {"TABLE_NAME", NAME_CHAR_LEN, MYSQL_TYPE_STRING, 0, 0, 0, SKIP_OPEN_TABLE},
  {"COLUMN_NAME", NAME_CHAR_LEN, MYSQL_TYPE_STRING, 0, 0, 0, SKIP_OPEN_TABLE},
  {"PRIVILEGE_TYPE", NAME_CHAR_LEN, MYSQL_TYPE_STRING, 0, 0, 0, SKIP_OPEN_TABLE},
  {"IS_GRANTABLE", 3, MYSQL_TYPE_STRING, 0, 0, 0, SKIP_OPEN_TABLE},
  {0, 0, MYSQL_TYPE_STRING, 0, 0, 0, SKIP_OPEN_TABLE}
};


ST_FIELD_INFO table_constraints_fields_info[]=
{
  {"CONSTRAINT_CATALOG", FN_REFLEN, MYSQL_TYPE_STRING, 0, 0, 0, OPEN_FULL_TABLE},
  {"CONSTRAINT_SCHEMA", NAME_CHAR_LEN, MYSQL_TYPE_STRING, 0, 0, 0,
   OPEN_FULL_TABLE},
  {"CONSTRAINT_NAME", NAME_CHAR_LEN, MYSQL_TYPE_STRING, 0, 0, 0,
   OPEN_FULL_TABLE},
  {"TABLE_SCHEMA", NAME_CHAR_LEN, MYSQL_TYPE_STRING, 0, 0, 0, OPEN_FULL_TABLE},
  {"TABLE_NAME", NAME_CHAR_LEN, MYSQL_TYPE_STRING, 0, 0, 0, OPEN_FULL_TABLE},
  {"CONSTRAINT_TYPE", NAME_CHAR_LEN, MYSQL_TYPE_STRING, 0, 0, 0,
   OPEN_FULL_TABLE},
  {0, 0, MYSQL_TYPE_STRING, 0, 0, 0, SKIP_OPEN_TABLE}
};


ST_FIELD_INFO key_column_usage_fields_info[]=
{
  {"CONSTRAINT_CATALOG", FN_REFLEN, MYSQL_TYPE_STRING, 0, 0, 0, OPEN_FULL_TABLE},
  {"CONSTRAINT_SCHEMA", NAME_CHAR_LEN, MYSQL_TYPE_STRING, 0, 0, 0,
   OPEN_FULL_TABLE},
  {"CONSTRAINT_NAME", NAME_CHAR_LEN, MYSQL_TYPE_STRING, 0, 0, 0,
   OPEN_FULL_TABLE},
  {"TABLE_CATALOG", FN_REFLEN, MYSQL_TYPE_STRING, 0, 0, 0, OPEN_FULL_TABLE},
  {"TABLE_SCHEMA", NAME_CHAR_LEN, MYSQL_TYPE_STRING, 0, 0, 0, OPEN_FULL_TABLE},
  {"TABLE_NAME", NAME_CHAR_LEN, MYSQL_TYPE_STRING, 0, 0, 0, OPEN_FULL_TABLE},
  {"COLUMN_NAME", NAME_CHAR_LEN, MYSQL_TYPE_STRING, 0, 0, 0, OPEN_FULL_TABLE},
  {"ORDINAL_POSITION", 10 ,MYSQL_TYPE_LONGLONG, 0, 0, 0, OPEN_FULL_TABLE},
  {"POSITION_IN_UNIQUE_CONSTRAINT", 10 ,MYSQL_TYPE_LONGLONG, 0, 1, 0,
   OPEN_FULL_TABLE},
  {"REFERENCED_TABLE_SCHEMA", NAME_CHAR_LEN, MYSQL_TYPE_STRING, 0, 1, 0,
   OPEN_FULL_TABLE},
  {"REFERENCED_TABLE_NAME", NAME_CHAR_LEN, MYSQL_TYPE_STRING, 0, 1, 0,
   OPEN_FULL_TABLE},
  {"REFERENCED_COLUMN_NAME", NAME_CHAR_LEN, MYSQL_TYPE_STRING, 0, 1, 0,
   OPEN_FULL_TABLE},
  {0, 0, MYSQL_TYPE_STRING, 0, 0, 0, SKIP_OPEN_TABLE}
};


ST_FIELD_INFO table_names_fields_info[]=
{
  {"TABLE_CATALOG", FN_REFLEN, MYSQL_TYPE_STRING, 0, 0, 0, SKIP_OPEN_TABLE},
  {"TABLE_SCHEMA",NAME_CHAR_LEN, MYSQL_TYPE_STRING, 0, 0, 0, SKIP_OPEN_TABLE},
  {"TABLE_NAME", NAME_CHAR_LEN, MYSQL_TYPE_STRING, 0, 0, "Tables_in_",
   SKIP_OPEN_TABLE},
  {"TABLE_TYPE", NAME_CHAR_LEN, MYSQL_TYPE_STRING, 0, 0, "Table_type",
   OPEN_FRM_ONLY},
  {0, 0, MYSQL_TYPE_STRING, 0, 0, 0, SKIP_OPEN_TABLE}
};


ST_FIELD_INFO open_tables_fields_info[]=
{
  {"Database", NAME_CHAR_LEN, MYSQL_TYPE_STRING, 0, 0, "Database",
   SKIP_OPEN_TABLE},
  {"Table",NAME_CHAR_LEN, MYSQL_TYPE_STRING, 0, 0, "Table", SKIP_OPEN_TABLE},
  {"In_use", 1, MYSQL_TYPE_LONGLONG, 0, 0, "In_use", SKIP_OPEN_TABLE},
  {"Name_locked", 4, MYSQL_TYPE_LONGLONG, 0, 0, "Name_locked", SKIP_OPEN_TABLE},
  {0, 0, MYSQL_TYPE_STRING, 0, 0, 0, SKIP_OPEN_TABLE}
};


ST_FIELD_INFO triggers_fields_info[]=
{
  {"TRIGGER_CATALOG", FN_REFLEN, MYSQL_TYPE_STRING, 0, 0, 0, OPEN_FRM_ONLY},
  {"TRIGGER_SCHEMA",NAME_CHAR_LEN, MYSQL_TYPE_STRING, 0, 0, 0, OPEN_FRM_ONLY},
  {"TRIGGER_NAME", NAME_CHAR_LEN, MYSQL_TYPE_STRING, 0, 0, "Trigger",
   OPEN_FRM_ONLY},
  {"EVENT_MANIPULATION", 6, MYSQL_TYPE_STRING, 0, 0, "Event", OPEN_FRM_ONLY},
  {"EVENT_OBJECT_CATALOG", FN_REFLEN, MYSQL_TYPE_STRING, 0, 0, 0,
   OPEN_FRM_ONLY},
  {"EVENT_OBJECT_SCHEMA",NAME_CHAR_LEN, MYSQL_TYPE_STRING, 0, 0, 0,
   OPEN_FRM_ONLY},
  {"EVENT_OBJECT_TABLE", NAME_CHAR_LEN, MYSQL_TYPE_STRING, 0, 0, "Table",
   OPEN_FRM_ONLY},
  {"ACTION_ORDER", 4, MYSQL_TYPE_LONGLONG, 0, 0, 0, OPEN_FRM_ONLY},
  {"ACTION_CONDITION", 65535, MYSQL_TYPE_STRING, 0, 1, 0, OPEN_FRM_ONLY},
  {"ACTION_STATEMENT", 65535, MYSQL_TYPE_STRING, 0, 0, "Statement",
   OPEN_FRM_ONLY},
  {"ACTION_ORIENTATION", 9, MYSQL_TYPE_STRING, 0, 0, 0, OPEN_FRM_ONLY},
  {"ACTION_TIMING", 6, MYSQL_TYPE_STRING, 0, 0, "Timing", OPEN_FRM_ONLY},
  {"ACTION_REFERENCE_OLD_TABLE", NAME_CHAR_LEN, MYSQL_TYPE_STRING, 0, 1, 0,
   OPEN_FRM_ONLY},
  {"ACTION_REFERENCE_NEW_TABLE", NAME_CHAR_LEN, MYSQL_TYPE_STRING, 0, 1, 0,
   OPEN_FRM_ONLY},
  {"ACTION_REFERENCE_OLD_ROW", 3, MYSQL_TYPE_STRING, 0, 0, 0, OPEN_FRM_ONLY},
  {"ACTION_REFERENCE_NEW_ROW", 3, MYSQL_TYPE_STRING, 0, 0, 0, OPEN_FRM_ONLY},
  {"CREATED", 0, MYSQL_TYPE_DATETIME, 0, 1, "Created", OPEN_FRM_ONLY},
  {"SQL_MODE", 32*256, MYSQL_TYPE_STRING, 0, 0, "sql_mode", OPEN_FRM_ONLY},
  {"DEFINER", 77, MYSQL_TYPE_STRING, 0, 0, "Definer", OPEN_FRM_ONLY},
  {"CHARACTER_SET_CLIENT", MY_CS_NAME_SIZE, MYSQL_TYPE_STRING, 0, 0,
   "character_set_client", OPEN_FRM_ONLY},
  {"COLLATION_CONNECTION", MY_CS_NAME_SIZE, MYSQL_TYPE_STRING, 0, 0,
   "collation_connection", OPEN_FRM_ONLY},
  {"DATABASE_COLLATION", MY_CS_NAME_SIZE, MYSQL_TYPE_STRING, 0, 0,
   "Database Collation", OPEN_FRM_ONLY},
  {0, 0, MYSQL_TYPE_STRING, 0, 0, 0, SKIP_OPEN_TABLE}
};


ST_FIELD_INFO partitions_fields_info[]=
{
  {"TABLE_CATALOG", FN_REFLEN, MYSQL_TYPE_STRING, 0, 0, 0, OPEN_FULL_TABLE},
  {"TABLE_SCHEMA",NAME_CHAR_LEN, MYSQL_TYPE_STRING, 0, 0, 0, OPEN_FULL_TABLE},
  {"TABLE_NAME", NAME_CHAR_LEN, MYSQL_TYPE_STRING, 0, 0, 0, OPEN_FULL_TABLE},
  {"PARTITION_NAME", NAME_CHAR_LEN, MYSQL_TYPE_STRING, 0, 1, 0, OPEN_FULL_TABLE},
  {"SUBPARTITION_NAME", NAME_CHAR_LEN, MYSQL_TYPE_STRING, 0, 1, 0,
   OPEN_FULL_TABLE},
  {"PARTITION_ORDINAL_POSITION", 21 , MYSQL_TYPE_LONGLONG, 0,
   (MY_I_S_MAYBE_NULL | MY_I_S_UNSIGNED), 0, OPEN_FULL_TABLE},
  {"SUBPARTITION_ORDINAL_POSITION", 21 , MYSQL_TYPE_LONGLONG, 0,
   (MY_I_S_MAYBE_NULL | MY_I_S_UNSIGNED), 0, OPEN_FULL_TABLE},
  {"PARTITION_METHOD", 18, MYSQL_TYPE_STRING, 0, 1, 0, OPEN_FULL_TABLE},
  {"SUBPARTITION_METHOD", 12, MYSQL_TYPE_STRING, 0, 1, 0, OPEN_FULL_TABLE},
  {"PARTITION_EXPRESSION", 65535, MYSQL_TYPE_STRING, 0, 1, 0, OPEN_FULL_TABLE},
  {"SUBPARTITION_EXPRESSION", 65535, MYSQL_TYPE_STRING, 0, 1, 0,
   OPEN_FULL_TABLE},
  {"PARTITION_DESCRIPTION", 65535, MYSQL_TYPE_STRING, 0, 1, 0, OPEN_FULL_TABLE},
  {"TABLE_ROWS", 21 , MYSQL_TYPE_LONGLONG, 0, MY_I_S_UNSIGNED, 0,
   OPEN_FULL_TABLE},
  {"AVG_ROW_LENGTH", 21 , MYSQL_TYPE_LONGLONG, 0, MY_I_S_UNSIGNED, 0,
   OPEN_FULL_TABLE},
  {"DATA_LENGTH", 21 , MYSQL_TYPE_LONGLONG, 0, MY_I_S_UNSIGNED, 0,
   OPEN_FULL_TABLE},
  {"MAX_DATA_LENGTH", 21 , MYSQL_TYPE_LONGLONG, 0,
   (MY_I_S_MAYBE_NULL | MY_I_S_UNSIGNED), 0, OPEN_FULL_TABLE},
  {"INDEX_LENGTH", 21 , MYSQL_TYPE_LONGLONG, 0, MY_I_S_UNSIGNED, 0,
   OPEN_FULL_TABLE},
  {"DATA_FREE", 21 , MYSQL_TYPE_LONGLONG, 0, MY_I_S_UNSIGNED, 0,
   OPEN_FULL_TABLE},
  {"CREATE_TIME", 0, MYSQL_TYPE_DATETIME, 0, 1, 0, OPEN_FULL_TABLE},
  {"UPDATE_TIME", 0, MYSQL_TYPE_DATETIME, 0, 1, 0, OPEN_FULL_TABLE},
  {"CHECK_TIME", 0, MYSQL_TYPE_DATETIME, 0, 1, 0, OPEN_FULL_TABLE},
  {"CHECKSUM", 21 , MYSQL_TYPE_LONGLONG, 0,
   (MY_I_S_MAYBE_NULL | MY_I_S_UNSIGNED), 0, OPEN_FULL_TABLE},
  {"PARTITION_COMMENT", 80, MYSQL_TYPE_STRING, 0, 0, 0, OPEN_FULL_TABLE},
  {"NODEGROUP", 12 , MYSQL_TYPE_STRING, 0, 0, 0, OPEN_FULL_TABLE},
  {"TABLESPACE_NAME", NAME_CHAR_LEN, MYSQL_TYPE_STRING, 0, 1, 0,
   OPEN_FULL_TABLE},
  {0, 0, MYSQL_TYPE_STRING, 0, 0, 0, SKIP_OPEN_TABLE}
};


ST_FIELD_INFO variables_fields_info[]=
{
  {"VARIABLE_NAME", 64, MYSQL_TYPE_STRING, 0, 0, "Variable_name",
   SKIP_OPEN_TABLE},
  {"VARIABLE_VALUE", 1024, MYSQL_TYPE_STRING, 0, 1, "Value", SKIP_OPEN_TABLE},
  {0, 0, MYSQL_TYPE_STRING, 0, 0, 0, SKIP_OPEN_TABLE}
};


ST_FIELD_INFO processlist_fields_info[]=
{
  {"ID", 4, MYSQL_TYPE_LONGLONG, 0, 0, "Id", SKIP_OPEN_TABLE},
  {"USER", 16, MYSQL_TYPE_STRING, 0, 0, "User", SKIP_OPEN_TABLE},
  {"HOST", LIST_PROCESS_HOST_LEN,  MYSQL_TYPE_STRING, 0, 0, "Host",
   SKIP_OPEN_TABLE},
  {"DB", NAME_CHAR_LEN, MYSQL_TYPE_STRING, 0, 1, "Db", SKIP_OPEN_TABLE},
  {"COMMAND", 16, MYSQL_TYPE_STRING, 0, 0, "Command", SKIP_OPEN_TABLE},
  {"TIME", 7, MYSQL_TYPE_LONG, 0, 0, "Time", SKIP_OPEN_TABLE},
  {"STATE", 64, MYSQL_TYPE_STRING, 0, 1, "State", SKIP_OPEN_TABLE},
  {"INFO", PROCESS_LIST_INFO_WIDTH, MYSQL_TYPE_STRING, 0, 1, "Info",
   SKIP_OPEN_TABLE},
  {0, 0, MYSQL_TYPE_STRING, 0, 0, 0, SKIP_OPEN_TABLE}
};


ST_FIELD_INFO plugin_fields_info[]=
{
  {"PLUGIN_NAME", NAME_CHAR_LEN, MYSQL_TYPE_STRING, 0, 0, "Name",
   SKIP_OPEN_TABLE},
  {"PLUGIN_VERSION", 20, MYSQL_TYPE_STRING, 0, 0, 0, SKIP_OPEN_TABLE},
  {"PLUGIN_STATUS", 10, MYSQL_TYPE_STRING, 0, 0, "Status", SKIP_OPEN_TABLE},
  {"PLUGIN_TYPE", 80, MYSQL_TYPE_STRING, 0, 0, "Type", SKIP_OPEN_TABLE},
  {"PLUGIN_TYPE_VERSION", 20, MYSQL_TYPE_STRING, 0, 0, 0, SKIP_OPEN_TABLE},
  {"PLUGIN_LIBRARY", NAME_CHAR_LEN, MYSQL_TYPE_STRING, 0, 1, "Library",
   SKIP_OPEN_TABLE},
  {"PLUGIN_LIBRARY_VERSION", 20, MYSQL_TYPE_STRING, 0, 1, 0, SKIP_OPEN_TABLE},
  {"PLUGIN_AUTHOR", NAME_CHAR_LEN, MYSQL_TYPE_STRING, 0, 1, 0, SKIP_OPEN_TABLE},
  {"PLUGIN_DESCRIPTION", 65535, MYSQL_TYPE_STRING, 0, 1, 0, SKIP_OPEN_TABLE},
  {"PLUGIN_LICENSE", 80, MYSQL_TYPE_STRING, 0, 1, "License", SKIP_OPEN_TABLE},
  {"LOAD_OPTION", 64, MYSQL_TYPE_STRING, 0, 0, 0, SKIP_OPEN_TABLE},
  {0, 0, MYSQL_TYPE_STRING, 0, 0, 0, SKIP_OPEN_TABLE}
};

ST_FIELD_INFO files_fields_info[]=
{
  {"FILE_ID", 4, MYSQL_TYPE_LONGLONG, 0, 0, 0, SKIP_OPEN_TABLE},
  {"FILE_NAME", NAME_CHAR_LEN, MYSQL_TYPE_STRING, 0, 1, 0, SKIP_OPEN_TABLE},
  {"FILE_TYPE", 20, MYSQL_TYPE_STRING, 0, 0, 0, SKIP_OPEN_TABLE},
  {"TABLESPACE_NAME", NAME_CHAR_LEN, MYSQL_TYPE_STRING, 0, 1, 0,
   SKIP_OPEN_TABLE},
  {"TABLE_CATALOG", NAME_CHAR_LEN, MYSQL_TYPE_STRING, 0, 0, 0, SKIP_OPEN_TABLE},
  {"TABLE_SCHEMA", NAME_CHAR_LEN, MYSQL_TYPE_STRING, 0, 1, 0, SKIP_OPEN_TABLE},
  {"TABLE_NAME", NAME_CHAR_LEN, MYSQL_TYPE_STRING, 0, 1, 0, SKIP_OPEN_TABLE},
  {"LOGFILE_GROUP_NAME", NAME_CHAR_LEN, MYSQL_TYPE_STRING, 0, 1, 0,
   SKIP_OPEN_TABLE},
  {"LOGFILE_GROUP_NUMBER", 4, MYSQL_TYPE_LONGLONG, 0, 1, 0, SKIP_OPEN_TABLE},
  {"ENGINE", NAME_CHAR_LEN, MYSQL_TYPE_STRING, 0, 0, 0, SKIP_OPEN_TABLE},
  {"FULLTEXT_KEYS", NAME_CHAR_LEN, MYSQL_TYPE_STRING, 0, 1, 0, SKIP_OPEN_TABLE},
  {"DELETED_ROWS", 4, MYSQL_TYPE_LONGLONG, 0, 1, 0, SKIP_OPEN_TABLE},
  {"UPDATE_COUNT", 4, MYSQL_TYPE_LONGLONG, 0, 1, 0, SKIP_OPEN_TABLE},
  {"FREE_EXTENTS", 4, MYSQL_TYPE_LONGLONG, 0, 1, 0, SKIP_OPEN_TABLE},
  {"TOTAL_EXTENTS", 4, MYSQL_TYPE_LONGLONG, 0, 1, 0, SKIP_OPEN_TABLE},
  {"EXTENT_SIZE", 4, MYSQL_TYPE_LONGLONG, 0, 0, 0, SKIP_OPEN_TABLE},
  {"INITIAL_SIZE", 21, MYSQL_TYPE_LONGLONG, 0,
   (MY_I_S_MAYBE_NULL | MY_I_S_UNSIGNED), 0, SKIP_OPEN_TABLE},
  {"MAXIMUM_SIZE", 21, MYSQL_TYPE_LONGLONG, 0, 
   (MY_I_S_MAYBE_NULL | MY_I_S_UNSIGNED), 0, SKIP_OPEN_TABLE},
  {"AUTOEXTEND_SIZE", 21, MYSQL_TYPE_LONGLONG, 0, 
   (MY_I_S_MAYBE_NULL | MY_I_S_UNSIGNED), 0, SKIP_OPEN_TABLE},
  {"CREATION_TIME", 0, MYSQL_TYPE_DATETIME, 0, 1, 0, SKIP_OPEN_TABLE},
  {"LAST_UPDATE_TIME", 0, MYSQL_TYPE_DATETIME, 0, 1, 0, SKIP_OPEN_TABLE},
  {"LAST_ACCESS_TIME", 0, MYSQL_TYPE_DATETIME, 0, 1, 0, SKIP_OPEN_TABLE},
  {"RECOVER_TIME", 4, MYSQL_TYPE_LONGLONG, 0, 1, 0, SKIP_OPEN_TABLE},
  {"TRANSACTION_COUNTER", 4, MYSQL_TYPE_LONGLONG, 0, 1, 0, SKIP_OPEN_TABLE},
  {"VERSION", 21 , MYSQL_TYPE_LONGLONG, 0,
   (MY_I_S_MAYBE_NULL | MY_I_S_UNSIGNED), "Version", SKIP_OPEN_TABLE},
  {"ROW_FORMAT", 10, MYSQL_TYPE_STRING, 0, 1, "Row_format", SKIP_OPEN_TABLE},
  {"TABLE_ROWS", 21 , MYSQL_TYPE_LONGLONG, 0,
   (MY_I_S_MAYBE_NULL | MY_I_S_UNSIGNED), "Rows", SKIP_OPEN_TABLE},
  {"AVG_ROW_LENGTH", 21 , MYSQL_TYPE_LONGLONG, 0, 
   (MY_I_S_MAYBE_NULL | MY_I_S_UNSIGNED), "Avg_row_length", SKIP_OPEN_TABLE},
  {"DATA_LENGTH", 21 , MYSQL_TYPE_LONGLONG, 0, 
   (MY_I_S_MAYBE_NULL | MY_I_S_UNSIGNED), "Data_length", SKIP_OPEN_TABLE},
  {"MAX_DATA_LENGTH", 21 , MYSQL_TYPE_LONGLONG, 0, 
   (MY_I_S_MAYBE_NULL | MY_I_S_UNSIGNED), "Max_data_length", SKIP_OPEN_TABLE},
  {"INDEX_LENGTH", 21 , MYSQL_TYPE_LONGLONG, 0, 
   (MY_I_S_MAYBE_NULL | MY_I_S_UNSIGNED), "Index_length", SKIP_OPEN_TABLE},
  {"DATA_FREE", 21 , MYSQL_TYPE_LONGLONG, 0, 
   (MY_I_S_MAYBE_NULL | MY_I_S_UNSIGNED), "Data_free", SKIP_OPEN_TABLE},
  {"CREATE_TIME", 0, MYSQL_TYPE_DATETIME, 0, 1, "Create_time", SKIP_OPEN_TABLE},
  {"UPDATE_TIME", 0, MYSQL_TYPE_DATETIME, 0, 1, "Update_time", SKIP_OPEN_TABLE},
  {"CHECK_TIME", 0, MYSQL_TYPE_DATETIME, 0, 1, "Check_time", SKIP_OPEN_TABLE},
  {"CHECKSUM", 21 , MYSQL_TYPE_LONGLONG, 0, 
   (MY_I_S_MAYBE_NULL | MY_I_S_UNSIGNED), "Checksum", SKIP_OPEN_TABLE},
  {"STATUS", 20, MYSQL_TYPE_STRING, 0, 0, 0, SKIP_OPEN_TABLE},
  {"EXTRA", 255, MYSQL_TYPE_STRING, 0, 1, 0, SKIP_OPEN_TABLE},
  {0, 0, MYSQL_TYPE_STRING, 0, 0, 0, SKIP_OPEN_TABLE}
};

void init_fill_schema_files_row(TABLE* table)
{
  int i;
  for(i=0; files_fields_info[i].field_name!=NULL; i++)
    table->field[i]->set_null();

  table->field[IS_FILES_STATUS]->set_notnull();
  table->field[IS_FILES_STATUS]->store("NORMAL", 6, system_charset_info);
}

ST_FIELD_INFO referential_constraints_fields_info[]=
{
  {"CONSTRAINT_CATALOG", FN_REFLEN, MYSQL_TYPE_STRING, 0, 0, 0, OPEN_FULL_TABLE},
  {"CONSTRAINT_SCHEMA", NAME_CHAR_LEN, MYSQL_TYPE_STRING, 0, 0, 0,
   OPEN_FULL_TABLE},
  {"CONSTRAINT_NAME", NAME_CHAR_LEN, MYSQL_TYPE_STRING, 0, 0, 0,
   OPEN_FULL_TABLE},
  {"UNIQUE_CONSTRAINT_CATALOG", FN_REFLEN, MYSQL_TYPE_STRING, 0, 0, 0,
   OPEN_FULL_TABLE},
  {"UNIQUE_CONSTRAINT_SCHEMA", NAME_CHAR_LEN, MYSQL_TYPE_STRING, 0, 0, 0,
   OPEN_FULL_TABLE},
  {"UNIQUE_CONSTRAINT_NAME", NAME_CHAR_LEN, MYSQL_TYPE_STRING, 0,
   MY_I_S_MAYBE_NULL, 0, OPEN_FULL_TABLE},
  {"MATCH_OPTION", NAME_CHAR_LEN, MYSQL_TYPE_STRING, 0, 0, 0, OPEN_FULL_TABLE},
  {"UPDATE_RULE", NAME_CHAR_LEN, MYSQL_TYPE_STRING, 0, 0, 0, OPEN_FULL_TABLE},
  {"DELETE_RULE", NAME_CHAR_LEN, MYSQL_TYPE_STRING, 0, 0, 0, OPEN_FULL_TABLE},
  {"TABLE_NAME", NAME_CHAR_LEN, MYSQL_TYPE_STRING, 0, 0, 0, OPEN_FULL_TABLE},
  {"REFERENCED_TABLE_NAME", NAME_CHAR_LEN, MYSQL_TYPE_STRING, 0, 0, 0,
   OPEN_FULL_TABLE},
  {0, 0, MYSQL_TYPE_STRING, 0, 0, 0, SKIP_OPEN_TABLE}
};


ST_FIELD_INFO parameters_fields_info[]=
{
  {"SPECIFIC_CATALOG", FN_REFLEN, MYSQL_TYPE_STRING, 0, 0, 0, OPEN_FULL_TABLE},
  {"SPECIFIC_SCHEMA", NAME_CHAR_LEN, MYSQL_TYPE_STRING, 0, 0, 0,
   OPEN_FULL_TABLE},
  {"SPECIFIC_NAME", NAME_CHAR_LEN, MYSQL_TYPE_STRING, 0, 0, 0, OPEN_FULL_TABLE},
  {"ORDINAL_POSITION", 21 , MYSQL_TYPE_LONG, 0, 0, 0, OPEN_FULL_TABLE},
  {"PARAMETER_MODE", 5, MYSQL_TYPE_STRING, 0, 1, 0, OPEN_FULL_TABLE},
  {"PARAMETER_NAME", NAME_CHAR_LEN, MYSQL_TYPE_STRING, 0, 1, 0, OPEN_FULL_TABLE},
  {"DATA_TYPE", NAME_CHAR_LEN, MYSQL_TYPE_STRING, 0, 0, 0, OPEN_FULL_TABLE},
  {"CHARACTER_MAXIMUM_LENGTH", 21 , MYSQL_TYPE_LONG, 0, 1, 0, OPEN_FULL_TABLE},
  {"CHARACTER_OCTET_LENGTH", 21 , MYSQL_TYPE_LONG, 0, 1, 0, OPEN_FULL_TABLE},
  {"NUMERIC_PRECISION", MY_INT64_NUM_DECIMAL_DIGITS, MYSQL_TYPE_LONGLONG,
   0, (MY_I_S_MAYBE_NULL | MY_I_S_UNSIGNED), 0, OPEN_FULL_TABLE},
  {"NUMERIC_SCALE", 21 , MYSQL_TYPE_LONG, 0, 1, 0, OPEN_FULL_TABLE},
  {"DATETIME_PRECISION", MY_INT64_NUM_DECIMAL_DIGITS , MYSQL_TYPE_LONGLONG,
   0, (MY_I_S_MAYBE_NULL | MY_I_S_UNSIGNED), 0, OPEN_FULL_TABLE},
  {"CHARACTER_SET_NAME", 64, MYSQL_TYPE_STRING, 0, 1, 0, OPEN_FULL_TABLE},
  {"COLLATION_NAME", 64, MYSQL_TYPE_STRING, 0, 1, 0, OPEN_FULL_TABLE},
  {"DTD_IDENTIFIER", 65535, MYSQL_TYPE_STRING, 0, 0, 0, OPEN_FULL_TABLE},
  {"ROUTINE_TYPE", 9, MYSQL_TYPE_STRING, 0, 0, 0, OPEN_FULL_TABLE},
  {0, 0, MYSQL_TYPE_STRING, 0, 0, 0, OPEN_FULL_TABLE}
};


ST_FIELD_INFO tablespaces_fields_info[]=
{
  {"TABLESPACE_NAME", NAME_CHAR_LEN, MYSQL_TYPE_STRING, 0, 0, 0,
   SKIP_OPEN_TABLE},
  {"ENGINE", NAME_CHAR_LEN, MYSQL_TYPE_STRING, 0, 0, 0, SKIP_OPEN_TABLE},
  {"TABLESPACE_TYPE", NAME_CHAR_LEN, MYSQL_TYPE_STRING, 0, MY_I_S_MAYBE_NULL,
   0, SKIP_OPEN_TABLE},
  {"LOGFILE_GROUP_NAME", NAME_CHAR_LEN, MYSQL_TYPE_STRING, 0, MY_I_S_MAYBE_NULL,
   0, SKIP_OPEN_TABLE},
  {"EXTENT_SIZE", 21, MYSQL_TYPE_LONGLONG, 0,
   MY_I_S_MAYBE_NULL | MY_I_S_UNSIGNED, 0, SKIP_OPEN_TABLE},
  {"AUTOEXTEND_SIZE", 21, MYSQL_TYPE_LONGLONG, 0,
   MY_I_S_MAYBE_NULL | MY_I_S_UNSIGNED, 0, SKIP_OPEN_TABLE},
  {"MAXIMUM_SIZE", 21, MYSQL_TYPE_LONGLONG, 0,
   MY_I_S_MAYBE_NULL | MY_I_S_UNSIGNED, 0, SKIP_OPEN_TABLE},
  {"NODEGROUP_ID", 21, MYSQL_TYPE_LONGLONG, 0,
   MY_I_S_MAYBE_NULL | MY_I_S_UNSIGNED, 0, SKIP_OPEN_TABLE},
  {"TABLESPACE_COMMENT", 2048, MYSQL_TYPE_STRING, 0, MY_I_S_MAYBE_NULL, 0,
   SKIP_OPEN_TABLE},
  {0, 0, MYSQL_TYPE_STRING, 0, 0, 0, SKIP_OPEN_TABLE}
};


/** For creating fields of information_schema.OPTIMIZER_TRACE */
extern ST_FIELD_INFO optimizer_trace_info[];

/*
  Description of ST_FIELD_INFO in table.h

  Make sure that the order of schema_tables and enum_schema_tables are the same.

*/

ST_SCHEMA_TABLE schema_tables[]=
{
  {"CHARACTER_SETS", charsets_fields_info, create_schema_table, 
   fill_schema_charsets, make_character_sets_old_format, 0, -1, -1, 0, 0},
  {"COLLATIONS", collation_fields_info, create_schema_table, 
   fill_schema_collation, make_old_format, 0, -1, -1, 0, 0},
  {"COLLATION_CHARACTER_SET_APPLICABILITY", coll_charset_app_fields_info,
   create_schema_table, fill_schema_coll_charset_app, 0, 0, -1, -1, 0, 0},
  {"COLUMNS", columns_fields_info, create_schema_table, 
   get_all_tables, make_columns_old_format, get_schema_column_record, 1, 2, 0,
   OPTIMIZE_I_S_TABLE|OPEN_VIEW_FULL},
  {"COLUMN_PRIVILEGES", column_privileges_fields_info, create_schema_table,
   fill_schema_column_privileges, 0, 0, -1, -1, 0, 0},
  {"ENGINES", engines_fields_info, create_schema_table,
   fill_schema_engines, make_old_format, 0, -1, -1, 0, 0},
#ifdef HAVE_EVENT_SCHEDULER
  {"EVENTS", events_fields_info, create_schema_table,
   Events::fill_schema_events, make_old_format, 0, -1, -1, 0, 0},
#else // for alignment with enum_schema_tables
  {"EVENTS", events_fields_info, create_schema_table,
   0, make_old_format, 0, -1, -1, 0, 0},
#endif
  {"FILES", files_fields_info, create_schema_table,
   hton_fill_schema_table, 0, 0, -1, -1, 0, 0},
  {"GLOBAL_STATUS", variables_fields_info, create_schema_table,
   fill_status, make_old_format, 0, 0, -1, 0, 0},
  {"GLOBAL_VARIABLES", variables_fields_info, create_schema_table,
   fill_variables, make_old_format, 0, 0, -1, 0, 0},
  {"KEY_COLUMN_USAGE", key_column_usage_fields_info, create_schema_table,
   get_all_tables, 0, get_schema_key_column_usage_record, 4, 5, 0,
   OPTIMIZE_I_S_TABLE|OPEN_TABLE_ONLY},
  {"OPEN_TABLES", open_tables_fields_info, create_schema_table,
   fill_open_tables, make_old_format, 0, -1, -1, 1, 0},
#ifdef OPTIMIZER_TRACE
  {"OPTIMIZER_TRACE", optimizer_trace_info, create_schema_table,
   fill_optimizer_trace_info, NULL, NULL, -1, -1, false, 0},
#else // for alignment with enum_schema_tables
  {"OPTIMIZER_TRACE", optimizer_trace_info, create_schema_table,
   NULL, NULL, NULL, -1, -1, false, 0},
#endif
  {"PARAMETERS", parameters_fields_info, create_schema_table,
   fill_schema_proc, 0, 0, -1, -1, 0, 0},
  {"PARTITIONS", partitions_fields_info, create_schema_table,
   get_all_tables, 0, get_schema_partitions_record, 1, 2, 0,
   OPTIMIZE_I_S_TABLE|OPEN_TABLE_ONLY},
  {"PLUGINS", plugin_fields_info, create_schema_table,
   fill_plugins, make_old_format, 0, -1, -1, 0, 0},
  {"PROCESSLIST", processlist_fields_info, create_schema_table,
   fill_schema_processlist, make_old_format, 0, -1, -1, 0, 0},
  {"PROFILING", query_profile_statistics_info, create_schema_table,
    fill_query_profile_statistics_info, make_profile_table_for_show, 
    NULL, -1, -1, false, 0},
  {"REFERENTIAL_CONSTRAINTS", referential_constraints_fields_info,
   create_schema_table, get_all_tables, 0, get_referential_constraints_record,
   1, 9, 0, OPTIMIZE_I_S_TABLE|OPEN_TABLE_ONLY},
  {"ROUTINES", proc_fields_info, create_schema_table, 
   fill_schema_proc, make_proc_old_format, 0, -1, -1, 0, 0},
  {"SCHEMATA", schema_fields_info, create_schema_table,
   fill_schema_schemata, make_schemata_old_format, 0, 1, -1, 0, 0},
  {"SCHEMA_PRIVILEGES", schema_privileges_fields_info, create_schema_table,
   fill_schema_schema_privileges, 0, 0, -1, -1, 0, 0},
  {"SESSION_STATUS", variables_fields_info, create_schema_table,
   fill_status, make_old_format, 0, 0, -1, 0, 0},
  {"SESSION_VARIABLES", variables_fields_info, create_schema_table,
   fill_variables, make_old_format, 0, 0, -1, 0, 0},
  {"STATISTICS", stat_fields_info, create_schema_table, 
   get_all_tables, make_old_format, get_schema_stat_record, 1, 2, 0,
   OPEN_TABLE_ONLY|OPTIMIZE_I_S_TABLE},
  {"STATUS", variables_fields_info, create_schema_table, fill_status, 
   make_old_format, 0, 0, -1, 1, 0},
  {"TABLES", tables_fields_info, create_schema_table, 
   get_all_tables, make_old_format, get_schema_tables_record, 1, 2, 0,
   OPTIMIZE_I_S_TABLE},
  {"TABLESPACES", tablespaces_fields_info, create_schema_table,
   hton_fill_schema_table, 0, 0, -1, -1, 0, 0},
  {"TABLE_CONSTRAINTS", table_constraints_fields_info, create_schema_table,
   get_all_tables, 0, get_schema_constraints_record, 3, 4, 0,
   OPTIMIZE_I_S_TABLE|OPEN_TABLE_ONLY},
  {"TABLE_NAMES", table_names_fields_info, create_schema_table,
   get_all_tables, make_table_names_old_format, 0, 1, 2, 1, 0},
  {"TABLE_PRIVILEGES", table_privileges_fields_info, create_schema_table,
   fill_schema_table_privileges, 0, 0, -1, -1, 0, 0},
  {"TRIGGERS", triggers_fields_info, create_schema_table,
   get_all_tables, make_old_format, get_schema_triggers_record, 5, 6, 0,
   OPEN_TRIGGER_ONLY|OPTIMIZE_I_S_TABLE},
  {"USER_PRIVILEGES", user_privileges_fields_info, create_schema_table, 
   fill_schema_user_privileges, 0, 0, -1, -1, 0, 0},
  {"VARIABLES", variables_fields_info, create_schema_table, fill_variables,
   make_old_format, 0, 0, -1, 1, 0},
  {"VIEWS", view_fields_info, create_schema_table, 
   get_all_tables, 0, get_schema_views_record, 1, 2, 0,
   OPEN_VIEW_ONLY|OPTIMIZE_I_S_TABLE},
  {0, 0, 0, 0, 0, 0, 0, 0, 0, 0}
};


int initialize_schema_table(st_plugin_int *plugin)
{
  ST_SCHEMA_TABLE *schema_table;
  DBUG_ENTER("initialize_schema_table");

  if (!(schema_table= (ST_SCHEMA_TABLE *)my_malloc(sizeof(ST_SCHEMA_TABLE),
                                MYF(MY_WME | MY_ZEROFILL))))
      DBUG_RETURN(1);
  /* Historical Requirement */
  plugin->data= schema_table; // shortcut for the future
  if (plugin->plugin->init)
  {
    schema_table->create_table= create_schema_table;
    schema_table->old_format= make_old_format;
    schema_table->idx_field1= -1, 
    schema_table->idx_field2= -1; 

    /* Make the name available to the init() function. */
    schema_table->table_name= plugin->name.str;

    if (plugin->plugin->init(schema_table))
    {
      sql_print_error("Plugin '%s' init function returned error.",
                      plugin->name.str);
      plugin->data= NULL;
      my_free(schema_table);
      DBUG_RETURN(1);
    }
    
    /* Make sure the plugin name is not set inside the init() function. */
    schema_table->table_name= plugin->name.str;
  }
  DBUG_RETURN(0);
}

int finalize_schema_table(st_plugin_int *plugin)
{
  ST_SCHEMA_TABLE *schema_table= (ST_SCHEMA_TABLE *)plugin->data;
  DBUG_ENTER("finalize_schema_table");

  if (schema_table)
  {
    if (plugin->plugin->deinit)
    {
      DBUG_PRINT("info", ("Deinitializing plugin: '%s'", plugin->name.str));
      if (plugin->plugin->deinit(NULL))
      {
        DBUG_PRINT("warning", ("Plugin '%s' deinit function returned error.",
                               plugin->name.str));
      }
    }
    my_free(schema_table);
  }
  DBUG_RETURN(0);
}


/**
  Output trigger information (SHOW CREATE TRIGGER) to the client.

  @param thd          Thread context.
  @param triggers     List of triggers for the table.
  @param trigger_idx  Index of the trigger to dump.

  @return Operation status
    @retval TRUE Error.
    @retval FALSE Success.
*/

static bool show_create_trigger_impl(THD *thd,
                                     Table_triggers_list *triggers,
                                     int trigger_idx)
{
  int ret_code;

  Protocol *p= thd->protocol;
  List<Item> fields;

  LEX_STRING trg_name;
  sql_mode_t trg_sql_mode;
  LEX_STRING trg_sql_mode_str;
  LEX_STRING trg_sql_original_stmt;
  LEX_STRING trg_client_cs_name;
  LEX_STRING trg_connection_cl_name;
  LEX_STRING trg_db_cl_name;

  const CHARSET_INFO *trg_client_cs;

  /*
    TODO: Check privileges here. This functionality will be added by
    implementation of the following WL items:
      - WL#2227: New privileges for new objects
      - WL#3482: Protect SHOW CREATE PROCEDURE | FUNCTION | VIEW | TRIGGER
        properly

    SHOW TRIGGERS and I_S.TRIGGERS will be affected too.
  */

  /* Prepare trigger "object". */

  triggers->get_trigger_info(thd,
                             trigger_idx,
                             &trg_name,
                             &trg_sql_mode,
                             &trg_sql_original_stmt,
                             &trg_client_cs_name,
                             &trg_connection_cl_name,
                             &trg_db_cl_name);

  sql_mode_string_representation(thd, trg_sql_mode, &trg_sql_mode_str);

  /* Resolve trigger client character set. */

  if (resolve_charset(trg_client_cs_name.str, NULL, &trg_client_cs))
    return TRUE;

  /* Send header. */

  fields.push_back(new Item_empty_string("Trigger", NAME_LEN));
  fields.push_back(new Item_empty_string("sql_mode", trg_sql_mode_str.length));

  {
    /*
      NOTE: SQL statement field must be not less than 1024 in order not to
      confuse old clients.
    */

    Item_empty_string *stmt_fld=
      new Item_empty_string("SQL Original Statement",
                            max<size_t>(trg_sql_original_stmt.length, 1024));

    stmt_fld->maybe_null= TRUE;

    fields.push_back(stmt_fld);
  }

  fields.push_back(new Item_empty_string("character_set_client",
                                         MY_CS_NAME_SIZE));

  fields.push_back(new Item_empty_string("collation_connection",
                                         MY_CS_NAME_SIZE));

  fields.push_back(new Item_empty_string("Database Collation",
                                         MY_CS_NAME_SIZE));

  if (p->send_result_set_metadata(&fields, Protocol::SEND_NUM_ROWS | Protocol::SEND_EOF))
    return TRUE;

  /* Send data. */

  p->prepare_for_resend();

  p->store(trg_name.str,
           trg_name.length,
           system_charset_info);

  p->store(trg_sql_mode_str.str,
           trg_sql_mode_str.length,
           system_charset_info);

  p->store(trg_sql_original_stmt.str,
           trg_sql_original_stmt.length,
           trg_client_cs);

  p->store(trg_client_cs_name.str,
           trg_client_cs_name.length,
           system_charset_info);

  p->store(trg_connection_cl_name.str,
           trg_connection_cl_name.length,
           system_charset_info);

  p->store(trg_db_cl_name.str,
           trg_db_cl_name.length,
           system_charset_info);

  ret_code= p->write();

  if (!ret_code)
    my_eof(thd);

  return ret_code != 0;
}


/**
  Read TRN and TRG files to obtain base table name for the specified
  trigger name and construct TABE_LIST object for the base table.

  @param thd      Thread context.
  @param trg_name Trigger name.

  @return TABLE_LIST object corresponding to the base table.

  TODO: This function is a copy&paste from add_table_to_list() and
  sp_add_to_query_tables(). The problem is that in order to be compatible
  with Stored Programs (Prepared Statements), we should not touch thd->lex.
  The "source" functions also add created TABLE_LIST object to the
  thd->lex->query_tables.

  The plan to eliminate this copy&paste is to:

    - get rid of sp_add_to_query_tables() and use Lex::add_table_to_list().
      Only add_table_to_list() must be used to add tables from the parser
      into Lex::query_tables list.

    - do not update Lex::query_tables in add_table_to_list().
*/

static
TABLE_LIST *get_trigger_table(THD *thd, const sp_name *trg_name)
{
  char trn_path_buff[FN_REFLEN];
  LEX_STRING trn_path= { trn_path_buff, 0 };
  LEX_STRING db;
  LEX_STRING tbl_name;
  TABLE_LIST *table;

  build_trn_path(thd, trg_name, &trn_path);

  if (check_trn_exists(&trn_path))
  {
    my_error(ER_TRG_DOES_NOT_EXIST, MYF(0));
    return NULL;
  }

  if (load_table_name_for_trigger(thd, trg_name, &trn_path, &tbl_name))
    return NULL;

  /* We need to reset statement table list to be PS/SP friendly. */
  if (!(table= (TABLE_LIST*) thd->alloc(sizeof(TABLE_LIST))))
    return NULL;

  db= trg_name->m_db;

  db.str= thd->strmake(db.str, db.length);
  tbl_name.str= thd->strmake(tbl_name.str, tbl_name.length);

  if (db.str == NULL || tbl_name.str == NULL)
    return NULL;

  table->init_one_table(db.str, db.length, tbl_name.str, tbl_name.length,
                        tbl_name.str, TL_IGNORE);

  return table;
}


/**
  SHOW CREATE TRIGGER high-level implementation.

  @param thd      Thread context.
  @param trg_name Trigger name.

  @return Operation status
    @retval TRUE Error.
    @retval FALSE Success.
*/

bool show_create_trigger(THD *thd, const sp_name *trg_name)
{
  TABLE_LIST *lst= get_trigger_table(thd, trg_name);
  uint num_tables; /* NOTE: unused, only to pass to open_tables(). */
  Table_triggers_list *triggers;
  int trigger_idx;
  bool error= TRUE;

  if (!lst)
    return TRUE;

  if (check_table_access(thd, TRIGGER_ACL, lst, FALSE, 1, TRUE))
  {
    my_error(ER_SPECIFIC_ACCESS_DENIED_ERROR, MYF(0), "TRIGGER");
    return TRUE;
  }

  /*
    Metadata locks taken during SHOW CREATE TRIGGER should be released when
    the statement completes as it is an information statement.
  */
  MDL_savepoint mdl_savepoint= thd->mdl_context.mdl_savepoint();

  /*
    Open the table by name in order to load Table_triggers_list object.
  */
  if (open_tables(thd, &lst, &num_tables,
                  MYSQL_OPEN_FORCE_SHARED_HIGH_PRIO_MDL))
  {
    my_error(ER_TRG_CANT_OPEN_TABLE, MYF(0),
             (const char *) trg_name->m_db.str,
             (const char *) lst->table_name);

    goto exit;

    /* Perform closing actions and return error status. */
  }

  triggers= lst->table->triggers;

  if (!triggers)
  {
    my_error(ER_TRG_DOES_NOT_EXIST, MYF(0));
    goto exit;
  }

  trigger_idx= triggers->find_trigger_by_name(&trg_name->m_name);

  if (trigger_idx < 0)
  {
    my_error(ER_TRG_CORRUPTED_FILE, MYF(0),
             (const char *) trg_name->m_db.str,
             (const char *) lst->table_name);

    goto exit;
  }

  error= show_create_trigger_impl(thd, triggers, trigger_idx);

  /*
    NOTE: if show_create_trigger_impl() failed, that means we could not
    send data to the client. In this case we simply raise the error
    status and client connection will be closed.
  */

exit:
  close_thread_tables(thd);
  /* Release any metadata locks taken during SHOW CREATE TRIGGER. */
  thd->mdl_context.rollback_to_savepoint(mdl_savepoint);
  return error;
}

class IS_internal_schema_access : public ACL_internal_schema_access
{
public:
  IS_internal_schema_access()
  {}

  ~IS_internal_schema_access()
  {}

  ACL_internal_access_result check(ulong want_access,
                                   ulong *save_priv) const;

  const ACL_internal_table_access *lookup(const char *name) const;
};

ACL_internal_access_result
IS_internal_schema_access::check(ulong want_access,
                                 ulong *save_priv) const
{
  want_access &= ~SELECT_ACL;

  /*
    We don't allow any simple privileges but SELECT_ACL on
    the information_schema database.
  */
  if (unlikely(want_access & DB_ACLS))
    return ACL_INTERNAL_ACCESS_DENIED;

  /* Always grant SELECT for the information schema. */
  *save_priv|= SELECT_ACL;

  return want_access ? ACL_INTERNAL_ACCESS_CHECK_GRANT :
                       ACL_INTERNAL_ACCESS_GRANTED;
}

const ACL_internal_table_access *
IS_internal_schema_access::lookup(const char *name) const
{
  /* There are no per table rules for the information schema. */
  return NULL;
}

static IS_internal_schema_access is_internal_schema_access;

void initialize_information_schema_acl()
{
  ACL_internal_schema_registry::register_schema(&INFORMATION_SCHEMA_NAME,
                                                &is_internal_schema_access);
}

#ifdef WITH_PARTITION_STORAGE_ENGINE
/*
  Convert a string in character set in column character set format
  to utf8 character set if possible, the utf8 character set string
  will later possibly be converted to character set used by client.
  Thus we attempt conversion from column character set to both
  utf8 and to character set client.

  Examples of strings that should fail conversion to utf8 are unassigned
  characters as e.g. 0x81 in cp1250 (Windows character set for for countries
  like Czech and Poland). Example of string that should fail conversion to
  character set on client (e.g. if this is latin1) is 0x2020 (daggger) in
  ucs2.

  If the conversion fails we will as a fall back convert the string to
  hex encoded format. The caller of the function can also ask for hex
  encoded format of output string unconditionally.

  SYNOPSIS
    get_cs_converted_string_value()
    thd                             Thread object
    input_str                       Input string in cs character set
    output_str                      Output string to be produced in utf8
    cs                              Character set of input string
    use_hex                         Use hex string unconditionally
 

  RETURN VALUES
    No return value
*/

static void get_cs_converted_string_value(THD *thd,
                                          String *input_str,
                                          String *output_str,
                                          const CHARSET_INFO *cs,
                                          bool use_hex)
{

  output_str->length(0);
  if (input_str->length() == 0)
  {
    output_str->append("''");
    return;
  }
  if (!use_hex)
  {
    String try_val;
    uint try_conv_error= 0;

    try_val.copy(input_str->ptr(), input_str->length(), cs,
                 thd->variables.character_set_client, &try_conv_error);
    if (!try_conv_error)
    {
      String val;
      uint conv_error= 0;

      val.copy(input_str->ptr(), input_str->length(), cs,
               system_charset_info, &conv_error);
      if (!conv_error)
      {
        append_unescaped(output_str, val.ptr(), val.length());
        return;
      }
    }
    /* We had a conversion error, use hex encoded string for safety */
  }
  {
    const uchar *ptr;
    uint i, len;
    char buf[3];

    output_str->append("_");
    output_str->append(cs->csname);
    output_str->append(" ");
    output_str->append("0x");
    len= input_str->length();
    ptr= (uchar*)input_str->ptr();
    for (i= 0; i < len; i++)
    {
      uint high, low;

      high= (*ptr) >> 4;
      low= (*ptr) & 0x0F;
      buf[0]= _dig_vec_upper[high];
      buf[1]= _dig_vec_upper[low];
      buf[2]= 0;
      output_str->append((const char*)buf);
      ptr++;
    }
  }
  return;
}
#endif<|MERGE_RESOLUTION|>--- conflicted
+++ resolved
@@ -7258,14 +7258,9 @@
   if (!join->join_tab)
     DBUG_RETURN(result);
 
-<<<<<<< HEAD
-  for (JOIN_TAB *tab= join->join_tab; tab < tmp_join_tab; tab++)
-  {  
-=======
   for (uint i= 0; i < join->tables; i++)
   {
     JOIN_TAB *const tab= join->join_tab + i;
->>>>>>> 23ac7487
     if (!tab->table || !tab->table->pos_in_table_list)
       break;
 
