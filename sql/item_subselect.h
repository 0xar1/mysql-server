--- conflicted
+++ resolved
@@ -203,6 +203,8 @@
   longlong val_int ();
   String *val_str (String *);
   my_decimal *val_decimal(my_decimal *);
+  bool get_date(MYSQL_TIME *ltime, uint fuzzydate);
+  bool get_time(MYSQL_TIME *ltime);
   bool val_bool();
   enum Item_result result_type() const;
   enum_field_types field_type() const;
@@ -306,6 +308,14 @@
   String *val_str(String*);
   my_decimal *val_decimal(my_decimal *);
   bool val_bool();
+  bool get_date(MYSQL_TIME *ltime, uint fuzzydate)
+  {
+    return get_date_from_int(ltime, fuzzydate);
+  }
+  bool get_time(MYSQL_TIME *ltime)
+  {
+    return get_time_from_int(ltime);
+  }
   void fix_length_and_dec();
   virtual void print(String *str, enum_query_type query_type);
 
@@ -523,17 +533,10 @@
 
 class subselect_single_select_engine: public subselect_engine
 {
-<<<<<<< HEAD
 private:
   bool prepared; /* simple subselect is prepared */
   bool executed; /* simple subselect is executed */
   bool optimize_error; ///< simple subselect optimization failed
-=======
-  my_bool prepared; /* simple subselect is prepared */
-  my_bool optimized; /* simple subselect is optimized */
-  my_bool executed; /* simple subselect is executed */
-  my_bool optimize_error; ///< simple subselect optimization failed
->>>>>>> 48dacbd8
   st_select_lex *select_lex; /* corresponding select_lex */
   JOIN * join; /* corresponding JOIN structure */
 public:
