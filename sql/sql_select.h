/* Copyright (C) 2000 MySQL AB & MySQL Finland AB & TCX DataKonsult AB

   This program is free software; you can redistribute it and/or modify
   it under the terms of the GNU General Public License as published by
   the Free Software Foundation; either version 2 of the License, or
   (at your option) any later version.

   This program is distributed in the hope that it will be useful,
   but WITHOUT ANY WARRANTY; without even the implied warranty of
   MERCHANTABILITY or FITNESS FOR A PARTICULAR PURPOSE.  See the
   GNU General Public License for more details.

   You should have received a copy of the GNU General Public License
   along with this program; if not, write to the Free Software
   Foundation, Inc., 59 Temple Place, Suite 330, Boston, MA  02111-1307  USA */


/* classes to use when handling where clause */

#ifdef USE_PRAGMA_INTERFACE
#pragma interface			/* gcc class implementation */
#endif

#include "procedure.h"
#include <myisam.h>

typedef struct keyuse_t {
  TABLE *table;
  Item	*val;				/* or value if no field */
  table_map used_tables;
  uint	key, keypart, optimize;
  key_part_map keypart_map;
  ha_rows      ref_table_rows;
  /* 
    If true, the comparison this value was created from will not be
    satisfied if val has NULL 'value'.
  */
  bool null_rejecting;
} KEYUSE;

class store_key;

typedef struct st_table_ref
{
  bool		key_err;
  uint          key_parts;                // num of ...
  uint          key_length;               // length of key_buff
  int           key;                      // key no
  byte          *key_buff;                // value to look for with key
  byte          *key_buff2;               // key_buff+key_length
  store_key     **key_copy;               //
  Item          **items;                  // val()'s for each keypart
  /*
    (null_rejecting & (1<<i)) means the condition is '=' and no matching
    rows will be produced if items[i] IS NULL (see add_not_null_conds())
  */
  key_part_map  null_rejecting;
  table_map	depend_map;		  // Table depends on these tables.
  byte          *null_ref_key;		  // null byte position in the key_buf.
  					  // used for REF_OR_NULL optimization.
} TABLE_REF;

/*
** CACHE_FIELD and JOIN_CACHE is used on full join to cache records in outer
** table
*/


typedef struct st_cache_field {
  char *str;
  uint length,blob_length;
  Field_blob *blob_field;
  bool strip;
} CACHE_FIELD;


typedef struct st_join_cache {
  uchar *buff,*pos,*end;
  uint records,record_nr,ptr_record,fields,length,blobs;
  CACHE_FIELD *field,**blob_ptr;
  SQL_SELECT *select;
} JOIN_CACHE;


/*
** The structs which holds the join connections and join states
*/
enum join_type { JT_UNKNOWN,JT_SYSTEM,JT_CONST,JT_EQ_REF,JT_REF,JT_MAYBE_REF,
		 JT_ALL, JT_RANGE, JT_NEXT, JT_FT, JT_REF_OR_NULL,
		 JT_UNIQUE_SUBQUERY, JT_INDEX_SUBQUERY, JT_INDEX_MERGE};

class JOIN;

enum enum_nested_loop_state
{
  NESTED_LOOP_KILLED= -2, NESTED_LOOP_ERROR= -1,
  NESTED_LOOP_OK= 0, NESTED_LOOP_NO_MORE_ROWS= 1,
  NESTED_LOOP_QUERY_LIMIT= 3, NESTED_LOOP_CURSOR_LIMIT= 4
};

typedef enum_nested_loop_state
(*Next_select_func)(JOIN *, struct st_join_table *, bool);
typedef int (*Read_record_func)(struct st_join_table *tab);


typedef struct st_join_table {
  TABLE		*table;
  KEYUSE	*keyuse;			/* pointer to first used key */
  SQL_SELECT	*select;
  COND		*select_cond;
  QUICK_SELECT_I *quick;
  Item	       **on_expr_ref;   /* pointer to the associated on expression   */
  COND_EQUAL    *cond_equal;    /* multiple equalities for the on expression */
  st_join_table *first_inner;   /* first inner table for including outerjoin */
  bool           found;         /* true after all matches or null complement */
  bool           not_null_compl;/* true before null complement is added      */
  st_join_table *last_inner;    /* last table table for embedding outer join */
  st_join_table *first_upper;  /* first inner table for embedding outer join */
  st_join_table *first_unmatched; /* used for optimization purposes only     */
  const char	*info;
  Read_record_func read_first_record;
  Next_select_func next_select;
  READ_RECORD	read_record;
  double	worst_seeks;
  key_map	const_keys;			/* Keys with constant part */
  key_map	checked_keys;			/* Keys checked in find_best */
  key_map	needed_reg;
  key_map       keys;                           /* all keys with can be used */
  ha_rows	records,found_records,read_time;
  table_map	dependent,key_dependent;
  uint		use_quick,index;
  uint		status;				// Save status for cache
  uint		used_fields,used_fieldlength,used_blobs;
  enum join_type type;
  bool		cached_eq_ref_table,eq_ref_table,not_used_in_distinct;
  TABLE_REF	ref;
  JOIN_CACHE	cache;
  JOIN		*join;

  void cleanup();
} JOIN_TAB;


typedef struct st_position			/* Used in find_best */
{
  double records_read;
  double read_time;
  JOIN_TAB *table;
  KEYUSE *key;
} POSITION;

typedef struct st_rollup
{
  enum State { STATE_NONE, STATE_INITED, STATE_READY };
  State state;
  Item_null_result **null_items;
  Item ***ref_pointer_arrays;
  List<Item> *fields;
} ROLLUP;


class JOIN :public Sql_alloc
{
 public:
  JOIN_TAB *join_tab,**best_ref;
  JOIN_TAB **map2table;    // mapping between table indexes and JOIN_TABs
  JOIN_TAB *join_tab_save; // saved join_tab for subquery reexecution
  TABLE    **table,**all_tables,*sort_by_table;
  uint	   tables,const_tables;
  uint	   send_group_parts;
  bool	   sort_and_group,first_record,full_join,group, no_field_update;
  bool	   do_send_rows;
  /*
    TRUE when we want to resume nested loop iterations when
    fetching data from a cursor
  */
  bool     resume_nested_loop;
  table_map const_table_map,found_const_table_map,outer_join;
  ha_rows  send_records,found_records,examined_rows,row_limit, select_limit;
  /*
    Used to fetch no more than given amount of rows per one
    fetch operation of server side cursor.
    The value is checked in end_send and end_send_group in fashion, similar
    to offset_limit_cnt:
      - fetch_limit= HA_POS_ERROR if there is no cursor.
      - when we open a cursor, we set fetch_limit to 0,
      - on each fetch iteration we add num_rows to fetch to fetch_limit
  */
  ha_rows  fetch_limit;
  POSITION positions[MAX_TABLES+1],best_positions[MAX_TABLES+1];
  double   best_read;
  List<Item> *fields;
  List<Cached_item> group_fields, group_fields_cache;
  TABLE    *tmp_table;
  // used to store 2 possible tmp table of SELECT
  TABLE    *exec_tmp_table1, *exec_tmp_table2;
  THD	   *thd;
  Item_sum  **sum_funcs, ***sum_funcs_end;
  /* second copy of sumfuncs (for queries with 2 temporary tables */
  Item_sum  **sum_funcs2, ***sum_funcs_end2;
  Procedure *procedure;
  Item	    *having;
  Item      *tmp_having; // To store having when processed temporary table
  Item      *having_history; // Store having for explain
  uint	    select_options;
  select_result *result;
  TMP_TABLE_PARAM tmp_table_param;
  MYSQL_LOCK *lock;
  // unit structure (with global parameters) for this select
  SELECT_LEX_UNIT *unit;
  // select that processed
  SELECT_LEX *select_lex;
  
  JOIN *tmp_join; // copy of this JOIN to be used with temporary tables
  ROLLUP rollup;				// Used with rollup

  bool select_distinct;				// Set if SELECT DISTINCT

  /*
    simple_xxxxx is set if ORDER/GROUP BY doesn't include any references
    to other tables than the first non-constant table in the JOIN.
    It's also set if ORDER/GROUP BY is empty.
  */
  bool simple_order, simple_group;
  /*
    Is set only in case if we have a GROUP BY clause
    and no ORDER BY after constant elimination of 'order'.
  */
  bool no_order;
  /* Is set if we have a GROUP BY and we have ORDER BY on a constant. */
  bool          skip_sort_order;

  bool need_tmp, hidden_group_fields, buffer_result;
  DYNAMIC_ARRAY keyuse;
  Item::cond_result cond_value;
  List<Item> all_fields; // to store all fields that used in query
  //Above list changed to use temporary table
  List<Item> tmp_all_fields1, tmp_all_fields2, tmp_all_fields3;
  //Part, shared with list above, emulate following list
  List<Item> tmp_fields_list1, tmp_fields_list2, tmp_fields_list3;
  List<Item> &fields_list; // hold field list passed to mysql_select
  int error;

  ORDER *order, *group_list, *proc_param; //hold parameters of mysql_select
  COND *conds;                            // ---"---
  Item *conds_history;                    // store WHERE for explain
  TABLE_LIST *tables_list;           //hold 'tables' parameter of mysql_select
  List<TABLE_LIST> *join_list;       // list of joined tables in reverse order
  COND_EQUAL *cond_equal;
  SQL_SELECT *select;                //created in optimisation phase
  JOIN_TAB *return_tab;              //used only for outer joins
  Item **ref_pointer_array; //used pointer reference for this select
  // Copy of above to be used with different lists
  Item **items0, **items1, **items2, **items3, **current_ref_pointer_array;
  uint ref_pointer_array_size; // size of above in bytes
  const char *zero_result_cause; // not 0 if exec must return zero result
  
  bool union_part; // this subselect is part of union 
  bool optimized; // flag to avoid double optimization in EXPLAIN

  JOIN(THD *thd_arg, List<Item> &fields_arg, ulong select_options_arg,
       select_result *result_arg)
    :fields_list(fields_arg)
  {
    init(thd_arg, fields_arg, select_options_arg, result_arg);
  }
  
  void init(THD *thd_arg, List<Item> &fields_arg, ulong select_options_arg,
       select_result *result_arg)
  {
    join_tab= join_tab_save= 0;
    table= 0;
    tables= 0;
    const_tables= 0;
    join_list= 0;
    sort_and_group= 0;
    first_record= 0;
    do_send_rows= 1;
    resume_nested_loop= FALSE;
    send_records= 0;
    found_records= 0;
    fetch_limit= HA_POS_ERROR;
    examined_rows= 0;
    exec_tmp_table1= 0;
    exec_tmp_table2= 0;
    thd= thd_arg;
    sum_funcs= sum_funcs2= 0;
    procedure= 0;
    having= tmp_having= having_history= 0;
    select_options= select_options_arg;
    result= result_arg;
    lock= thd_arg->lock;
    select_lex= 0; //for safety
    tmp_join= 0;
    select_distinct= test(select_options & SELECT_DISTINCT);
    no_order= 0;
    simple_order= 0;
    simple_group= 0;
    skip_sort_order= 0;
    need_tmp= 0;
    hidden_group_fields= 0; /*safety*/
    buffer_result= test(select_options & OPTION_BUFFER_RESULT) &&
      !test(select_options & OPTION_FOUND_ROWS);
    error= 0;
    select= 0;
    return_tab= 0;
    ref_pointer_array= items0= items1= items2= items3= 0;
    ref_pointer_array_size= 0;
    zero_result_cause= 0;
    optimized= 0;
    cond_equal= 0;

    all_fields= fields_arg;
    fields_list= fields_arg;
    bzero((char*) &keyuse,sizeof(keyuse));
    tmp_table_param.copy_field=0;
    tmp_table_param.end_write_records= HA_POS_ERROR;
    rollup.state= ROLLUP::STATE_NONE;
  }

  int prepare(Item ***rref_pointer_array, TABLE_LIST *tables, uint wind_num,
	      COND *conds, uint og_num, ORDER *order, ORDER *group,
	      Item *having, ORDER *proc_param, SELECT_LEX *select,
	      SELECT_LEX_UNIT *unit);
  int optimize();
  int reinit();
  void exec();
  int cleanup();
  void restore_tmp();
  bool alloc_func_list();
  bool make_sum_func_list(List<Item> &all_fields, List<Item> &send_fields,
			  bool before_group_by, bool recompute= FALSE);

  inline void set_items_ref_array(Item **ptr)
  {
    memcpy((char*) ref_pointer_array, (char*) ptr, ref_pointer_array_size);
    current_ref_pointer_array= ptr;
  }
  inline void init_items_ref_array()
  {
    items0= ref_pointer_array + all_fields.elements;
    memcpy(items0, ref_pointer_array, ref_pointer_array_size);
    current_ref_pointer_array= items0;
  }

  bool rollup_init();
  bool rollup_make_fields(List<Item> &all_fields, List<Item> &fields,
			  Item_sum ***func);
  int rollup_send_data(uint idx);
  int rollup_write_data(uint idx, TABLE *table);
  bool test_in_subselect(Item **where);
  void join_free(bool full);
  void clear();
  bool save_join_tab();
  bool send_row_on_empty_set()
  {
    return (do_send_rows && tmp_table_param.sum_func_count != 0 &&
	    !group_list);
  }
  bool change_result(select_result *result);
};


/*
  Server-side cursor (now stands only for basic read-only cursor)
  See class implementation in sql_select.cc
  A cursor has its own runtime state - list of used items and memory root of
  used memory - which is different from Prepared statement runtime: it must
  be different at least for the purpose of reusing the same prepared
  statement for many cursors.
*/

class Cursor: public Sql_alloc, public Query_arena
{
  MEM_ROOT main_mem_root;
  JOIN *join;
  SELECT_LEX_UNIT *unit;

  TABLE *open_tables;
  MYSQL_LOCK *lock;
  TABLE *derived_tables;
  /* List of items created during execution */
  query_id_t query_id;
public:
  select_send result;

  /* Temporary implementation as now we replace THD state by value */
  /* Save THD state into cursor */
  void init_from_thd(THD *thd);
  /* bzero cursor state in THD */
  void reset_thd(THD *thd);

  int open(JOIN *join);
  void fetch(ulong num_rows);
  void reset() { join= 0; }
  bool is_open() const { return join != 0; }
  void close();

  void set_unit(SELECT_LEX_UNIT *unit_arg) { unit= unit_arg; }
  Cursor(THD *thd);
  ~Cursor();
};


typedef struct st_select_check {
  uint const_ref,reg_ref;
} SELECT_CHECK;

extern const char *join_type_str[];
void TEST_join(JOIN *join);

/* Extern functions in sql_select.cc */
bool store_val_in_field(Field *field,Item *val);
TABLE *create_tmp_table(THD *thd,TMP_TABLE_PARAM *param,List<Item> &fields,
			ORDER *group, bool distinct, bool save_sum_fields,
			ulong select_options, ha_rows rows_limit,
			char* alias);
TABLE *create_virtual_tmp_table(THD *thd, List<create_field> &field_list);
void free_tmp_table(THD *thd, TABLE *entry);
void count_field_types(TMP_TABLE_PARAM *param, List<Item> &fields,
		       bool reset_with_sum_func);
bool setup_copy_fields(THD *thd, TMP_TABLE_PARAM *param,
		       Item **ref_pointer_array,
		       List<Item> &new_list1, List<Item> &new_list2,
		       uint elements, List<Item> &fields);
void copy_fields(TMP_TABLE_PARAM *param);
void copy_funcs(Item **func_ptr);
bool create_myisam_from_heap(THD *thd, TABLE *table, TMP_TABLE_PARAM *param,
			     int error, bool ignore_last_dupp_error);
uint find_shortest_key(TABLE *table, const key_map *usable_keys);
Field* create_tmp_field_from_field(THD *thd, Field* org_field,
                                   const char *name, TABLE *table,
                                   Item_field *item, uint convert_blob_length);
                                                                      
/* functions from opt_sum.cc */
bool simple_pred(Item_func *func_item, Item **args, bool *inv_order);
int opt_sum_query(TABLE_LIST *tables, List<Item> &all_fields,COND *conds);

/* from sql_delete.cc, used by opt_range.cc */
extern "C" int refpos_order_cmp(void* arg, const void *a,const void *b);

/* class to copying an field/item to a key struct */

class store_key :public Sql_alloc
{
 protected:
  Field *to_field;				// Store data here
  char *null_ptr;
  char err;
 public:
  enum store_key_result { STORE_KEY_OK, STORE_KEY_FATAL, STORE_KEY_CONV };
  store_key(THD *thd, Field *field_arg, char *ptr, char *null, uint length)
    :null_ptr(null),err(0)
  {
    if (field_arg->type() == FIELD_TYPE_BLOB)
    {
      /* Key segments are always packed with a 2 byte length prefix */
      to_field=new Field_varstring(ptr, length, 2, (uchar*) null, 1, 
				   Field::NONE, field_arg->field_name,
				   field_arg->table, field_arg->charset());
    }
    else
      to_field=field_arg->new_key_field(thd->mem_root, field_arg->table,
                                        ptr, (uchar*) null, 1);
  }
  virtual ~store_key() {}			/* Not actually needed */
  virtual enum store_key_result copy()=0;
  virtual const char *name() const=0;
};


class store_key_field: public store_key
{
  Copy_field copy_field;
  const char *field_name;
 public:
  store_key_field(THD *thd, Field *to_field_arg, char *ptr, char *null_ptr_arg,
		  uint length, Field *from_field, const char *name_arg)
    :store_key(thd, to_field_arg,ptr,
	       null_ptr_arg ? null_ptr_arg : from_field->maybe_null() ? &err
	       : NullS,length), field_name(name_arg)
  {
    if (to_field)
    {
      copy_field.set(to_field,from_field,0);
    }
  }
  enum store_key_result copy()
  {
    copy_field.do_copy(&copy_field);
    return err != 0 ? STORE_KEY_FATAL : STORE_KEY_OK;
  }
  const char *name() const { return field_name; }
};


class store_key_item :public store_key
{
 protected:
  Item *item;
public:
  store_key_item(THD *thd, Field *to_field_arg, char *ptr, char *null_ptr_arg,
		 uint length, Item *item_arg)
    :store_key(thd, to_field_arg,ptr,
	       null_ptr_arg ? null_ptr_arg : item_arg->maybe_null ?
	       &err : NullS, length), item(item_arg)
  {}
  enum store_key_result copy()
  {
<<<<<<< HEAD
    return item->save_in_field_no_warnings(to_field, 1) || err != 0;
=======
    int res= item->save_in_field(to_field, 1);
    return (err != 0 || res > 2 ? STORE_KEY_FATAL : (store_key_result) res); 
	                 
>>>>>>> 1c348f48
  }
  const char *name() const { return "func"; }
};


class store_key_const_item :public store_key_item
{
  bool inited;
public:
  store_key_const_item(THD *thd, Field *to_field_arg, char *ptr,
		       char *null_ptr_arg, uint length,
		       Item *item_arg)
    :store_key_item(thd, to_field_arg,ptr,
		    null_ptr_arg ? null_ptr_arg : item_arg->maybe_null ?
		    &err : NullS, length, item_arg), inited(0)
  {
  }
  enum store_key_result copy()
  {
    int res;
    if (!inited)
    {
      inited=1;
      if ((res= item->save_in_field(to_field, 1)))
      {       
        if (!err)
          err= res;
      }
    }
    return (err > 2 ?  STORE_KEY_FATAL : (store_key_result) err);
  }
  const char *name() const { return "const"; }
};

bool cp_buffer_from_ref(THD *thd, TABLE_REF *ref);
bool error_if_full_join(JOIN *join);
int report_error(TABLE *table, int error);
int safe_index_read(JOIN_TAB *tab);<|MERGE_RESOLUTION|>--- conflicted
+++ resolved
@@ -507,13 +507,9 @@
   {}
   enum store_key_result copy()
   {
-<<<<<<< HEAD
-    return item->save_in_field_no_warnings(to_field, 1) || err != 0;
-=======
     int res= item->save_in_field(to_field, 1);
     return (err != 0 || res > 2 ? STORE_KEY_FATAL : (store_key_result) res); 
 	                 
->>>>>>> 1c348f48
   }
   const char *name() const { return "func"; }
 };
