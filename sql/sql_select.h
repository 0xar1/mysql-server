--- conflicted
+++ resolved
@@ -315,7 +315,6 @@
 (*Next_select_func)(JOIN *, struct st_join_table *, bool);
 Next_select_func setup_end_select_func(JOIN *join);
 int rr_sequential(READ_RECORD *info);
-<<<<<<< HEAD
 
 #define SJ_OPT_NONE 0
 #define SJ_OPT_DUPS_WEEDOUT 1
@@ -334,26 +333,6 @@
 */
 enum quick_type { QS_NONE, QS_RANGE, QS_DYNAMIC_RANGE};
 
-=======
-
-#define SJ_OPT_NONE 0
-#define SJ_OPT_DUPS_WEEDOUT 1
-#define SJ_OPT_LOOSE_SCAN   2
-#define SJ_OPT_FIRST_MATCH  3
-#define SJ_OPT_MATERIALIZE_LOOKUP  4
-#define SJ_OPT_MATERIALIZE_SCAN  5
-
-inline bool sj_is_materialize_strategy(uint strategy)
-{
-  return strategy >= SJ_OPT_MATERIALIZE_LOOKUP;
-}
-
-/** 
-    Bits describing quick select type
-*/
-enum quick_type { QS_NONE, QS_RANGE, QS_DYNAMIC_RANGE};
-
->>>>>>> 99565c83
 typedef struct st_join_table : public Sql_alloc
 {
   st_join_table();
@@ -398,7 +377,6 @@
     The following two fields are used for a [NOT] IN subquery if it is
     executed by an alternative full table scan when the left operand of
     the subquery predicate is evaluated to NULL.
-    save_read_first_record is also used by semi-join materialization strategy.
   */  
   READ_RECORD::Setup_func save_read_first_record;/* to save read_first_record */
   READ_RECORD::Read_func save_read_record;/* to save read_record.read_record */
@@ -439,15 +417,9 @@
   uint          used_uneven_bit_fields;
   enum quick_type use_quick;
   enum join_type type;
-<<<<<<< HEAD
-  bool		cached_eq_ref_table,eq_ref_table,not_used_in_distinct;
-  /* TRUE <=> index-based access method must return records in order */
-  bool		sorted;
-=======
   bool          not_used_in_distinct;
   /* TRUE <=> index-based access method must return records in order */
   bool          sorted;
->>>>>>> 99565c83
   /* 
     If it's not 0 the number stored this field indicates that the index
     scan has been chosen to access the table data and we expect to scan 
@@ -456,14 +428,8 @@
   ha_rows       limit; 
   TABLE_REF	ref;
   /**
-<<<<<<< HEAD
-    Join buffering strategy (same as return code of check_join_cache_level().
-    During optimization, this contains allowed join buffering strategies,
-    after optimization it contains chosen join buffering strategy (if any).
-=======
     Join buffering strategy.
     After optimization it contains chosen join buffering strategy (if any).
->>>>>>> 99565c83
    */
   uint          use_join_cache;
   JOIN_CACHE	*cache;
@@ -625,10 +591,7 @@
     pre_idx_push_cond(NULL),
     info(NULL),
     packed_info(0),
-<<<<<<< HEAD
-=======
     materialize_table(NULL),
->>>>>>> 99565c83
     read_first_record(NULL),
     next_select(NULL),
     read_record(),
@@ -656,11 +619,6 @@
     used_uneven_bit_fields(0),
     use_quick(QS_NONE),
     type(JT_UNKNOWN),
-<<<<<<< HEAD
-    cached_eq_ref_table(FALSE),
-    eq_ref_table(FALSE),
-=======
->>>>>>> 99565c83
     not_used_in_distinct(FALSE),
     sorted(FALSE),
 
@@ -1001,13 +959,6 @@
   /* Shall skip record from the join buffer if its match flag is on */
   virtual bool skip_record_if_match();
 
-<<<<<<< HEAD
-  /*  Read all flag and data fields of a record from the join buffer */
-  int read_all_record_fields();
-  
-  /* Read all flag fields of a record from the join buffer */
-  uint read_flag_fields();
-=======
   /* Read some flag and data fields of a record from the join buffer */
   int read_some_record_fields();
 
@@ -1016,7 +967,6 @@
 
   /* Read all flag fields of the record which is at position rec_ptr */
   void read_all_flag_fields_by_pos(uchar *rec_ptr);
->>>>>>> 99565c83
 
   /* Read a data record field from the join buffer */
   uint read_record_field(CACHE_FIELD *copy, bool last_record);
@@ -1122,14 +1072,8 @@
     buff= 0;
   }   
 
-<<<<<<< HEAD
-  /** Bits describing cache's type @sa check_join_cache_usage() */
-  enum {NON_INCREMENTAL_BUFFER= 1,
-        ALG_NONE= 0, ALG_BNL= 2, ALG_BKA= 4, ALG_BKA_UNIQUE= 8};
-=======
   /** Bits describing cache's type @sa setup_join_buffering() */
   enum {ALG_NONE= 0, ALG_BNL= 1, ALG_BKA= 2, ALG_BKA_UNIQUE= 4};
->>>>>>> 99565c83
 
   friend class JOIN_CACHE_BNL;
   friend class JOIN_CACHE_BKA;
@@ -1874,23 +1818,13 @@
     nests that have their tables both in and outside of the join prefix.
   */
   table_map cur_sj_inner_tables;
-<<<<<<< HEAD
 
   /* We also maintain a stack of join optimization states in * join->positions[] */
 /******* Join optimization state members end *******/
 
 
   Next_select_func first_select;
-  /*
-=======
-
-  /* We also maintain a stack of join optimization states in * join->positions[] */
-/******* Join optimization state members end *******/
-
-
-  Next_select_func first_select;
   /**
->>>>>>> 99565c83
     The cost of best complete join plan found so far during optimization,
     after optimization phase - cost of picked join order (not taking into
     account the changes made by test_if_skip_sort_order()).
