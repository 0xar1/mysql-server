#ifndef SQL_SELECT_INCLUDED
#define SQL_SELECT_INCLUDED

/* Copyright (c) 2000, 2011, Oracle and/or its affiliates. All rights reserved.

   This program is free software; you can redistribute it and/or modify
   it under the terms of the GNU General Public License as published by
   the Free Software Foundation; version 2 of the License.

   This program is distributed in the hope that it will be useful,
   but WITHOUT ANY WARRANTY; without even the implied warranty of
   MERCHANTABILITY or FITNESS FOR A PARTICULAR PURPOSE.  See the
   GNU General Public License for more details.

   You should have received a copy of the GNU General Public License
   along with this program; if not, write to the Free Software
   Foundation, Inc., 51 Franklin St, Fifth Floor, Boston, MA 02110-1301  USA */


/**
  @file

  @brief
  classes to use when handling where clause
*/

#include "procedure.h"
#include <myisam.h>
#include "sql_array.h"                        /* Array */
#include "records.h"                          /* READ_RECORD */
#include "opt_range.h"                /* SQL_SELECT, QUICK_SELECT_I */

#include "mem_root_array.h"

/* Values in optimize */
#define KEY_OPTIMIZE_EXISTS		1
#define KEY_OPTIMIZE_REF_OR_NULL	2

/**
  Information about usage of an index to satisfy an equality condition.
*/
class Key_use {
public:
  // We need the default constructor for unit testing.
  Key_use()
    : table(NULL),
      val(NULL),
      used_tables(0),
      key(0),
      keypart(0),
      optimize(0),
      keypart_map(0),
      ref_table_rows(0),
      null_rejecting(false),
      cond_guard(NULL),
      sj_pred_no(UINT_MAX)
  {}

  Key_use(TABLE *table_arg, Item *val_arg, table_map used_tables_arg,
          uint key_arg, uint keypart_arg, uint optimize_arg,
          key_part_map keypart_map_arg, ha_rows ref_table_rows_arg,
          bool null_rejecting_arg, bool *cond_guard_arg,
          uint sj_pred_no_arg) :
  table(table_arg), val(val_arg), used_tables(used_tables_arg),
  key(key_arg), keypart(keypart_arg), optimize(optimize_arg),
  keypart_map(keypart_map_arg), ref_table_rows(ref_table_rows_arg),
  null_rejecting(null_rejecting_arg), cond_guard(cond_guard_arg),
  sj_pred_no(sj_pred_no_arg)
  {}
  TABLE *table;            ///< table owning the index
  Item	*val;              ///< other side of the equality, or value if no field
  table_map used_tables;   ///< tables used on other side of equality
  uint key;                ///< number of index
  uint keypart;            ///< used part of the index
  uint optimize;           ///< 0, or KEY_OPTIMIZE_*
  key_part_map keypart_map;       ///< like keypart, but as a bitmap
  ha_rows      ref_table_rows;    ///< Estimate of how many rows for a key value
  /**
    If true, the comparison this value was created from will not be
    satisfied if val has NULL 'value'.
    Not used if the index is fulltext (such index cannot be used for
    equalities).
  */
  bool null_rejecting;
  /**
    !NULL - This Key_use was created from an equality that was wrapped into
            an Item_func_trig_cond. This means the equality (and validity of
            this Key_use element) can be turned on and off. The on/off state
            is indicted by the pointed value:
              *cond_guard == TRUE <=> equality condition is on
              *cond_guard == FALSE <=> equality condition is off

    NULL  - Otherwise (the source equality can't be turned off)

    Not used if the index is fulltext (such index cannot be used for
    equalities).
  */
  bool *cond_guard;
  /**
     0..64    <=> This was created from semi-join IN-equality # sj_pred_no.
     UINT_MAX  Otherwise

     Not used if the index is fulltext (such index cannot be used for
     semijoin).
  */
  uint         sj_pred_no;
};


// Key_use has a trivial destructor, no need to run it from Mem_root_array.
typedef Mem_root_array<Key_use, true> Key_use_array;

class store_key;

typedef struct st_table_ref : public Sql_alloc
{
  bool		key_err;
  /** True if something was read into buffer in join_read_key.  */
  bool          has_record;
  uint          key_parts;                ///< num of ...
  uint          key_length;               ///< length of key_buff
  int           key;                      ///< key no
  uchar         *key_buff;                ///< value to look for with key
  uchar         *key_buff2;               ///< key_buff+key_length
  store_key     **key_copy;               //
  Item          **items;                  ///< val()'s for each keypart
  /*  
    Array of pointers to trigger variables. Some/all of the pointers may be
    NULL.  The ref access can be used iff
    
      for each used key part i, (!cond_guards[i] || *cond_guards[i]) 

    This array is used by subquery code. The subquery code may inject
    triggered conditions, i.e. conditions that can be 'switched off'. A ref 
    access created from such condition is not valid when at least one of the 
    underlying conditions is switched off (see subquery code for more details).
    If a table in a subquery has this it means that the table access 
    will switch from ref access to table scan when the outer query 
    produces a NULL value to be checked for in the subquery. This will
    be used by NOT IN subqueries and IN subqueries for which 
    is_top_level_item() returns false.
  */
  bool          **cond_guards;
  /**
    (null_rejecting & (1<<i)) means the condition is '=' and no matching
    rows will be produced if items[i] IS NULL (see add_not_null_conds())
  */
  key_part_map  null_rejecting;
  table_map	depend_map;		  ///< Table depends on these tables.
  /* null byte position in the key_buf. Used for REF_OR_NULL optimization */
  uchar          *null_ref_key;
  /*
    The number of times the record associated with this key was used
    in the join.
  */
  ha_rows       use_count;

  /*
    TRUE <=> disable the "cache" as doing lookup with the same key value may
    produce different results (because of Index Condition Pushdown)
  */
  bool          disable_cache;

  st_table_ref()
    : key_err(TRUE),
      has_record(FALSE),
      key_parts(0),
      key_length(0),
      key(-1),
      key_buff(NULL),
      key_buff2(NULL),
      key_copy(NULL),
      items(NULL),
      cond_guards(NULL),
      null_rejecting(0),
      depend_map(0),
      null_ref_key(NULL),
      use_count(0),
      disable_cache(FALSE)
  {
  }

  /**
    @returns whether the reference contains NULL values which could never give
    a match.
  */
  bool impossible_null_ref() const
  {
    if (null_rejecting != 0)
    {
      for (uint i= 0 ; i < key_parts ; i++)
      {
        if ((null_rejecting & 1 << i) && items[i]->is_null())
          return TRUE;
      }
    }
    return FALSE;
  }


  /**
    Check if there are triggered/guarded conditions that might be
    'switched off' by the subquery code when executing 'Full scan on
    NULL key' subqueries.

    @return true if there are guarded conditions, false otherwise
  */

  bool has_guarded_conds() const
  {
    DBUG_ASSERT(key_parts == 0 || cond_guards != NULL);

    for (uint i = 0; i < key_parts; i++)
    {
      if (cond_guards[i])
        return true;
    }
    return false;
  }
} TABLE_REF;


/*
  The structs which holds the join connections and join states
*/
enum join_type { JT_UNKNOWN,JT_SYSTEM,JT_CONST,JT_EQ_REF,JT_REF,JT_MAYBE_REF,
		 JT_ALL, JT_RANGE, JT_NEXT, JT_FT, JT_REF_OR_NULL,
		 JT_UNIQUE_SUBQUERY, JT_INDEX_SUBQUERY, JT_INDEX_MERGE};

class JOIN;

enum enum_nested_loop_state
{
  NESTED_LOOP_KILLED= -2, NESTED_LOOP_ERROR= -1,
  NESTED_LOOP_OK= 0, NESTED_LOOP_NO_MORE_ROWS= 1,
  NESTED_LOOP_QUERY_LIMIT= 3, NESTED_LOOP_CURSOR_LIMIT= 4
};


/* Values for JOIN_TAB::packed_info */
#define TAB_INFO_HAVE_VALUE 1
#define TAB_INFO_USING_INDEX 2
#define TAB_INFO_USING_WHERE 4
#define TAB_INFO_FULL_SCAN_ON_NULL 8

class JOIN_CACHE;
class SJ_TMP_TABLE;

typedef enum_nested_loop_state
(*Next_select_func)(JOIN *, struct st_join_table *, bool);
Next_select_func setup_end_select_func(JOIN *join);
int rr_sequential(READ_RECORD *info);

#define SJ_OPT_NONE 0
#define SJ_OPT_DUPS_WEEDOUT 1
#define SJ_OPT_LOOSE_SCAN   2
#define SJ_OPT_FIRST_MATCH  3
#define SJ_OPT_MATERIALIZE_LOOKUP  4
#define SJ_OPT_MATERIALIZE_SCAN  5

inline bool sj_is_materialize_strategy(uint strategy)
{
  return strategy >= SJ_OPT_MATERIALIZE_LOOKUP;
}

/** 
    Bits describing quick select type
*/
enum quick_type { QS_NONE, QS_RANGE, QS_DYNAMIC_RANGE};

typedef struct st_join_table : public Sql_alloc
{
  st_join_table();

  TABLE		*table;
  Key_use	*keyuse;			/**< pointer to first used key */
  SQL_SELECT	*select;
private:
  Item          *m_condition;   /**< condition for this join_tab               */
public:
  QUICK_SELECT_I *quick;
  Item	       **on_expr_ref;   /**< pointer to the associated on expression   */
  COND_EQUAL    *cond_equal;    /**< multiple equalities for the on expression */
  st_join_table *first_inner;   /**< first inner table for including outerjoin */
  bool           found;         /**< true after all matches or null complement */
  bool           not_null_compl;/**< true before null complement is added      */
  st_join_table *last_inner;    /**< last table table for embedding outer join */
  st_join_table *first_upper;  /**< first inner table for embedding outer join */
  st_join_table *first_unmatched; /**< used for optimization purposes only     */
  /* 
    The value of m_condition before we've attempted to do Index Condition
    Pushdown. We may need to restore everything back if we first choose one
    index but then reconsider (see test_if_skip_sort_order() for such
    scenarios).
    NULL means no index condition pushdown was performed.
  */
  Item          *pre_idx_push_cond;
  
  /* Special content for EXPLAIN 'Extra' column or NULL if none */
  const char	*info;
  /* 
    Bitmap of TAB_INFO_* bits that encodes special line for EXPLAIN 'Extra'
    column, or 0 if there is no info.
  */
  uint          packed_info;

  READ_RECORD::Setup_func materialize_table;
  READ_RECORD::Setup_func read_first_record;
  Next_select_func next_select;
  READ_RECORD	read_record;
  /* 
    The following two fields are used for a [NOT] IN subquery if it is
    executed by an alternative full table scan when the left operand of
    the subquery predicate is evaluated to NULL.
<<<<<<< HEAD
  */
=======
    save_read_first_record is also used by semi-join materialization strategy.
  */  
>>>>>>> acfe6139
  READ_RECORD::Setup_func save_read_first_record;/* to save read_first_record */
  READ_RECORD::Read_func save_read_record;/* to save read_record.read_record */
  double	worst_seeks;
  key_map	const_keys;			/**< Keys with constant part */
  key_map	checked_keys;			/**< Keys checked */
  key_map	needed_reg;
  key_map       keys;                           /**< all keys with can be used */
  /**
    Used to avoid repeated range analysis for the same key in
    test_if_skip_sort_order(). This would otherwise happen if the best
    range access plan found for a key is turned down.
    quick_order_tested is cleared every time the select condition for
    this JOIN_TAB changes since a new condition may give another plan
    and cost from range analysis.
   */
  key_map       quick_order_tested;

  /* Either #rows in the table or 1 for const table.  */
  ha_rows	records;
  /*
    Number of records that will be scanned (yes scanned, not returned) by the
    best 'independent' access method, i.e. table scan or QUICK_*_SELECT)
  */
  ha_rows       found_records;
  /*
    Cost of accessing the table using "ALL" or range/index_merge access
    method (but not 'index' for some reason), i.e. this matches method which
    E(#records) is in found_records.
  */
  ha_rows       read_time;
  
  table_map	dependent,key_dependent;
  uint		index;
  uint		used_fields,used_fieldlength,used_blobs;
  uint          used_null_fields;
  uint          used_rowid_fields;
  uint          used_uneven_bit_fields;
  enum quick_type use_quick;
  enum join_type type;
  bool		cached_eq_ref_table,eq_ref_table,not_used_in_distinct;
  /* TRUE <=> index-based access method must return records in order */
  bool		sorted;
  /* 
    If it's not 0 the number stored this field indicates that the index
    scan has been chosen to access the table data and we expect to scan 
    this number of rows for the table.
  */ 
  ha_rows       limit; 
  TABLE_REF	ref;
  /**
    Join buffering strategy (same as return code of check_join_cache_level().
    During optimization, this contains allowed join buffering strategies,
    after optimization it contains chosen join buffering strategy (if any).
   */
  uint          use_join_cache;
  JOIN_CACHE	*cache;
  /*
    Index condition for BKA access join
  */
  Item          *cache_idx_cond;
  SQL_SELECT    *cache_select;
  JOIN		*join;

  /* SemiJoinDuplicateElimination variables: */
  /*
    Embedding SJ-nest (may be not the direct parent), or NULL if none.
    This variable holds the result of table pullout.
  */
  TABLE_LIST    *emb_sj_nest;

  /**
    Boundaries of semijoin inner tables around this table. Valid only once
    final QEP has been chosen. Depending on the strategy, they may define an
    interval (all tables inside are inner of a semijoin) or
    not. last_sj_inner_tab is not set for Duplicates Weedout.
  */
  struct st_join_table *first_sj_inner_tab;
  struct st_join_table *last_sj_inner_tab;

  /* Variables for semi-join duplicate elimination */
  SJ_TMP_TABLE  *flush_weedout_table;
  SJ_TMP_TABLE  *check_weed_out_table;
  
  /*
    If set, means we should stop join enumeration after we've got the first
    match and return to the specified join tab. May point to
    join->join_tab[-1] which means stop join execution after the first
    match.
  */
  struct st_join_table  *do_firstmatch;
 
  /* 
     ptr  - We're doing a LooseScan, this join tab is the first (i.e. 
            "driving") join tab), and ptr points to the last join tab
            handled by the strategy. loosescan_match_tab->found_match
            should be checked to see if the current value group had a match.
     NULL - Not doing a loose scan on this join tab.
  */
  struct st_join_table *loosescan_match_tab;

  /* Buffer to save index tuple to be able to skip duplicates */
  uchar *loosescan_buf;
  
  /* Length of key tuple (depends on #keyparts used) to store in the above */
  uint loosescan_key_len;

  /* Used by LooseScan. TRUE<=> there has been a matching record combination */
  bool found_match;
  
  /*
    Used by DuplicateElimination. tab->table->ref must have the rowid
    whenever we have a current record.
  */
  int  keep_current_rowid;

  /* NestedOuterJoins: Bitmap of nested joins this table is part of */
  nested_join_map embedding_map;

  void cleanup();
  inline bool is_using_loose_index_scan()
  {
    return (select && select->quick &&
            (select->quick->get_type() ==
             QUICK_SELECT_I::QS_TYPE_GROUP_MIN_MAX));
  }
  bool is_using_agg_loose_index_scan ()
  {
    return (is_using_loose_index_scan() &&
            ((QUICK_GROUP_MIN_MAX_SELECT *)select->quick)->is_agg_distinct());
  }
  /* SemiJoinDuplicateElimination: reserve space for rowid */
  bool check_rowid_field()
  {
    if (keep_current_rowid && !used_rowid_fields)
    {
      used_rowid_fields= 1;
      used_fieldlength+= table->file->ref_length;
    }
    return test(used_rowid_fields);
  }
  bool is_inner_table_of_outer_join()
  {
    return first_inner != NULL;
  }
  bool is_single_inner_of_semi_join()
  {
    return first_sj_inner_tab == this && last_sj_inner_tab == this;
  }
  bool is_single_inner_of_outer_join()
  {
    return first_inner == this && first_inner->last_inner == this;
  }
  bool is_first_inner_for_outer_join()
  {
    return first_inner && first_inner == this;
  }
  Item *condition()
  {
    return m_condition;
  }
  void set_condition(Item *to, uint line)
  {
    DBUG_PRINT("info", 
               ("JOIN_TAB::m_condition changes %p -> %p at line %u tab %p",
                m_condition, to, line, this));
    m_condition= to;
    quick_order_tested.clear_all();
  }

  Item *set_jt_and_sel_condition(Item *new_cond, uint line)
  {
    Item *tmp_cond= m_condition;
    set_condition(new_cond, line);
    if (select)
      select->cond= new_cond;
    return tmp_cond;
  }
  uint get_sj_strategy() const;

  bool and_with_condition(Item *tmp_cond, uint line);
  bool and_with_jt_and_sel_condition(Item *tmp_cond, uint line);

  /**
    Check if there are triggered/guarded conditions that might be
    'switched off' by the subquery code when executing 'Full scan on
    NULL key' subqueries.

    @return true if there are guarded conditions, false otherwise
  */

  bool has_guarded_conds() const
  {
    return ref.has_guarded_conds();
  }
} JOIN_TAB;

inline
st_join_table::st_join_table()
  : table(NULL),
    keyuse(NULL),
    select(NULL),
    m_condition(NULL),
    quick(NULL),
    on_expr_ref(NULL),
    cond_equal(NULL),
    first_inner(NULL),
    found(FALSE),
    not_null_compl(FALSE),
    last_inner(NULL),
    first_upper(NULL),
    first_unmatched(NULL),
    pre_idx_push_cond(NULL),
    info(NULL),
    packed_info(0),
    materialize_table(NULL),
    read_first_record(NULL),
    next_select(NULL),
    read_record(),
    save_read_first_record(NULL),
    save_read_record(NULL),
    worst_seeks(0.0),
    const_keys(),
    checked_keys(),
    needed_reg(),
    keys(),
    quick_order_tested(),

    records(0),
    found_records(0),
    read_time(0),

    dependent(0),
    key_dependent(0),
    index(0),
    used_fields(0),
    used_fieldlength(0),
    used_blobs(0),
    used_null_fields(0),
    used_rowid_fields(0),
    used_uneven_bit_fields(0),
    use_quick(QS_NONE),
    type(JT_UNKNOWN),
    cached_eq_ref_table(FALSE),
    eq_ref_table(FALSE),
    not_used_in_distinct(FALSE),
    sorted(FALSE),

    limit(0),
    ref(),
    use_join_cache(0),
    cache(NULL),

    cache_idx_cond(NULL),
    cache_select(NULL),
    join(NULL),

    emb_sj_nest(NULL),
    first_sj_inner_tab(NULL),
    last_sj_inner_tab(NULL),

    flush_weedout_table(NULL),
    check_weed_out_table(NULL),
    do_firstmatch(NULL),
    loosescan_match_tab(NULL),
    loosescan_buf(NULL),
    loosescan_key_len(0),
    found_match(FALSE),

    keep_current_rowid(0),
    embedding_map(0)
{
  /**
    @todo Add constructor to READ_RECORD.
    All users do init_read_record(), which does memset(),
    rather than invoking a constructor.
  */
  memset(&read_record, 0, sizeof(read_record));
}



/* 
  Categories of data fields of variable length written into join cache buffers.
  The value of any of these fields is written into cache together with the
  prepended length of the value.     
*/
#define CACHE_BLOB      1        /* blob field  */
#define CACHE_STRIPPED  2        /* field stripped of trailing spaces */
#define CACHE_VARSTR1   3        /* short string value (length takes 1 byte) */ 
#define CACHE_VARSTR2   4        /* long string value (length takes 2 bytes) */

/*
  The CACHE_FIELD structure used to describe fields of records that
  are written into a join cache buffer from record buffers and backward.
*/
typedef struct st_cache_field {
  uchar *str;   /**< buffer from/to where the field is to be copied */ 
  uint length;  /**< maximal number of bytes to be copied from/to str */
  /* 
    Field object for the moved field
    (0 - for a flag field, see JOIN_CACHE::create_flag_fields).
  */
  Field *field;
  uint type;    /**< category of the of the copied field (CACHE_BLOB et al.) */
  /* 
    The number of the record offset value for the field in the sequence
    of offsets placed after the last field of the record. These
    offset values are used to access fields referred to from other caches.
    If the value is 0 then no offset for the field is saved in the
    trailing sequence of offsets.
  */ 
  uint referenced_field_no; 
  TABLE *get_rowid; /**< only for ROWID fields used for Duplicate Elimination */
  /* The remaining structure fields are used as containers for temp values */
  uint blob_length; /**< length of the blob to be copied */
  uint offset;      /**< field offset to be saved in cache buffer */
} CACHE_FIELD;


/*
  JOIN_CACHE is the base class to support the implementations of both
  Blocked-Based Nested Loops (BNL) Join Algorithm and Batched Key Access (BKA)
  Join Algorithm. The first algorithm is supported by the derived class
  JOIN_CACHE_BNL, while the second algorithm is supported by the derived
  class JOIN_CACHE_BKA.
  These two algorithms have a lot in common. Both algorithms first
  accumulate the records of the left join operand in a join buffer and
  then search for matching rows of the second operand for all accumulated
  records.
  For the first algorithm this strategy saves on logical I/O operations:
  the entire set of records from the join buffer requires only one look-through
  the records provided by the second operand. 
  For the second algorithm the accumulation of records allows to optimize
  fetching rows of the second operand from disk for some engines (MyISAM, 
  InnoDB), or to minimize the number of round-trips between the Server and
  the engine nodes (NDB Cluster).        
*/ 

class JOIN_CACHE :public Sql_alloc
{

private:

  /* Size of the offset of a record from the cache */   
  uint size_of_rec_ofs;    
  /* Size of the length of a record in the cache */
  uint size_of_rec_len;
  /* Size of the offset of a field within a record in the cache */   
  uint size_of_fld_ofs;

protected:
       
  /* 3 functions below actually do not use the hidden parameter 'this' */ 

  /* Calculate the number of bytes used to store an offset value */
  uint offset_size(uint len)
  { return (len < 256 ? 1 : len < 256*256 ? 2 : 4); }

  /* Get the offset value that takes ofs_sz bytes at the position ptr */
  ulong get_offset(uint ofs_sz, uchar *ptr)
  {
    switch (ofs_sz) {
    case 1: return uint(*ptr);
    case 2: return uint2korr(ptr);
    case 4: return uint4korr(ptr);
    }
    return 0;
  }

  /* Set the offset value ofs that takes ofs_sz bytes at the position ptr */ 
  void store_offset(uint ofs_sz, uchar *ptr, ulong ofs)
  {
    switch (ofs_sz) {
    case 1: *ptr= (uchar) ofs; return;
    case 2: int2store(ptr, (uint16) ofs); return;
    case 4: int4store(ptr, (uint32) ofs); return;
    }
  }
  
  /* 
    The total maximal length of the fields stored for a record in the cache.
    For blob fields only the sizes of the blob lengths are taken into account. 
  */
  uint length;

  /* 
    Representation of the executed multi-way join through which all needed
    context can be accessed.  
  */   
  JOIN *join;  

  /* 
    Cardinality of the range of join tables whose fields can be put into the
    cache. (A table from the range not necessarily contributes to the cache.)
  */
  uint tables;

  /* 
    The total number of flag and data fields that can appear in a record
    written into the cache. Fields with null values are always skipped 
    to save space. 
  */
  uint fields;

  /* 
    The total number of flag fields in a record put into the cache. They are
    used for table null bitmaps, table null row flags, and an optional match
    flag. Flag fields go before other fields in a cache record with the match
    flag field placed always at the very beginning of the record.
  */
  uint flag_fields;

  /* The total number of blob fields that are written into the cache */ 
  uint blobs;

  /* 
    The total number of fields referenced from field descriptors for other join
    caches. These fields are used to construct key values to access matching
    rows with index lookups. Currently the fields can be referenced only from
    descriptors for bka caches. However they may belong to a cache of any type.
  */   
  uint referenced_fields;
   
  /* 
    The current number of already created data field descriptors.
    This number can be useful for implementations of the init methods.  
  */
  uint data_field_count; 

  /* 
    The current number of already created pointers to the data field
    descriptors. This number can be useful for implementations of
    the init methods.  
  */
  uint data_field_ptr_count; 
  /* 
    Array of the descriptors of fields containing 'fields' elements.
    These are all fields that are stored for a record in the cache. 
  */
  CACHE_FIELD *field_descr;

  /* 
    Array of pointers to the blob descriptors that contains 'blobs' elements.
  */
  CACHE_FIELD **blob_ptr;

  /* 
    This flag indicates that records written into the join buffer contain
    a match flag field. The flag must be set by the init method. 
  */
  bool with_match_flag; 
  /*
    This flag indicates that any record is prepended with the length of the
    record which allows us to skip the record or part of it without reading.
  */
  bool with_length;

  /* 
    The maximal number of bytes used for a record representation in
    the cache excluding the space for blob data. 
    For future derived classes this representation may contains some
    redundant info such as a key value associated with the record.     
  */
  uint pack_length;
  /* 
    The value of pack_length incremented by the total size of all 
    pointers of a record in the cache to the blob data. 
  */
  uint pack_length_with_blob_ptrs;

  /* Pointer to the beginning of the join buffer */
  uchar *buff;         
  /* 
    Size of the entire memory allocated for the join buffer.
    Part of this memory may be reserved for the auxiliary buffer.
  */ 
  ulong buff_size;
  /* Size of the auxiliary buffer. */ 
  ulong aux_buff_size;

  /* The number of records put into the join buffer */ 
  uint records;

  /* 
    Pointer to the current position in the join buffer.
    This member is used both when writing to buffer and
    when reading from it.
  */
  uchar *pos;
  /* 
    Pointer to the first free position in the join buffer,
    right after the last record into it.
  */
  uchar *end_pos; 

  /* 
    Pointer to the beginning of first field of the current read/write record
    from the join buffer. The value is adjusted by the get_record/put_record
    functions.
  */
  uchar *curr_rec_pos;
  /* 
    Pointer to the beginning of first field of the last record
    from the join buffer.
  */
  uchar *last_rec_pos;

  /* 
    Flag is set if the blob data for the last record in the join buffer
    is in record buffers rather than in the join cache.
  */
  bool last_rec_blob_data_is_in_rec_buff;

  /* 
    Pointer to the position to the current record link. 
    Record links are used only with linked caches. Record links allow to set
    connections between parts of one join record that are stored in different
    join buffers.
    In the simplest case a record link is just a pointer to the beginning of
    the record stored in the buffer.
    In a more general case a link could be a reference to an array of pointers
    to records in the buffer.   */
  uchar *curr_rec_link;

  /** Cached value of calc_check_only_first_match(join_tab) */
  bool check_only_first_match;

  void calc_record_fields();     
  int alloc_fields(uint external_fields);
  void create_flag_fields();
  void create_remaining_fields(bool all_read_fields);
  void set_constants();
  int alloc_buffer();

  uint get_size_of_rec_offset() { return size_of_rec_ofs; }
  uint get_size_of_rec_length() { return size_of_rec_len; }
  uint get_size_of_fld_offset() { return size_of_fld_ofs; }

  uchar *get_rec_ref(uchar *ptr)
  {
    return buff+get_offset(size_of_rec_ofs, ptr-size_of_rec_ofs);
  }
  ulong get_rec_length(uchar *ptr)
  { 
    return (ulong) get_offset(size_of_rec_len, ptr);
  }
  ulong get_fld_offset(uchar *ptr)
  { 
    return (ulong) get_offset(size_of_fld_ofs, ptr);
  }

  void store_rec_ref(uchar *ptr, uchar* ref)
  {
    store_offset(size_of_rec_ofs, ptr-size_of_rec_ofs, (ulong) (ref-buff));
  }

  void store_rec_length(uchar *ptr, ulong len)
  {
    store_offset(size_of_rec_len, ptr, len);
  }
  void store_fld_offset(uchar *ptr, ulong ofs)
  {
    store_offset(size_of_fld_ofs, ptr, ofs);
  }

  /* Write record fields and their required offsets into the join buffer */ 
  uint write_record_data(uchar *link, bool *is_full);

  /* 
    This method must determine for how much the auxiliary buffer should be
    incremented when a new record is added to the join buffer.
    If no auxiliary buffer is needed the function should return 0.
  */
  virtual uint aux_buffer_incr() { return 0; }

  /* Shall calculate how much space is remaining in the join buffer */ 
  virtual ulong rem_space() 
  { 
    return max(buff_size-(end_pos-buff)-aux_buff_size,0);
  }

  /* Shall skip record from the join buffer if its match flag is on */
  virtual bool skip_record_if_match();

  /*  Read all flag and data fields of a record from the join buffer */
  int read_all_record_fields();
  
  /* Read all flag fields of a record from the join buffer */
  uint read_flag_fields();

  /* Read a data record field from the join buffer */
  uint read_record_field(CACHE_FIELD *copy, bool last_record);

  /* Read a referenced field from the join buffer */
  bool read_referenced_field(CACHE_FIELD *copy, uchar *rec_ptr, uint *len);

  /* 
    True if rec_ptr points to the record whose blob data stay in
    record buffers
  */
  bool blob_data_is_in_rec_buff(uchar *rec_ptr)
  {
    return rec_ptr == last_rec_pos && last_rec_blob_data_is_in_rec_buff;
  }

  /* Find matches from the next table for records from the join buffer */   
  virtual enum_nested_loop_state join_matching_records(bool skip_last)=0;

  /* Add null complements for unmatched outer records from buffer */
  virtual enum_nested_loop_state join_null_complements(bool skip_last);

  /* Restore the fields of the last record from the join buffer */
  virtual void restore_last_record();

  /*Set match flag for a record in join buffer if it has not been set yet */
  bool set_match_flag_if_none(JOIN_TAB *first_inner, uchar *rec_ptr);

  enum_nested_loop_state generate_full_extensions(uchar *rec_ptr);

  /* Check matching to a partial join record from the join buffer */
  virtual bool check_match(uchar *rec_ptr);

  /** @returns whether we should check only the first match for this table */
  bool calc_check_only_first_match(const JOIN_TAB *t) const
  {
    return (t->last_sj_inner_tab == t &&
            t->get_sj_strategy() == SJ_OPT_FIRST_MATCH) ||
      (t->first_inner && t->first_inner->last_inner == t &&
       t->table->reginfo.not_exists_optimize);
  }

public:

  /* Table to be joined with the partial join records from the cache */ 
  JOIN_TAB *join_tab;

  /* Pointer to the previous join cache if there is any */
  JOIN_CACHE *prev_cache;
  /* Pointer to the next join cache if there is any */
  JOIN_CACHE *next_cache;

  /* Shall initialize the join cache structure */ 
  virtual int init()=0;  

  /* The function shall return TRUE only for BKA caches */
  virtual bool is_key_access() { return FALSE; }

  /* Shall reset the join buffer for reading/writing */
  virtual void reset(bool for_writing);

  /* 
    This function shall add a record into the join buffer and return TRUE
    if it has been decided that it should be the last record in the buffer.
  */ 
  virtual bool put_record();

  /* 
    This function shall read the next record into the join buffer and return
    TRUE if there is no more next records.
  */ 
  virtual bool get_record();

  /* 
    This function shall read the record at the position rec_ptr
    in the join buffer
  */ 
  virtual void get_record_by_pos(uchar *rec_ptr);

  /* Shall return the value of the match flag for the positioned record */
  virtual bool get_match_flag_by_pos(uchar *rec_ptr);

  /* Shall return the position of the current record */
  virtual uchar *get_curr_rec() { return curr_rec_pos; }

  /* Shall set the current record link */
  virtual void set_curr_rec_link(uchar *link) { curr_rec_link= link; }

  /* Shall return the current record link */
  virtual uchar *get_curr_rec_link()
  { 
    return (curr_rec_link ? curr_rec_link : get_curr_rec());
  }
     
  /* Join records from the join buffer with records from the next join table */    
  enum_nested_loop_state join_records(bool skip_last);

  virtual ~JOIN_CACHE() {}
  void reset_join(JOIN *j) { join= j; }
  void free()
  { 
    my_free(buff);
    buff= 0;
  }   

  /** Bits describing cache's type @sa check_join_cache_usage() */
  enum {NON_INCREMENTAL_BUFFER= 1,
        ALG_NONE= 0, ALG_BNL= 2, ALG_BKA= 4, ALG_BKA_UNIQUE= 8};

  friend class JOIN_CACHE_BNL;
  friend class JOIN_CACHE_BKA;
  friend class JOIN_CACHE_BKA_UNIQUE;
};

class JOIN_CACHE_BNL :public JOIN_CACHE
{

protected:

  /* Using BNL find matches from the next table for records from join buffer */
  enum_nested_loop_state join_matching_records(bool skip_last);

public:

  /* 
    This constructor creates an unlinked BNL join cache. The cache is to be
    used to join table 'tab' to the result of joining the previous tables 
    specified by the 'j' parameter.
  */   
  JOIN_CACHE_BNL(JOIN *j, JOIN_TAB *tab)
  { 
    join= j;
    join_tab= tab;
    prev_cache= next_cache= 0;
  }

  /* 
    This constructor creates a linked BNL join cache. The cache is to be 
    used to join table 'tab' to the result of joining the previous tables 
    specified by the 'j' parameter. The parameter 'prev' specifies the previous
    cache object to which this cache is linked.
  */   
  JOIN_CACHE_BNL(JOIN *j, JOIN_TAB *tab, JOIN_CACHE *prev)
  { 
    join= j;
    join_tab= tab;
    prev_cache= prev;
    next_cache= 0;
    if (prev)
      prev->next_cache= this;
  }

  /* Initialize the BNL cache */       
  int init();

};

class JOIN_CACHE_BKA :public JOIN_CACHE
{
protected:

  /* Flag to to be passed to the MRR interface */ 
  uint mrr_mode;

  /* MRR buffer assotiated with this join cache */
  HANDLER_BUFFER mrr_buff;

  /* Shall initialize the MRR buffer */
  virtual void init_mrr_buff()
  {
    mrr_buff.buffer= end_pos;
    mrr_buff.buffer_end= buff+buff_size;
  }

  /*
    The number of the cache fields that are used in building keys to access
    the table join_tab
  */
  uint local_key_arg_fields;
  /* 
    The total number of the fields in the previous caches that are used
    in building keys t access the table join_tab
  */
  uint external_key_arg_fields;

  /* 
    This flag indicates that the key values will be read directly from the join
    buffer. It will save us building key values in the key buffer.
  */
  bool use_emb_key;
  /* The length of an embedded key value */ 
  uint emb_key_length;

  /* Check the possibility to read the access keys directly from join buffer */  
  bool check_emb_key_usage();

  /* Calculate the increment of the MM buffer for a record write */
  uint aux_buffer_incr();

  /* Using BKA find matches from the next table for records from join buffer */
  enum_nested_loop_state join_matching_records(bool skip_last);

  /* Prepare to search for records that match records from the join buffer */
  enum_nested_loop_state init_join_matching_records(RANGE_SEQ_IF *seq_funcs,
                                                    uint ranges);

public:
  
  /* 
    This constructor creates an unlinked BKA join cache. The cache is to be
    used to join table 'tab' to the result of joining the previous tables 
    specified by the 'j' parameter.
    The MRR mode initially is set to 'flags'.
  */   
  JOIN_CACHE_BKA(JOIN *j, JOIN_TAB *tab, uint flags)
  { 
    join= j;
    join_tab= tab;
    prev_cache= next_cache= 0;
    mrr_mode= flags;
  }

  /* 
    This constructor creates a linked BKA join cache. The cache is to be 
    used to join table 'tab' to the result of joining the previous tables 
    specified by the 'j' parameter. The parameter 'prev' specifies the cache
    object to which this cache is linked.
    The MRR mode initially is set to 'flags'.
  */   
  JOIN_CACHE_BKA(JOIN *j, JOIN_TAB *tab, uint flags,  JOIN_CACHE* prev)
  { 
    join= j;
    join_tab= tab;
    prev_cache= prev;
    next_cache= 0;
    if (prev)
      prev->next_cache= this;
    mrr_mode= flags;
  }

  /* Initialize the BKA cache */       
  int init();

  bool is_key_access() { return TRUE; }

  /* Shall get the key built over the next record from the join buffer */
  virtual uint get_next_key(uchar **key);

  /* Check if the record combination matches the index condition */
  bool skip_index_tuple(range_seq_t rseq, char *range_info);
};

/*
  The class JOIN_CACHE_BKA_UNIQUE supports the variant of the BKA join algorithm
  that submits only distinct keys to the MRR interface. The records in the join
  buffer of a cache of this class that have the same access key are linked into
  a chain attached to a key entry structure that either itself contains the key
  value, or, in the case when the keys are embedded, refers to its occurance in
  one of the records from the chain.
  To build the chains with the same keys a hash table is employed. It is placed
  at the very end of the join buffer. The array of hash entries is allocated
  first at the very bottom of the join buffer, then go key entries. A hash entry
  contains a header of the list of the key entries with the same hash value. 
  Each key entry is a structure of the following type:
    struct st_join_cache_key_entry {
      union { 
        uchar[] value;
        cache_ref *value_ref; // offset from the beginning of the buffer
      } hash_table_key;
      key_ref next_key; // offset backward from the beginning of hash table
      cache_ref *last_rec // offset from the beginning of the buffer
    }
  The references linking the records in a chain are always placed at the very
  beginning of the record info stored in the join buffer. The records are 
  linked in a circular list. A new record is always added to the end of this 
  list. When a key is passed to the MRR interface it can be passed either with
  an association link containing a reference to the header of the record chain
  attached to the corresponding key entry in the hash table, or without any
  association link. When the next record is returned by a call to the MRR 
  function multi_range_read_next without any association (because if was not
  passed  together with the key) then the key value is extracted from the
  returned record and searched for it in the hash table. If there is any records
  with such key the chain of them will be yielded as the result of this search.

  The following picture represents a typical layout for the info stored in the
  join buffer of a join cache object of the JOIN_CACHE_BKA_UNIQUE class.
    
  buff
  V
  +----------------------------------------------------------------------------+
  |     |[*]record_1_1|                                                        |
  |     ^ |                                                                    |
  |     | +--------------------------------------------------+                 |
  |     |                           |[*]record_2_1|          |                 |
  |     |                           ^ |                      V                 |
  |     |                           | +------------------+   |[*]record_1_2|   |
  |     |                           +--------------------+-+   |               |
  |+--+ +---------------------+                          | |   +-------------+ |
  ||  |                       |                          V |                 | |
  |||[*]record_3_1|         |[*]record_1_3|              |[*]record_2_2|     | |
  ||^                       ^                            ^                   | |
  ||+----------+            |                            |                   | |
  ||^          |            |<---------------------------+-------------------+ |
  |++          | | ... mrr  |   buffer ...           ... |     |               |
  |            |            |                            |                     |
  |      +-----+--------+   |                      +-----|-------+             |
  |      V     |        |   |                      V     |       |             |
  ||key_3|[/]|[*]|      |   |                |key_2|[/]|[*]|     |             |
  |                   +-+---|-----------------------+            |             |
  |                   V |   |                       |            |             |
  |             |key_1|[*]|[*]|         |   | ... |[*]|   ...  |[*]|  ...  |   |
  +----------------------------------------------------------------------------+
                                        ^           ^            ^
                                        |           i-th entry   j-th entry
                                        hash table

  i-th hash entry:
    circular record chain for key_1:
      record_1_1
      record_1_2
      record_1_3 (points to record_1_1)
    circular record chain for key_3:
      record_3_1 (points to itself)

  j-th hash entry:
    circular record chain for key_2:
      record_2_1
      record_2_2 (points to record_2_1)

*/

class JOIN_CACHE_BKA_UNIQUE :public JOIN_CACHE_BKA
{

private:

  /* Size of the offset of a key entry in the hash table */
  uint size_of_key_ofs;

  /* 
    Length of a key value.
    It is assumed that all key values have the same length.
  */
  uint key_length;
  /* 
    Length of the key entry in the hash table.
    A key entry either contains the key value, or it contains a reference
    to the key value if use_emb_key flag is set for the cache.
  */ 
  uint key_entry_length;
 
  /* The beginning of the hash table in the join buffer */
  uchar *hash_table;
  /* Number of hash entries in the hash table */
  uint hash_entries;

  /* Number of key entries in the hash table (number of distinct keys) */
  uint key_entries;

  /* The position of the last key entry in the hash table */
  uchar *last_key_entry;

  /* The position of the currently retrieved key entry in the hash table */
  uchar *curr_key_entry;

  /* 
    The offset of the record fields from the beginning of the record
    representation. The record representation starts with a reference to
    the next record in the key record chain followed by the length of
    the trailing record data followed by a reference to the record segment
     in the previous cache, if any, followed by the record fields.
  */ 
  uint rec_fields_offset;
  /* The offset of the data fields from the beginning of the record fields */
  uint data_fields_offset;
  
  uint get_hash_idx(uchar* key, uint key_len);

  void cleanup_hash_table();
  
protected:

  uint get_size_of_key_offset() { return size_of_key_ofs; }

  /* 
    Get the position of the next_key_ptr field pointed to by 
    a linking reference stored at the position key_ref_ptr. 
    This reference is actually the offset backward from the
    beginning of hash table.
  */  
  uchar *get_next_key_ref(uchar *key_ref_ptr)
  {
    return hash_table-get_offset(size_of_key_ofs, key_ref_ptr);
  }

  /* 
    Store the linking reference to the next_key_ptr field at 
    the position key_ref_ptr. The position of the next_key_ptr
    field is pointed to by ref. The stored reference is actually
    the offset backward from the beginning of the hash table.
  */  
  void store_next_key_ref(uchar *key_ref_ptr, uchar *ref)
  {
    store_offset(size_of_key_ofs, key_ref_ptr, (ulong) (hash_table-ref));
  }     
  
  /* 
    Check whether the reference to the next_key_ptr field at the position
    key_ref_ptr contains  a nil value.
  */
  bool is_null_key_ref(uchar *key_ref_ptr)
  {
    ulong nil= 0;
    return memcmp(key_ref_ptr, &nil, size_of_key_ofs ) == 0;
  } 

  /* 
    Set the reference to the next_key_ptr field at the position
    key_ref_ptr equal to nil.
  */
  void store_null_key_ref(uchar *key_ref_ptr)
  {
    ulong nil= 0;
    store_offset(size_of_key_ofs, key_ref_ptr, nil);
  } 

  uchar *get_next_rec_ref(uchar *ref_ptr)
  {
    return buff+get_offset(get_size_of_rec_offset(), ref_ptr);
  }

  void store_next_rec_ref(uchar *ref_ptr, uchar *ref)
  {
    store_offset(get_size_of_rec_offset(), ref_ptr, (ulong) (ref-buff));
  }     
 
  /*
    Get the position of the embedded key value for the current
    record pointed to by get_curr_rec().
  */ 
  uchar *get_curr_emb_key()
  {
    return get_curr_rec()+data_fields_offset;
  }

  /*
    Get the position of the embedded key value pointed to by a reference
    stored at ref_ptr. The stored reference is actually the offset from
    the beginning of the join buffer.
  */  
  uchar *get_emb_key(uchar *ref_ptr)
  {
    return buff+get_offset(get_size_of_rec_offset(), ref_ptr);
  }

  /* 
    Store the reference to an embedded key at the position key_ref_ptr.
    The position of the embedded key is pointed to by ref. The stored
    reference is actually the offset from the beginning of the join buffer.
  */  
  void store_emb_key_ref(uchar *ref_ptr, uchar *ref)
  {
    store_offset(get_size_of_rec_offset(), ref_ptr, (ulong) (ref-buff));
  }
  
  /* 
    Calculate how much space in the buffer would not be occupied by
    records, key entries and additional memory for the MMR buffer.
  */ 
  ulong rem_space() 
  { 
    return max(last_key_entry-end_pos-aux_buff_size,0);
  }

  /* 
    Initialize the MRR buffer allocating some space within the join buffer.
    The entire space between the last record put into the join buffer and the
    last key entry added to the hash table is used for the MRR buffer.
  */
  void init_mrr_buff()
  {
    mrr_buff.buffer= end_pos;
    mrr_buff.buffer_end= last_key_entry;
  }

  /* Skip record from JOIN_CACHE_BKA_UNIQUE buffer if its match flag is on */
  bool skip_record_if_match();

  /* Using BKA_UNIQUE find matches for records from join buffer */
  enum_nested_loop_state join_matching_records(bool skip_last);

  /* Search for a key in the hash table of the join buffer */
  bool key_search(uchar *key, uint key_len, uchar **key_ref_ptr);

  virtual bool check_match(uchar *rec_ptr);

public:

  /* 
    This constructor creates an unlinked BKA_UNIQUE join cache. The cache is
    to be used to join table 'tab' to the result of joining the previous tables 
    specified by the 'j' parameter.
    The MRR mode initially is set to 'flags'.
  */   
  JOIN_CACHE_BKA_UNIQUE(JOIN *j, JOIN_TAB *tab, uint flags)
    :JOIN_CACHE_BKA(j, tab, flags) {}

  /* 
    This constructor creates a linked BKA_UNIQUE join cache. The cache is
    to be used to join table 'tab' to the result of joining the previous tables 
    specified by the 'j' parameter. The parameter 'prev' specifies the cache
    object to which this cache is linked.
    The MRR mode initially is set to 'flags'.
  */   
  JOIN_CACHE_BKA_UNIQUE(JOIN *j, JOIN_TAB *tab, uint flags,  JOIN_CACHE* prev)
    :JOIN_CACHE_BKA(j, tab, flags, prev) {}

  /* Initialize the BKA_UNIQUE cache */       
  int init();

  /* Reset the JOIN_CACHE_BKA_UNIQUE  buffer for reading/writing */
  void reset(bool for_writing);

  /* Add a record into the JOIN_CACHE_BKA_UNIQUE buffer */
  bool put_record();

  /* Read the next record from the JOIN_CACHE_BKA_UNIQUE buffer */
  bool get_record();

  /*
    Shall check whether all records in a key chain have 
    their match flags set on
  */   
  virtual bool check_all_match_flags_for_key(uchar *key_chain_ptr);

  uint get_next_key(uchar **key); 
  
  /* Get the head of the record chain attached to the current key entry */ 
  uchar *get_curr_key_chain()
  {
    return get_next_rec_ref(curr_key_entry+key_entry_length-
                            get_size_of_rec_offset());
  }
  
  /* Check if the record combination matches the index condition */
  bool skip_index_tuple(range_seq_t rseq, char *range_info);
};


enum_nested_loop_state sub_select_cache(JOIN *join, JOIN_TAB *join_tab, bool
                                        end_of_records);
enum_nested_loop_state sub_select(JOIN *join,JOIN_TAB *join_tab, bool
                                  end_of_records);
enum_nested_loop_state end_send_group(JOIN *join, JOIN_TAB *join_tab,
                                      bool end_of_records);
enum_nested_loop_state end_write_group(JOIN *join, JOIN_TAB *join_tab,
                                       bool end_of_records);
enum_nested_loop_state sub_select_sjm(JOIN *join, JOIN_TAB *join_tab, 
                                      bool end_of_records);


/**
  A position of table within a join order. This structure is primarily used
  as a part of join->positions and join->best_positions arrays.

  One POSITION element contains information about:
   - Which table is accessed
   - Which access method was chosen
      = Its cost and #of output records
   - Semi-join strategy choice. Note that there are two different
     representation formats:
      1. The one used during join optimization
      2. The one used at plan refinement/code generation stage.
      We call fix_semijoin_strategies_for_picked_join_order() to switch
      between #1 and #2. See that function's comment for more details.

   - Semi-join optimization state. When we're running join optimization, 
     we main a state for every semi-join strategy which are various
     variables that tell us if/at which point we could consider applying the
     strategy.  
     The variables are really a function of join prefix but they are too
     expensive to re-caclulate for every join prefix we consider, so we
     maintain current state in join->positions[#tables_in_prefix]. See
     advance_sj_state() for details.
*/

typedef struct st_position : public Sql_alloc
{
  /*
    The "fanout" -  number of output rows that will be produced (after
    pushed down selection condition is applied) per each row combination of
    previous tables.
  */
  double records_read;

  /* 
    Cost accessing the table in course of the entire complete join execution,
    i.e. cost of one access method use (e.g. 'range' or 'ref' scan ) times 
    number the access method will be invoked.
  */
  double read_time;
  JOIN_TAB *table;

  /*
    NULL  -  'index' or 'range' or 'index_merge' or 'ALL' access is used.
    Other - [eq_]ref[_or_null] access is used. Pointer to {t.keypart1 = expr}
  */
  Key_use *key;

  /* If ref-based access is used: bitmap of tables this table depends on  */
  table_map ref_depend_map;
  bool use_join_buffer; 
  
  
  /* These form a stack of partial join order costs and output sizes */
  COST_VECT prefix_cost;
  double    prefix_record_count;

  /*
    Current optimization state: Semi-join strategy to be used for this
    and preceding join tables.
    
    Join optimizer sets this for the *last* join_tab in the
    duplicate-generating range. That is, in order to interpret this field, 
    one needs to traverse join->[best_]positions array from right to left.
    When you see a join table with sj_strategy!= SJ_OPT_NONE, some other
    field (depending on the strategy) tells how many preceding positions 
    this applies to. The values of covered_preceding_positions->sj_strategy
    must be ignored.
  */
  uint sj_strategy;
  /*
    Valid only after fix_semijoin_strategies_for_picked_join_order() call:
    if sj_strategy!=SJ_OPT_NONE, this is the number of subsequent tables that
    are covered by the specified semi-join strategy
  */
  uint n_sj_tables;

  /**
    Bitmap of semi-join inner tables that are in the join prefix and for
    which there's no provision yet for how to eliminate semi-join duplicates
    which they produce.
  */
  table_map dups_producing_tables;

/* LooseScan strategy members */

  /* The first (i.e. driving) table we're doing loose scan for */
  uint        first_loosescan_table;
  /* 
     Tables that need to be in the prefix before we can calculate the cost
     of using LooseScan strategy.
  */
  table_map   loosescan_need_tables;

  /*
    keyno  -  Planning to do LooseScan on this key. If keyuse is NULL then 
              this is a full index scan, otherwise this is a ref+loosescan
              scan (and keyno matches the KEUSE's)
    MAX_KEY - Not doing a LooseScan
  */
  uint loosescan_key;  // final (one for strategy instance )
  uint loosescan_parts; /* Number of keyparts to be kept distinct */
  
/* FirstMatch strategy */
  /*
    Index of the first inner table that we intend to handle with this
    strategy
  */
  uint first_firstmatch_table;
  /*
    Tables that were not in the join prefix when we've started considering 
    FirstMatch strategy.
  */
  table_map first_firstmatch_rtbl;
  /* 
    Tables that need to be in the prefix before we can calculate the cost
    of using FirstMatch strategy.
   */
  table_map firstmatch_need_tables;

/* Duplicate Weedout strategy */
  /* The first table that the strategy will need to handle */
  uint  first_dupsweedout_table;
  /*
    Tables that we will need to have in the prefix to do the weedout step
    (all inner and all outer that the involved semi-joins are correlated with)
  */
  table_map dupsweedout_tables;

/* SJ-Materialization-Scan strategy */
  /* The last inner table (valid once we're after it) */
  uint      sjm_scan_last_inner;
  /*
    Tables that we need to have in the prefix to calculate the correct cost.
    Basically, we need all inner tables and outer tables mentioned in the
    semi-join's ON expression so we can correctly account for fanout.
  */
  table_map sjm_scan_need_tables;
} POSITION;


typedef Bounds_checked_array<Item_null_result*> Item_null_array;

typedef struct st_rollup
{
  enum State { STATE_NONE, STATE_INITED, STATE_READY };
  State state;
  Item_null_array null_items;
  Ref_ptr_array *ref_pointer_arrays;
  List<Item> *fields;
} ROLLUP;


/*
  Temporary table used by semi-join DuplicateElimination strategy

  This consists of the temptable itself and data needed to put records
  into it. The table's DDL is as follows:

    CREATE TABLE tmptable (col VARCHAR(n) BINARY, PRIMARY KEY(col));

  where the primary key can be replaced with unique constraint if n exceeds
  the limit (as it is always done for query execution-time temptables).

  The record value is a concatenation of rowids of tables from the join we're
  executing. If a join table is on the inner side of the outer join, we
  assume that its rowid can be NULL and provide means to store this rowid in
  the tuple.
*/

class SJ_TMP_TABLE : public Sql_alloc
{
public:
  /*
    Array of pointers to tables whose rowids compose the temporary table
    record.
  */
  class TAB
  {
  public:
    JOIN_TAB *join_tab;
    uint rowid_offset;
    ushort null_byte;
    uchar null_bit;
  };
  TAB *tabs;
  TAB *tabs_end;
  
  /* 
    is_confluent==TRUE means this is a special case where the temptable record
    has zero length (and presence of a unique key means that the temptable can
    have either 0 or 1 records). 
    In this case we don't create the physical temptable but instead record
    its state in SJ_TMP_TABLE::have_confluent_record.
  */
  bool is_confluent;

  /* 
    When is_confluent==TRUE: the contents of the table (whether it has the
    record or not).
  */
  bool have_confluent_row;
  
  /* table record parameters */
  uint null_bits;
  uint null_bytes;
  uint rowid_len;

  /* The temporary table itself (NULL means not created yet) */
  TABLE *tmp_table;

  /*
    These are the members we got from temptable creation code. We'll need
    them if we'll need to convert table from HEAP to MyISAM/Maria.
  */
  MI_COLUMNDEF *start_recinfo;
  MI_COLUMNDEF *recinfo;

  /* Pointer to next table (next->start_idx > this->end_idx) */
  SJ_TMP_TABLE *next; 
};


class JOIN :public Sql_alloc
{
  JOIN(const JOIN &rhs);                        /**< not implemented */
  JOIN& operator=(const JOIN &rhs);             /**< not implemented */
public:
  JOIN_TAB *join_tab,**best_ref;
  JOIN_TAB **map2table;    ///< mapping between table indexes and JOIN_TABs
  JOIN_TAB *join_tab_save; ///< saved join_tab for subquery reexecution
  TABLE    **table,**all_tables;
  /*
    The table which has an index that allows to produce the requried ordering.
    A special value of 0x1 means that the ordering will be produced by
    passing 1st non-const table to filesort(). NULL means no such table exists.
  */
  TABLE    *sort_by_table;
  uint	   tables;        /* Number of tables in the join */
  uint     outer_tables;  /* Number of tables that are not inside semijoin */
  uint     const_tables;
  uint	   send_group_parts;
  /**
    Indicates that grouping will be performed on the result set during
    query execution. This field belongs to query execution.

    @see make_group_fields, alloc_group_fields, JOIN::exec
  */
  bool     sort_and_group; 
  bool     first_record,full_join, no_field_update;
  bool     group;            ///< If query contains GROUP BY clause
  bool     do_send_rows;
  table_map all_table_map;   ///< Set of tables contained in query
  table_map const_table_map; ///< Set of tables found to be const
  table_map found_const_table_map; ///< Tables that are const and non-empty
  table_map outer_join;      ///< Bitmap of all inner tables from outer joins
  /* Number of records produced after join + group operation */
  ha_rows  send_records;
  ha_rows found_records,examined_rows,row_limit;
  // m_select_limit is used to decide if we are likely to scan the whole table.
  ha_rows m_select_limit;
  /**
    Used to fetch no more than given amount of rows per one
    fetch operation of server side cursor.
    The value is checked in end_send and end_send_group in fashion, similar
    to offset_limit_cnt:
      - fetch_limit= HA_POS_ERROR if there is no cursor.
      - when we open a cursor, we set fetch_limit to 0,
      - on each fetch iteration we add num_rows to fetch to fetch_limit
  */
  ha_rows  fetch_limit;
  /* Finally picked QEP. This is result of join optimization */
  POSITION *best_positions;

/******* Join optimization state members start *******/
  /*
    If non-NULL, we are optimizing a materialized semi-join nest.
    If NULL, we are optimizing a complete join plan.
    This member is used only within the class Optimize_table_order, and
    within class Loose_scan_opt (called from best_access_path()).
  */
  TABLE_LIST *emb_sjm_nest;
  
  /* Current join optimization state */
  POSITION *positions;  
  /*
    Bitmap of inner tables of semi-join nests that have a proper subset of
    their tables in the current join prefix. That is, of those semi-join
    nests that have their tables both in and outside of the join prefix.
  */
  table_map cur_sj_inner_tables;

  /* We also maintain a stack of join optimization states in * join->positions[] */
/******* Join optimization state members end *******/


  Next_select_func first_select;
  /**
    The cost of best complete join plan found so far during optimization,
    after optimization phase - cost of picked join order (not taking into
    account the changes made by test_if_skip_sort_order()).
  */
  double   best_read;
  /**
    The estimated row count of the plan with best read time (see above).
  */
  ha_rows  best_rowcount;
  List<Item> *fields;
  List<Cached_item> group_fields, group_fields_cache;
  TABLE    *tmp_table;
  /// used to store 2 possible tmp table of SELECT
  TABLE    *exec_tmp_table1, *exec_tmp_table2;
  THD	   *thd;
  Item_sum  **sum_funcs, ***sum_funcs_end;
  /** second copy of sumfuncs (for queries with 2 temporary tables */
  Item_sum  **sum_funcs2, ***sum_funcs_end2;
  Procedure *procedure;
  ulonglong  select_options;
  select_result *result;
  TMP_TABLE_PARAM tmp_table_param;
  MYSQL_LOCK *lock;
  /// unit structure (with global parameters) for this select
  SELECT_LEX_UNIT *unit;
  /// select that processed
  SELECT_LEX *select_lex;
  /** 
    TRUE <=> optimizer must not mark any table as a constant table.
    This is needed for subqueries in form "a IN (SELECT .. UNION SELECT ..):
    when we optimize the select that reads the results of the union from a
    temporary table, we must not mark the temp. table as constant because
    the number of rows in it may vary from one subquery execution to another.
  */
  bool no_const_tables; 
  
  /**
    Copy of this JOIN to be used with temporary tables.

    tmp_join is used when the JOIN needs to be "reusable" (e.g. in a subquery
    that gets re-executed several times) and we know will use temporary tables
    for materialization. The materialization to a temporary table overwrites the
    JOIN structure to point to the temporary table after the materialization is
    done. This is where tmp_join is used : it's a copy of the JOIN before the
    materialization and is used in restoring before re-execution by overwriting
    the current JOIN structure with the saved copy.
    Because of this we should pay extra care of not freeing up helper structures
    that are referenced by the original contents of the JOIN. We can check for
    this by making sure the "current" join is not the temporary copy, e.g.
    !tmp_join || tmp_join != join
 
    We should free these sub-structures at JOIN::destroy() if the "current" join
    has a copy is not that copy.
  */
  JOIN *tmp_join;
  ROLLUP rollup;				///< Used with rollup

  bool select_distinct;				///< Set if SELECT DISTINCT
  /**
    If we have the GROUP BY statement in the query,
    but the group_list was emptied by optimizer, this
    flag is TRUE.
    It happens when fields in the GROUP BY are from
    constant table
  */
  bool group_optimized_away;

  /*
    simple_xxxxx is set if ORDER/GROUP BY doesn't include any references
    to other tables than the first non-constant table in the JOIN.
    It's also set if ORDER/GROUP BY is empty.
    Used for deciding for or against using a temporary table to compute 
    GROUP/ORDER BY.
  */
  bool simple_order, simple_group;
  /**
    Is set only in case if we have a GROUP BY clause
    and no ORDER BY after constant elimination of 'order'.
  */
  bool no_order;
  /** Is set if we have a GROUP BY and we have ORDER BY on a constant. */
  bool          skip_sort_order;

  bool need_tmp, hidden_group_fields;

  Key_use_array keyuse;

  List<Item> all_fields; ///< to store all fields that used in query
  ///Above list changed to use temporary table
  List<Item> tmp_all_fields1, tmp_all_fields2, tmp_all_fields3;
  ///Part, shared with list above, emulate following list
  List<Item> tmp_fields_list1, tmp_fields_list2, tmp_fields_list3;
  List<Item> &fields_list; ///< hold field list passed to mysql_select
  List<Item> procedure_fields_list;
  int error;

  ORDER *order, *group_list, *proc_param; //hold parameters of mysql_select
  /** 
    JOIN::having is initially equal to select_lex->having, but may
    later be changed by optimizations performed by JOIN.
    The relationship between the JOIN::having condition and the
    associated variable select_lex->having_value is so that
    having_value can be:
     - COND_UNDEF if a having clause was not specified in the query or
       if it has not been optimized yet
     - COND_TRUE if the having clause is always true, in which case
       JOIN::having is set to NULL.
     - COND_FALSE if the having clause is impossible, in which case
       JOIN::having is set to NULL
     - COND_OK otherwise, meaning that the having clause needs to be
       further evaluated
    All of the above also applies to the conds/select_lex->cond_value
    pair.
  */
  Item       *conds;                      ///< The where clause item tree
  Item       *having;                     ///< The having clause item tree
  Item       *conds_history;              ///< store WHERE for explain
  Item       *having_history;             ///< Store having for explain
  Item       *tmp_having; ///< To store having when processed temporary table
  TABLE_LIST *tables_list;           ///<hold 'tables' parameter of mysql_select
  List<TABLE_LIST> *join_list;       ///< list of joined tables in reverse order
  COND_EQUAL *cond_equal;
  /*
    Join tab to return to. Points to an element of join->join_tab array, or to
    join->join_tab[-1].
    This is used at execution stage to shortcut join enumeration. Currently
    shortcutting is done to handle outer joins or handle semi-joins with
    FirstMatch strategy.
  */
  JOIN_TAB *return_tab;

  /*
    Used pointer reference for this select.
    select_lex->ref_pointer_array contains five "slices" of the same length:
    |========|========|========|========|========|
     ref_ptrs items0   items1   items2   items3
   */
  Ref_ptr_array ref_ptrs;
  // Copy of the initial slice above, to be used with different lists
  Ref_ptr_array items0, items1, items2, items3;
  // Used by rollup, to restore ref_ptrs after overwriting it.
  Ref_ptr_array current_ref_ptrs;

  const char *zero_result_cause; ///< not 0 if exec must return zero result
  
  bool union_part; ///< this subselect is part of union 
  bool optimized; ///< flag to avoid double optimization in EXPLAIN
  
  // true: No need to run DTORs on pointers.
  Mem_root_array<Item_exists_subselect*, true> sj_subselects;

  /* Temporary tables used to weed-out semi-join duplicates */
  List<TABLE> sj_tmp_tables;
  List<Semijoin_mat_exec> sjm_exec_list;

  /* 
    storage for caching buffers allocated during query execution. 
    These buffers allocations need to be cached as the thread memory pool is
    cleared only at the end of the execution of the whole query and not caching
    allocations that occur in repetition at execution time will result in 
    excessive memory usage.
    Note: make_simple_join always creates an execution plan that accesses
    a single table, thus it is sufficient to have a one-element array for
    table_reexec.
  */  
  SORT_FIELD *sortorder;                        // make_unireg_sortorder()
  TABLE *table_reexec[1];                       // make_simple_join()
  JOIN_TAB *join_tab_reexec;                    // make_simple_join()
  /* end of allocation caching storage */

  JOIN(THD *thd_arg, List<Item> &fields_arg, ulonglong select_options_arg,
       select_result *result_arg)
    : keyuse(thd_arg->mem_root),
      fields_list(fields_arg),
      sj_subselects(thd_arg->mem_root)
  {
    init(thd_arg, fields_arg, select_options_arg, result_arg);
  }

  void init(THD *thd_arg, List<Item> &fields_arg, ulonglong select_options_arg,
       select_result *result_arg)
  {
    join_tab= join_tab_save= 0;
    all_tables= 0;
    tables= 0;
    const_tables= 0;
    join_list= 0;
    implicit_grouping= FALSE;
    sort_and_group= 0;
    first_record= 0;
    do_send_rows= 1;
    send_records= 0;
    found_records= 0;
    fetch_limit= HA_POS_ERROR;
    examined_rows= 0;
    exec_tmp_table1= 0;
    exec_tmp_table2= 0;
    sortorder= 0;
    table_reexec[0]= 0;
    join_tab_reexec= 0;
    thd= thd_arg;
    sum_funcs= sum_funcs2= 0;
    procedure= 0;
    having= tmp_having= having_history= 0;
    select_options= select_options_arg;
    result= result_arg;
    lock= thd_arg->lock;
    select_lex= 0; //for safety
    tmp_join= 0;
    select_distinct= test(select_options & SELECT_DISTINCT);
    no_order= 0;
    simple_order= 0;
    simple_group= 0;
    skip_sort_order= 0;
    need_tmp= 0;
    hidden_group_fields= 0; /*safety*/
    error= 0;
    return_tab= 0;
    ref_ptrs.reset();
    items0.reset();
    items1.reset();
    items2.reset();
    items3.reset();
    zero_result_cause= 0;
    optimized= 0;
    cond_equal= 0;
    group_optimized_away= 0;

    all_fields= fields_arg;
    if (&fields_list != &fields_arg)      /* Avoid valgrind-warning */
      fields_list= fields_arg;
    keyuse.clear();
    tmp_table_param.init();
    tmp_table_param.end_write_records= HA_POS_ERROR;
    rollup.state= ROLLUP::STATE_NONE;

    no_const_tables= FALSE;
    /* can help debugging (makes smaller test cases): */
    DBUG_EXECUTE_IF("no_const_tables",no_const_tables= TRUE;);
    first_select= sub_select;
  }

  int prepare(TABLE_LIST *tables, uint wind_num,
	      Item *conds, uint og_num, ORDER *order, ORDER *group,
	      Item *having, ORDER *proc_param, SELECT_LEX *select,
	      SELECT_LEX_UNIT *unit);
  int optimize();
  void reset();
  void exec();
  bool destroy();
  void restore_tmp();
  bool alloc_func_list();
  bool flatten_subqueries();
  bool setup_subquery_materialization();
  bool make_sum_func_list(List<Item> &all_fields, List<Item> &send_fields,
			  bool before_group_by, bool recompute= FALSE);

  /// Initialzes a slice, see comments for ref_ptrs above.
  Ref_ptr_array ref_ptr_array_slice(size_t slice_num)
  {
    size_t slice_sz= select_lex->ref_pointer_array.size() / 5U;
    DBUG_ASSERT(select_lex->ref_pointer_array.size() % 5 == 0);
    DBUG_ASSERT(slice_num < 5U);
    return Ref_ptr_array(&select_lex->ref_pointer_array[slice_num * slice_sz],
                         slice_sz);
  }

  /**
     Overwrites one slice with the contents of another slice.
     In the normal case, dst and src have the same size().
     However: the rollup slices may have smaller size than slice_sz.
   */
  void copy_ref_ptr_array(Ref_ptr_array dst_arr, Ref_ptr_array src_arr)
  {
    DBUG_ASSERT(dst_arr.size() >= src_arr.size());
    void *dest= dst_arr.array();
    const void *src= src_arr.array();
    memcpy(dest, src, src_arr.size() * src_arr.element_size());
  }

  /// Overwrites 'ref_ptrs' and remembers the the source as 'current'.
  void set_items_ref_array(Ref_ptr_array src_arr)
  {
    copy_ref_ptr_array(ref_ptrs, src_arr);
    current_ref_ptrs= src_arr;
  }

  /// Initializes 'items0' and remembers that it is 'current'.
  void init_items_ref_array()
  {
    items0= ref_ptr_array_slice(1);
    copy_ref_ptr_array(items0, ref_ptrs);
    current_ref_ptrs= items0;
  }

  bool rollup_init();
  bool rollup_process_const_fields();
  bool rollup_make_fields(List<Item> &all_fields, List<Item> &fields,
			  Item_sum ***func);
  int rollup_send_data(uint idx);
  int rollup_write_data(uint idx, TABLE *table);
  void remove_subq_pushed_predicates(Item **where);
  /**
    Release memory and, if possible, the open tables held by this execution
    plan (and nested plans). It's used to release some tables before
    the end of execution in order to increase concurrency and reduce
    memory consumption.
  */
  void join_free();
  /** Cleanup this JOIN, possibly for reuse */
  void cleanup(bool full);
  void clear();
  bool save_join_tab();
  bool init_save_join_tab();
  /**
     Send a row even if the join produced no rows if:
     - there is an aggregate function (sum_func_count!=0), and
     - the query is not grouped, and
     - a possible HAVING clause evaluates to TRUE.
  */
  bool send_row_on_empty_set()
  {
    return (do_send_rows && tmp_table_param.sum_func_count != 0 &&
	    group_list == NULL && !group_optimized_away &&
            select_lex->having_value != Item::COND_FALSE);
  }
  bool change_result(select_result *result);
  bool is_top_level_join() const
  {
    return (unit == &thd->lex->unit && (unit->fake_select_lex == 0 ||
                                        select_lex == unit->fake_select_lex));
  }
  void cache_const_exprs();
<<<<<<< HEAD
  bool generate_derived_keys();
  void drop_unused_derived_keys();
  /* 
    Return the table for which an index scan can be used to satisfy 
    the sort order needed by the ORDER BY/(implicit) GROUP BY clause 
  */
  JOIN_TAB *get_sort_by_join_tab()
  {
    return (!sort_by_table || skip_sort_order ||
            ((group || tmp_table_param.sum_func_count) && !group_list)) ?
              NULL : join_tab+const_tables;
  }
=======
>>>>>>> acfe6139
private:
  /**
    TRUE if the query contains an aggregate function but has no GROUP
    BY clause. 
  */
  bool implicit_grouping; 
  bool make_simple_join(JOIN *join, TABLE *tmp_table);
  void cleanup_item_list(List<Item> &items) const;
};


typedef struct st_select_check {
  uint const_ref,reg_ref;
} SELECT_CHECK;

extern const char *join_type_str[];

/* Extern functions in sql_select.cc */
bool store_val_in_field(Field *field, Item *val, enum_check_fields check_flag);
TABLE *create_tmp_table(THD *thd,TMP_TABLE_PARAM *param,List<Item> &fields,
			ORDER *group, bool distinct, bool save_sum_fields,
			ulonglong select_options, ha_rows rows_limit,
			const char* alias);
void free_tmp_table(THD *thd, TABLE *entry);
void count_field_types(SELECT_LEX *select_lex, TMP_TABLE_PARAM *param, 
                       List<Item> &fields, bool reset_with_sum_func);
bool setup_copy_fields(THD *thd, TMP_TABLE_PARAM *param,
		       Ref_ptr_array ref_pointer_array,
		       List<Item> &new_list1, List<Item> &new_list2,
		       uint elements, List<Item> &fields);
void copy_fields(TMP_TABLE_PARAM *param);
bool copy_funcs(Item **func_ptr, const THD *thd);
bool create_myisam_from_heap(THD *thd, TABLE *table,
                             MI_COLUMNDEF *start_recinfo,
                             MI_COLUMNDEF **recinfo, 
                             int error, bool ignore_last_dup,
                             bool *is_duplicate);
uint find_shortest_key(TABLE *table, const key_map *usable_keys);
Field* create_tmp_field_from_field(THD *thd, Field* org_field,
                                   const char *name, TABLE *table,
                                   Item_field *item, uint convert_blob_length);
                                                                      
bool is_indexed_agg_distinct(JOIN *join, List<Item_field> *out_args);

/* functions from opt_sum.cc */
bool simple_pred(Item_func *func_item, Item **args, bool *inv_order);
int opt_sum_query(THD* thd,
                  TABLE_LIST *tables, List<Item> &all_fields, Item *conds);

/* from sql_delete.cc, used by opt_range.cc */
extern "C" int refpos_order_cmp(const void* arg, const void *a,const void *b);

/** class to copying an field/item to a key struct */

class store_key :public Sql_alloc
{
public:
  bool null_key; /* TRUE <=> the value of the key has a null part */
  enum store_key_result { STORE_KEY_OK, STORE_KEY_FATAL, STORE_KEY_CONV };
  store_key(THD *thd, Field *field_arg, uchar *ptr, uchar *null, uint length)
    :null_key(0), null_ptr(null), err(0)
  {
    if (field_arg->type() == MYSQL_TYPE_BLOB
        || field_arg->type() == MYSQL_TYPE_GEOMETRY)
    {
      /* 
        Key segments are always packed with a 2 byte length prefix.
        See mi_rkey for details.
      */
      to_field= new Field_varstring(ptr, length, 2, null, 1, 
                                    Field::NONE, field_arg->field_name,
                                    field_arg->table->s, field_arg->charset());
      to_field->init(field_arg->table);
    }
    else
      to_field=field_arg->new_key_field(thd->mem_root, field_arg->table,
                                        ptr, null, 1);
  }
  virtual ~store_key() {}			/** Not actually needed */
  virtual const char *name() const=0;

  /**
    @brief sets ignore truncation warnings mode and calls the real copy method

    @details this function makes sure truncation warnings when preparing the
    key buffers don't end up as errors (because of an enclosing INSERT/UPDATE).
  */
  enum store_key_result copy()
  {
    enum store_key_result result;
    THD *thd= to_field->table->in_use;
    enum_check_fields saved_count_cuted_fields= thd->count_cuted_fields;
    sql_mode_t sql_mode= thd->variables.sql_mode;
    thd->variables.sql_mode&= ~(MODE_NO_ZERO_IN_DATE | MODE_NO_ZERO_DATE);

    thd->count_cuted_fields= CHECK_FIELD_IGNORE;

    result= copy_inner();

    thd->count_cuted_fields= saved_count_cuted_fields;
    thd->variables.sql_mode= sql_mode;

    return result;
  }

 protected:
  Field *to_field;				// Store data here
  uchar *null_ptr;
  uchar err;

  virtual enum store_key_result copy_inner()=0;
};


class store_key_field: public store_key
{
  Copy_field copy_field;
  const char *field_name;
 public:
  store_key_field(THD *thd, Field *to_field_arg, uchar *ptr,
                  uchar *null_ptr_arg,
		  uint length, Field *from_field, const char *name_arg)
    :store_key(thd, to_field_arg,ptr,
	       null_ptr_arg ? null_ptr_arg : from_field->maybe_null() ? &err
	       : (uchar*) 0, length), field_name(name_arg)
  {
    if (to_field)
    {
      copy_field.set(to_field,from_field,0);
    }
  }
  const char *name() const { return field_name; }

 protected: 
  enum store_key_result copy_inner()
  {
    TABLE *table= copy_field.to_field->table;
    my_bitmap_map *old_map= dbug_tmp_use_all_columns(table,
                                                     table->write_set);
    copy_field.do_copy(&copy_field);
    dbug_tmp_restore_column_map(table->write_set, old_map);
    null_key= to_field->is_null();
    return err != 0 ? STORE_KEY_FATAL : STORE_KEY_OK;
  }
};


class store_key_item :public store_key
{
 protected:
  Item *item;
public:
  store_key_item(THD *thd, Field *to_field_arg, uchar *ptr,
                 uchar *null_ptr_arg, uint length, Item *item_arg)
    :store_key(thd, to_field_arg, ptr,
	       null_ptr_arg ? null_ptr_arg : item_arg->maybe_null ?
	       &err : (uchar*) 0, length), item(item_arg)
  {}
  const char *name() const { return "func"; }

 protected:  
  enum store_key_result copy_inner()
  {
    TABLE *table= to_field->table;
    my_bitmap_map *old_map= dbug_tmp_use_all_columns(table,
                                                     table->write_set);
    int res= item->save_in_field(to_field, 1);
    /*
     Item::save_in_field() may call Item::val_xxx(). And if this is a subquery
     we need to check for errors executing it and react accordingly
    */
    if (!res && table->in_use->is_error())
      res= 1; /* STORE_KEY_FATAL */
    dbug_tmp_restore_column_map(table->write_set, old_map);
    null_key= to_field->is_null() || item->null_value;
    return ((err != 0 || res < 0 || res > 2) ? STORE_KEY_FATAL : 
            (store_key_result) res);
  }
};


class store_key_const_item :public store_key_item
{
  bool inited;
public:
  store_key_const_item(THD *thd, Field *to_field_arg, uchar *ptr,
		       uchar *null_ptr_arg, uint length,
		       Item *item_arg)
    :store_key_item(thd, to_field_arg, ptr,
                    null_ptr_arg, length, item_arg), inited(0)
  {
  }
  const char *name() const { return "const"; }

protected:  
  enum store_key_result copy_inner()
  {
    if (!inited)
    {
      inited=1;
      int res= store_key_item::copy_inner();
      if (res && !err)
        err= res;
    }
    return (err > 2 ? STORE_KEY_FATAL : (store_key_result) err);
  }
};

bool cp_buffer_from_ref(THD *thd, TABLE *table, TABLE_REF *ref);
bool error_if_full_join(JOIN *join);
int report_error(TABLE *table, int error);
int safe_index_read(JOIN_TAB *tab);
Item *remove_eq_conds(THD *thd, Item *cond, Item::cond_result *cond_value);
int get_quick_record(SQL_SELECT *select);
SORT_FIELD * make_unireg_sortorder(ORDER *order, uint *length,
                                  SORT_FIELD *sortorder);
int setup_order(THD *thd, Ref_ptr_array ref_pointer_array, TABLE_LIST *tables,
		List<Item> &fields, List <Item> &all_fields, ORDER *order);
int setup_group(THD *thd, Ref_ptr_array ref_pointer_array, TABLE_LIST *tables,
		List<Item> &fields, List<Item> &all_fields, ORDER *order,
		bool *hidden_group_fields);
bool fix_inner_refs(THD *thd, List<Item> &all_fields, SELECT_LEX *select,
                   Ref_ptr_array ref_pointer_array, ORDER *group_list= NULL);

bool handle_select(THD *thd, LEX *lex, select_result *result,
                   ulong setup_tables_done_option);
bool mysql_select(THD *thd,
                  TABLE_LIST *tables, uint wild_num,  List<Item> &list,
                  Item *conds, uint og_num, ORDER *order, ORDER *group,
                  Item *having, ORDER *proc_param, ulonglong select_type, 
                  select_result *result, SELECT_LEX_UNIT *unit, 
                  SELECT_LEX *select_lex);
void free_underlaid_joins(THD *thd, SELECT_LEX *select);
Field *create_tmp_field(THD *thd, TABLE *table,Item *item, Item::Type type,
			Item ***copy_func, Field **from_field,
                        Field **def_field,
			bool group, bool modify_item,
			bool table_cant_handle_bit_fields,
                        bool make_copy_field,
                        uint convert_blob_length);

/*
  General routine to change field->ptr of a NULL-terminated array of Field
  objects. Useful when needed to call val_int, val_str or similar and the
  field data is not in table->record[0] but in some other structure.
  set_key_field_ptr changes all fields of an index using a key_info object.
  All methods presume that there is at least one field to change.
*/

TABLE *create_virtual_tmp_table(THD *thd, List<Create_field> &field_list);


int test_if_item_cache_changed(List<Cached_item> &list);
void calc_used_field_length(THD *thd, JOIN_TAB *join_tab);
int join_init_read_record(JOIN_TAB *tab);
int do_sj_dups_weedout(THD *thd, SJ_TMP_TABLE *sjtbl); 
inline bool optimizer_flag(THD *thd, uint flag)
{ 
  return (thd->variables.optimizer_switch & flag);
}

uint get_index_for_order(ORDER *order, TABLE *table, SQL_SELECT *select,
                         ha_rows limit, bool *need_sort, bool *reverse);
ORDER *simple_remove_const(ORDER *order, Item *where);
bool const_expression_in_where(Item *cond, Item *comp_item,
                               Field *comp_field= NULL,
                               Item **const_item= NULL);
bool instantiate_tmp_table(TABLE *table, KEY *keyinfo,
                           MI_COLUMNDEF *start_recinfo,
                           MI_COLUMNDEF **recinfo,
                           ulonglong options, my_bool big_tables);
#endif /* SQL_SELECT_INCLUDED */<|MERGE_RESOLUTION|>--- conflicted
+++ resolved
@@ -312,12 +312,8 @@
     The following two fields are used for a [NOT] IN subquery if it is
     executed by an alternative full table scan when the left operand of
     the subquery predicate is evaluated to NULL.
-<<<<<<< HEAD
-  */
-=======
     save_read_first_record is also used by semi-join materialization strategy.
   */  
->>>>>>> acfe6139
   READ_RECORD::Setup_func save_read_first_record;/* to save read_first_record */
   READ_RECORD::Read_func save_read_record;/* to save read_record.read_record */
   double	worst_seeks;
@@ -2099,21 +2095,8 @@
                                         select_lex == unit->fake_select_lex));
   }
   void cache_const_exprs();
-<<<<<<< HEAD
   bool generate_derived_keys();
   void drop_unused_derived_keys();
-  /* 
-    Return the table for which an index scan can be used to satisfy 
-    the sort order needed by the ORDER BY/(implicit) GROUP BY clause 
-  */
-  JOIN_TAB *get_sort_by_join_tab()
-  {
-    return (!sort_by_table || skip_sort_order ||
-            ((group || tmp_table_param.sum_func_count) && !group_list)) ?
-              NULL : join_tab+const_tables;
-  }
-=======
->>>>>>> acfe6139
 private:
   /**
     TRUE if the query contains an aggregate function but has no GROUP
