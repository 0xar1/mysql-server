--- conflicted
+++ resolved
@@ -1,8 +1,4 @@
-<<<<<<< HEAD
 /* Copyright (c) 2016, Oracle and/or its affiliates. All rights reserved.
-=======
-/* Copyright (c) 2015, 2016 Oracle and/or its affiliates. All rights reserved.
->>>>>>> f7601024
 
    This program is free software; you can redistribute it and/or modify
    it under the terms of the GNU General Public License as published by
@@ -36,17 +32,17 @@
   When the parser accepts the following syntax:
     SHOW GLOBAL STATUS
   the parsed tree built for this query is in fact:
-  SELECT * FROM
-           (SELECT VARIABLE_NAME as Variable_name, VARIABLE_VALUE as Value
-            FROM performance_schema.global_status) derived_table
+    SELECT * FROM
+             (SELECT VARIABLE_NAME as Variable_name, VARIABLE_VALUE as Value
+              FROM performance_schema.global_status) derived_table
 
   Likewise, the query:
     SHOW GLOBAL STATUS LIKE "<value>"
   is built as:
-  SELECT * FROM
-           (SELECT VARIABLE_NAME as Variable_name, VARIABLE_VALUE as Value
-            FROM performance_schema.global_status) derived_table
-            WHERE Variable_name LIKE "<value>"
+    SELECT * FROM
+             (SELECT VARIABLE_NAME as Variable_name, VARIABLE_VALUE as Value
+              FROM performance_schema.global_status) derived_table
+              WHERE Variable_name LIKE "<value>"
 
   Likewise, the query:
     SHOW GLOBAL STATUS where <where_clause>
@@ -77,7 +73,9 @@
   static const LEX_STRING col_value= { C_STRING_WITH_LEN("VARIABLE_VALUE")};
   static const LEX_STRING as_value= { C_STRING_WITH_LEN("Value")};
   static const LEX_STRING pfs= { C_STRING_WITH_LEN("performance_schema")};
-  static const LEX_STRING dt_name= { C_STRING_WITH_LEN("derived_table")};
+
+  static LEX_STRING dtn= { C_STRING_WITH_LEN("derived_table")};
+  static const LEX_STRING star= { C_STRING_WITH_LEN("*")};
 
   static const Query_options options=
   {
@@ -85,38 +83,6 @@
     SELECT_LEX::SQL_CACHE_UNSPECIFIED /* sql_cache */
   };
 
-<<<<<<< HEAD
-=======
-  static const Select_lock_type lock_type=
-  {
-    false, /* is_set */
-    TL_READ, /* lock_type */
-    false /* is_safe_to_cache_query */
-  };
-
-
-  /* * */
-  Item *star= new (thd->mem_root) Item_field(pos, NULL, NULL, "*");
-
-  PT_select_item_list *item_list2;
-  item_list2= new (thd->mem_root) PT_select_item_list();
-  if (item_list2 == NULL)
-    return NULL;
-  item_list2->push_back(star);
-
-  /* SELECT * ... */
-  PT_select_options_and_item_list *options_and_item_list2;
-  options_and_item_list2= new (thd->mem_root) PT_select_options_and_item_list(options, item_list2);
-  if (options_and_item_list2 == NULL)
-    return NULL;
-
-
- /*
-    ... (SELECT VARIABLE_NAME as Variable_name, VARIABLE_VALUE as Value
-           FROM performance_schema.<table_name>) ...
-  */
-
->>>>>>> f7601024
   /* ... VARIABLE_NAME ... */
   PTI_simple_ident_ident *ident_name;
   ident_name= new (thd->mem_root) PTI_simple_ident_ident(pos, col_name);
@@ -187,53 +153,60 @@
   if (table_reference_list == NULL)
     return NULL;
 
-  PT_table_expression *table_expression;
-  table_expression= new (thd->mem_root)PT_table_expression(table_reference_list,
-                                                           NULL,
-                                                           NULL,
-                                                           NULL,
-                                                           NULL,
-                                                           NULL,
-                                                           NULL,
-                                                           lock_type);
-
-  /* ... FROM (SELECT ...) ... */
-  PT_table_factor_select_sym *table_factor_select_sym;
-  table_factor_select_sym= new (thd->mem_root) PT_table_factor_select_sym(pos, NULL, options, item_list, table_expression);
-  if (table_factor_select_sym == NULL)
-    return NULL;
-
-  PT_select_derived *select_derived;
-  select_derived= new (thd->mem_root) PT_select_derived(pos, table_factor_select_sym);
-  if (select_derived == NULL)
-    return NULL;
-
-  PT_select_derived_union_select *select_derived_union_select;
-  select_derived_union_select= new (thd->mem_root) PT_select_derived_union_select(select_derived, NULL, pos);
-  if (select_derived_union_select == NULL)
-    return NULL;
-
-  /* ... derived_table ... */
-  LEX_STRING dt_table_name;
-  if (!thd->make_lex_string(&dt_table_name, dt_name.str, dt_name.length, false))
-    return NULL;
-
-  PT_table_factor_parenthesis *table_factor_parenthesis;
-  table_factor_parenthesis= new (thd->mem_root) PT_table_factor_parenthesis(select_derived_union_select, &dt_table_name, pos);
-  if (table_factor_parenthesis == NULL)
-    return NULL;
-
-  PT_join_table_list *join_table_list2;
-  join_table_list2= new (thd->mem_root) PT_join_table_list(pos, table_factor_parenthesis);
-  if (join_table_list2 == NULL)
-    return NULL;
-
-  PT_table_reference_list *table_reference_list2;
-  table_reference_list2= new (thd->mem_root) PT_table_reference_list(join_table_list2);
-  if (table_reference_list2 == NULL)
-    return NULL;
-
-  /* where clause */
+
+  /* Form subquery */
+  /* SELECT VARIABLE_NAME as Variable_name, VARIABLE_VALUE as Value FROM performance_schema.<table_name> */
+  PT_select_part2 *select_part2;
+  select_part2= new (thd->mem_root) PT_select_part2(options_and_item_list,
+                                                    table_reference_list,
+                                                    NULL);
+  if (select_part2 == NULL)
+    return NULL;
+
+  PT_query_primary *query_primary=
+    new (thd->mem_root) PT_query_specification(select_part2);
+  if (query_primary == NULL)
+    return NULL;
+
+  PT_query_expression_body_primary *query_expression_body=
+    new (thd->mem_root) PT_query_expression_body_primary(query_primary);
+  if (query_expression_body == NULL)
+    return NULL;
+
+   PT_query_expression *query_expression=
+     new (thd->mem_root) PT_query_expression(query_expression_body);
+   if (query_expression == NULL)
+     return NULL;
+
+   PT_subquery *sub_query;
+   sub_query= new (thd->mem_root) PT_subquery(pos, query_expression);
+
+   PT_derived_table *derived_table;
+   derived_table= new (thd->mem_root) PT_derived_table(sub_query, &dtn);
+
+   PT_table_reference_list *table_reference_list1;
+   table_reference_list1= new (thd->mem_root) PT_table_reference_list(pos, derived_table);
+   if (table_reference_list1 == NULL)
+     return NULL;
+
+
+  /* SELECT * ... */
+  PTI_simple_ident_ident *ident_star;
+  ident_star= new (thd->mem_root) PTI_simple_ident_ident(pos, star);
+
+  PT_select_item_list *item_list1;
+  item_list1= new (thd->mem_root) PT_select_item_list();
+  if (item_list1 == NULL)
+    return NULL;
+  item_list1->push_back(ident_star);
+
+  PT_select_options_and_item_list *options_and_item_list1;
+  options_and_item_list1= new (thd->mem_root) PT_select_options_and_item_list(options, item_list1);
+  if (options_and_item_list1 == NULL)
+    return NULL;
+
+
+  /* Process where clause */
   Item *where_clause= NULL;
 
   if (wild != NULL)
@@ -275,48 +248,33 @@
     where_clause= where_cond;
   }
 
-
   /* SELECT * FROM (SELECT ...) derived_table [ WHERE Variable_name LIKE <value> ] */
   /* SELECT * FROM (SELECT ...) derived_table [ WHERE <cond> ] */
-  PT_select_part2 *select_part2;
-<<<<<<< HEAD
-  select_part2= new (thd->mem_root) PT_select_part2(options_and_item_list,
-                                                    table_reference_list,
-                                                    where_clause);
-=======
-  select_part2= new (thd->mem_root) PT_select_part2(options_and_item_list2,
-                                                    NULL, /* opt_into */
-                                                    table_reference_list2, /* from_clause */
-                                                    where_clause, /* opt_where_clause */
-                                                    NULL, /* opt_group_clause */
-                                                    NULL, /* opt_having_clause */
-                                                    NULL, /* opt_order_clause */
-                                                    NULL, /* opt_limit_clause */
-                                                    NULL, /* opt_procedure_analyse_clause */
-                                                    NULL, /* opt_into */
-                                                    lock_type /* opt_select_lock_type */);
->>>>>>> f7601024
-  if (select_part2 == NULL)
-    return NULL;
-
-  PT_query_primary *query_primary=
-    new (thd->mem_root) PT_query_specification(select_part2);
-  if (query_primary == NULL)
-    return NULL;
-
-  PT_query_expression_body_primary *query_expression_body=
-    new (thd->mem_root) PT_query_expression_body_primary(query_primary);
-  if (query_expression_body == NULL)
-    return NULL;
-
-   PT_query_expression *query_expression=
-     new (thd->mem_root) PT_query_expression(query_expression_body);
-   if (query_expression == NULL)
+  PT_select_part2 *select_part22;
+  select_part22= new (thd->mem_root) PT_select_part2(options_and_item_list1,
+                                                     table_reference_list1,
+                                                     where_clause);
+  if (select_part22 == NULL)
+    return NULL;
+
+  PT_query_primary *query_primary2=
+    new (thd->mem_root) PT_query_specification(select_part22);
+  if (query_primary2 == NULL)
+    return NULL;
+
+  PT_query_expression_body_primary *query_expression_body2=
+    new (thd->mem_root) PT_query_expression_body_primary(query_primary2);
+  if (query_expression_body2 == NULL)
+    return NULL;
+
+   PT_query_expression *query_expression2=
+     new (thd->mem_root) PT_query_expression(query_expression_body2);
+   if (query_expression2 == NULL)
      return NULL;
 
-  PT_select_stmt *select;
-  select= new (thd->mem_root) PT_select_stmt(query_expression);
-  if (select == NULL)
+  PT_select_stmt *select2;
+  select2= new (thd->mem_root) PT_select_stmt(query_expression2);
+  if (select2 == NULL)
     return NULL;
 
   LEX *lex= thd->lex;
@@ -325,7 +283,7 @@
   if (thd->is_error())
     return NULL;
 
-  if (select->contextualize(&pc))
+  if (select2->contextualize(&pc))
     return NULL;
 
   /* contextualize sets to COM_SELECT */
