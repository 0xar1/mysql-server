/* Copyright (C) 2000-2006 MySQL AB & Sasha

   This program is free software; you can redistribute it and/or modify
   it under the terms of the GNU General Public License as published by
   the Free Software Foundation; version 2 of the License.

   This program is distributed in the hope that it will be useful,
   but WITHOUT ANY WARRANTY; without even the implied warranty of
   MERCHANTABILITY or FITNESS FOR A PARTICULAR PURPOSE.  See the
   GNU General Public License for more details.

   You should have received a copy of the GNU General Public License
   along with this program; if not, write to the Free Software
   Foundation, Inc., 59 Temple Place, Suite 330, Boston, MA  02111-1307  USA */

#include "mysql_priv.h"
#ifdef HAVE_REPLICATION

#include "rpl_mi.h"
#include "sql_repl.h"
#include "log_event.h"
#include "rpl_filter.h"
#include <my_dir.h>

int max_binlog_dump_events = 0; // unlimited
my_bool opt_sporadic_binlog_dump_fail = 0;
#ifndef DBUG_OFF
static int binlog_dump_count = 0;
#endif

/*
    fake_rotate_event() builds a fake (=which does not exist physically in any
    binlog) Rotate event, which contains the name of the binlog we are going to
    send to the slave (because the slave may not know it if it just asked for
    MASTER_LOG_FILE='', MASTER_LOG_POS=4).
    < 4.0.14, fake_rotate_event() was called only if the requested pos was 4.
    After this version we always call it, so that a 3.23.58 slave can rely on
    it to detect if the master is 4.0 (and stop) (the _fake_ Rotate event has
    zeros in the good positions which, by chance, make it possible for the 3.23
    slave to detect that this event is unexpected) (this is luck which happens
    because the master and slave disagree on the size of the header of
    Log_event).

    Relying on the event length of the Rotate event instead of these
    well-placed zeros was not possible as Rotate events have a variable-length
    part.
*/

static int fake_rotate_event(NET* net, String* packet, char* log_file_name,
                             ulonglong position, const char** errmsg)
{
  DBUG_ENTER("fake_rotate_event");
  char header[LOG_EVENT_HEADER_LEN], buf[ROTATE_HEADER_LEN+100];
  /*
    'when' (the timestamp) is set to 0 so that slave could distinguish between
    real and fake Rotate events (if necessary)
  */
  memset(header, 0, 4);
  header[EVENT_TYPE_OFFSET] = ROTATE_EVENT;

  char* p = log_file_name+dirname_length(log_file_name);
  uint ident_len = (uint) strlen(p);
  ulong event_len = ident_len + LOG_EVENT_HEADER_LEN + ROTATE_HEADER_LEN;
  int4store(header + SERVER_ID_OFFSET, server_id);
  int4store(header + EVENT_LEN_OFFSET, event_len);
  int2store(header + FLAGS_OFFSET, LOG_EVENT_ARTIFICIAL_F);

  // TODO: check what problems this may cause and fix them
  int4store(header + LOG_POS_OFFSET, 0);

  packet->append(header, sizeof(header));
  int8store(buf+R_POS_OFFSET,position);
  packet->append(buf, ROTATE_HEADER_LEN);
  packet->append(p,ident_len);
  if (my_net_write(net, (uchar*) packet->ptr(), packet->length()))
  {
    *errmsg = "failed on my_net_write()";
    DBUG_RETURN(-1);
  }
  DBUG_RETURN(0);
}

static int send_file(THD *thd)
{
  NET* net = &thd->net;
  int fd = -1, error = 1;
  size_t bytes;
  char fname[FN_REFLEN+1];
  const char *errmsg = 0;
  int old_timeout;
  unsigned long packet_len;
  uchar buf[IO_SIZE];				// It's safe to alloc this
  DBUG_ENTER("send_file");

  /*
    The client might be slow loading the data, give him wait_timeout to do
    the job
  */
  old_timeout= net->read_timeout;
  my_net_set_read_timeout(net, thd->variables.net_wait_timeout);

  /*
    We need net_flush here because the client will not know it needs to send
    us the file name until it has processed the load event entry
  */
  if (net_flush(net) || (packet_len = my_net_read(net)) == packet_error)
  {
    errmsg = "while reading file name";
    goto err;
  }

  // terminate with \0 for fn_format
  *((char*)net->read_pos +  packet_len) = 0;
  fn_format(fname, (char*) net->read_pos + 1, "", "", 4);
  // this is needed to make replicate-ignore-db
  if (!strcmp(fname,"/dev/null"))
    goto end;

  if ((fd = my_open(fname, O_RDONLY, MYF(0))) < 0)
  {
    errmsg = "on open of file";
    goto err;
  }

  while ((long) (bytes= my_read(fd, buf, IO_SIZE, MYF(0))) > 0)
  {
    if (my_net_write(net, buf, bytes))
    {
      errmsg = "while writing data to client";
      goto err;
    }
  }

 end:
  if (my_net_write(net, (uchar*) "", 0) || net_flush(net) ||
      (my_net_read(net) == packet_error))
  {
    errmsg = "while negotiating file transfer close";
    goto err;
  }
  error = 0;

 err:
  my_net_set_read_timeout(net, old_timeout);
  if (fd >= 0)
    (void) my_close(fd, MYF(0));
  if (errmsg)
  {
    sql_print_error("Failed in send_file() %s", errmsg);
    DBUG_PRINT("error", ("%s", errmsg));
  }
  DBUG_RETURN(error);
}


/*
  Adjust the position pointer in the binary log file for all running slaves

  SYNOPSIS
    adjust_linfo_offsets()
    purge_offset	Number of bytes removed from start of log index file

  NOTES
    - This is called when doing a PURGE when we delete lines from the
      index log file

  REQUIREMENTS
    - Before calling this function, we have to ensure that no threads are
      using any binary log file before purge_offset.a

  TODO
    - Inform the slave threads that they should sync the position
      in the binary log file with flush_relay_log_info.
      Now they sync is done for next read.
*/

void adjust_linfo_offsets(my_off_t purge_offset)
{
  THD *tmp;

  pthread_mutex_lock(&LOCK_thread_count);
  I_List_iterator<THD> it(threads);

  while ((tmp=it++))
  {
    LOG_INFO* linfo;
    if ((linfo = tmp->current_linfo))
    {
      pthread_mutex_lock(&linfo->lock);
      /*
	Index file offset can be less that purge offset only if
	we just started reading the index file. In that case
	we have nothing to adjust
      */
      if (linfo->index_file_offset < purge_offset)
	linfo->fatal = (linfo->index_file_offset != 0);
      else
	linfo->index_file_offset -= purge_offset;
      pthread_mutex_unlock(&linfo->lock);
    }
  }
  pthread_mutex_unlock(&LOCK_thread_count);
}


bool log_in_use(const char* log_name)
{
  size_t log_name_len = strlen(log_name) + 1;
  THD *tmp;
  bool result = 0;

  pthread_mutex_lock(&LOCK_thread_count);
  I_List_iterator<THD> it(threads);

  while ((tmp=it++))
  {
    LOG_INFO* linfo;
    if ((linfo = tmp->current_linfo))
    {
      pthread_mutex_lock(&linfo->lock);
      result = !bcmp((uchar*) log_name, (uchar*) linfo->log_file_name,
                     log_name_len);
      pthread_mutex_unlock(&linfo->lock);
      if (result)
	break;
    }
  }

  pthread_mutex_unlock(&LOCK_thread_count);
  return result;
}

bool purge_error_message(THD* thd, int res)
{
  uint errmsg= 0;

  switch (res)  {
  case 0: break;
  case LOG_INFO_EOF:	errmsg= ER_UNKNOWN_TARGET_BINLOG; break;
  case LOG_INFO_IO:	errmsg= ER_IO_ERR_LOG_INDEX_READ; break;
  case LOG_INFO_INVALID:errmsg= ER_BINLOG_PURGE_PROHIBITED; break;
  case LOG_INFO_SEEK:	errmsg= ER_FSEEK_FAIL; break;
  case LOG_INFO_MEM:	errmsg= ER_OUT_OF_RESOURCES; break;
  case LOG_INFO_FATAL:	errmsg= ER_BINLOG_PURGE_FATAL_ERR; break;
  case LOG_INFO_IN_USE: errmsg= ER_LOG_IN_USE; break;
  case LOG_INFO_EMFILE: errmsg= ER_BINLOG_PURGE_EMFILE; break;
  default:		errmsg= ER_LOG_PURGE_UNKNOWN_ERR; break;
  }

  if (errmsg)
  {
    my_message(errmsg, ER(errmsg), MYF(0));
    return TRUE;
  }
  my_ok(thd);
  return FALSE;
}


/**
  Execute a PURGE BINARY LOGS TO <log> command.

  @param thd Pointer to THD object for the client thread executing the
  statement.

  @param to_log Name of the last log to purge.

  @retval FALSE success
  @retval TRUE failure
*/
bool purge_master_logs(THD* thd, const char* to_log)
{
  char search_file_name[FN_REFLEN];
  if (!mysql_bin_log.is_open())
  {
    my_ok(thd);
    return FALSE;
  }

  mysql_bin_log.make_log_name(search_file_name, to_log);
  return purge_error_message(thd,
			     mysql_bin_log.purge_logs(search_file_name, 0, 1,
						      1, NULL));
}


/**
  Execute a PURGE BINARY LOGS BEFORE <date> command.

  @param thd Pointer to THD object for the client thread executing the
  statement.

  @param purge_time Date before which logs should be purged.

  @retval FALSE success
  @retval TRUE failure
*/
bool purge_master_logs_before_date(THD* thd, time_t purge_time)
{
  if (!mysql_bin_log.is_open())
  {
    my_ok(thd);
    return 0;
  }
  return purge_error_message(thd,
                             mysql_bin_log.purge_logs_before_date(purge_time));
}

int test_for_non_eof_log_read_errors(int error, const char **errmsg)
{
  if (error == LOG_READ_EOF)
    return 0;
  my_errno= ER_MASTER_FATAL_ERROR_READING_BINLOG;
  switch (error) {
  case LOG_READ_BOGUS:
    *errmsg = "bogus data in log event";
    break;
  case LOG_READ_TOO_LARGE:
    *errmsg = "log event entry exceeded max_allowed_packet; \
Increase max_allowed_packet on master";
    break;
  case LOG_READ_IO:
    *errmsg = "I/O error reading log event";
    break;
  case LOG_READ_MEM:
    *errmsg = "memory allocation failed reading log event";
    break;
  case LOG_READ_TRUNC:
    *errmsg = "binlog truncated in the middle of event";
    break;
  default:
    *errmsg = "unknown error reading log event on the master";
    break;
  }
  return error;
}


/**
  An auxiliary function for calling in mysql_binlog_send
  to initialize the heartbeat timeout in waiting for a binlogged event.

  @param[in]    thd  THD to access a user variable

  @return        heartbeat period an ulonglong of nanoseconds
                 or zero if heartbeat was not demanded by slave
*/ 
static ulonglong get_heartbeat_period(THD * thd)
{
  my_bool null_value;
  LEX_STRING name=  { C_STRING_WITH_LEN("master_heartbeat_period")};
  user_var_entry *entry= 
    (user_var_entry*) hash_search(&thd->user_vars, (uchar*) name.str,
                                  name.length);
  return entry? entry->val_int(&null_value) : 0;
}

/*
  Function prepares and sends repliation heartbeat event.

  @param net                net object of THD
  @param packet             buffer to store the heartbeat instance
  @param event_coordinates  binlog file name and position of the last
                            real event master sent from binlog

  @note 
    Among three essential pieces of heartbeat data Log_event::when
    is computed locally.
    The  error to send is serious and should force terminating
    the dump thread.
*/
static int send_heartbeat_event(NET* net, String* packet,
                                const struct event_coordinates *coord)
{
  DBUG_ENTER("send_heartbeat_event");
  char header[LOG_EVENT_HEADER_LEN];
  /*
    'when' (the timestamp) is set to 0 so that slave could distinguish between
    real and fake Rotate events (if necessary)
  */
  memset(header, 0, 4);  // when

  header[EVENT_TYPE_OFFSET] = HEARTBEAT_LOG_EVENT;

  char* p= coord->file_name + dirname_length(coord->file_name);

  uint ident_len = strlen(p);
  ulong event_len = ident_len + LOG_EVENT_HEADER_LEN;
  int4store(header + SERVER_ID_OFFSET, server_id);
  int4store(header + EVENT_LEN_OFFSET, event_len);
  int2store(header + FLAGS_OFFSET, 0);

  int4store(header + LOG_POS_OFFSET, coord->pos);  // log_pos

  packet->append(header, sizeof(header));
  packet->append(p, ident_len);             // log_file_name

  if (my_net_write(net, (uchar*) packet->ptr(), packet->length()) ||
      net_flush(net))
  {
    DBUG_RETURN(-1);
  }
  packet->set("\0", 1, &my_charset_bin);
  DBUG_RETURN(0);
}

/*
  TODO: Clean up loop to only have one call to send_file()
*/

void mysql_binlog_send(THD* thd, char* log_ident, my_off_t pos,
		       ushort flags)
{
  LOG_INFO linfo;
  char *log_file_name = linfo.log_file_name;
  char search_file_name[FN_REFLEN], *name;
  IO_CACHE log;
  File file = -1;
  String* packet = &thd->packet;
  int error;
  const char *errmsg = "Unknown error";
  NET* net = &thd->net;
  pthread_mutex_t *log_lock;
  bool binlog_can_be_corrupted= FALSE;
#ifndef DBUG_OFF
  int left_events = max_binlog_dump_events;
#endif
  DBUG_ENTER("mysql_binlog_send");
  DBUG_PRINT("enter",("log_ident: '%s'  pos: %ld", log_ident, (long) pos));

  bzero((char*) &log,sizeof(log));
  /* 
     heartbeat_period from @master_heartbeat_period user variable
  */
  ulonglong heartbeat_period= get_heartbeat_period(thd);
  struct timespec heartbeat_buf;
  struct event_coordinates coord_buf;
  struct timespec *heartbeat_ts= NULL;
  struct event_coordinates *coord= NULL;
  if (heartbeat_period != LL(0))
  {
    heartbeat_ts= &heartbeat_buf;
    set_timespec_nsec(*heartbeat_ts, 0);
    coord= &coord_buf;
    coord->file_name= log_file_name; // initialization basing on what slave remembers
    coord->pos= pos;
  }
#ifndef DBUG_OFF
  if (opt_sporadic_binlog_dump_fail && (binlog_dump_count++ % 2))
  {
    errmsg = "Master failed COM_BINLOG_DUMP to test if slave can recover";
    my_errno= ER_UNKNOWN_ERROR;
    goto err;
  }
#endif

  if (!mysql_bin_log.is_open())
  {
    errmsg = "Binary log is not open";
    my_errno= ER_MASTER_FATAL_ERROR_READING_BINLOG;
    goto err;
  }
  if (!server_id_supplied)
  {
    errmsg = "Misconfigured master - server id was not set";
    my_errno= ER_MASTER_FATAL_ERROR_READING_BINLOG;
    goto err;
  }

  name=search_file_name;
  if (log_ident[0])
    mysql_bin_log.make_log_name(search_file_name, log_ident);
  else
    name=0;					// Find first log

  linfo.index_file_offset = 0;

  if (mysql_bin_log.find_log_pos(&linfo, name, 1))
  {
    errmsg = "Could not find first log file name in binary log index file";
    my_errno= ER_MASTER_FATAL_ERROR_READING_BINLOG;
    goto err;
  }

  pthread_mutex_lock(&LOCK_thread_count);
  thd->current_linfo = &linfo;
  pthread_mutex_unlock(&LOCK_thread_count);

  if ((file=open_binlog(&log, log_file_name, &errmsg)) < 0)
  {
    my_errno= ER_MASTER_FATAL_ERROR_READING_BINLOG;
    goto err;
  }
  if (pos < BIN_LOG_HEADER_SIZE || pos > my_b_filelength(&log))
  {
    errmsg= "Client requested master to start replication from \
impossible position";
    my_errno= ER_MASTER_FATAL_ERROR_READING_BINLOG;
    goto err;
  }

  /*
    We need to start a packet with something other than 255
    to distinguish it from error
  */
  packet->set("\0", 1, &my_charset_bin); /* This is the start of a new packet */

  /*
    Tell the client about the log name with a fake Rotate event;
    this is needed even if we also send a Format_description_log_event
    just after, because that event does not contain the binlog's name.
    Note that as this Rotate event is sent before
    Format_description_log_event, the slave cannot have any info to
    understand this event's format, so the header len of
    Rotate_log_event is FROZEN (so in 5.0 it will have a header shorter
    than other events except FORMAT_DESCRIPTION_EVENT).
    Before 4.0.14 we called fake_rotate_event below only if (pos ==
    BIN_LOG_HEADER_SIZE), because if this is false then the slave
    already knows the binlog's name.
    Since, we always call fake_rotate_event; if the slave already knew
    the log's name (ex: CHANGE MASTER TO MASTER_LOG_FILE=...) this is
    useless but does not harm much. It is nice for 3.23 (>=.58) slaves
    which test Rotate events to see if the master is 4.0 (then they
    choose to stop because they can't replicate 4.0); by always calling
    fake_rotate_event we are sure that 3.23.58 and newer will detect the
    problem as soon as replication starts (BUG#198).
    Always calling fake_rotate_event makes sending of normal
    (=from-binlog) Rotate events a priori unneeded, but it is not so
    simple: the 2 Rotate events are not equivalent, the normal one is
    before the Stop event, the fake one is after. If we don't send the
    normal one, then the Stop event will be interpreted (by existing 4.0
    slaves) as "the master stopped", which is wrong. So for safety,
    given that we want minimum modification of 4.0, we send the normal
    and fake Rotates.
  */
  if (fake_rotate_event(net, packet, log_file_name, pos, &errmsg))
  {
    /*
       This error code is not perfect, as fake_rotate_event() does not
       read anything from the binlog; if it fails it's because of an
       error in my_net_write(), fortunately it will say so in errmsg.
    */
    my_errno= ER_MASTER_FATAL_ERROR_READING_BINLOG;
    goto err;
  }
  packet->set("\0", 1, &my_charset_bin);
  /*
    Adding MAX_LOG_EVENT_HEADER_LEN, since a binlog event can become
    this larger than the corresponding packet (query) sent 
    from client to master.
  */
  thd->variables.max_allowed_packet+= MAX_LOG_EVENT_HEADER;

  /*
    We can set log_lock now, it does not move (it's a member of
    mysql_bin_log, and it's already inited, and it will be destroyed
    only at shutdown).
  */
  log_lock = mysql_bin_log.get_log_lock();
  if (pos > BIN_LOG_HEADER_SIZE)
  {
     /*
       Try to find a Format_description_log_event at the beginning of
       the binlog
     */
     if (!(error = Log_event::read_log_event(&log, packet, log_lock)))
     {
       /*
         The packet has offsets equal to the normal offsets in a binlog
         event +1 (the first character is \0).
       */
       DBUG_PRINT("info",
                  ("Looked for a Format_description_log_event, found event type %d",
                   (*packet)[EVENT_TYPE_OFFSET+1]));
       if ((*packet)[EVENT_TYPE_OFFSET+1] == FORMAT_DESCRIPTION_EVENT)
       {
         binlog_can_be_corrupted= test((*packet)[FLAGS_OFFSET+1] &
                                       LOG_EVENT_BINLOG_IN_USE_F);
         (*packet)[FLAGS_OFFSET+1] &= ~LOG_EVENT_BINLOG_IN_USE_F;
         /*
           mark that this event with "log_pos=0", so the slave
           should not increment master's binlog position
           (rli->group_master_log_pos)
         */
         int4store((char*) packet->ptr()+LOG_POS_OFFSET+1, 0);
         /*
           if reconnect master sends FD event with `created' as 0
           to avoid destroying temp tables.
          */
         int4store((char*) packet->ptr()+LOG_EVENT_MINIMAL_HEADER_LEN+
                   ST_CREATED_OFFSET+1, (ulong) 0);
         /* send it */
         if (my_net_write(net, (uchar*) packet->ptr(), packet->length()))
         {
           errmsg = "Failed on my_net_write()";
           my_errno= ER_UNKNOWN_ERROR;
           goto err;
         }

         /*
           No need to save this event. We are only doing simple reads
           (no real parsing of the events) so we don't need it. And so
           we don't need the artificial Format_description_log_event of
           3.23&4.x.
         */
       }
     }
     else
     {
       if (test_for_non_eof_log_read_errors(error, &errmsg))
         goto err;
       /*
         It's EOF, nothing to do, go on reading next events, the
         Format_description_log_event will be found naturally if it is written.
       */
     }
     /* reset the packet as we wrote to it in any case */
     packet->set("\0", 1, &my_charset_bin);
  } /* end of if (pos > BIN_LOG_HEADER_SIZE); */
  else
  {
    /* The Format_description_log_event event will be found naturally. */
  }

  /* seek to the requested position, to start the requested dump */
  my_b_seek(&log, pos);			// Seek will done on next read

  while (!net->error && net->vio != 0 && !thd->killed)
  {
    while (!(error = Log_event::read_log_event(&log, packet, log_lock)))
    {
#ifndef DBUG_OFF
      if (max_binlog_dump_events && !left_events--)
      {
	net_flush(net);
	errmsg = "Debugging binlog dump abort";
	my_errno= ER_UNKNOWN_ERROR;
	goto err;
      }
#endif
      /*
        log's filename does not change while it's active
      */
      if (coord)
        coord->pos= uint4korr(packet->ptr() + 1 + LOG_POS_OFFSET);

      if ((*packet)[EVENT_TYPE_OFFSET+1] == FORMAT_DESCRIPTION_EVENT)
      {
        binlog_can_be_corrupted= test((*packet)[FLAGS_OFFSET+1] &
                                      LOG_EVENT_BINLOG_IN_USE_F);
        (*packet)[FLAGS_OFFSET+1] &= ~LOG_EVENT_BINLOG_IN_USE_F;
      }
      else if ((*packet)[EVENT_TYPE_OFFSET+1] == STOP_EVENT)
        binlog_can_be_corrupted= FALSE;

      if (my_net_write(net, (uchar*) packet->ptr(), packet->length()))
      {
	errmsg = "Failed on my_net_write()";
	my_errno= ER_UNKNOWN_ERROR;
	goto err;
      }

      DBUG_PRINT("info", ("log event code %d",
			  (*packet)[LOG_EVENT_OFFSET+1] ));
      if ((*packet)[LOG_EVENT_OFFSET+1] == LOAD_EVENT)
      {
	if (send_file(thd))
	{
	  errmsg = "failed in send_file()";
	  my_errno= ER_UNKNOWN_ERROR;
	  goto err;
	}
      }
      packet->set("\0", 1, &my_charset_bin);
    }

    /*
      here we were reading binlog that was not closed properly (as a result
      of a crash ?). treat any corruption as EOF
    */
    if (binlog_can_be_corrupted && error != LOG_READ_MEM)
      error=LOG_READ_EOF;
    /*
      TODO: now that we are logging the offset, check to make sure
      the recorded offset and the actual match.
      Guilhem 2003-06: this is not true if this master is a slave
      <4.0.15 running with --log-slave-updates, because then log_pos may
      be the offset in the-master-of-this-master's binlog.
    */
    if (test_for_non_eof_log_read_errors(error, &errmsg))
      goto err;

    if (!(flags & BINLOG_DUMP_NON_BLOCK) &&
        mysql_bin_log.is_active(log_file_name))
    {
      /*
	Block until there is more data in the log
      */
      if (net_flush(net))
      {
	errmsg = "failed on net_flush()";
	my_errno= ER_UNKNOWN_ERROR;
	goto err;
      }

      /*
	We may have missed the update broadcast from the log
	that has just happened, let's try to catch it if it did.
	If we did not miss anything, we just wait for other threads
	to signal us.
      */
      {
	log.error=0;
	bool read_packet = 0, fatal_error = 0;

#ifndef DBUG_OFF
	if (max_binlog_dump_events && !left_events--)
	{
	  errmsg = "Debugging binlog dump abort";
	  my_errno= ER_UNKNOWN_ERROR;
	  goto err;
	}
#endif

	/*
	  No one will update the log while we are reading
	  now, but we'll be quick and just read one record

	  TODO:
          Add an counter that is incremented for each time we update the
          binary log.  We can avoid the following read if the counter
          has not been updated since last read.
	*/

	pthread_mutex_lock(log_lock);
	switch (Log_event::read_log_event(&log, packet, (pthread_mutex_t*)0)) {
	case 0:
	  /* we read successfully, so we'll need to send it to the slave */
	  pthread_mutex_unlock(log_lock);
	  read_packet = 1;
          if (coord)
            coord->pos= uint4korr(packet->ptr() + 1 + LOG_POS_OFFSET);
	  break;

	case LOG_READ_EOF:
        {
          int ret;
          ulong signal_cnt;
	  DBUG_PRINT("wait",("waiting for data in binary log"));
	  if (thd->server_id==0) // for mysqlbinlog (mysqlbinlog.server_id==0)
	  {
	    pthread_mutex_unlock(log_lock);
	    goto end;
	  }

#ifndef DBUG_OFF
          ulong hb_info_counter= 0;
#endif
          signal_cnt= mysql_bin_log.signal_cnt;
          do 
          {
            if (coord)
            {
              DBUG_ASSERT(heartbeat_ts && heartbeat_period != LL(0));
              set_timespec_nsec(*heartbeat_ts, heartbeat_period);
            }
            ret= mysql_bin_log.wait_for_update_bin_log(thd, heartbeat_ts);
            DBUG_ASSERT(ret == 0 || heartbeat_period != LL(0) && coord != NULL);
            if (ret == ETIMEDOUT || ret == ETIME)
            {
#ifndef DBUG_OFF
              if (hb_info_counter < 3)
              {
                sql_print_information("master sends heartbeat message");
                hb_info_counter++;
                if (hb_info_counter == 3)
                  sql_print_information("the rest of heartbeat info skipped ...");
              }
#endif
              if (send_heartbeat_event(net, packet, coord))
              {
                errmsg = "Failed on my_net_write()";
                my_errno= ER_UNKNOWN_ERROR;
                pthread_mutex_unlock(log_lock);
                goto err;
              }
            }
            else
            {
              DBUG_ASSERT(ret == 0 && signal_cnt != mysql_bin_log.signal_cnt ||
                          thd->killed);
              DBUG_PRINT("wait",("binary log received update"));
            }
          } while (signal_cnt == mysql_bin_log.signal_cnt && !thd->killed);
          pthread_mutex_unlock(log_lock);
        }
        break;
            
        default:
	  pthread_mutex_unlock(log_lock);
	  fatal_error = 1;
	  break;
	}

	if (read_packet)
	{
	  thd_proc_info(thd, "Sending binlog event to slave");
	  if (my_net_write(net, (uchar*) packet->ptr(), packet->length()) )
	  {
	    errmsg = "Failed on my_net_write()";
	    my_errno= ER_UNKNOWN_ERROR;
	    goto err;
	  }

	  if ((*packet)[LOG_EVENT_OFFSET+1] == LOAD_EVENT)
	  {
	    if (send_file(thd))
	    {
	      errmsg = "failed in send_file()";
	      my_errno= ER_UNKNOWN_ERROR;
	      goto err;
	    }
	  }
	  packet->set("\0", 1, &my_charset_bin);
	  /*
	    No need to net_flush because we will get to flush later when
	    we hit EOF pretty quick
	  */
	}

	if (fatal_error)
	{
	  errmsg = "error reading log entry";
          my_errno= ER_MASTER_FATAL_ERROR_READING_BINLOG;
	  goto err;
	}
	log.error=0;
      }
    }
    else
    {
      bool loop_breaker = 0;
      /* need this to break out of the for loop from switch */

      thd_proc_info(thd, "Finished reading one binlog; switching to next binlog");
      switch (mysql_bin_log.find_next_log(&linfo, 1)) {
      case LOG_INFO_EOF:
	loop_breaker = (flags & BINLOG_DUMP_NON_BLOCK);
	break;
      case 0:
	break;
      default:
	errmsg = "could not find next log";
	my_errno= ER_MASTER_FATAL_ERROR_READING_BINLOG;
	goto err;
      }

      if (loop_breaker)
        break;

      end_io_cache(&log);
      (void) my_close(file, MYF(MY_WME));

      /*
        Call fake_rotate_event() in case the previous log (the one which
        we have just finished reading) did not contain a Rotate event
        (for example (I don't know any other example) the previous log
        was the last one before the master was shutdown & restarted).
        This way we tell the slave about the new log's name and
        position.  If the binlog is 5.0, the next event we are going to
        read and send is Format_description_log_event.
      */
      if ((file=open_binlog(&log, log_file_name, &errmsg)) < 0 ||
	  fake_rotate_event(net, packet, log_file_name, BIN_LOG_HEADER_SIZE,
                            &errmsg))
      {
	my_errno= ER_MASTER_FATAL_ERROR_READING_BINLOG;
	goto err;
      }

      packet->length(0);
      packet->append('\0');
      if (coord)
        coord->file_name= log_file_name; // reset to the next
    }
  }

end:
  end_io_cache(&log);
  (void)my_close(file, MYF(MY_WME));

  my_eof(thd);
  thd_proc_info(thd, "Waiting to finalize termination");
  pthread_mutex_lock(&LOCK_thread_count);
  thd->current_linfo = 0;
  pthread_mutex_unlock(&LOCK_thread_count);
  DBUG_VOID_RETURN;

err:
  thd_proc_info(thd, "Waiting to finalize termination");
  end_io_cache(&log);
  /*
    Exclude  iteration through thread list
    this is needed for purge_logs() - it will iterate through
    thread list and update thd->current_linfo->index_file_offset
    this mutex will make sure that it never tried to update our linfo
    after we return from this stack frame
  */
  pthread_mutex_lock(&LOCK_thread_count);
  thd->current_linfo = 0;
  pthread_mutex_unlock(&LOCK_thread_count);
  if (file >= 0)
    (void) my_close(file, MYF(MY_WME));

  my_message(my_errno, errmsg, MYF(0));
  DBUG_VOID_RETURN;
}


/**
  Execute a START SLAVE statement.

  @param thd Pointer to THD object for the client thread executing the
  statement.

  @param mi Pointer to Master_info object for the slave's IO thread.

  @param net_report If true, saves the exit status into thd->main_da.

  @retval 0 success
  @retval 1 error
*/
int start_slave(THD* thd , Master_info* mi,  bool net_report)
{
  int slave_errno= 0;
  int thread_mask;
  DBUG_ENTER("start_slave");

  if (check_access(thd, SUPER_ACL, any_db,0,0,0,0))
    DBUG_RETURN(1);
  lock_slave_threads(mi);  // this allows us to cleanly read slave_running
  // Get a mask of _stopped_ threads
  init_thread_mask(&thread_mask,mi,1 /* inverse */);
  /*
    Below we will start all stopped threads.  But if the user wants to
    start only one thread, do as if the other thread was running (as we
    don't wan't to touch the other thread), so set the bit to 0 for the
    other thread
  */
  if (thd->lex->slave_thd_opt)
    thread_mask&= thd->lex->slave_thd_opt;
  if (thread_mask) //some threads are stopped, start them
  {
    if (init_master_info(mi,master_info_file,relay_log_info_file, 0,
			 thread_mask))
      slave_errno=ER_MASTER_INFO;
    else if (server_id_supplied && *mi->host)
    {
      /*
        If we will start SQL thread we will care about UNTIL options If
        not and they are specified we will ignore them and warn user
        about this fact.
      */
      if (thread_mask & SLAVE_SQL)
      {
        pthread_mutex_lock(&mi->rli.data_lock);

        if (thd->lex->mi.pos)
        {
          mi->rli.until_condition= Relay_log_info::UNTIL_MASTER_POS;
          mi->rli.until_log_pos= thd->lex->mi.pos;
          /*
             We don't check thd->lex->mi.log_file_name for NULL here
             since it is checked in sql_yacc.yy
          */
          strmake(mi->rli.until_log_name, thd->lex->mi.log_file_name,
                  sizeof(mi->rli.until_log_name)-1);
        }
        else if (thd->lex->mi.relay_log_pos)
        {
          mi->rli.until_condition= Relay_log_info::UNTIL_RELAY_POS;
          mi->rli.until_log_pos= thd->lex->mi.relay_log_pos;
          strmake(mi->rli.until_log_name, thd->lex->mi.relay_log_name,
                  sizeof(mi->rli.until_log_name)-1);
        }
        else
          mi->rli.clear_until_condition();

        if (mi->rli.until_condition != Relay_log_info::UNTIL_NONE)
        {
          /* Preparing members for effective until condition checking */
          const char *p= fn_ext(mi->rli.until_log_name);
          char *p_end;
          if (*p)
          {
            //p points to '.'
            mi->rli.until_log_name_extension= strtoul(++p,&p_end, 10);
            /*
              p_end points to the first invalid character. If it equals
              to p, no digits were found, error. If it contains '\0' it
              means  conversion went ok.
            */
            if (p_end==p || *p_end)
              slave_errno=ER_BAD_SLAVE_UNTIL_COND;
          }
          else
            slave_errno=ER_BAD_SLAVE_UNTIL_COND;

          /* mark the cached result of the UNTIL comparison as "undefined" */
          mi->rli.until_log_names_cmp_result=
            Relay_log_info::UNTIL_LOG_NAMES_CMP_UNKNOWN;

          /* Issuing warning then started without --skip-slave-start */
          if (!opt_skip_slave_start)
            push_warning(thd, MYSQL_ERROR::WARN_LEVEL_NOTE,
                         ER_MISSING_SKIP_SLAVE,
                         ER(ER_MISSING_SKIP_SLAVE));
        }

        pthread_mutex_unlock(&mi->rli.data_lock);
      }
      else if (thd->lex->mi.pos || thd->lex->mi.relay_log_pos)
        push_warning(thd, MYSQL_ERROR::WARN_LEVEL_NOTE, ER_UNTIL_COND_IGNORED,
                     ER(ER_UNTIL_COND_IGNORED));

      if (!slave_errno)
        slave_errno = start_slave_threads(0 /*no mutex */,
					1 /* wait for start */,
					mi,
					master_info_file,relay_log_info_file,
					thread_mask);
    }
    else
      slave_errno = ER_BAD_SLAVE;
  }
  else
  {
    /* no error if all threads are already started, only a warning */
    push_warning(thd, MYSQL_ERROR::WARN_LEVEL_NOTE, ER_SLAVE_WAS_RUNNING,
                 ER(ER_SLAVE_WAS_RUNNING));
  }

  unlock_slave_threads(mi);

  if (slave_errno)
  {
    if (net_report)
      my_message(slave_errno, ER(slave_errno), MYF(0));
    DBUG_RETURN(1);
  }
  else if (net_report)
    my_ok(thd);

  DBUG_RETURN(0);
}


/**
  Execute a STOP SLAVE statement.

  @param thd Pointer to THD object for the client thread executing the
  statement.

  @param mi Pointer to Master_info object for the slave's IO thread.

  @param net_report If true, saves the exit status into thd->main_da.

  @retval 0 success
  @retval 1 error
*/
int stop_slave(THD* thd, Master_info* mi, bool net_report )
{
  DBUG_ENTER("stop_slave");
  
  int slave_errno;
  if (!thd)
    thd = current_thd;

  if (check_access(thd, SUPER_ACL, any_db,0,0,0,0))
    DBUG_RETURN(1);
  thd_proc_info(thd, "Killing slave");
  int thread_mask;
  lock_slave_threads(mi);
  // Get a mask of _running_ threads
  init_thread_mask(&thread_mask,mi,0 /* not inverse*/);
  /*
    Below we will stop all running threads.
    But if the user wants to stop only one thread, do as if the other thread
    was stopped (as we don't wan't to touch the other thread), so set the
    bit to 0 for the other thread
  */
  if (thd->lex->slave_thd_opt)
    thread_mask &= thd->lex->slave_thd_opt;

  if (thread_mask)
  {
    slave_errno= terminate_slave_threads(mi,thread_mask,
                                         1 /*skip lock */);
  }
  else
  {
    //no error if both threads are already stopped, only a warning
    slave_errno= 0;
    push_warning(thd, MYSQL_ERROR::WARN_LEVEL_NOTE, ER_SLAVE_WAS_NOT_RUNNING,
                 ER(ER_SLAVE_WAS_NOT_RUNNING));
  }
  unlock_slave_threads(mi);
  thd_proc_info(thd, 0);

  if (slave_errno)
  {
    if (net_report)
      my_message(slave_errno, ER(slave_errno), MYF(0));
    DBUG_RETURN(1);
  }
  else if (net_report)
    my_ok(thd);

  DBUG_RETURN(0);
}


/**
  Execute a RESET SLAVE statement.

  @param thd Pointer to THD object of the client thread executing the
  statement.

  @param mi Pointer to Master_info object for the slave.

  @retval 0 success
  @retval 1 error
*/
int reset_slave(THD *thd, Master_info* mi)
{
  MY_STAT stat_area;
  char fname[FN_REFLEN];
  int thread_mask= 0, error= 0;
  uint sql_errno=0;
  const char* errmsg=0;
  DBUG_ENTER("reset_slave");

  lock_slave_threads(mi);
  init_thread_mask(&thread_mask,mi,0 /* not inverse */);
  if (thread_mask) // We refuse if any slave thread is running
  {
    sql_errno= ER_SLAVE_MUST_STOP;
    error=1;
    goto err;
  }

  ha_reset_slave(thd);

  // delete relay logs, clear relay log coordinates
  if ((error= purge_relay_logs(&mi->rli, thd,
			       1 /* just reset */,
			       &errmsg)))
  {
    sql_errno= ER_RELAY_LOG_FAIL;
    goto err;
  }

  /*
    Clear master's log coordinates and reset host/user/etc to the values
    specified in mysqld's options (only for good display of SHOW SLAVE STATUS;
    next init_master_info() (in start_slave() for example) would have set them
    the same way; but here this is for the case where the user does SHOW SLAVE
    STATUS; before doing START SLAVE;
  */
  init_master_info_with_options(mi);
  /*
     Reset errors (the idea is that we forget about the
     old master).
  */
  mi->clear_error();
  mi->rli.clear_error();
  mi->rli.clear_until_condition();

  // close master_info_file, relay_log_info_file, set mi->inited=rli->inited=0
  end_master_info(mi);
  // and delete these two files
  fn_format(fname, master_info_file, mysql_data_home, "", 4+32);
  if (my_stat(fname, &stat_area, MYF(0)) && my_delete(fname, MYF(MY_WME)))
  {
    error=1;
    goto err;
  }
  // delete relay_log_info_file
  fn_format(fname, relay_log_info_file, mysql_data_home, "", 4+32);
  if (my_stat(fname, &stat_area, MYF(0)) && my_delete(fname, MYF(MY_WME)))
  {
    error=1;
    goto err;
  }

err:
  unlock_slave_threads(mi);
  if (error)
    my_error(sql_errno, MYF(0), errmsg);
  DBUG_RETURN(error);
}

/*

  Kill all Binlog_dump threads which previously talked to the same slave
  ("same" means with the same server id). Indeed, if the slave stops, if the
  Binlog_dump thread is waiting (pthread_cond_wait) for binlog update, then it
  will keep existing until a query is written to the binlog. If the master is
  idle, then this could last long, and if the slave reconnects, we could have 2
  Binlog_dump threads in SHOW PROCESSLIST, until a query is written to the
  binlog. To avoid this, when the slave reconnects and sends COM_BINLOG_DUMP,
  the master kills any existing thread with the slave's server id (if this id is
  not zero; it will be true for real slaves, but false for mysqlbinlog when it
  sends COM_BINLOG_DUMP to get a remote binlog dump).

  SYNOPSIS
    kill_zombie_dump_threads()
    slave_server_id     the slave's server id

*/


void kill_zombie_dump_threads(uint32 slave_server_id)
{
  pthread_mutex_lock(&LOCK_thread_count);
  I_List_iterator<THD> it(threads);
  THD *tmp;

  while ((tmp=it++))
  {
    if (tmp->command == COM_BINLOG_DUMP &&
       tmp->server_id == slave_server_id)
    {
      pthread_mutex_lock(&tmp->LOCK_thd_data);	// Lock from delete
      break;
    }
  }
  pthread_mutex_unlock(&LOCK_thread_count);
  if (tmp)
  {
    /*
      Here we do not call kill_one_thread() as
      it will be slow because it will iterate through the list
      again. We just to do kill the thread ourselves.
    */
    tmp->awake(THD::KILL_QUERY);
    pthread_mutex_unlock(&tmp->LOCK_thd_data);
  }
}


/**
  Execute a CHANGE MASTER statement.

  @param thd Pointer to THD object for the client thread executing the
  statement.

  @param mi Pointer to Master_info object belonging to the slave's IO
  thread.

  @retval FALSE success
  @retval TRUE error
*/
bool change_master(THD* thd, Master_info* mi)
{
  int thread_mask;
  const char* errmsg= 0;
  bool need_relay_log_purge= 1;
  bool ret= FALSE;
  DBUG_ENTER("change_master");

  lock_slave_threads(mi);
  init_thread_mask(&thread_mask,mi,0 /*not inverse*/);
  LEX_MASTER_INFO* lex_mi= &thd->lex->mi;
  if (thread_mask) // We refuse if any slave thread is running
  {
    my_message(ER_SLAVE_MUST_STOP, ER(ER_SLAVE_MUST_STOP), MYF(0));
    ret= TRUE;
    goto err;
  }

  thd_proc_info(thd, "Changing master");
<<<<<<< HEAD
=======
  LEX_MASTER_INFO* lex_mi= &thd->lex->mi;
  /* 
    We need to check if there is an empty master_host. Otherwise
    change master succeeds, a master.info file is created containing 
    empty master_host string and when issuing: start slave; an error
    is thrown stating that the server is not configured as slave.
    (See BUG#28796).
  */
  if(lex_mi->host && !*lex_mi->host) 
  {
    my_error(ER_WRONG_ARGUMENTS, MYF(0), "MASTER_HOST");
    unlock_slave_threads(mi);
    DBUG_RETURN(TRUE);
  }
>>>>>>> 266d53b5
  // TODO: see if needs re-write
  if (init_master_info(mi, master_info_file, relay_log_info_file, 0,
		       thread_mask))
  {
    my_message(ER_MASTER_INFO, ER(ER_MASTER_INFO), MYF(0));
    ret= TRUE;
    goto err;
  }

  /*
    Data lock not needed since we have already stopped the running threads,
    and we have the hold on the run locks which will keep all threads that
    could possibly modify the data structures from running
  */

  /*
    If the user specified host or port without binlog or position,
    reset binlog's name to FIRST and position to 4.
  */

  if ((lex_mi->host || lex_mi->port) && !lex_mi->log_file_name && !lex_mi->pos)
  {
    mi->master_log_name[0] = 0;
    mi->master_log_pos= BIN_LOG_HEADER_SIZE;
  }

  if (lex_mi->log_file_name)
    strmake(mi->master_log_name, lex_mi->log_file_name,
	    sizeof(mi->master_log_name)-1);
  if (lex_mi->pos)
  {
    mi->master_log_pos= lex_mi->pos;
  }
  DBUG_PRINT("info", ("master_log_pos: %lu", (ulong) mi->master_log_pos));

  if (lex_mi->host)
    strmake(mi->host, lex_mi->host, sizeof(mi->host)-1);
  if (lex_mi->user)
    strmake(mi->user, lex_mi->user, sizeof(mi->user)-1);
  if (lex_mi->password)
    strmake(mi->password, lex_mi->password, sizeof(mi->password)-1);
  if (lex_mi->port)
    mi->port = lex_mi->port;
  if (lex_mi->connect_retry)
    mi->connect_retry = lex_mi->connect_retry;
  if (lex_mi->heartbeat_opt != LEX_MASTER_INFO::LEX_MI_UNCHANGED)
    mi->heartbeat_period = lex_mi->heartbeat_period;
  else
    mi->heartbeat_period= (float) min(SLAVE_MAX_HEARTBEAT_PERIOD,
                                      (slave_net_timeout/2.0));
  mi->received_heartbeats= LL(0); // counter lives until master is CHANGEd
  /*
    reset the last time server_id list if the current CHANGE MASTER 
    is mentioning IGNORE_SERVER_IDS= (...)
  */
  if (lex_mi->repl_ignore_server_ids_opt == LEX_MASTER_INFO::LEX_MI_ENABLE)
    reset_dynamic(&mi->ignore_server_ids);
  for (uint i= 0; i < lex_mi->repl_ignore_server_ids.elements; i++)
  {
    ulong s_id;
    get_dynamic(&lex_mi->repl_ignore_server_ids, (uchar*) &s_id, i);
    if (s_id == ::server_id && replicate_same_server_id)
    {
      my_error(ER_SLAVE_IGNORE_SERVER_IDS, MYF(0), s_id);
      ret= TRUE;
      goto err;
    }
    else
    {
      if (bsearch((const ulong *) &s_id,
                  mi->ignore_server_ids.buffer,
                  mi->ignore_server_ids.elements, sizeof(ulong),
                  (int (*) (const void*, const void*))
                  change_master_server_id_cmp) == NULL)
        insert_dynamic(&mi->ignore_server_ids, (uchar*) &s_id);
    }
  }
  sort_dynamic(&mi->ignore_server_ids, (qsort_cmp) change_master_server_id_cmp);

  if (lex_mi->ssl != LEX_MASTER_INFO::LEX_MI_UNCHANGED)
    mi->ssl= (lex_mi->ssl == LEX_MASTER_INFO::LEX_MI_ENABLE);

  if (lex_mi->ssl_verify_server_cert != LEX_MASTER_INFO::LEX_MI_UNCHANGED)
    mi->ssl_verify_server_cert=
      (lex_mi->ssl_verify_server_cert == LEX_MASTER_INFO::LEX_MI_ENABLE);

  if (lex_mi->ssl_ca)
    strmake(mi->ssl_ca, lex_mi->ssl_ca, sizeof(mi->ssl_ca)-1);
  if (lex_mi->ssl_capath)
    strmake(mi->ssl_capath, lex_mi->ssl_capath, sizeof(mi->ssl_capath)-1);
  if (lex_mi->ssl_cert)
    strmake(mi->ssl_cert, lex_mi->ssl_cert, sizeof(mi->ssl_cert)-1);
  if (lex_mi->ssl_cipher)
    strmake(mi->ssl_cipher, lex_mi->ssl_cipher, sizeof(mi->ssl_cipher)-1);
  if (lex_mi->ssl_key)
    strmake(mi->ssl_key, lex_mi->ssl_key, sizeof(mi->ssl_key)-1);
#ifndef HAVE_OPENSSL
  if (lex_mi->ssl || lex_mi->ssl_ca || lex_mi->ssl_capath ||
      lex_mi->ssl_cert || lex_mi->ssl_cipher || lex_mi->ssl_key ||
      lex_mi->ssl_verify_server_cert )
    push_warning(thd, MYSQL_ERROR::WARN_LEVEL_NOTE,
                 ER_SLAVE_IGNORED_SSL_PARAMS, ER(ER_SLAVE_IGNORED_SSL_PARAMS));
#endif

  if (lex_mi->relay_log_name)
  {
    need_relay_log_purge= 0;
    strmake(mi->rli.group_relay_log_name,lex_mi->relay_log_name,
	    sizeof(mi->rli.group_relay_log_name)-1);
    strmake(mi->rli.event_relay_log_name,lex_mi->relay_log_name,
	    sizeof(mi->rli.event_relay_log_name)-1);
  }

  if (lex_mi->relay_log_pos)
  {
    need_relay_log_purge= 0;
    mi->rli.group_relay_log_pos= mi->rli.event_relay_log_pos= lex_mi->relay_log_pos;
  }

  /*
    If user did specify neither host nor port nor any log name nor any log
    pos, i.e. he specified only user/password/master_connect_retry, he probably
    wants replication to resume from where it had left, i.e. from the
    coordinates of the **SQL** thread (imagine the case where the I/O is ahead
    of the SQL; restarting from the coordinates of the I/O would lose some
    events which is probably unwanted when you are just doing minor changes
    like changing master_connect_retry).
    A side-effect is that if only the I/O thread was started, this thread may
    restart from ''/4 after the CHANGE MASTER. That's a minor problem (it is a
    much more unlikely situation than the one we are fixing here).
    Note: coordinates of the SQL thread must be read here, before the
    'if (need_relay_log_purge)' block which resets them.
  */
  if (!lex_mi->host && !lex_mi->port &&
      !lex_mi->log_file_name && !lex_mi->pos &&
      need_relay_log_purge)
   {
     /*
       Sometimes mi->rli.master_log_pos == 0 (it happens when the SQL thread is
       not initialized), so we use a max().
       What happens to mi->rli.master_log_pos during the initialization stages
       of replication is not 100% clear, so we guard against problems using
       max().
      */
     mi->master_log_pos = max(BIN_LOG_HEADER_SIZE,
			      mi->rli.group_master_log_pos);
     strmake(mi->master_log_name, mi->rli.group_master_log_name,
             sizeof(mi->master_log_name)-1);
  }
  /*
    Relay log's IO_CACHE may not be inited, if rli->inited==0 (server was never
    a slave before).
  */
  if (flush_master_info(mi, 0))
  {
    my_error(ER_RELAY_LOG_INIT, MYF(0), "Failed to flush master info file");
    ret= TRUE;
    goto err;
  }
  if (need_relay_log_purge)
  {
    relay_log_purge= 1;
    thd_proc_info(thd, "Purging old relay logs");
    if (purge_relay_logs(&mi->rli, thd,
			 0 /* not only reset, but also reinit */,
			 &errmsg))
    {
      my_error(ER_RELAY_LOG_FAIL, MYF(0), errmsg);
      ret= TRUE;
      goto err;
    }
  }
  else
  {
    const char* msg;
    relay_log_purge= 0;
    /* Relay log is already initialized */
    if (init_relay_log_pos(&mi->rli,
			   mi->rli.group_relay_log_name,
			   mi->rli.group_relay_log_pos,
			   0 /*no data lock*/,
			   &msg, 0))
    {
      my_error(ER_RELAY_LOG_INIT, MYF(0), msg);
      ret= TRUE;
      goto err;
    }
  }
  /*
    Coordinates in rli were spoilt by the 'if (need_relay_log_purge)' block,
    so restore them to good values. If we left them to ''/0, that would work;
    but that would fail in the case of 2 successive CHANGE MASTER (without a
    START SLAVE in between): because first one would set the coords in mi to
    the good values of those in rli, the set those in rli to ''/0, then
    second CHANGE MASTER would set the coords in mi to those of rli, i.e. to
    ''/0: we have lost all copies of the original good coordinates.
    That's why we always save good coords in rli.
  */
  mi->rli.group_master_log_pos= mi->master_log_pos;
  DBUG_PRINT("info", ("master_log_pos: %lu", (ulong) mi->master_log_pos));
  strmake(mi->rli.group_master_log_name,mi->master_log_name,
	  sizeof(mi->rli.group_master_log_name)-1);

  if (!mi->rli.group_master_log_name[0]) // uninitialized case
    mi->rli.group_master_log_pos=0;

  pthread_mutex_lock(&mi->rli.data_lock);
  mi->rli.abort_pos_wait++; /* for MASTER_POS_WAIT() to abort */
  /* Clear the errors, for a clean start */
  mi->rli.clear_error();
  mi->rli.clear_until_condition();
  /*
    If we don't write new coordinates to disk now, then old will remain in
    relay-log.info until START SLAVE is issued; but if mysqld is shutdown
    before START SLAVE, then old will remain in relay-log.info, and will be the
    in-memory value at restart (thus causing errors, as the old relay log does
    not exist anymore).
  */
  flush_relay_log_info(&mi->rli);
  pthread_cond_broadcast(&mi->data_cond);
  pthread_mutex_unlock(&mi->rli.data_lock);

err:
  unlock_slave_threads(mi);
  thd_proc_info(thd, 0);
  if (ret == FALSE)
    my_ok(thd);
  delete_dynamic(&lex_mi->repl_ignore_server_ids); //freeing of parser-time alloc
  DBUG_RETURN(ret);
}


/**
  Execute a RESET MASTER statement.

  @param thd Pointer to THD object of the client thread executing the
  statement.

  @retval 0 success
  @retval 1 error
*/
int reset_master(THD* thd)
{
  if (!mysql_bin_log.is_open())
  {
    my_message(ER_FLUSH_MASTER_BINLOG_CLOSED,
               ER(ER_FLUSH_MASTER_BINLOG_CLOSED), MYF(ME_BELL+ME_WAITTANG));
    return 1;
  }
  return mysql_bin_log.reset_logs(thd);
}

int cmp_master_pos(const char* log_file_name1, ulonglong log_pos1,
		   const char* log_file_name2, ulonglong log_pos2)
{
  int res;
  size_t log_file_name1_len=  strlen(log_file_name1);
  size_t log_file_name2_len=  strlen(log_file_name2);

  //  We assume that both log names match up to '.'
  if (log_file_name1_len == log_file_name2_len)
  {
    if ((res= strcmp(log_file_name1, log_file_name2)))
      return res;
    return (log_pos1 < log_pos2) ? -1 : (log_pos1 == log_pos2) ? 0 : 1;
  }
  return ((log_file_name1_len < log_file_name2_len) ? -1 : 1);
}


/**
  Execute a SHOW BINLOG EVENTS statement.

  @param thd Pointer to THD object for the client thread executing the
  statement.

  @retval FALSE success
  @retval TRUE failure
*/
bool mysql_show_binlog_events(THD* thd)
{
  Protocol *protocol= thd->protocol;
  List<Item> field_list;
  const char *errmsg = 0;
  bool ret = TRUE;
  IO_CACHE log;
  File file = -1;
  MYSQL_BIN_LOG *binary_log= NULL;
  DBUG_ENTER("mysql_show_binlog_events");

  Log_event::init_show_field_list(&field_list);
  if (protocol->send_fields(&field_list,
                            Protocol::SEND_NUM_ROWS | Protocol::SEND_EOF))
    DBUG_RETURN(TRUE);

  Format_description_log_event *description_event= new
    Format_description_log_event(3); /* MySQL 4.0 by default */

  DBUG_ASSERT(thd->lex->sql_command == SQLCOM_SHOW_BINLOG_EVENTS ||
              thd->lex->sql_command == SQLCOM_SHOW_RELAYLOG_EVENTS);

  /* select wich binary log to use: binlog or relay */
  if ( thd->lex->sql_command == SQLCOM_SHOW_BINLOG_EVENTS )
  {
    /*
      Wait for handlers to insert any pending information
      into the binlog.  For e.g. ndb which updates the binlog asynchronously
      this is needed so that the uses sees all its own commands in the binlog
    */
    ha_binlog_wait(thd);

    binary_log= &mysql_bin_log;
  }
  else  /* showing relay log contents */
  {
    if (!active_mi)
      DBUG_RETURN(TRUE);

    binary_log= &(active_mi->rli.relay_log);
  }

  if (binary_log->is_open())
  {
    LEX_MASTER_INFO *lex_mi= &thd->lex->mi;
    SELECT_LEX_UNIT *unit= &thd->lex->unit;
    ha_rows event_count, limit_start, limit_end;
    my_off_t pos = max(BIN_LOG_HEADER_SIZE, lex_mi->pos); // user-friendly
    char search_file_name[FN_REFLEN], *name;
    const char *log_file_name = lex_mi->log_file_name;
    pthread_mutex_t *log_lock = binary_log->get_log_lock();
    LOG_INFO linfo;
    Log_event* ev;

    unit->set_limit(thd->lex->current_select);
    limit_start= unit->offset_limit_cnt;
    limit_end= unit->select_limit_cnt;

    name= search_file_name;
    if (log_file_name)
      binary_log->make_log_name(search_file_name, log_file_name);
    else
      name=0;					// Find first log

    linfo.index_file_offset = 0;

    if (binary_log->find_log_pos(&linfo, name, 1))
    {
      errmsg = "Could not find target log";
      goto err;
    }

    pthread_mutex_lock(&LOCK_thread_count);
    thd->current_linfo = &linfo;
    pthread_mutex_unlock(&LOCK_thread_count);

    if ((file=open_binlog(&log, linfo.log_file_name, &errmsg)) < 0)
      goto err;

    /*
      to account binlog event header size
    */
    thd->variables.max_allowed_packet += MAX_LOG_EVENT_HEADER;

    pthread_mutex_lock(log_lock);

    /*
      open_binlog() sought to position 4.
      Read the first event in case it's a Format_description_log_event, to
      know the format. If there's no such event, we are 3.23 or 4.x. This
      code, like before, can't read 3.23 binlogs.
      This code will fail on a mixed relay log (one which has Format_desc then
      Rotate then Format_desc).
    */
    ev = Log_event::read_log_event(&log,(pthread_mutex_t*)0,description_event);
    if (ev)
    {
      if (ev->get_type_code() == FORMAT_DESCRIPTION_EVENT)
      {
        delete description_event;
        description_event= (Format_description_log_event*) ev;
      }
      else
        delete ev;
    }

    my_b_seek(&log, pos);

    if (!description_event->is_valid())
    {
      errmsg="Invalid Format_description event; could be out of memory";
      goto err;
    }

    for (event_count = 0;
	 (ev = Log_event::read_log_event(&log,(pthread_mutex_t*) 0,
                                         description_event)); )
    {
      if (event_count >= limit_start &&
	  ev->net_send(protocol, linfo.log_file_name, pos))
      {
	errmsg = "Net error";
	delete ev;
	pthread_mutex_unlock(log_lock);
	goto err;
      }

      pos = my_b_tell(&log);
      delete ev;

      if (++event_count >= limit_end)
	break;
    }

    if (event_count < limit_end && log.error)
    {
      errmsg = "Wrong offset or I/O error";
      pthread_mutex_unlock(log_lock);
      goto err;
    }

    pthread_mutex_unlock(log_lock);
  }

  ret= FALSE;

err:
  delete description_event;
  if (file >= 0)
  {
    end_io_cache(&log);
    (void) my_close(file, MYF(MY_WME));
  }

  if (errmsg)
    my_error(ER_ERROR_WHEN_EXECUTING_COMMAND, MYF(0),
             "SHOW BINLOG EVENTS", errmsg);
  else
    my_eof(thd);

  pthread_mutex_lock(&LOCK_thread_count);
  thd->current_linfo = 0;
  pthread_mutex_unlock(&LOCK_thread_count);
  DBUG_RETURN(ret);
}


/**
  Execute a SHOW MASTER STATUS statement.

  @param thd Pointer to THD object for the client thread executing the
  statement.

  @retval FALSE success
  @retval TRUE failure
*/
bool show_binlog_info(THD* thd)
{
  Protocol *protocol= thd->protocol;
  DBUG_ENTER("show_binlog_info");
  List<Item> field_list;
  field_list.push_back(new Item_empty_string("File", FN_REFLEN));
  field_list.push_back(new Item_return_int("Position",20,
					   MYSQL_TYPE_LONGLONG));
  field_list.push_back(new Item_empty_string("Binlog_Do_DB",255));
  field_list.push_back(new Item_empty_string("Binlog_Ignore_DB",255));

  if (protocol->send_fields(&field_list,
                            Protocol::SEND_NUM_ROWS | Protocol::SEND_EOF))
    DBUG_RETURN(TRUE);
  protocol->prepare_for_resend();

  if (mysql_bin_log.is_open())
  {
    LOG_INFO li;
    mysql_bin_log.get_current_log(&li);
    int dir_len = dirname_length(li.log_file_name);
    protocol->store(li.log_file_name + dir_len, &my_charset_bin);
    protocol->store((ulonglong) li.pos);
    protocol->store(binlog_filter->get_do_db());
    protocol->store(binlog_filter->get_ignore_db());
    if (protocol->write())
      DBUG_RETURN(TRUE);
  }
  my_eof(thd);
  DBUG_RETURN(FALSE);
}


/**
  Execute a SHOW BINARY LOGS statement.

  @param thd Pointer to THD object for the client thread executing the
  statement.

  @retval FALSE success
  @retval TRUE failure
*/
bool show_binlogs(THD* thd)
{
  IO_CACHE *index_file;
  LOG_INFO cur;
  File file;
  char fname[FN_REFLEN];
  List<Item> field_list;
  uint length;
  int cur_dir_len;
  Protocol *protocol= thd->protocol;
  DBUG_ENTER("show_binlogs");

  if (!mysql_bin_log.is_open())
  {
    my_message(ER_NO_BINARY_LOGGING, ER(ER_NO_BINARY_LOGGING), MYF(0));
    return 1;
  }

  field_list.push_back(new Item_empty_string("Log_name", 255));
  field_list.push_back(new Item_return_int("File_size", 20,
                                           MYSQL_TYPE_LONGLONG));
  if (protocol->send_fields(&field_list,
                            Protocol::SEND_NUM_ROWS | Protocol::SEND_EOF))
    DBUG_RETURN(TRUE);
  
  pthread_mutex_lock(mysql_bin_log.get_log_lock());
  mysql_bin_log.lock_index();
  index_file=mysql_bin_log.get_index_file();
  
  mysql_bin_log.raw_get_current_log(&cur); // dont take mutex
  pthread_mutex_unlock(mysql_bin_log.get_log_lock()); // lockdep, OK
  
  cur_dir_len= dirname_length(cur.log_file_name);

  reinit_io_cache(index_file, READ_CACHE, (my_off_t) 0, 0, 0);

  /* The file ends with EOF or empty line */
  while ((length=my_b_gets(index_file, fname, sizeof(fname))) > 1)
  {
    int dir_len;
    ulonglong file_length= 0;                   // Length if open fails
    fname[--length] = '\0';                     // remove the newline

    protocol->prepare_for_resend();
    dir_len= dirname_length(fname);
    length-= dir_len;
    protocol->store(fname + dir_len, length, &my_charset_bin);

    if (!(strncmp(fname+dir_len, cur.log_file_name+cur_dir_len, length)))
      file_length= cur.pos;  /* The active log, use the active position */
    else
    {
      /* this is an old log, open it and find the size */
      if ((file= my_open(fname, O_RDONLY | O_SHARE | O_BINARY,
                         MYF(0))) >= 0)
      {
        file_length= (ulonglong) my_seek(file, 0L, MY_SEEK_END, MYF(0));
        my_close(file, MYF(0));
      }
    }
    protocol->store(file_length);
    if (protocol->write())
      goto err;
  }
  mysql_bin_log.unlock_index();
  my_eof(thd);
  DBUG_RETURN(FALSE);

err:
  mysql_bin_log.unlock_index();
  DBUG_RETURN(TRUE);
}

/**
   Load data's io cache specific hook to be executed
   before a chunk of data is being read into the cache's buffer
   The fuction instantianates and writes into the binlog
   replication events along LOAD DATA processing.
   
   @param file  pointer to io-cache
   @return 0
*/
int log_loaded_block(IO_CACHE* file)
{
  DBUG_ENTER("log_loaded_block");
  LOAD_FILE_INFO *lf_info;
  uint block_len;
  /* buffer contains position where we started last read */
  uchar* buffer= (uchar*) my_b_get_buffer_start(file);
  uint max_event_size= current_thd->variables.max_allowed_packet;
  lf_info= (LOAD_FILE_INFO*) file->arg;
  if (lf_info->thd->current_stmt_binlog_row_based)
    DBUG_RETURN(0);
  if (lf_info->last_pos_in_file != HA_POS_ERROR &&
      lf_info->last_pos_in_file >= my_b_get_pos_in_file(file))
    DBUG_RETURN(0);
  
  for (block_len= (uint) (my_b_get_bytes_in_buffer(file)); block_len > 0;
       buffer += min(block_len, max_event_size),
       block_len -= min(block_len, max_event_size))
  {
    lf_info->last_pos_in_file= my_b_get_pos_in_file(file);
    if (lf_info->wrote_create_file)
    {
      Append_block_log_event a(lf_info->thd, lf_info->thd->db, buffer,
                               min(block_len, max_event_size),
                               lf_info->log_delayed);
      mysql_bin_log.write(&a);
    }
    else
    {
      Begin_load_query_log_event b(lf_info->thd, lf_info->thd->db,
                                   buffer,
                                   min(block_len, max_event_size),
                                   lf_info->log_delayed);
      mysql_bin_log.write(&b);
      lf_info->wrote_create_file= 1;
      DBUG_SYNC_POINT("debug_lock.created_file_event",10);
    }
  }
  DBUG_RETURN(0);
}

/*
  Replication System Variables
*/

class sys_var_slave_skip_counter :public sys_var
{
public:
  sys_var_slave_skip_counter(sys_var_chain *chain, const char *name_arg)
    :sys_var(name_arg)
  { chain_sys_var(chain); }
  bool check(THD *thd, set_var *var);
  bool update(THD *thd, set_var *var);
  bool check_type(enum_var_type type) { return type != OPT_GLOBAL; }
  /*
    We can't retrieve the value of this, so we don't have to define
    type() or value_ptr()
  */
};

<<<<<<< HEAD
class sys_var_sync_binlog_period :public sys_var_long_ptr
{
public:
  sys_var_sync_binlog_period(sys_var_chain *chain, const char *name_arg, 
                             ulong *value_ptr)
    :sys_var_long_ptr(chain, name_arg,value_ptr) {}
  bool update(THD *thd, set_var *var);
};

static void fix_slave_net_timeout(THD *thd, enum_var_type type)
{
  DBUG_ENTER("fix_slave_net_timeout");
#ifdef HAVE_REPLICATION
  pthread_mutex_lock(&LOCK_active_mi);
  DBUG_PRINT("info",("slave_net_timeout=%lu mi->heartbeat_period=%.3f",
                     slave_net_timeout,
                     (active_mi? active_mi->heartbeat_period : 0.0)));
  if (active_mi && slave_net_timeout < active_mi->heartbeat_period)
    push_warning_printf(thd, MYSQL_ERROR::WARN_LEVEL_WARN,
                        ER_SLAVE_HEARTBEAT_VALUE_OUT_OF_RANGE,
                        "The currect value for master_heartbeat_period"
                        " exceeds the new value of `slave_net_timeout' sec."
                        " A sensible value for the period should be"
                        " less than the timeout.");
  pthread_mutex_unlock(&LOCK_active_mi);
#endif
  DBUG_VOID_RETURN;
}

=======
>>>>>>> 266d53b5
static sys_var_chain vars = { NULL, NULL };

static sys_var_const    sys_log_slave_updates(&vars, "log_slave_updates",
                                              OPT_GLOBAL, SHOW_MY_BOOL,
                                              (uchar*) &opt_log_slave_updates);
static sys_var_const    sys_relay_log(&vars, "relay_log",
                                      OPT_GLOBAL, SHOW_CHAR_PTR,
                                      (uchar*) &opt_relay_logname);
static sys_var_const    sys_relay_log_index(&vars, "relay_log_index",
                                      OPT_GLOBAL, SHOW_CHAR_PTR,
                                      (uchar*) &opt_relaylog_index_name);
static sys_var_const    sys_relay_log_info_file(&vars, "relay_log_info_file",
                                      OPT_GLOBAL, SHOW_CHAR_PTR,
                                      (uchar*) &relay_log_info_file);
static sys_var_bool_ptr	sys_relay_log_purge(&vars, "relay_log_purge",
					    &relay_log_purge);
static sys_var_bool_ptr sys_relay_log_recovery(&vars, "relay_log_recovery",
                                               &relay_log_recovery);
static sys_var_uint_ptr sys_sync_binlog_period(&vars, "sync_binlog",
                                              &sync_binlog_period);
static sys_var_uint_ptr sys_sync_relaylog_period(&vars, "sync_relay_log",
                                                &sync_relaylog_period);
static sys_var_uint_ptr sys_sync_relayloginfo_period(&vars, "sync_relay_log_info",
                                                    &sync_relayloginfo_period);
static sys_var_uint_ptr sys_sync_masterinfo_period(&vars, "sync_master_info",
                                                  &sync_masterinfo_period);
static sys_var_const    sys_relay_log_space_limit(&vars,
                                                  "relay_log_space_limit",
                                                  OPT_GLOBAL, SHOW_LONGLONG,
                                                  (uchar*)
                                                  &relay_log_space_limit);
static sys_var_const    sys_slave_load_tmpdir(&vars, "slave_load_tmpdir",
                                              OPT_GLOBAL, SHOW_CHAR_PTR,
                                              (uchar*) &slave_load_tmpdir);
static sys_var_long_ptr	sys_slave_net_timeout(&vars, "slave_net_timeout",
					      &slave_net_timeout,
                                              fix_slave_net_timeout);
static sys_var_const    sys_slave_skip_errors(&vars, "slave_skip_errors",
                                              OPT_GLOBAL, SHOW_CHAR,
                                              (uchar*) slave_skip_error_names);
static sys_var_long_ptr	sys_slave_trans_retries(&vars, "slave_transaction_retries",
						&slave_trans_retries);
static sys_var_slave_skip_counter sys_slave_skip_counter(&vars, "sql_slave_skip_counter");


bool sys_var_slave_skip_counter::check(THD *thd, set_var *var)
{
  int result= 0;
  pthread_mutex_lock(&LOCK_active_mi);
  pthread_mutex_lock(&active_mi->rli.run_lock);
  if (active_mi->rli.slave_running)
  {
    my_message(ER_SLAVE_MUST_STOP, ER(ER_SLAVE_MUST_STOP), MYF(0));
    result=1;
  }
  pthread_mutex_unlock(&active_mi->rli.run_lock);
  pthread_mutex_unlock(&LOCK_active_mi);
  var->save_result.ulong_value= (ulong) var->value->val_int();
  return result;
}


bool sys_var_slave_skip_counter::update(THD *thd, set_var *var)
{
  pthread_mutex_lock(&LOCK_active_mi);
  pthread_mutex_lock(&active_mi->rli.run_lock);
  /*
    The following test should normally never be true as we test this
    in the check function;  To be safe against multiple
    SQL_SLAVE_SKIP_COUNTER request, we do the check anyway
  */
  if (!active_mi->rli.slave_running)
  {
    pthread_mutex_lock(&active_mi->rli.data_lock);
    active_mi->rli.slave_skip_counter= var->save_result.ulong_value;
    pthread_mutex_unlock(&active_mi->rli.data_lock);
  }
  pthread_mutex_unlock(&active_mi->rli.run_lock);
  pthread_mutex_unlock(&LOCK_active_mi);
  return 0;
}


int init_replication_sys_vars()
{
  if (mysql_add_sys_var_chain(vars.first, my_long_options))
  {
    /* should not happen */
    fprintf(stderr, "failed to initialize replication system variables");
    unireg_abort(1);
  }
  return 0;
}


#endif /* HAVE_REPLICATION */

<|MERGE_RESOLUTION|>--- conflicted
+++ resolved
@@ -1280,9 +1280,6 @@
   }
 
   thd_proc_info(thd, "Changing master");
-<<<<<<< HEAD
-=======
-  LEX_MASTER_INFO* lex_mi= &thd->lex->mi;
   /* 
     We need to check if there is an empty master_host. Otherwise
     change master succeeds, a master.info file is created containing 
@@ -1296,7 +1293,6 @@
     unlock_slave_threads(mi);
     DBUG_RETURN(TRUE);
   }
->>>>>>> 266d53b5
   // TODO: see if needs re-write
   if (init_master_info(mi, master_info_file, relay_log_info_file, 0,
 		       thread_mask))
@@ -1936,7 +1932,6 @@
   */
 };
 
-<<<<<<< HEAD
 class sys_var_sync_binlog_period :public sys_var_long_ptr
 {
 public:
@@ -1966,8 +1961,6 @@
   DBUG_VOID_RETURN;
 }
 
-=======
->>>>>>> 266d53b5
 static sys_var_chain vars = { NULL, NULL };
 
 static sys_var_const    sys_log_slave_updates(&vars, "log_slave_updates",
