--- conflicted
+++ resolved
@@ -66,12 +66,7 @@
     this thread has no other error reporting method).
   */
   thd->system_thread = thd->bootstrap = 1;
-<<<<<<< HEAD
   thd->security_ctx->skip_grants();
-  thd->client_capabilities = 0;
-=======
-  thd->host_or_ip= "";
->>>>>>> d6903c45
   my_net_init(&thd->net, 0);
   thd->net.read_timeout = slave_net_timeout;
   thd->max_client_packet_length=thd->net.max_packet;
