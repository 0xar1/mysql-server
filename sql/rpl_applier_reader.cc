/* Copyright (c) 2018, 2022, Oracle and/or its affiliates.

   This program is free software; you can redistribute it and/or modify
   it under the terms of the GNU General Public License, version 2.0,
   as published by the Free Software Foundation.

   This program is also distributed with certain software (including
   but not limited to OpenSSL) that is licensed under separate terms,
   as designated in a particular file or component or in included license
   documentation.  The authors of MySQL hereby grant you an additional
   permission to link the program and your derivative works with the
   separately licensed software that they have included with MySQL.

   This program is distributed in the hope that it will be useful,
   but WITHOUT ANY WARRANTY; without even the implied warranty of
   MERCHANTABILITY or FITNESS FOR A PARTICULAR PURPOSE.  See the
   GNU General Public License, version 2.0, for more details.

   You should have received a copy of the GNU General Public License
   along with this program; if not, write to the Free Software
   Foundation, Inc., 51 Franklin St, Fifth Floor, Boston, MA 02110-1301  USA */

#include "sql/rpl_applier_reader.h"
#include "include/mutex_lock.h"
#include "mysql/components/services/log_builtins.h"
#include "sql/log.h"
#include "sql/mysqld.h"
#include "sql/rpl_replica.h"
#include "sql/rpl_rli.h"
#include "sql/rpl_rli_pdb.h"
#include "sql/sql_backup_lock.h"

/**
   It manages a stage and the related mutex and makes the process of
   locking and entering stage/unlock and exiting stage as monolithic operations.
   - locking and entering stage can be done in the constructor automatically.
   - unlocking and exiting stage are done in the destructor automatically.
     So the caller just need to initialize an Stage_controller object in
     a proper code block. It will exit the stage automatically when the object
     is destroyed.
 */
class Rpl_applier_reader::Stage_controller {
 public:
  enum State { INACTIVE, LOCKED, IN_STAGE };

  Stage_controller(THD *thd, mysql_mutex_t *mutex, mysql_cond_t *cond,
                   const PSI_stage_info &new_stage, enum State state = INACTIVE)
      : m_thd(thd), m_mutex(mutex), m_cond(cond), m_new_stage(new_stage) {
    if (state >= LOCKED) {
      lock();
      if (state == IN_STAGE) enter_stage();
    }
  }

  ~Stage_controller() {
    if (m_state >= LOCKED) {
      mysql_mutex_unlock(m_mutex);
      if (m_state == IN_STAGE) m_thd->EXIT_COND(&m_old_stage);
    }
  }

  void lock() {
    assert(m_state == INACTIVE);
    mysql_mutex_lock(m_mutex);
    m_state = LOCKED;
  }

  void enter_stage() {
    assert(m_state == LOCKED);
    m_thd->ENTER_COND(m_cond, m_mutex, &m_new_stage, &m_old_stage);
    m_state = IN_STAGE;
  }

 private:
  THD *m_thd = nullptr;
  mysql_mutex_t *m_mutex = nullptr;
  mysql_cond_t *m_cond = nullptr;
  PSI_stage_info m_old_stage;
  const PSI_stage_info &m_new_stage;
  enum State m_state = INACTIVE;
};

Rpl_applier_reader::Rpl_applier_reader(Relay_log_info *rli)
    : m_relaylog_file_reader(
          opt_replica_sql_verify_checksum,
          std::max(replica_max_allowed_packet,
                   binlog_row_event_max_size + MAX_LOG_EVENT_HEADER)),
      m_rli(rli) {}

Rpl_applier_reader::~Rpl_applier_reader() { close(); }

bool Rpl_applier_reader::open(const char **errmsg) {
  bool ret = true;
  Relay_log_info *rli = m_rli;

  if (rli->relay_log.find_log_pos(&m_linfo, rli->get_group_relay_log_name(),
                                  true /*need_index_lock*/)) {
    *errmsg = "Could not find relay log file.";
    return true;
  }

  Format_description_log_event *fdle = nullptr;
  if (m_relaylog_file_reader.open(m_linfo.log_file_name,
                                  rli->get_group_relay_log_pos(), &fdle))
    goto err;

  {  // Begin context block for `m_rli->data_lock` mutex acquisition
    MUTEX_LOCK(lock, &m_rli->data_lock);
    bool is_fdle_allocated_here{fdle == nullptr};
    if (is_fdle_allocated_here) {
      fdle = new Format_description_log_event();
    }
    if (rli->set_rli_description_event(fdle)) {
      if (is_fdle_allocated_here) delete fdle;
      return true;  // Release acquired lock on `m_rli->data_lock`
    }

    /**
       group_relay_log_name may be different from the one in index file. For
       example group_relay_log_name includes a full path. But the one in index
       file has relative path. So set group_relay_log_name to the one in index
       file. It guarantees MYSQL_BIN_LOG::purge works well.
    */
    rli->set_group_relay_log_name(m_linfo.log_file_name);
    rli->set_event_relay_log_pos(rli->get_group_relay_log_pos());
    rli->set_event_relay_log_name(rli->get_group_relay_log_name());
    if (relay_log_purge == 0 && rli->log_space_limit > 0) {
      rli->log_space_limit = 0;
      LogErr(WARNING_LEVEL, ER_RELAY_LOG_SPACE_LIMIT_DISABLED);
    }
  }  // Release acquired lock on `m_rli->data_lock`

  m_reading_active_log = m_rli->relay_log.is_active(m_linfo.log_file_name);
  ret = false;

#ifndef NDEBUG
  debug_print_next_event_positions();
#endif
err:
  if (ret) *errmsg = m_relaylog_file_reader.get_error_str();
  return ret;
}

void Rpl_applier_reader::close() {
  m_relaylog_file_reader.close();
  m_reading_active_log = true;
  m_log_end_pos = 0;
  m_errmsg = nullptr;
}

Log_event *Rpl_applier_reader::read_next_event() {
  DBUG_TRACE;
  Log_event *ev = nullptr;

  /*
    data_lock is needed when accessing members of Relay_log_info, and this
    function temporarily releases it while waiting.
  */
  mysql_mutex_assert_owner(&m_rli->data_lock);

  DBUG_EXECUTE_IF("block_applier_updates", {
    const char act[] =
        "now SIGNAL applier_read_blocked WAIT_FOR resume_applier_read";
    assert(!debug_sync_set_action(current_thd, STRING_WITH_LEN(act)));
  });
  DBUG_EXECUTE_IF("force_sql_thread_error", return nullptr;);

  if (m_reading_active_log &&
      m_relaylog_file_reader.position() >= m_log_end_pos) {
    while (true) {
      if (sql_slave_killed(m_rli->info_thd, m_rli)) return nullptr;

#ifndef NDEBUG
      debug_print_next_event_positions();
#endif

      if (read_active_log_end_pos()) break;

      /*
        At this point the coordinator has no job to delegate to workers.
        However, workers are executing their assigned jobs and as such
        the checkpoint routine must be periodically invoked.

        mta_checkpoint_routine has to be called before enter_stage().
        Otherwise, it will cause a deadlock with STOP SLAVE or other
        thread has the same lock pattern.
        STOP SLAVE Thread                   Coordinator Thread
        =================                   ==================
        lock LOCK_thd_data                  lock LOCK_binlog_end_pos
                                            enter_stage(LOCK_binlog_end_pos)
        lock LOCK_binlog_end_pos
        in THD::awake
                                            lock LOCK_thd_data in
                                            mta_checkpoint_routine()
                                              flush_info()
                                                ...
                                                close_thread_table()
      */
      mysql_mutex_unlock(&m_rli->data_lock);
      if ((m_rli->is_time_for_mta_checkpoint() ||
           DBUG_EVALUATE_IF("check_replica_debug_group", 1, 0)) &&
          mta_checkpoint_routine(m_rli, false)) {
        m_errmsg = "Failed to compute mta checkpoint";
        mysql_mutex_lock(&m_rli->data_lock);
        return nullptr;
      }
      mysql_mutex_lock(&m_rli->data_lock);

      /* Lock LOCK_binlog_end_pos before wait */
      Stage_controller stage_controller(
          m_rli->info_thd, m_rli->relay_log.get_binlog_end_pos_lock(),
          m_rli->relay_log.get_log_cond(), stage_replica_has_read_all_relay_log,
          Stage_controller::LOCKED);

      /* Check it again to avoid missing update signals from receiver thread */
      if (read_active_log_end_pos()) break;

      reset_seconds_behind_master();
      /* It should be protected by relay_log.LOCK_binlog_end_pos */
      if (m_rli->ign_master_log_name_end[0]) return generate_rotate_event();

      stage_controller.enter_stage();
      if (sql_slave_killed(m_rli->info_thd, m_rli)) return nullptr;

      if (wait_for_new_event()) return nullptr;
    }
  }

  m_rli->set_event_start_pos(m_relaylog_file_reader.position());
  ev = m_relaylog_file_reader.read_event_object();
  if (ev != nullptr) {
    m_rli->set_future_event_relay_log_pos(m_relaylog_file_reader.position());
    ev->future_event_relay_log_pos = m_rli->get_future_event_relay_log_pos();
    return ev;
  }

  if (m_relaylog_file_reader.get_error_type() == Binlog_read_error::READ_EOF &&
      !m_reading_active_log) {
    if (!move_to_next_log()) return read_next_event();
  }

<<<<<<< HEAD
  LogErr(ERROR_LEVEL, ER_RPL_REPLICA_ERROR_READING_RELAY_LOG_EVENTS,
         m_rli->get_for_channel_str(),
         m_errmsg ? m_errmsg : m_relaylog_file_reader.get_error_str());
=======
  // if we fail to move to a new log when the thread is killed, ignore it
  if (!current_thd || !current_thd->is_killed())
    LogErr(ERROR_LEVEL, ER_RPL_SLAVE_ERROR_READING_RELAY_LOG_EVENTS,
           m_rli->get_for_channel_str(),
           m_errmsg ? m_errmsg : m_relaylog_file_reader.get_error_str());
>>>>>>> 081ecf6d
  return nullptr;
}

bool Rpl_applier_reader::read_active_log_end_pos() {
  m_log_end_pos = m_rli->relay_log.get_binlog_end_pos();
  m_reading_active_log = m_rli->relay_log.is_active(m_linfo.log_file_name);
  if (m_log_end_pos > m_relaylog_file_reader.position() ||
      !m_reading_active_log) {
    reopen_log_reader_if_needed();
    return true;
  }
  return false;
}

Rotate_log_event *Rpl_applier_reader::generate_rotate_event() {
  DBUG_TRACE;
  Rotate_log_event *ev = nullptr;
  ev = new Rotate_log_event(m_rli->ign_master_log_name_end, 0,
                            m_rli->ign_master_log_pos_end,
                            Rotate_log_event::DUP_NAME);
  m_rli->ign_master_log_name_end[0] = 0;
  if (unlikely(!ev)) {
    m_errmsg =
        "Replica SQL thread failed to create a Rotate event "
        "(out of memory?), SHOW REPLICA STATUS may be inaccurate";
    return nullptr;
  }
  ev->server_id = 0;  // don't be ignored by slave SQL thread
  return ev;
}

bool Rpl_applier_reader::wait_for_new_event() {
  mysql_mutex_assert_owner(m_rli->relay_log.get_binlog_end_pos_lock());
  mysql_mutex_assert_owner(&m_rli->data_lock);
  /*
    We can, and should release data_lock while we are waiting for
    update. If we do not, show slave status will block
  */
  mysql_mutex_unlock(&m_rli->data_lock);

  disable_relay_log_space_limit_if_needed();

  int ret = 0;
  if (m_rli->is_parallel_exec() &&
      (opt_mta_checkpoint_period != 0 ||
       DBUG_EVALUATE_IF("check_replica_debug_group", 1, 0))) {
    std::chrono::nanoseconds timeout =
        std::chrono::nanoseconds{opt_mta_checkpoint_period * 1000000ULL};
    DBUG_EXECUTE_IF("check_replica_debug_group",
                    { timeout = std::chrono::nanoseconds{10000000}; });
    ret = m_rli->relay_log.wait_for_update(timeout);
  } else
    ret = m_rli->relay_log.wait_for_update();

  // re-acquire data lock since we released it earlier
  mysql_mutex_lock(&m_rli->data_lock);
  assert(ret == 0 || is_timeout(ret));
  return ret != 0 && !is_timeout(ret);
}

bool Rpl_applier_reader::reopen_log_reader_if_needed() {
  /*
    The SQL thread was reading from the "active" relay log file but that file
    was truncated by the I/O thread. We will re-init the reader of the
    SQL thread in order to avoid reading content that was in the source's
    cache but no longer exists on the relay log file because of the truncation.

    Suppose:
    a) the relay log file have a full transaction (many events) with a
       total of finishing at position 8190;
    b) the I/O thread is receiving and queuing a 32K event;
    c) the disk had only space to write 30K of the event;

    In this situation, the I/O thread will be waiting for disk space, and the
    SQL thread would be allowed to read up to the end of the last fully queued
    event (that would be the 8190 position of the file).

    Starting the SQL thread, it would read until the relay_log.binlog_end_pos
    (the 8190), but, because of some optimizations, the source(IO_CACHE) will
    read a full "buffer" (8192 bytes) from the file. The additional 2 bytes
    belong to the not yet complete queued event, and should not be read by the
    SQL thread.

    If the I/O thread is killed, it will truncate the relay log file at position
    8190. This means that the SQL thread reader(Its source IO_CACHE) have 2
    bytes that doesn't belong to the relay log file anymore and should
    re-initialize its source to remove such data from it.
  */
  mysql_mutex_assert_owner(&m_rli->data_lock);
  if (m_rli->is_relay_log_truncated()) {
    m_rli->clear_relay_log_truncated();

    my_off_t pos = m_relaylog_file_reader.position();
    m_relaylog_file_reader.close();
    if (m_relaylog_file_reader.open(m_linfo.log_file_name) ||
        m_relaylog_file_reader.seek(pos))
      return true;
  }
  return false;
}

bool Rpl_applier_reader::move_to_next_log() {
  /*
    Current relay file can be purged if group_relay_log_pos has reached the end
    of it. It is rarely true because Rotate_log_event(generated by slave)
    doesn't advance group relay pos.
  */
  bool should_purge_current_relay_log =
      m_rli->get_group_relay_log_pos() == m_rli->get_event_relay_log_pos() &&
      strcmp(m_rli->get_group_relay_log_name(),
             m_rli->get_event_relay_log_name()) == 0;

  m_relaylog_file_reader.close();

  if (!m_rli->relay_log.is_open() ||
      m_rli->relay_log.find_next_log(&m_linfo, true)) {
    m_errmsg = "error switching to the next log";
    return true;
  }

  m_rli->set_event_relay_log_pos(BIN_LOG_HEADER_SIZE);
  m_rli->set_event_relay_log_name(m_linfo.log_file_name);

  if (!m_rli->is_in_group()) {
    /*
      To make the code be simpler, it is better to remove the following 'if'
      code block. should_purge_current_relay_log is rarely true. So it is ok
      not to purge current relay log.
    */
    if (should_purge_current_relay_log) {
      /*
        Move group relay log to next file, so that current relay log will be
        purged.
      */
      m_rli->set_group_relay_log_pos(BIN_LOG_HEADER_SIZE);
      m_rli->set_group_relay_log_name(m_linfo.log_file_name);
    }

    DBUG_EXECUTE_IF("wait_before_purge_applied_logs", {
      const char dbug_wait[] =
          "now SIGNAL signal.rpl_before_applier_purge_logs WAIT_FOR "
          "signal.rpl_unblock_purge";
      assert(!debug_sync_set_action(current_thd, STRING_WITH_LEN(dbug_wait)));
    });

    if (purge_applied_logs()) return true;
  } else {
    m_rli->force_flush_postponed_due_to_split_trans = true;
  }

  /* Reset the relay-log-change-notified status of slave workers */
  if (m_rli->is_parallel_exec()) {
    DBUG_PRINT("info", ("next_event: MTA group relay log changes to %s %lu\n",
                        m_rli->get_group_relay_log_name(),
                        (ulong)m_rli->get_group_relay_log_pos()));
    m_rli->reset_notified_relay_log_change();
  }

  m_reading_active_log = m_rli->relay_log.is_active(m_linfo.log_file_name);
  m_log_end_pos = m_relaylog_file_reader.position();
  return m_relaylog_file_reader.open(m_linfo.log_file_name);
}

bool Rpl_applier_reader::purge_applied_logs() {
  DBUG_TRACE;
  mysql_mutex_assert_owner(&m_rli->data_lock);

  if (!relay_log_purge) return false;

  Is_instance_backup_locked_result is_instance_locked =
      is_instance_backup_locked(m_rli->info_thd);
  if (is_instance_locked == Is_instance_backup_locked_result::OOM) {
    m_errmsg =
        "Out of memory happened when checking if instance was locked for "
        "backup";
    return true;
  }

  if (is_instance_locked == Is_instance_backup_locked_result::LOCKED)
    return false;

  if (m_rli->flush_info(Relay_log_info::RLI_FLUSH_IGNORE_SYNC_OPT)) {
    m_errmsg = "Error purging processed logs";
    return true;
  }

  m_rli->relay_log.lock_index();

  DBUG_EXECUTE_IF("crash_before_purge_logs", DBUG_SUICIDE(););

  mysql_mutex_lock(&m_rli->log_space_lock);

  if (m_rli->relay_log.purge_logs(
          m_rli->get_group_relay_log_name(), false /* include */,
          false /*need_lock_index*/, false /*need_update_threads*/,
          &m_rli->log_space_total, true) != 0)
    m_errmsg = "Error purging processed logs";

  // Tell the I/O thread to take the relay_log_space_limit into account
  m_rli->ignore_log_space_limit = false;
  mysql_cond_broadcast(&m_rli->log_space_cond);
  mysql_mutex_unlock(&m_rli->log_space_lock);

  /* Need to update the log pos because purge_logs has been called. */
  if (m_errmsg == nullptr &&
      m_rli->relay_log.find_log_pos(&m_linfo, m_rli->get_event_relay_log_name(),
                                    false /*need_lock_index*/)) {
    m_errmsg = "error switching to the next log";
  }

  m_rli->relay_log.unlock_index();
  return m_errmsg != nullptr;
}

/**
   Temporarily disables the receiver thread's check for log space, allowing it
   to queue more than log_space_limit events or rotate relay log. This is needed
   to avoid a deadlock in the following situation :
    - the I/O thread has reached log_space_limit
    - the SQL thread has read all relay logs, but cannot purge for some reasons:
      * it has already purged all logs except the current one
      * there are other logs than the current one but they're involved in
        a transaction that is not finished.

    Solution :
    Wake up the possibly waiting I/O thread, and set a boolean asking the I/O
    thread to temporarily ignore the log_space_limit constraint. Then the
    I/O thread stops waiting and reads one more event and starts honoring
    log_space_limit again.

    If the SQL thread needs more events to be able to rotate the log (it might
    need to finish the current group first), then it can ask for one more at a
    time. Thus we don't outgrow the relay log indefinitely, but rather in a
    controlled manner, until the next rotate.
*/
void Rpl_applier_reader::disable_relay_log_space_limit_if_needed() {
  // Skip the test if the flag is already true to avoid deadlocks
  if (m_rli->sql_force_rotate_relay && m_rli->ignore_log_space_limit) return;

  mysql_mutex_lock(&m_rli->log_space_lock);

  /*
    If we have reached the limit of the relay space:
    1. If outside a group, SQL thread asks the IO thread to force a rotation.
       Thus the SQL thread can purge the finished log next time it processes
       an event to free space.
    2. If in a group, SQL thread asks the IO thread to ignore the limit and
       queues yet one more event. Thus the SQL thread finishes the group and
       goes to logic 1.
   */
  if (m_rli->log_space_limit &&
      m_rli->log_space_limit < m_rli->log_space_total) {
    if (!m_rli->is_parallel_exec()) {
      m_rli->sql_force_rotate_relay = !m_rli->is_in_group();
    } else {
      m_rli->sql_force_rotate_relay =
          (m_rli->mts_group_status != Relay_log_info::MTS_IN_GROUP);
    }
    m_rli->ignore_log_space_limit = true;
    mysql_cond_broadcast(&m_rli->log_space_cond);
  }
  mysql_mutex_unlock(&m_rli->log_space_lock);
}

#ifndef NDEBUG
void Rpl_applier_reader::debug_print_next_event_positions() {
  DBUG_PRINT(
      "info",
      ("assertion skip %u file pos %llu event relay log pos %llu file %s\n",
       m_rli->slave_skip_counter, m_relaylog_file_reader.position(),
       m_rli->get_event_relay_log_pos(), m_rli->get_event_relay_log_name()));

  /* This is an assertion which sometimes fails, let's try to track it */
  DBUG_PRINT("info", ("m_relaylog_file_reader->position() %llu "
                      "m_rli->event_relay_log_pos=%llu",
                      m_relaylog_file_reader.position(),
                      m_rli->get_event_relay_log_pos()));

  assert(m_relaylog_file_reader.position() >= BIN_LOG_HEADER_SIZE);
  assert(m_relaylog_file_reader.position() ==
             m_rli->get_event_relay_log_pos() ||
         (m_rli->is_parallel_exec() ||
          // TODO: double check that this is safe:
          (m_rli->info_thd != nullptr &&
           m_rli->info_thd->variables.binlog_trx_compression)));

  DBUG_PRINT(
      "info",
      ("next_event group source %s %lu group relay %s %lu event %s %lu\n",
       m_rli->get_group_master_log_name(),
       (ulong)m_rli->get_group_master_log_pos(),
       m_rli->get_group_relay_log_name(),
       (ulong)m_rli->get_group_relay_log_pos(),
       m_rli->get_event_relay_log_name(),
       (ulong)m_rli->get_event_relay_log_pos()));

  DBUG_PRINT("info",
             ("m_rli->relay_log.get_binlog_end_pos()= %llu", m_log_end_pos));
  DBUG_PRINT("info",
             ("active_log= %s", m_reading_active_log ? "true" : "false"));
}
#endif

void Rpl_applier_reader::reset_seconds_behind_master() {
  /*
    We say in Seconds_Behind_Master that we have "caught up". Note that for
    example if network link is broken but I/O slave thread hasn't noticed it
    (replica_net_timeout not elapsed), then we'll say "caught up" whereas we're
    not really caught up. Fixing that would require internally cutting timeout
    in smaller pieces in network read. Another example: SQL has caught up on
    I/O, now I/O has read a new event and is queuing it; the false "0" will
    exist until SQL finishes executing the new event; it will be look abnormal
    only if the events have old timestamps (then you get "many", 0, "many").

    Transient phases like this can be fixed with implementing Heartbeat event
    which provides the slave the status of the master at time the master does
    not have any new update to send. Seconds_Behind_Master would be zero only
    when master has no more updates in binlog for slave. The heartbeat can be
    sent in a (small) fraction of replica_net_timeout. Until it's done
    m_rli->last_master_timestamp is temporarily (for time of waiting for the
    following event) reset whenever EOF is reached.

    Note, in MTS case Seconds_Behind_Master resetting follows
    slightly different schema where reaching EOF is not enough.  The status
    parameter is updated per some number of processed group of events. The
    number can't be greater than @@global.replica_checkpoint_group and anyway
    SBM updating rate does not exceed @@global.replica_checkpoint_period. Notice
    that SBM is set to a new value after processing the terminal event (e.g
    Commit) of a group.  Coordinator resets SBM when notices no more groups left
    neither to read from Relay-log nor to process by Workers.
  */
  if (!m_rli->is_parallel_exec() || m_rli->gaq->empty())
    m_rli->last_master_timestamp = 0;
}<|MERGE_RESOLUTION|>--- conflicted
+++ resolved
@@ -239,17 +239,12 @@
     if (!move_to_next_log()) return read_next_event();
   }
 
-<<<<<<< HEAD
-  LogErr(ERROR_LEVEL, ER_RPL_REPLICA_ERROR_READING_RELAY_LOG_EVENTS,
-         m_rli->get_for_channel_str(),
-         m_errmsg ? m_errmsg : m_relaylog_file_reader.get_error_str());
-=======
   // if we fail to move to a new log when the thread is killed, ignore it
   if (!current_thd || !current_thd->is_killed())
-    LogErr(ERROR_LEVEL, ER_RPL_SLAVE_ERROR_READING_RELAY_LOG_EVENTS,
+    LogErr(ERROR_LEVEL, ER_RPL_REPLICA_ERROR_READING_RELAY_LOG_EVENTS,
            m_rli->get_for_channel_str(),
            m_errmsg ? m_errmsg : m_relaylog_file_reader.get_error_str());
->>>>>>> 081ecf6d
+
   return nullptr;
 }
 
