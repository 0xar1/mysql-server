--- conflicted
+++ resolved
@@ -10248,23 +10248,10 @@
      */
     DBUG_ASSERT(get_flags(STMT_END_F));
 
-<<<<<<< HEAD
-      if (table->file->inited && (error= table->file->ha_index_end()))
-      {
-        table->file->print_error(error, MYF(0));
-        goto error;
-      }
-      if ((error= table->file->ha_rnd_init(FALSE)))
-      {
-        table->file->print_error(error, MYF(0));
-        goto error;
-      }
-=======
     const_cast<Relay_log_info*>(rli)->slave_close_thread_tables(thd);
     thd->clear_error();
     DBUG_RETURN(0);
   }
->>>>>>> 950a4fbe
 
   /*
     'thd' has been set by exec_relay_log_event(), just before calling
@@ -11761,9 +11748,15 @@
       DBUG_PRINT("info",("Locating offending record using ha_rnd_pos()"));
 
       if (table->file->inited && (error= table->file->ha_index_end()))
-        DBUG_RETURN(error);
+      {
+        table->file->print_error(error, MYF(0));
+        goto error;
+      }
       if ((error= table->file->ha_rnd_init(FALSE)))
-        DBUG_RETURN(error);
+      {
+        table->file->print_error(error, MYF(0));
+        goto error;
+      }
 
       error= table->file->ha_rnd_pos(table->record[1], table->file->dup_ref);
 
@@ -11867,38 +11860,10 @@
       
       case 0:
         break;
-<<<<<<< HEAD
-
-      /*
-        If the record was deleted, we pick the next one without doing
-        any comparisons.
-      */
-      case HA_ERR_RECORD_DELETED:
-        goto restart_ha_rnd_next;
-
-      case HA_ERR_END_OF_FILE:
-        if (++restart_count < 2)
-        {
-          if ((error= table->file->ha_rnd_init(1)))
-          {
-            table->file->print_error(error, MYF(0));
-            goto err;
-          }
-        }
-        break;
-
-      default:
-        DBUG_PRINT("info", ("Failed to get next record"
-                            " (ha_rnd_next returns %d)",error));
-        table->file->print_error(error, MYF(0));
-        (void) table->file->ha_rnd_end();
-        goto err;
-=======
         
       default:    
         DBUG_PRINT("info",("ha_update_row() returns error %d",error));
         table->file->print_error(error, MYF(0));
->>>>>>> 950a4fbe
       }
       
       goto error;
