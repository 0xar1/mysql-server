/*
   Copyright (c) 2000, 2023, Oracle and/or its affiliates.

   This program is free software; you can redistribute it and/or modify
   it under the terms of the GNU General Public License, version 2.0,
   as published by the Free Software Foundation.

   This program is also distributed with certain software (including
   but not limited to OpenSSL) that is licensed under separate terms,
   as designated in a particular file or component or in included license
   documentation.  The authors of MySQL hereby grant you an additional
   permission to link the program and your derivative works with the
   separately licensed software that they have included with MySQL.

   This program is distributed in the hope that it will be useful,
   but WITHOUT ANY WARRANTY; without even the implied warranty of
   MERCHANTABILITY or FITNESS FOR A PARTICULAR PURPOSE.  See the
   GNU General Public License, version 2.0, for more details.

   You should have received a copy of the GNU General Public License
   along with this program; if not, write to the Free Software
   Foundation, Inc., 51 Franklin St, Fifth Floor, Boston, MA 02110-1301  USA */

#include "sql/item.h"

#include "integer_digits.h"
#include "my_compiler.h"
#include "my_config.h"

#include <stdio.h>
#ifdef HAVE_SYS_TIME_H
#include <sys/time.h>
#endif
#include <stddef.h>
#include <algorithm>
#include <optional>
#include <utility>

#include "decimal.h"
#include "dig_vec.h"
#include "float.h"
#include "limits.h"
#include "m_string.h"
#include "my_alloc.h"
#include "my_dbug.h"
#include "my_inttypes.h"
#include "my_macros.h"
#include "myisampack.h"  // mi_int8store
#include "mysql.h"       // IS_NUM
#include "mysql/strings/dtoa.h"
#include "mysql/strings/m_ctype.h"
#include "mysql/strings/my_strtoll10.h"
#include "mysql_time.h"
#include "nulls.h"
#include "sql-common/json_dom.h"  // Json_wrapper
#include "sql/aggregate_check.h"  // Distinct_check
#include "sql/auth/auth_acls.h"
#include "sql/auth/auth_common.h"  // get_column_grant
#include "sql/auth/sql_security_ctx.h"
#include "sql/current_thd.h"
#include "sql/derror.h"         // ER_THD
#include "sql/error_handler.h"  // Internal_error_handler
#include "sql/gis/srid.h"
#include "sql/item_cmpfunc.h"    // COND_EQUAL
#include "sql/item_create.h"     // create_temporal_literal
#include "sql/item_func.h"       // item_func_sleep_init
#include "sql/item_json_func.h"  // json_value
#include "sql/item_row.h"
#include "sql/item_strfunc.h"  // Item_func_conv_charset
#include "sql/item_subselect.h"
#include "sql/item_sum.h"  // Item_sum
#include "sql/key.h"
#include "sql/log_event.h"  // append_query_string
#include "sql/mysqld.h"     // lower_case_table_names files_charset_info
#include "sql/protocol.h"
#include "sql/query_options.h"
#include "sql/select_lex_visitor.h"
#include "sql/sp.h"           // sp_map_item_type
#include "sql/sp_rcontext.h"  // sp_rcontext
#include "sql/sql_base.h"     // view_ref_found
#include "sql/sql_bitmap.h"
#include "sql/sql_class.h"    // THD
#include "sql/sql_derived.h"  // Condition_pushdown
#include "sql/sql_error.h"
#include "sql/sql_lex.h"
#include "sql/sql_list.h"
#include "sql/sql_show.h"  // append_identifier
#include "sql/sql_time.h"  // Date_time_format
#include "sql/sql_view.h"  // VIEW_ANY_ACL
#include "sql/system_variables.h"
#include "sql/thd_raii.h"
#include "sql/tztime.h"  // my_tz_UTC
#include "string_with_len.h"
#include "strmake.h"
#include "strxmov.h"
#include "template_utils.h"
#include "typelib.h"
#include "unsafe_string_append.h"
using std::max;
using std::min;
using std::string;

const String my_null_string("NULL", 4, default_charset_info);

/**
  Alias from select list can be referenced only from ORDER BY (SQL Standard) or
  from HAVING, GROUP BY and a subquery in the select list (MySQL extension).

  We don't allow it be referenced from the SELECT list, with one exception:
  it's accepted if nested in a subquery, which is inconsistent but necessary
  as our users have shown to rely on this workaround.
*/
static inline bool select_alias_referencable(enum_parsing_context place) {
  return (place == CTX_SELECT_LIST || place == CTX_GROUP_BY ||
          place == CTX_HAVING || place == CTX_ORDER_BY);
}

Type_properties::Type_properties(Item &item)
    : m_type(item.data_type()),
      m_unsigned_flag(item.unsigned_flag),
      m_max_length(item.max_length),
      m_collation(item.collation) {}

static enum_field_types real_data_type(Item *item);

void CostOfItem::ComputeInternal(const Item &root) {
  assert(!m_computed);

  WalkItem(&root, enum_walk::POSTFIX, [this](const Item *item) {
    item->compute_cost(this);
    return false;
  });

  m_computed = true;
}

/*****************************************************************************
** Item functions
*****************************************************************************/

/**
  Init all special items.
*/

void item_init(void) {
  item_func_sleep_init();
  uuid_short_init();
}

Item::Item()
    : super(POS()),
      next_free(nullptr),
      str_value(),
      collation(&my_charset_bin, DERIVATION_COERCIBLE),
      item_name(),
      orig_name(),
      max_length(0),
      marker(MARKER_NONE),
      cmp_context(INVALID_RESULT),
      is_parser_item(false),
      m_data_type(MYSQL_TYPE_INVALID),
      fixed(false),
      decimals(0),
      m_nullable(false),
      null_value(false),
      unsigned_flag(false),
      m_is_window_function(false),
      m_accum_properties(0) {
#ifndef NDEBUG
  contextualized = true;
#endif  // NDEBUG

  // Put item into global list so that we can free all items at end
  current_thd->add_item(this);
}

Item::Item(THD *thd, const Item *item)
    : super(POS()),
      next_free(nullptr),
      str_value(item->str_value),
      collation(item->collation),
      item_name(item->item_name),
      orig_name(item->orig_name),
      max_length(item->max_length),
      marker(MARKER_NONE),
      cmp_context(item->cmp_context),
      is_parser_item(false),
      m_data_type(item->data_type()),
      fixed(item->fixed),
      decimals(item->decimals),
      m_nullable(item->m_nullable),
      null_value(item->null_value),
      unsigned_flag(item->unsigned_flag),
      m_is_window_function(item->m_is_window_function),
      m_accum_properties(item->m_accum_properties) {
#ifndef NDEBUG
  assert(item->contextualized);
  contextualized = true;
#endif  // NDEBUG

  // Add item to global list
  thd->add_item(this);
}

Item::Item(const POS &pos)
    : super(pos),
      next_free(nullptr),
      str_value(),
      collation(&my_charset_bin, DERIVATION_COERCIBLE),
      item_name(),
      orig_name(),
      max_length(0),
      marker(MARKER_NONE),
      cmp_context(INVALID_RESULT),
      is_parser_item(true),
      m_data_type(MYSQL_TYPE_INVALID),
      fixed(false),
      decimals(0),
      m_nullable(false),
      null_value(false),
      unsigned_flag(false),
      m_is_window_function(false),
      m_accum_properties(0) {}

bool Item::may_eval_const_item(const THD *thd) const {
  return !thd->lex->is_view_context_analysis() || basic_const_item();
}

/**
  @todo
    Make this functions class dependent
*/

bool Item::val_bool() {
  switch (result_type()) {
    case INT_RESULT:
      return val_int() != 0;
    case DECIMAL_RESULT: {
      my_decimal decimal_value;
      my_decimal *val = val_decimal(&decimal_value);
      if (val) return !my_decimal_is_zero(val);
      return false;
    }
    case REAL_RESULT:
    case STRING_RESULT:
      return val_real() != 0.0;
    case ROW_RESULT:
    default:
      assert(0);
      return false;  // Wrong (but safe)
  }
}

/*
  For the items which don't have its own fast val_str_ascii()
  implementation we provide a generic slower version,
  which converts from the Item character set to ASCII.
  For better performance conversion happens only in
  case of a "tricky" Item character set (e.g. UCS2).
  Normally conversion does not happen.
*/
String *Item::val_str_ascii(String *str) {
  assert(str != &str_value);

  uint errors;
  String *res = val_str(&str_value);
  if (!res) return nullptr;

  if (my_charset_is_ascii_based(res->charset()))
    str = res;
  else {
    if ((null_value = str->copy(res->ptr(), res->length(), collation.collation,
                                &my_charset_latin1, &errors)))
      return nullptr;
  }
  return str;
}

String *Item::val_string_from_real(String *str) {
  const double nr = val_real();
  if (null_value) return nullptr; /* purecov: inspected */

  char buffer[FLOATING_POINT_BUFFER];
  size_t len;
  if (data_type() == MYSQL_TYPE_FLOAT) {
    len = my_gcvt(nr, MY_GCVT_ARG_FLOAT, MAX_FLOAT_STR_LENGTH, buffer,
                  /*error=*/nullptr);
  } else {
    len = my_gcvt(nr, MY_GCVT_ARG_DOUBLE, MAX_DOUBLE_STR_LENGTH, buffer,
                  /*error=*/nullptr);
  }

  uint dummy_errors;
  if (str->copy(buffer, len, &my_charset_numeric, collation.collation,
                &dummy_errors)) {
    return error_str();
  }

  return str;
}

String *Item::val_string_from_int(String *str) {
  const longlong nr = val_int();
  if (null_value) return nullptr;
  str->set_int(nr, unsigned_flag, &my_charset_bin);
  return str;
}

String *Item::val_string_from_decimal(String *str) {
  my_decimal dec_buf, *dec = val_decimal(&dec_buf);
  if (null_value) return error_str();
  my_decimal_round(E_DEC_FATAL_ERROR, dec, decimals, false, &dec_buf);
  my_decimal2string(E_DEC_FATAL_ERROR, &dec_buf, str);
  return str;
}

String *Item::val_string_from_datetime(String *str) {
  assert(fixed);
  MYSQL_TIME ltime;
  if (get_date(&ltime, TIME_FUZZY_DATE) ||
      (null_value = str->alloc(MAX_DATE_STRING_REP_LENGTH)))
    return error_str();
  make_datetime((Date_time_format *)nullptr, &ltime, str, decimals);
  return str;
}

String *Item::val_string_from_date(String *str) {
  assert(fixed);
  MYSQL_TIME ltime;
  if (get_date(&ltime, TIME_FUZZY_DATE) ||
      (null_value = str->alloc(MAX_DATE_STRING_REP_LENGTH)))
    return error_str();
  make_date((Date_time_format *)nullptr, &ltime, str);
  return str;
}

String *Item::val_string_from_time(String *str) {
  assert(fixed);
  MYSQL_TIME ltime;
  if (get_time(&ltime) || (null_value = str->alloc(MAX_DATE_STRING_REP_LENGTH)))
    return error_str();
  make_time((Date_time_format *)nullptr, &ltime, str, decimals);
  return str;
}

my_decimal *Item::val_decimal_from_real(my_decimal *decimal_value) {
  DBUG_TRACE;
  const double nr = val_real();
  if (null_value) return nullptr;
  double2my_decimal(E_DEC_FATAL_ERROR, nr, decimal_value);
  return decimal_value;
}

my_decimal *Item::val_decimal_from_int(my_decimal *decimal_value) {
  const longlong nr = val_int();
  if (null_value) return nullptr;
  int2my_decimal(E_DEC_FATAL_ERROR, nr, unsigned_flag, decimal_value);
  return decimal_value;
}

my_decimal *Item::val_decimal_from_string(my_decimal *decimal_value) {
  String *res;

  if (!(res = val_str(&str_value))) return nullptr;

  if (str2my_decimal(E_DEC_FATAL_ERROR & ~E_DEC_BAD_NUM, res->ptr(),
                     res->length(), res->charset(), decimal_value)) {
    /*
      The EC_BAD_NUM message is awkward that's why we didn't let
      str2my_decimal() send it above. We unconditionally send:
    */
    const ErrConvString err(res);
    push_warning_printf(
        current_thd, Sql_condition::SL_WARNING, ER_TRUNCATED_WRONG_VALUE,
        ER_THD(current_thd, ER_TRUNCATED_WRONG_VALUE), "DECIMAL", err.ptr());
  }
  return decimal_value;
}

my_decimal *Item::val_decimal_from_date(my_decimal *decimal_value) {
  assert(fixed);
  MYSQL_TIME ltime;
  if (get_date(&ltime, TIME_FUZZY_DATE)) {
    return error_decimal(decimal_value);
  }
  return date2my_decimal(&ltime, decimal_value);
}

my_decimal *Item::val_decimal_from_time(my_decimal *decimal_value) {
  assert(fixed);
  MYSQL_TIME ltime;
  if (get_time(&ltime)) {
    return error_decimal(decimal_value);
  }
  return date2my_decimal(&ltime, decimal_value);
}

longlong Item::val_time_temporal() {
  MYSQL_TIME ltime;
  if ((null_value = get_time(&ltime))) return 0;
  return TIME_to_longlong_time_packed(ltime);
}

longlong Item::val_date_temporal() {
  MYSQL_TIME ltime;
  const sql_mode_t mode = current_thd->variables.sql_mode;
  const my_time_flags_t flags =
      TIME_FUZZY_DATE | (mode & MODE_INVALID_DATES ? TIME_INVALID_DATES : 0) |
      (mode & MODE_NO_ZERO_IN_DATE ? TIME_NO_ZERO_IN_DATE : 0) |
      (mode & MODE_NO_ZERO_DATE ? TIME_NO_ZERO_DATE : 0);
  if (get_date(&ltime, flags)) return error_int();
  return TIME_to_longlong_datetime_packed(ltime);
}

// TS-TODO: split into separate methods?
longlong Item::val_temporal_with_round(enum_field_types type, uint8 dec) {
  longlong nr = val_temporal_by_field_type();
  const longlong diff =
      my_time_fraction_remainder(my_packed_time_get_frac_part(nr), dec);
  const longlong abs_diff = diff > 0 ? diff : -diff;
  if (abs_diff * 2 >= (int)log_10_int[DATETIME_MAX_DECIMALS - dec]) {
    /* Needs rounding */
    switch (type) {
      case MYSQL_TYPE_TIME: {
        MYSQL_TIME ltime;
        TIME_from_longlong_time_packed(&ltime, nr);
        return my_time_adjust_frac(&ltime, dec,
                                   current_thd->is_fsp_truncate_mode())
                   ? 0
                   : TIME_to_longlong_time_packed(ltime);
      }
      case MYSQL_TYPE_TIMESTAMP:
      case MYSQL_TYPE_DATETIME: {
        MYSQL_TIME ltime;
        int warnings = 0;
        TIME_from_longlong_datetime_packed(&ltime, nr);
        return propagate_datetime_overflow(
                   current_thd, &warnings,
                   my_datetime_adjust_frac(&ltime, dec, &warnings,
                                           current_thd->is_fsp_truncate_mode()))
                   ? 0
                   : TIME_to_longlong_datetime_packed(ltime);
        return nr;
      }
      default:
        assert(0);
        break;
    }
  }
  /* Does not need rounding, do simple truncation. */
  nr -= diff;
  return nr;
}

double Item::val_real_from_decimal() {
  /* Note that fix_fields may not be called for Item_avg_field items */
  double result;
  my_decimal value_buff, *dec_val = val_decimal(&value_buff);
  if (null_value) return 0.0;
  my_decimal2double(E_DEC_FATAL_ERROR, dec_val, &result);
  return result;
}

double Item::val_real_from_string() {
  assert(fixed);
  StringBuffer<STRING_BUFFER_USUAL_SIZE> tmp;
  const String *res = val_str(&tmp);
  if (res == nullptr) return 0.0;
  return double_from_string_with_check(res->charset(), res->ptr(),
                                       res->ptr() + res->length());
}

longlong Item::val_int_from_decimal() {
  /* Note that fix_fields may not be called for Item_avg_field items */
  longlong result;
  my_decimal value, *dec_val = val_decimal(&value);
  if (null_value) return 0;
  my_decimal2int(E_DEC_FATAL_ERROR, dec_val, unsigned_flag, &result);
  return result;
}

longlong Item::val_int_from_time() {
  assert(fixed);
  MYSQL_TIME ltime;
  ulonglong value = 0;
  if (get_time(&ltime)) return 0LL;

  if (current_thd->is_fsp_truncate_mode())
    value = TIME_to_ulonglong_time(ltime);
  else
    value = TIME_to_ulonglong_time_round(ltime);

  return (ltime.neg ? -1 : 1) * value;
}

longlong Item::val_int_from_date() {
  assert(fixed);
  MYSQL_TIME ltime;
  return get_date(&ltime, TIME_FUZZY_DATE)
             ? 0LL
             : (longlong)TIME_to_ulonglong_date(ltime);
}

longlong Item::val_int_from_datetime() {
  assert(fixed);
  MYSQL_TIME ltime;
  if (get_date(&ltime, TIME_FUZZY_DATE)) return 0LL;

  if (current_thd->is_fsp_truncate_mode())
    return TIME_to_ulonglong_datetime(ltime);
  else {
    return propagate_datetime_overflow(current_thd, [&](int *warnings) {
      return TIME_to_ulonglong_datetime_round(ltime, warnings);
    });
  }
}

longlong Item::val_int_from_string() {
  assert(fixed);
  StringBuffer<MY_INT64_NUM_DECIMAL_DIGITS + 1> tmp;
  const String *res = val_str(&tmp);
  if (res == nullptr) return 0;
  return longlong_from_string_with_check(
      res->charset(), res->ptr(), res->ptr() + res->length(), unsigned_flag);
}

type_conversion_status Item::save_time_in_field(Field *field) {
  MYSQL_TIME ltime;
  if (get_time(&ltime)) return set_field_to_null_with_conversions(field, false);
  field->set_notnull();
  return field->store_time(&ltime, decimals);
}

type_conversion_status Item::save_date_in_field(Field *field) {
  MYSQL_TIME ltime;
  my_time_flags_t flags = TIME_FUZZY_DATE;
  const sql_mode_t mode = current_thd->variables.sql_mode;
  if (mode & MODE_INVALID_DATES) flags |= TIME_INVALID_DATES;
  if (get_date(&ltime, flags))
    return set_field_to_null_with_conversions(field, false);
  field->set_notnull();
  return field->store_time(&ltime, decimals);
}

/*
  Store the string value in field directly

  SYNOPSIS
    Item::save_str_value_in_field()
    field   a pointer to field where to store
    result  the pointer to the string value to be stored

  DESCRIPTION
    The method is used by Item_*::save_in_field_inner() implementations
    when we don't need to calculate the value to store
    See Item_string::save_in_field_inner() implementation for example

  IMPLEMENTATION
    Check if the Item is null and stores the NULL or the
    result value in the field accordingly.

  RETURN
    Nonzero value if error
*/

type_conversion_status Item::save_str_value_in_field(Field *field,
                                                     String *result) {
  if (null_value) return set_field_to_null(field);

  field->set_notnull();
  return field->store(result->ptr(), result->length(), collation.collation);
}

/**
  Aggregates data types from array of items into current item

  @param name   name of function that performs type aggregation
  @param items  array of items to aggregate the type from
  @param count  number of items to aggregate

  @returns false on success, true on error

  This function aggregates all type information from the array of items.
  Found type is supposed to be used later as the result data type
  of a multi-argument function.
  Aggregation itself is performed partially by the Field::field_type_merge()
  function.

  The function is used when resolving the result type of
  - expressions from set operations UNION, INTERSECT and EXCEPT.
  - functions CASE, COALESCE, IF, IFNULL and NULLIF.
  - functions LEAST and GREATEST.
  - LEAD and LAG.
*/

bool Item::aggregate_type(const char *name, Item **items, uint count) {
  uint itemno = 0;

  while (itemno < count && items[itemno]->data_type() == MYSQL_TYPE_NULL)
    itemno++;

  if (itemno == count) {  // All items have NULL type, consolidated type is NULL
    set_data_type_null();
    return false;
  }

  assert(items[itemno]->result_type() != ROW_RESULT);

  enum_field_types new_type = real_data_type(items[itemno]);
  uint32 new_length = items[itemno]->max_length;
  bool new_unsigned = items[itemno]->unsigned_flag;
  bool mixed_signs = false;

  // Aggregate the resulting data type and calculate properties for integers
  for (itemno = itemno + 1; itemno < count; itemno++) {
    // Do not aggregate items with NULL type
    if (items[itemno]->data_type() == MYSQL_TYPE_NULL) continue;
    assert(items[itemno]->result_type() != ROW_RESULT);
    new_type = Field::field_type_merge(new_type, real_data_type(items[itemno]));
    mixed_signs |= (new_unsigned != items[itemno]->unsigned_flag);
    new_length = max<uint32>(new_length, items[itemno]->max_length);
  }
  if (mixed_signs && is_integer_type(new_type)) {
    bool bump_range = false;
    new_unsigned = false;
    for (uint i = 0; i < count; i++)
      bump_range |= (items[i]->unsigned_flag &&
                     (items[i]->data_type() == new_type ||
                      items[i]->data_type() == MYSQL_TYPE_BIT));
    if (bump_range) {
      switch (new_type) {
        case MYSQL_TYPE_TINY:
          new_type = MYSQL_TYPE_SHORT;
          break;
        case MYSQL_TYPE_SHORT:
          new_type = MYSQL_TYPE_INT24;
          break;
        case MYSQL_TYPE_INT24:
          new_type = MYSQL_TYPE_LONG;
          break;
        case MYSQL_TYPE_LONG:
          new_type = MYSQL_TYPE_LONGLONG;
          break;
        case MYSQL_TYPE_LONGLONG:
          new_type = MYSQL_TYPE_NEWDECIMAL;
          break;
        default:
          break;
      }
    }
  }

  // Operate on "new" types only
  new_type = real_type_to_type(new_type);

  // Calculate remaining type properties and set complete data type
  switch (new_type) {
    case MYSQL_TYPE_NULL:
      set_data_type_null();
      break;

    case MYSQL_TYPE_BOOL:
      set_data_type_bool();
      break;

    case MYSQL_TYPE_TINY:
    case MYSQL_TYPE_SHORT:
    case MYSQL_TYPE_INT24:
    case MYSQL_TYPE_LONG:
    case MYSQL_TYPE_LONGLONG:
      set_data_type_int(new_type, new_unsigned, new_length);
      break;

    case MYSQL_TYPE_NEWDECIMAL:
      aggregate_decimal_properties(items, count);
      break;

    case MYSQL_TYPE_FLOAT:
    case MYSQL_TYPE_DOUBLE:
      aggregate_float_properties(new_type, items, count);
      break;

    case MYSQL_TYPE_DATE:
      set_data_type_date();
      break;

    case MYSQL_TYPE_TIME: {
      uint8 fsp = 0;
      for (uint i = 0; i < count; i++) {
        fsp = max(fsp, items[i]->decimals);
      }
      set_data_type_time(fsp);
      break;
    }
    case MYSQL_TYPE_DATETIME: {
      uint8 fsp = 0;
      for (uint i = 0; i < count; i++) {
        fsp = max(fsp, items[i]->decimals);
      }
      set_data_type_datetime(fsp);
      break;
    }
    case MYSQL_TYPE_TIMESTAMP: {
      uint8 fsp = 0;
      for (uint i = 0; i < count; i++) {
        fsp = max(fsp, items[i]->decimals);
      }
      set_data_type_timestamp(fsp);
      break;
    }
    case MYSQL_TYPE_YEAR:
      set_data_type_year();
      break;

    case MYSQL_TYPE_BIT:
      aggregate_bit_properties(items, count);
      break;

    case MYSQL_TYPE_GEOMETRY: {
      set_data_type_geometry();
      // @note: We do not set any geometry subtype here
      break;
    }
    case MYSQL_TYPE_JSON:
      set_data_type_json();
      break;

    case MYSQL_TYPE_STRING:
    case MYSQL_TYPE_VARCHAR:
    case MYSQL_TYPE_TINY_BLOB:
    case MYSQL_TYPE_BLOB:
    case MYSQL_TYPE_MEDIUM_BLOB:
    case MYSQL_TYPE_LONG_BLOB:
    case MYSQL_TYPE_SET:
    case MYSQL_TYPE_ENUM:
      if (aggregate_string_properties(new_type, name, items, count))
        return true;
      break;

    default:
      assert(false);
      set_data_type(new_type);
      break;
  }

  assert(data_type() != MYSQL_TYPE_INVALID);
  return false;
}

bool Item::do_itemize(Parse_context *pc, Item **res) {
  if (skip_itemize(res)) return false;
  if (super::do_contextualize(pc)) return true;

  // Add item to global list
  pc->thd->add_item(this);
  /*
    Item constructor can be called during execution other then SQL_COM
    command => we should check pc->select on zero
  */
  if (pc->select) {
    const enum_parsing_context place = pc->select->parsing_place;
<<<<<<< HEAD
    if (place == CTX_SELECT_LIST || place == CTX_HAVING)
=======
    if (place == CTX_SELECT_LIST || place == CTX_HAVING ||
        place == CTX_ORDER_BY) {
>>>>>>> 1c58dae6
      pc->select->select_n_having_items++;
    }
  }
  return false;
}

uint Item::decimal_precision() const {
  const Item_result restype = result_type();
  constexpr const uint DATE_INT_DIGITS{8};      /* YYYYMMDD       */
  constexpr const uint TIME_INT_DIGITS{7};      /* hhhmmss        */
  constexpr const uint DATETIME_INT_DIGITS{14}; /* YYYYMMDDhhmmss */

  if ((restype == DECIMAL_RESULT) || (restype == INT_RESULT)) {
    const uint prec = my_decimal_length_to_precision(max_char_length(),
                                                     decimals, unsigned_flag);
    return max<uint>(1, min<uint>(prec, DECIMAL_MAX_PRECISION));
  }
  switch (data_type()) {
    case MYSQL_TYPE_TIME:
      return decimals + TIME_INT_DIGITS;
    case MYSQL_TYPE_DATETIME:
    case MYSQL_TYPE_TIMESTAMP:
      return decimals + DATETIME_INT_DIGITS;
    case MYSQL_TYPE_DATE:
      return decimals + DATE_INT_DIGITS;
    default:
      break;
  }
  return min<uint>(max_char_length(), DECIMAL_MAX_PRECISION);
}

uint Item::time_precision() {
  if (!current_thd->lex->is_view_context_analysis() && const_item() &&
      result_type() == STRING_RESULT && !is_temporal()) {
    MYSQL_TIME ltime;
    String buf, *tmp;
    MYSQL_TIME_STATUS status;
    assert(fixed);
    // Nanosecond rounding is not needed, for performance purposes
    if ((tmp = val_str(&buf)) &&
        str_to_time(tmp, &ltime, TIME_FRAC_TRUNCATE, &status) == 0)
      return min(status.fractional_digits, uint{DATETIME_MAX_DECIMALS});
  }
  return min(decimals, uint8{DATETIME_MAX_DECIMALS});
}

uint Item::datetime_precision() {
  if (!current_thd->lex->is_view_context_analysis() && const_item() &&
      result_type() == STRING_RESULT && !is_temporal()) {
    MYSQL_TIME ltime;
    String buf, *tmp;
    MYSQL_TIME_STATUS status;
    assert(fixed);
    // Nanosecond rounding is not needed, for performance purposes
    if ((tmp = val_str(&buf)) &&
        !propagate_datetime_overflow(
            current_thd, &status.warnings,
            str_to_datetime(tmp, &ltime, TIME_FRAC_TRUNCATE | TIME_FUZZY_DATE,
                            &status)))
      return min(status.fractional_digits, uint{DATETIME_MAX_DECIMALS});
  }
  return min(decimals, uint8{DATETIME_MAX_DECIMALS});
}

void Item::print_item_w_name(const THD *thd, String *str,
                             enum_query_type query_type) const {
  print(thd, str, query_type);

  if (item_name.is_set() && query_type != QT_NORMALIZED_FORMAT) {
    str->append(STRING_WITH_LEN(" AS "));
    append_identifier(thd, str, item_name.ptr(), item_name.length());
  }
}

/**
   @details
   "SELECT (subq) GROUP BY (same_subq)" confuses ONLY_FULL_GROUP_BY (it does
   not see that both subqueries are the same, raises an error).
   To avoid hitting this problem, if the original query was:
   "SELECT expression AS x GROUP BY x", we print "GROUP BY x", not
   "GROUP BY expression". Same for ORDER BY.
   This has practical importance for views created as
   "CREATE VIEW v SELECT (subq) AS x GROUP BY x"
   (print_order() is used to write the view's definition in the frm file).
   We make one exception: if the view is merge-able, its ORDER clause will be
   merged into the parent query's. If an identifier in the merged ORDER clause
   is allowed to be either an alias or an expression of the view's underlying
   tables, resolution is difficult: it may be to be found in the underlying
   tables of the view, or in the SELECT list of the view; unlike other ORDER
   elements directly originating from the parent query.
   To avoid this problem, if the view is merge-able, we print the
   expression. This does not cause problems with only_full_group_by, because a
   merge-able view never has GROUP BY. @see mysql_register_view().
*/
void Item::print_for_order(const THD *thd, String *str,
                           enum_query_type query_type,
                           const char *used_alias) const {
  if ((query_type & QT_NORMALIZED_FORMAT) != 0)
    str->append("?");
  else if (used_alias != nullptr) {
    // In the clause, user has referenced expression using an alias; we use it
    append_identifier(thd, str, used_alias, strlen(used_alias));
  } else {
    if (type() == Item::INT_ITEM && basic_const_item()) {
      /*
        "ORDER BY N" means "order by the N-th element". To avoid such
        interpretation we write "ORDER BY ''", which is equivalent.
      */
      str->append("''");
    } else
      print(thd, str, query_type);
  }
}

bool Item::visitor_processor(uchar *arg) {
  Select_lex_visitor *visitor = pointer_cast<Select_lex_visitor *>(arg);
  return visitor->visit(this);
}

/**
  rename item (used for views, cleanup() return original name).

  @param new_name	new name of item;
*/

void Item::rename(char *new_name) {
  /*
    we can compare pointers to names here, because if name was not changed,
    pointer will be same
  */
  if (!orig_name.is_set() && new_name != item_name.ptr()) orig_name = item_name;
  item_name.set(new_name);
}

Item *Item::transform(Item_transformer transformer, uchar *arg) {
  return (this->*transformer)(arg);
}

bool Item_ident::do_itemize(Parse_context *pc, Item **res) {
  if (skip_itemize(res)) return false;
  if (super::do_itemize(pc, res)) return true;
  context = pc->thd->lex->current_context();
  return false;
}

bool Item::check_function_as_value_generator(uchar *checker_args) {
  Check_function_as_value_generator_parameters *func_arg =
      pointer_cast<Check_function_as_value_generator_parameters *>(
          checker_args);
  Item_func *func_item = nullptr;
  if (type() == Item::FUNC_ITEM &&
      ((func_item = down_cast<Item_func *>(this)))) {
    func_arg->banned_function_name = func_item->func_name();
  }
  func_arg->err_code = func_arg->get_unnamed_function_error_code();
  return true;
}

bool Item_ident::update_depended_from(uchar *arg) {
  auto *info = pointer_cast<Item_ident::Depended_change *>(arg);
  if (depended_from == info->old_depended_from)
    depended_from = info->new_depended_from;
  return false;
}

/**
  Store the pointer to this item field into a list if not already there.

  The method is used by Item::walk to collect all unique Item_field objects
  from a tree of Items into a set of items represented as a list.

  Item_cond::walk() and Item_func::walk() stop the evaluation of the
  processor function for its arguments once the processor returns
  true.Therefore in order to force this method being called for all item
  arguments in a condition the method must return false.

  @param arg  pointer to a mem_root_deque<Item_field *>

  @return
    false to force the evaluation of collect_item_field_processor
    for the subsequent items.
*/

bool Item_field::collect_item_field_processor(uchar *arg) {
  DBUG_TRACE;
  DBUG_PRINT("info", ("%s", field_name ? field_name : "noname"));
  mem_root_deque<Item_field *> *item_list =
      reinterpret_cast<mem_root_deque<Item_field *> *>(arg);
  for (Item_field *curr_item : *item_list) {
    if (curr_item->eq(this, true)) return false; /* Already in the set. */
  }
  item_list->push_back(this);
  return false;
}

/**
   When collecting information about columns when transforming correlated
   scalar subqueries using derived tables, we need to decide which duplicates,
   if any, to retain:
   - Local columns are collected once, duplicates are ignored.
   - All columns that are outer references are included, regardless of being
     duplicates. This is so we can properly reset outer status for all
     occurences, cf. Query_block::decorrelate_derived_scalar_subquery_post
     where we reset Item::depended_from.

   @param arg A pointer to an object of type Collect_item_fields_or_refs,
              a subclass of Item_tree_walker, which holds the already
              collected columns.
   @returns true on error
*/
bool Item_field::collect_item_field_or_ref_processor(uchar *arg) {
  auto *info = pointer_cast<Collect_item_fields_or_refs *>(arg);
  if (info->is_stopped(this)) return false;

  List_iterator<Item> it(*info->m_items);
  Item *already_collected;
  while ((already_collected = it++)) {
    if (is_outer_reference()) {
      if (already_collected == this) return false;
    } else {
      if (already_collected->eq(this, true)) return false;
    }
  }
  info->m_items->push_back(this);
  return false;
}

bool Item_field::collect_item_field_or_view_ref_processor(uchar *arg) {
  auto *info = pointer_cast<Collect_item_fields_or_view_refs *>(arg);
  if (info->is_stopped(this)) return false;

  List_iterator<Item> item_list_it(*info->m_item_fields_or_view_refs);
  Item *curr_item;
  while ((curr_item = item_list_it++)) {
    if (curr_item->eq(this, true)) {
      // We have this field already, so don't insert.  All occurrences must be
      // protected by ANY_VALUE for us to also protect it: one occurrence that
      // is not protected might give ER_MIX_OF_GROUP_FUNC_AND_FIELDS_V2 in
      // strict mode, so we don't want to lose that info during transform by
      // protecting a reference that wasn't protected before, hence '&=' below.
      down_cast<Item_field *>(curr_item)->m_protected_by_any_value &=
          info->m_any_value_level > 0;
      return false; /* Already in the set. */
    }
  }
  m_protected_by_any_value = info->m_any_value_level > 0;
  info->m_item_fields_or_view_refs->push_back(this);
  return false;
}

bool Item_field::add_field_to_set_processor(uchar *arg) {
  DBUG_TRACE;
  DBUG_PRINT("info", ("%s", field->field_name ? field->field_name : "noname"));
  TABLE *table = (TABLE *)arg;
  if (table_ref->table == table)
    bitmap_set_bit(&table->tmp_set, field->field_index());
  return false;
}

bool Item_field::add_field_to_cond_set_processor(uchar *) {
  DBUG_TRACE;
  DBUG_PRINT("info", ("%s", field->field_name ? field->field_name : "noname"));
  bitmap_set_bit(&field->table->cond_set, field->field_index());
  return false;
}

bool Item_field::remove_column_from_bitmap(uchar *argument) {
  MY_BITMAP *bitmap = reinterpret_cast<MY_BITMAP *>(argument);
  bitmap_clear_bit(bitmap, field->field_index());
  return false;
}

/**
  Check if an Item_field references some field from a list of fields.

  Check whether the Item_field represented by 'this' references any
  of the fields in the keyparts passed via 'arg'. Used with the
  method Item::walk() to test whether any keypart in a sequence of
  keyparts is referenced in an expression.

  @param arg   Field being compared, arg must be of type Field

  @retval
    true  if 'this' references the field 'arg'
  @retval
    false otherwise
*/

bool Item_field::find_item_in_field_list_processor(uchar *arg) {
  KEY_PART_INFO *first_non_group_part = *((KEY_PART_INFO **)arg);
  KEY_PART_INFO *last_part = *(((KEY_PART_INFO **)arg) + 1);
  KEY_PART_INFO *cur_part;

  for (cur_part = first_non_group_part; cur_part != last_part; cur_part++) {
    if (field->eq(cur_part->field)) return true;
  }
  return false;
}

bool Item_field::is_valid_for_pushdown(uchar *arg) {
  Condition_pushdown::Derived_table_info *dti =
      pointer_cast<Condition_pushdown::Derived_table_info *>(arg);
  Table_ref *derived_table = dti->m_derived_table;
  if (table_ref == derived_table) {
    assert(field->table == derived_table->table);
    // For set operations, if there is result type mismatch for this
    // expression across query blocks, we do not do condition pushdown
    // as the resulting type for the condition involving such an expression
    // would be different across query blocks.
    // If the expression in the derived table for this column has a subquery
    // or has non-deterministic result or is a trigger field, condition is
    // not pushed down.
    // Expressions having subqueries need a more complicated replacement
    // strategy than the one that currently exists when the condition is
    // moved to derived table.
    // TODO: Lift this limitation.
    // Any condition with expressions having non-deterministic result in the
    // underlying derived table should not be pushed.
    // For ex:
    // select * from (select rand() as a from t1) where a >0.5;
    // Here a > 0.5 if pushed down would result in rand() getting evaluated
    // twice because the query would then be
    // select * from (select rand() as a from t1 where rand() > 0.5) which
    // is not correct.
    // Trigger fields need complicated resolving when we clone a condition
    // having them.
    // Expressions which have system variables in the underlying derived
    // table cannot be pushed as of now because Item_func_get_system_var::print
    // does not print the original expression which leads to an incorrect
    // clone.
    // Constant expressions from a merged derived table (Item_view_ref to a
    // const item) which is on the inner side of an outer join has special
    // handling. However, when such expressions are cloned, they would be
    // cloned as basic constants i.e. view references are stripped off after
    // cloning. This leads to wrong results as the used_tables information
    // (See Item_view_ref::used_tables()) is lost. So we disable condition
    // pushdown if we have such expressions.
    Query_expression *derived_query_expression =
        derived_table->derived_query_expression();
    Item_result result_type = INVALID_RESULT;
    for (Query_block *qb = derived_query_expression->first_query_block();
         qb != nullptr; qb = qb->next_query_block()) {
      Item *item = qb->get_derived_expr(field->field_index());
      if (result_type == INVALID_RESULT) {
        result_type = item->result_type();
      } else if (result_type != item->result_type()) {
        return true;
      }
      if (item->has_subquery() || item->is_non_deterministic()) return true;
      if (WalkItem(item, enum_walk::PREFIX, [](Item *inner_item) {
            if (inner_item->type() == Item::TRIGGER_FIELD_ITEM) {
              return true;
            }
            if (inner_item->type() == Item::FUNC_ITEM &&
                down_cast<Item_func *>(inner_item)->functype() ==
                    Item_func::GSYSVAR_FUNC) {
              return true;
            }
            if (inner_item->type() == Item::REF_ITEM &&
                down_cast<Item_ref *>(inner_item)->ref_type() ==
                    Item_ref::VIEW_REF) {
              Item *ref_item = down_cast<Item_ref *>(inner_item);
              Item *real_item = ref_item->real_item();
              // A const item from a merged derived inner table that
              // is part of an outer join may return NULL values and
              // is hence not const and cannot be pushed down. This is
              // indicated by having the actual field const and the ref
              // item non-const.
              if (real_item->const_item() && !ref_item->const_item()) {
                return true;
              }
            }
            return false;
          }))
        return true;
    }
    return false;
  }
  return true;
}

/**
  Check if this column is found in PARTITION clause of all the window functions.
  Called when checking to see if a condition can be pushed past window functions
  while pushing conditions down to materialized derived tables.

  @param arg derived table

  @retval
  false if this field is part of PARTITION clause of all window functions
  present in the derived table.
  @retval
  true otherwise
*/

bool Item_field::check_column_in_window_functions(uchar *arg) {
  Query_block *query_block = pointer_cast<Query_block *>(arg);
  // Find the expression corresponding to this column in derived table's
  // query block and use that to find in window functions of that
  // query block.
  Item *item = query_block->get_derived_expr(field->field_index());
  bool ret = true;
  List_iterator<Window> li(query_block->m_windows);
  for (Window *w = li++; w != nullptr; w = li++) {
    ret = true;
    for (ORDER *o = w->first_partition_by(); o != nullptr; o = o->next) {
      Item *expr = *(o->item);
      if (expr == item || item->eq(expr, false)) {
        ret = false;
        break;
      }
    }
    if (ret) return ret;
  }
  return ret;
}

/**
  Check if this column is found in GROUP BY.
  Called when checking to see if a condition can be pushed past GROUP BY
  while pushing conditions down to materialized derived tables.

  @param arg derived table

  @retval
  false if this field is not part of GROUP BY.
  @retval
  true otherwise.
*/
bool Item_field::check_column_in_group_by(uchar *arg) {
  Query_block *query_block = pointer_cast<Query_block *>(arg);
  // Find the expression corresponding to this column in the derived
  // table's query block and use that to find in GROUP BY of that
  // query block.
  Item *item = query_block->get_derived_expr(field->field_index());
  for (ORDER *group = query_block->group_list.first; group;
       group = group->next) {
    if (*group->item == item || item->eq(*group->item, false)) return false;
  }
  return true;
}

Item *Item_field::replace_with_derived_expr(uchar *arg) {
  Condition_pushdown::Derived_table_info *dti =
      pointer_cast<Condition_pushdown::Derived_table_info *>(arg);

  // This column's table reference should be same as the derived table from
  // where the replacement is retrieved. If not, it is presumed that the
  // column has already been replaced with derived table expression (Maybe
  // there was an earlier reference to the same column in the condition that
  // is being pushed down). There is no need to do anything in such a case.
  Table_ref *derived_table = dti->m_derived_table;
  if (derived_table != table_ref) return this;
  Query_block *query_block = dti->m_derived_query_block;
  return query_block->clone_expression(
      current_thd, query_block->get_derived_expr(field->field_index()));
}

Item *Item_field::replace_with_derived_expr_ref(uchar *arg) {
  Condition_pushdown::Derived_table_info *dti =
      pointer_cast<Condition_pushdown::Derived_table_info *>(arg);

  // This column's table reference should be same as the derived table from
  // where the replacement is retrieved. If not, it is presumed that the
  // column has already been replaced with derived table expression (Maybe
  // there was an earlier reference to the same column in the condition that
  // is being pushed down). There is no need to do anything in such a case.
  Table_ref *derived_table = dti->m_derived_table;
  if (derived_table != table_ref) return this;
  Query_block *query_block = dti->m_derived_query_block;

  // Get the expression in the derived table and find the right ref item to
  // point to.
  Item *select_item = query_block->get_derived_expr(field->field_index());
  Item **found;
  uint counter;
  enum_resolution_type resolution;
  if (find_item_in_list(current_thd, select_item,
                        query_block->get_fields_list(), &found, &counter,
                        &resolution)) {
    return nullptr;
  }
  // Next line is due to bug#35211828
  if (found == nullptr) counter = 0;
  Item **replace_item = &query_block->base_ref_items[counter];
  Item *new_ref = new Item_ref(&query_block->context, replace_item, nullptr,
                               nullptr, (*replace_item)->item_name.ptr(),
                               resolution == RESOLVED_AGAINST_ALIAS);

  return new_ref;
}

bool Item_field::check_function_as_value_generator(uchar *checker_args) {
  Check_function_as_value_generator_parameters *func_args =
      pointer_cast<Check_function_as_value_generator_parameters *>(
          checker_args);
  // We walk through the Item tree twice to check for disallowed functions;
  // once before resolving is done and once after resolving is done. Before
  // resolving is done, we don't have the field object available, and hence
  // the nullptr check.
  if (field == nullptr) {
    return false;
  }

  const int fld_idx = func_args->col_index;
  assert(fld_idx > -1);

  /*
    Don't allow the GC (or default expression) to refer itself or another GC
    (or default expressions) that is defined after it.
  */
  if ((func_args->source != VGS_CHECK_CONSTRAINT) &&
      (field->is_gcol() ||
       field->has_insert_default_general_value_expression()) &&
      field->field_index() >= fld_idx) {
    func_args->err_code = (func_args->source == VGS_GENERATED_COLUMN)
                              ? ER_GENERATED_COLUMN_NON_PRIOR
                              : ER_DEFAULT_VAL_GENERATED_NON_PRIOR;
    return true;
  }
  /*
    If a generated column, default expression or check constraint depends
    on an auto_increment column:
    - calculation of the generated value is done before write_row(),
    - but the auto_increment value is determined in write_row() by the
    engine.
    So this case is forbidden.
  */
  if (field->is_flag_set(AUTO_INCREMENT_FLAG)) {
    func_args->err_code =
        (func_args->source == VGS_GENERATED_COLUMN)
            ? ER_GENERATED_COLUMN_REF_AUTO_INC
            : (func_args->source == VGS_DEFAULT_EXPRESSION)
                  ? ER_DEFAULT_VAL_GENERATED_REF_AUTO_INC
                  : ER_CHECK_CONSTRAINT_REFERS_AUTO_INCREMENT_COLUMN;
    return true;
  }

  return false;
}

/**
  Check privileges of base table column
*/

bool Item_field::check_column_privileges(uchar *arg) {
  THD *thd = (THD *)arg;

  Internal_error_handler_holder<View_error_handler, Table_ref> view_handler(
      thd, context->view_error_handler, context->view_error_handler_arg);
  if (check_column_grant_in_table_ref(thd, table_ref, field_name,
                                      strlen(field_name),
                                      thd->want_privilege)) {
    return true;
  }

  return false;
}

/**
  Check privileges of view column.

  @note this function will be called for columns from views and derived tables,
  however privilege check for derived tables should be skipped
  (those columns are checked against the base tables).
*/

bool Item_view_ref::check_column_privileges(uchar *arg) {
  THD *thd = (THD *)arg;

  if (cached_table->is_derived())  // Rely on checking underlying tables
    return false;

  Internal_error_handler_holder<View_error_handler, Table_ref> view_handler(
      thd, context->view_error_handler, context->view_error_handler_arg);

  assert(strlen(cached_table->get_table_name()) > 0);

  if (check_column_grant_in_table_ref(thd, cached_table, field_name,
                                      strlen(field_name), thd->want_privilege))
    return true;

  return false;
}

bool Item::may_evaluate_const(const THD *thd) const {
  // Ensure tables are locked whenever preparation is complete
  assert(!thd->lex->is_exec_started() || thd->lex->is_query_tables_locked());
  return !(thd->lex->context_analysis_only & CONTEXT_ANALYSIS_ONLY_VIEW) &&
         (const_item() ||
          (const_for_execution() && thd->lex->is_exec_started()));
}

bool Item::check_cols(uint c) {
  if (c != 1) {
    my_error(ER_OPERAND_COLUMNS, MYF(0), c);
    return true;
  }
  return false;
}

const Name_string null_name_string(nullptr, 0);

void Name_string::copy(const char *str, size_t length, const CHARSET_INFO *cs) {
  if (!length) {
    /* Empty string, used by AS or internal function like last_insert_id() */
    set(str ? "" : nullptr, 0);
    return;
  }
  if (cs->ctype) {
    /*
      This will probably need a better implementation in the future:
      a function in CHARSET_INFO structure.
    */
    while (length && !my_isgraph(cs, *str)) {  // Fix problem with yacc
      length--;
      str++;
    }
  }
  if (!my_charset_same(cs, system_charset_info)) {
    size_t res_length;
    char *tmp = sql_strmake_with_convert(str, length, cs, MAX_ALIAS_NAME,
                                         system_charset_info, &res_length);
    set(tmp, tmp ? res_length : 0);
  } else {
    size_t len = min<size_t>(length, MAX_ALIAS_NAME);
    char *tmp = sql_strmake(str, len);
    set(tmp, tmp ? len : 0);
  }
}

void Item_name_string::copy(const char *str_arg, size_t length_arg,
                            const CHARSET_INFO *cs_arg,
                            bool is_autogenerated_arg) {
  m_is_autogenerated = is_autogenerated_arg;
  copy(str_arg, length_arg, cs_arg);
  if (length_arg > length() && !is_autogenerated()) {
    const ErrConvString tmp(str_arg, static_cast<uint>(length_arg), cs_arg);
    if (length() == 0)
      push_warning_printf(
          current_thd, Sql_condition::SL_WARNING, ER_NAME_BECOMES_EMPTY,
          ER_THD(current_thd, ER_NAME_BECOMES_EMPTY), tmp.ptr());
    else
      push_warning_printf(current_thd, Sql_condition::SL_WARNING,
                          ER_REMOVED_SPACES,
                          ER_THD(current_thd, ER_REMOVED_SPACES), tmp.ptr());
  }
}

/**
  @details
  This function is called when:
  - Comparing items in the WHERE clause (when doing where optimization)
  - When trying to find an ORDER BY/GROUP BY item in the SELECT part
  - When matching fields in multiple equality objects (Item_equal)
*/

bool Item::eq(const Item *item, bool) const {
  if (this == item) return true;
  /*
    Note, that this is never true if item is a Item_param:
    for all basic constants we have special checks, and Item_param's
    type() can be only among basic constant types.
  */
  return type() == item->type() && item_name.eq_safe(item->item_name);
}

Item *Item::safe_charset_converter(THD *thd, const CHARSET_INFO *tocs) {
  Item_func_conv_charset *conv =
      new Item_func_conv_charset(thd, this, tocs, true);
  return conv && conv->m_safe ? conv : nullptr;
}

/**
  @details
  Created mostly for mysql_prepare_table(). Important
  when a string ENUM/SET column is described with a numeric default value:

  CREATE TABLE t1(a SET('a') DEFAULT 1);

  We cannot use generic Item::safe_charset_converter(), because
  the latter returns a non-fixed Item, so val_str() crashes afterwards.
  Override Item_num method, to return a fixed item.
*/
Item *Item_num::safe_charset_converter(THD *thd, const CHARSET_INFO *tocs) {
  /*
    Item_num returns pure ASCII result,
    so conversion is needed only in case of "tricky" character
    sets like UCS2. If tocs is not "tricky", return the item itself.
  */
  if (my_charset_is_ascii_based(tocs)) return this;

  uint conv_errors;
  char buf[64], buf2[64];
  String tmp(buf, sizeof(buf), &my_charset_bin);
  String cstr(buf2, sizeof(buf2), &my_charset_bin);
  String *ostr = val_str(&tmp);
  cstr.copy(ostr->ptr(), ostr->length(), ostr->charset(), tocs, &conv_errors);
  if (conv_errors > 0) {
    /*
      Safe conversion is not possible.
      We could not convert a string into the requested character set
      without data loss. The target charset does not cover all the
      characters from the string. Operation cannot be done correctly.
    */
    return nullptr;
  }

  char *ptr = thd->strmake(cstr.ptr(), cstr.length());
  if (ptr == nullptr) return nullptr;
  auto conv =
      new Item_string(ptr, cstr.length(), cstr.charset(), collation.derivation);
  if (conv == nullptr) return nullptr;

  /* Ensure that no one is going to change the result string */
  conv->mark_result_as_const();
  conv->fix_char_length(max_char_length());
  return conv;
}

Item *Item_func_pi::safe_charset_converter(THD *thd, const CHARSET_INFO *) {
  char buf[64];
  String tmp(buf, sizeof(buf), &my_charset_bin);
  String *s = val_str(&tmp);
  char *ptr = thd->strmake(s->ptr(), s->length());
  if (ptr == nullptr) return nullptr;
  auto conv =
      new Item_static_string_func(func_name, ptr, s->length(), s->charset());
  if (conv == nullptr) return nullptr;
  conv->mark_result_as_const();
  return conv;
}

Item *Item_string::safe_charset_converter(THD *thd, const CHARSET_INFO *tocs) {
  return charset_converter(thd, tocs, true);
}

/**
  Convert a string item into the requested character set.

  @param thd        Thread handle.
  @param tocs       Character set to to convert the string to.
  @param lossless   Whether data loss is acceptable.

  @return A new item representing the converted string.
*/
Item *Item_string::charset_converter(THD *thd, const CHARSET_INFO *tocs,
                                     bool lossless) {
  uint conv_errors;
  String tmp, cstr, *ostr = val_str(&tmp);
  cstr.copy(ostr->ptr(), ostr->length(), ostr->charset(), tocs, &conv_errors);
  if (lossless && conv_errors > 0) {
    /*
      Safe conversion is not possible.
      We could not convert a string into the requested character set
      without data loss. The target charset does not cover all the
      characters from the string. Operation cannot be done correctly.
    */
    return nullptr;
  }

  char *ptr = thd->strmake(cstr.ptr(), cstr.length());
  if (ptr == nullptr) return nullptr;
  auto conv =
      new Item_string(ptr, cstr.length(), cstr.charset(), collation.derivation);
  if (conv == nullptr) return nullptr;
  /* Ensure that no one is going to change the result string */
  conv->mark_result_as_const();
  return conv;
}

Item *Item_param::safe_charset_converter(THD *thd, const CHARSET_INFO *tocs) {
  if (may_evaluate_const(thd)) {
    String tmp, cstr, *ostr = val_str(&tmp);

    if (null_value) {
      auto cnvitem = new Item_null();
      if (cnvitem == nullptr) return nullptr;
      cnvitem->collation.set(tocs);
      return cnvitem;
    } else {
      uint conv_errors;
      cstr.copy(ostr->ptr(), ostr->length(), ostr->charset(), tocs,
                &conv_errors);

      if (conv_errors > 0) return nullptr;

      char *ptr = thd->strmake(cstr.ptr(), cstr.length());
      if (ptr == nullptr) return nullptr;
      auto cnvitem = new Item_string(ptr, cstr.length(), cstr.charset(),
                                     collation.derivation);
      if (cnvitem == nullptr) return nullptr;
      cnvitem->mark_result_as_const();
      return cnvitem;
    }
  }
  return Item::safe_charset_converter(thd, tocs);
}

Item *Item_static_string_func::safe_charset_converter(
    THD *thd, const CHARSET_INFO *tocs) {
  uint conv_errors;
  String tmp, cstr, *ostr = val_str(&tmp);
  cstr.copy(ostr->ptr(), ostr->length(), ostr->charset(), tocs, &conv_errors);
  if (conv_errors > 0) {
    /*
      Safe conversion is not possible.
      We could not convert a string into the requested character set
      without data loss. The target charset does not cover all the
      characters from the string. Operation cannot be done correctly.
    */
    return nullptr;
  }

  char *ptr = thd->strmake(cstr.ptr(), cstr.length());
  if (ptr == nullptr) return nullptr;
  auto conv = new Item_static_string_func(func_name, ptr, cstr.length(),
                                          cstr.charset(), collation.derivation);
  if (conv == nullptr) return nullptr;
  /* Ensure that no one is going to change the result string */
  conv->mark_result_as_const();
  return conv;
}

bool Item_string::eq(const Item *item, bool binary_cmp) const {
  if (type() == item->type() && item->basic_const_item()) {
    // Should be OK for a basic constant.
    Item *arg = const_cast<Item *>(item);
    String str;
    if (binary_cmp) return !stringcmp(&str_value, arg->val_str(&str));
    return (collation.collation == arg->collation.collation &&
            !sortcmp(&str_value, arg->val_str(&str), collation.collation));
  }
  return false;
}

bool Item::get_date_from_string(MYSQL_TIME *ltime, my_time_flags_t flags) {
  char buff[MAX_DATE_STRING_REP_LENGTH];
  String tmp(buff, sizeof(buff), &my_charset_bin), *res;
  if (!(res = val_str(&tmp))) {
    set_zero_time(ltime, MYSQL_TIMESTAMP_DATETIME);
    return true;
  }
  return str_to_datetime_with_warn(res, ltime, flags);
}

bool Item::get_date_from_real(MYSQL_TIME *ltime, my_time_flags_t flags) {
  const double value = val_real();
  if (null_value) {
    set_zero_time(ltime, MYSQL_TIMESTAMP_DATETIME);
    return true;
  }
  return my_double_to_datetime_with_warn(value, ltime, flags);
}

bool Item::get_date_from_decimal(MYSQL_TIME *ltime, my_time_flags_t flags) {
  my_decimal buf, *decimal = val_decimal(&buf);
  if (null_value) {
    set_zero_time(ltime, MYSQL_TIMESTAMP_DATETIME);
    return true;
  }
  return my_decimal_to_datetime_with_warn(decimal, ltime, flags);
}

bool Item::get_date_from_int(MYSQL_TIME *ltime, my_time_flags_t flags) {
  const longlong value = val_int();
  if (null_value) {
    set_zero_time(ltime, MYSQL_TIMESTAMP_DATETIME);
    return true;
  }
  return my_longlong_to_datetime_with_warn(value, ltime, flags);
}

bool Item::get_date_from_time(MYSQL_TIME *ltime) {
  MYSQL_TIME tm;
  if (get_time(&tm)) {
    assert(null_value || current_thd->is_error());
    return true;
  }
  time_to_datetime(current_thd, &tm, ltime);
  return false;
}

bool Item::get_date_from_numeric(MYSQL_TIME *ltime, my_time_flags_t fuzzydate) {
  switch (result_type()) {
    case REAL_RESULT:
      return get_date_from_real(ltime, fuzzydate);
    case DECIMAL_RESULT:
      return get_date_from_decimal(ltime, fuzzydate);
    case INT_RESULT:
      return get_date_from_int(ltime, fuzzydate);
    case STRING_RESULT:
    case ROW_RESULT:
    case INVALID_RESULT:
      assert(0);
  }
  return (null_value = true);  // Impossible result_type
}

/**
  Get the value of the function as a MYSQL_TIME structure.
  As a extra convenience the time structure is reset on error!
*/

bool Item::get_date_from_non_temporal(MYSQL_TIME *ltime,
                                      my_time_flags_t fuzzydate) {
  assert(!is_temporal());
  switch (result_type()) {
    case STRING_RESULT:
      return get_date_from_string(ltime, fuzzydate);
    case REAL_RESULT:
      return get_date_from_real(ltime, fuzzydate);
    case DECIMAL_RESULT:
      return get_date_from_decimal(ltime, fuzzydate);
    case INT_RESULT:
      return get_date_from_int(ltime, fuzzydate);
    case ROW_RESULT:
    case INVALID_RESULT:
      assert(0);
  }
  return (null_value = true);  // Impossible result_type
}

bool Item::get_time_from_string(MYSQL_TIME *ltime) {
  char buff[MAX_DATE_STRING_REP_LENGTH];
  String tmp(buff, sizeof(buff), &my_charset_bin), *res;
  if (!(res = val_str(&tmp))) {
    set_zero_time(ltime, MYSQL_TIMESTAMP_TIME);
    return true;
  }
  return str_to_time_with_warn(res, ltime);
}

bool Item::get_time_from_real(MYSQL_TIME *ltime) {
  const double value = val_real();
  if (null_value) {
    set_zero_time(ltime, MYSQL_TIMESTAMP_TIME);
    return true;
  }
  return my_double_to_time_with_warn(value, ltime);
}

bool Item::get_time_from_decimal(MYSQL_TIME *ltime) {
  my_decimal buf, *decimal = val_decimal(&buf);
  if (null_value) {
    set_zero_time(ltime, MYSQL_TIMESTAMP_TIME);
    return true;
  }
  return my_decimal_to_time_with_warn(decimal, ltime);
}

bool Item::get_time_from_int(MYSQL_TIME *ltime) {
  const longlong value = val_int();
  if (null_value) {
    set_zero_time(ltime, MYSQL_TIMESTAMP_TIME);
    return true;
  }
  return my_longlong_to_time_with_warn(value, ltime);
}

bool Item::get_time_from_date(MYSQL_TIME *ltime) {
  assert(fixed);
  if (get_date(ltime, TIME_FUZZY_DATE))  // Need this check if NULL value
    return true;
  set_zero_time(ltime, MYSQL_TIMESTAMP_TIME);
  return false;
}

bool Item::get_time_from_datetime(MYSQL_TIME *ltime) {
  assert(fixed);
  if (get_date(ltime, TIME_FUZZY_DATE)) return true;
  datetime_to_time(ltime);
  return false;
}

bool Item::get_time_from_numeric(MYSQL_TIME *ltime) {
  assert(!is_temporal());
  switch (result_type()) {
    case REAL_RESULT:
      return get_time_from_real(ltime);
    case DECIMAL_RESULT:
      return get_time_from_decimal(ltime);
    case INT_RESULT:
      return get_time_from_int(ltime);
    case STRING_RESULT:
    case ROW_RESULT:
    case INVALID_RESULT:
      assert(0);
  }
  return (null_value = true);  // Impossible result type
}

/**
  Get time value from int, real, decimal or string.

  As a extra convenience the time structure is reset on error!
*/

bool Item::get_time_from_non_temporal(MYSQL_TIME *ltime) {
  assert(!is_temporal());
  switch (result_type()) {
    case STRING_RESULT:
      return get_time_from_string(ltime);
    case REAL_RESULT:
      return get_time_from_real(ltime);
    case DECIMAL_RESULT:
      return get_time_from_decimal(ltime);
    case INT_RESULT:
      return get_time_from_int(ltime);
    case ROW_RESULT:
    case INVALID_RESULT:
      assert(0);
  }
  return (null_value = true);  // Impossible result type
}

/**
   If argument is NULL, sets null_value. Otherwise:
   if invalid DATETIME value, or a valid DATETIME value but which is out of
   the supported Unix timestamp range, sets 'tm' to 0.
*/
bool Item::get_timeval(my_timeval *tm, int *warnings) {
  MYSQL_TIME ltime;
  if (get_date(&ltime, TIME_FUZZY_DATE)) {
    if (null_value) return true; /* Value is NULL */
    goto zero;                   /* Could not extract date from the value */
  }
  if (datetime_to_timeval(&ltime, *current_thd->time_zone(), tm, warnings))
    goto zero;  /* Value is out of the supported range */
  return false; /* Value is a good Unix timestamp */
zero:
  tm->m_tv_sec = tm->m_tv_usec = 0;
  return false;
}

const CHARSET_INFO *Item::default_charset() {
  return current_thd->variables.collation_connection;
}

/*
  Save value in field, but don't give any warnings

  NOTES
   This is used to temporary store and retrieve a value in a column,
   for example in opt_range to adjust the key value to fit the column.
*/

type_conversion_status Item::save_in_field_no_warnings(Field *field,
                                                       bool no_conversions) {
  DBUG_TRACE;
  TABLE *table = field->table;
  THD *thd = current_thd;
  const enum_check_fields tmp = thd->check_for_truncated_fields;
  my_bitmap_map *old_map = dbug_tmp_use_all_columns(table, table->write_set);
  const sql_mode_t sql_mode = thd->variables.sql_mode;
  /*
    For cases like data truncation still warning is reported here. Which was
    avoided before with THD::abort_on_warning flag. Since the flag is removed
    now, until MODE_NO_ZERO_IN_DATE, MODE_NO_ZERO_DATE and
    MODE_ERROR_FOR_DIVISION_BY_ZERO are merged with strict mode, removing even
    strict modes from sql_mode here to avoid warnings.
  */
  thd->variables.sql_mode &=
      ~(MODE_NO_ZERO_IN_DATE | MODE_NO_ZERO_DATE | MODE_STRICT_ALL_TABLES |
        MODE_STRICT_TRANS_TABLES);
  thd->check_for_truncated_fields = CHECK_FIELD_IGNORE;

  const type_conversion_status res = save_in_field(field, no_conversions);

  thd->check_for_truncated_fields = tmp;
  dbug_tmp_restore_column_map(table->write_set, old_map);
  thd->variables.sql_mode = sql_mode;
  return res;
}

bool Item::is_blob_field() const {
  assert(fixed);

  const enum_field_types type = data_type();
  return (type == MYSQL_TYPE_BLOB || type == MYSQL_TYPE_GEOMETRY ||
          // Char length, not the byte one, should be taken into account
          max_length / collation.collation->mbmaxlen >
              CONVERT_IF_BIGGER_TO_BLOB);
}

/*****************************************************************************
  Item_sp_variable methods
*****************************************************************************/

Item_sp_variable::Item_sp_variable(const Name_string sp_var_name)
    : m_name(sp_var_name) {}

bool Item_sp_variable::fix_fields(THD *, Item **) {
  Item *it = this_item();

  assert(it->fixed);

  max_length = it->max_length;
  decimals = it->decimals;
  unsigned_flag = it->unsigned_flag;
  collation.set(it->collation);
  set_data_type(it->data_type());

  fixed = true;

  return false;
}

double Item_sp_variable::val_real() {
  assert(fixed);
  Item *it = this_item();
  const double ret = it->val_real();
  null_value = it->null_value;
  return ret;
}

longlong Item_sp_variable::val_int() {
  assert(fixed);
  Item *it = this_item();
  const longlong ret = it->val_int();
  null_value = it->null_value;
  return ret;
}

String *Item_sp_variable::val_str(String *sp) {
  assert(fixed);
  Item *it = this_item();
  String *res = it->val_str(sp);

  null_value = it->null_value;

  if (!res) return nullptr;

  /*
    This way we mark returned value of val_str as const,
    so that various functions (e.g. CONCAT) won't try to
    modify the value of the Item. Analogous mechanism is
    implemented for Item_param.
    Without this trick Item_splocal could be changed as a
    side-effect of expression computation. Here is an example
    of what happens without it: suppose x is varchar local
    variable in a SP with initial value 'ab' Then
      select concat(x,'c');
    would change x's value to 'abc', as Item_func_concat::val_str()
    would use x's internal buffer to compute the result.
    This is intended behaviour of Item_func_concat. Comments to
    Item_param class contain some more details on the topic.
  */

  if (res != &str_value)
    str_value.set(res->ptr(), res->length(), res->charset());
  else
    res->mark_as_const();

  return &str_value;
}

my_decimal *Item_sp_variable::val_decimal(my_decimal *decimal_value) {
  assert(fixed);
  Item *it = this_item();
  my_decimal *val = it->val_decimal(decimal_value);
  null_value = it->null_value;
  return val;
}

bool Item_sp_variable::val_json(Json_wrapper *wr) {
  assert(fixed);
  Item *it = this_item();
  const bool result = it->val_json(wr);
  null_value = it->null_value;
  return result;
}

bool Item_sp_variable::get_date(MYSQL_TIME *ltime, my_time_flags_t fuzzydate) {
  assert(fixed);
  Item *it = this_item();
  return (null_value = it->get_date(ltime, fuzzydate));
}

bool Item_sp_variable::get_time(MYSQL_TIME *ltime) {
  assert(fixed);
  Item *it = this_item();
  return (null_value = it->get_time(ltime));
}

bool Item_sp_variable::is_null() { return this_item()->is_null(); }

/*****************************************************************************
  Item_splocal methods
*****************************************************************************/

Item_splocal::Item_splocal(const Name_string sp_var_name, uint sp_var_idx,
                           enum_field_types sp_var_type, uint pos_in_q,
                           uint len_in_q)
    : Item_sp_variable(sp_var_name),
      m_var_idx(sp_var_idx),
      limit_clause_param(false),
      pos_in_query(pos_in_q),
      len_in_query(len_in_q) {
  set_nullable(true);

  sp_var_type = real_type_to_type(sp_var_type);
  m_type = sp_map_item_type(sp_var_type);
  set_data_type(sp_var_type);
  m_result_type = sp_map_result_type(sp_var_type);
}

Item *Item_splocal::this_item() {
  assert(m_sp == current_thd->sp_runtime_ctx->sp);

  return current_thd->sp_runtime_ctx->get_item(m_var_idx);
}

const Item *Item_splocal::this_item() const {
  assert(m_sp == current_thd->sp_runtime_ctx->sp);

  return current_thd->sp_runtime_ctx->get_item(m_var_idx);
}

Item **Item_splocal::this_item_addr(THD *thd, Item **) {
  assert(m_sp == thd->sp_runtime_ctx->sp);

  return thd->sp_runtime_ctx->get_item_addr(m_var_idx);
}

bool Item_splocal::val_json(Json_wrapper *result) {
  Item *it = this_item();
  const bool ret = it->val_json(result);
  null_value = it->null_value;
  return ret;
}

void Item_splocal::print(const THD *thd, String *str, enum_query_type) const {
  // While reparsing a derived table condition, print the SP variable name.
  // Otherwise, print the SP variable name, followed by '@' and the variable
  // index.
  str->reserve(m_name.length() + 8);
  str->append(m_name);
  if (!thd->lex->reparse_derived_table_condition) {
    str->append('@');
    qs_append(m_var_idx, str);
  }
}

bool Item_splocal::set_value(THD *thd, sp_rcontext *ctx, Item **it) {
  return ctx->set_variable(thd, get_var_idx(), it);
}

/*****************************************************************************
  Item_case_expr methods
*****************************************************************************/

Item_case_expr::Item_case_expr(uint case_expr_id)
    : Item_sp_variable(Name_string(STRING_WITH_LEN("case_expr"))),
      m_case_expr_id(case_expr_id) {}

Item *Item_case_expr::this_item() {
  assert(m_sp == current_thd->sp_runtime_ctx->sp);

  return current_thd->sp_runtime_ctx->get_case_expr(m_case_expr_id);
}

const Item *Item_case_expr::this_item() const {
  assert(m_sp == current_thd->sp_runtime_ctx->sp);

  return current_thd->sp_runtime_ctx->get_case_expr(m_case_expr_id);
}

Item **Item_case_expr::this_item_addr(THD *thd, Item **) {
  assert(m_sp == thd->sp_runtime_ctx->sp);

  return thd->sp_runtime_ctx->get_case_expr_addr(m_case_expr_id);
}

void Item_case_expr::print(const THD *, String *str, enum_query_type) const {
  if (str->reserve(MAX_INT_WIDTH + sizeof("case_expr@")))
    return; /* purecov: inspected */
  (void)str->append(STRING_WITH_LEN("case_expr@"));
  qs_append(m_case_expr_id, str);
}

/*****************************************************************************
  Item_name_const methods
*****************************************************************************/

double Item_name_const::val_real() {
  assert(fixed);
  const double ret = value_item->val_real();
  null_value = value_item->null_value;
  return ret;
}

longlong Item_name_const::val_int() {
  assert(fixed);
  const longlong ret = value_item->val_int();
  null_value = value_item->null_value;
  return ret;
}

String *Item_name_const::val_str(String *sp) {
  assert(fixed);
  String *ret = value_item->val_str(sp);
  null_value = value_item->null_value;
  return ret;
}

my_decimal *Item_name_const::val_decimal(my_decimal *decimal_value) {
  assert(fixed);
  my_decimal *val = value_item->val_decimal(decimal_value);
  null_value = value_item->null_value;
  return val;
}

bool Item_name_const::get_date(MYSQL_TIME *ltime, my_time_flags_t fuzzydate) {
  assert(fixed);
  return (null_value = value_item->get_date(ltime, fuzzydate));
}

bool Item_name_const::get_time(MYSQL_TIME *ltime) {
  assert(fixed);
  return (null_value = value_item->get_time(ltime));
}

bool Item_name_const::is_null() { return value_item->is_null(); }

Item_name_const::Item_name_const(const POS &pos, Item *name_arg, Item *val)
    : super(pos), value_item(val), name_item(name_arg) {
  set_nullable(true);
}

bool Item_name_const::do_itemize(Parse_context *pc, Item **res) {
  if (skip_itemize(res)) return false;
  if (super::do_itemize(pc, res) || value_item->itemize(pc, &value_item) ||
      name_item->itemize(pc, &name_item))
    return true;
  /*
    The name and value argument to NAME_CONST can only be a literal constant.
    This (internal, although documented) feature is only supported for the
    stored procedure binlog's needs, cf. subst_spvars().

    Apart from plain literals, some extra logic are needed to support a
    collation specifier and to handle negative constant values.
  */
  valid_args = false;

  if (name_item->basic_const_item()) {
    Item_func *func = dynamic_cast<Item_func *>(value_item);
    Item *possible_const = value_item;

    if (func && (func->functype() == Item_func::COLLATE_FUNC ||
                 func->functype() == Item_func::NEG_FUNC)) {
      /*
        The value is not a literal constant. Accept it if it's a
        COLLATE_FUNC or a NEG_FUNC wrapping a literal constant.
      */
      possible_const = func->key_item();
    }

    /*
      There should now be no constant items which are functions left,
      (e.g. like TIME '1'), since none such are generated by subst_spvars() and
      sp_get_item_value(), which is where NAME_CONST calls are generated
      internally for the binary log: hence the second predicate below.  If user
      applications try to use such constructs, or any non-constant contents for
      NAME_CONST's value argument (#2), we generate an error.
    */
    valid_args = (possible_const->basic_const_item() &&
                  possible_const->type() != FUNC_ITEM);
  }

  if (!valid_args) {
    my_error(ER_WRONG_ARGUMENTS, MYF(0), "NAME_CONST");
    return true;
  }

  return false;
}

Item::Type Item_name_const::type() const {
  /*
    As
    1. one can try to create the Item_name_const passing non-constant
    arguments, although it's incorrect and
    2. the type() method can be called before the fix_fields() to get
    type information for a further type cast, e.g.
    if (item->type() == FIELD_ITEM)
      ((Item_field *) item)->...
    we return NULL_ITEM in the case to avoid wrong casting.

    valid_args guarantees value_item->basic_const_item(); if type is
    FUNC_ITEM, then we have a fudged item_func_neg() on our hands
    and return the underlying type.
    For Item_func_set_collation()
    e.g. NAME_CONST('name', 'value' COLLATE collation) we return its
    'value' argument type.
  */
  if (!valid_args) return NULL_ITEM;
  const Item::Type value_type = value_item->type();
  if (value_type == FUNC_ITEM) {
    /*
      The second argument of NAME_CONST('name', 'value') must be
      a simple constant item or a NEG_FUNC/COLLATE_FUNC.
    */
    Item_func *func = down_cast<Item_func *>(value_item);
    assert(func->functype() == Item_func::NEG_FUNC ||
           func->functype() == Item_func::COLLATE_FUNC);
    return func->key_item()->type();
  }
  return value_type;
}

bool Item_name_const::fix_fields(THD *thd, Item **) {
  char buf[128];
  String *tmp;
  String s(buf, sizeof(buf), &my_charset_bin);
  s.length(0);

  if (value_item->fix_fields(thd, &value_item) ||
      name_item->fix_fields(thd, &name_item) || !value_item->const_item() ||
      !name_item->const_item() ||
      !(tmp = name_item->val_str(&s)))  // Can't have a NULL name
  {
    my_error(ER_RESERVED_SYNTAX, MYF(0), "NAME_CONST");
    return true;
  }
  if (item_name.is_autogenerated()) {
    item_name.copy(tmp->ptr(), (uint)tmp->length(), system_charset_info);
  }
  collation.set(value_item->collation.collation,
                value_item->collation.derivation,
                value_item->collation.repertoire);
  set_data_type(value_item->data_type());
  max_length = value_item->max_length;
  decimals = value_item->decimals;
  fixed = true;
  return false;
}

void Item_name_const::print(const THD *thd, String *str,
                            enum_query_type query_type) const {
  str->append(STRING_WITH_LEN("NAME_CONST("));
  name_item->print(thd, str, query_type);
  str->append(',');
  value_item->print(thd, str, query_type);
  str->append(')');
}

/*
 need a special class to adjust printing : references to aggregate functions
 must not be printed as refs because the aggregate functions that are added to
 the front of select list are not printed as well.
*/
class Item_aggregate_ref : public Item_ref {
 public:
  Item_aggregate_ref(Name_resolution_context *context_arg, Item **item,
                     const char *db_name_arg, const char *table_name_arg,
                     const char *field_name_arg, Query_block *depended_from_arg)
      : Item_ref(context_arg, item, db_name_arg, table_name_arg,
                 field_name_arg) {
    depended_from = depended_from_arg;
  }

  void print(const THD *thd, String *str,
             enum_query_type query_type) const override {
    ref_item()->print(thd, str, query_type);
  }
  Ref_Type ref_type() const override { return AGGREGATE_REF; }

  /**
    Walker processor used by Query_block::transform_grouped_to_derived to
    replace an aggregate's reference to one in the new derived table's (hidden)
    select list.

    @param  arg  An info object of type Item::Aggregate_ref_update
    @returns false
  */
  bool update_aggr_refs(uchar *arg) override {
    auto *info = pointer_cast<Item::Aggregate_ref_update *>(arg);
    if (ref_item() != info->m_target) return false;
    m_ref_item = info->m_owner->add_hidden_item(info->m_target);
    link_referenced_item();
    return false;
  }
};

/**
  1. Replace set function and window function items with a reference.

  The general goal of this is to get a list of set functions (aggregate
  functions and the GROUPING function), and window functions, and their
  arguments, so that the code which manages internal tmp tables (creation,
  row copying) has a list of all such functions (which require special handling)
  and a list of their arguments (which must be carried from tmp table to
  tmp table until the function can be computed).

  2. Replace scalar subqueries with reference when used in arguments to
  window functions for similar reasons (tmp tables).

  @param thd             Current session
  @param ref_item_array  Pointer to array of reference fields
  @param fields          All fields of the current query block
  @param ref             Pointer to item. If nullptr, get it from
                         Item_sum::referenced_by[].
  @param skip_registered <=> if aggregate function, item can be skipped.

  @returns false if success, true if error

    A set function item is added at the start of the fields list and then the
    original use is replaced with a reference.

    The logic of skip_registered is:

      - split_sum_func() is called when a set function is part of a bigger
        expression, example: '1+max()'.

      - an aggregate function has referenced_by[0] != nullptr when it is
        located in a subquery but is aggregated in a more outer query block.

      - this referenced_by is necessary because for such aggregates, there are
        two phases:

         - fix_fields() is called for the subquery, which puts the item into the
           outer query block's inner_sum_func_list.

         - the outer query scans that list, calls split_sum_func2(), it
           replaces the aggregate with an Item_ref, so it needs to correct the
           pointer-to-aggregate held by the '+' item; so it needs access to the
           pointer; this is possible because fix_fields() has stored the
           address of this pointer into referenced_by[0].

      - So when we call split_sum_func for any aggregate function, if we are
        in the subquery, we do not want to modify the outer-aggregated
        aggregate functions, and as those are detectable because they have
        referenced_by[0] != nullptr: we pass 'skip_registered=true'.

      - On the other hand, if we are in the outer query block and scan
        inner_sum_func_list, it's time to modify the aggregate which was
        skipped by the subquery, so we pass 'skip_registered=false'.

      - Finally, if the subquery was transformed with IN-to-EXISTS, a new
        HAVING condition may have been added, which contains an Item_ref to the
        same Item_sum; that makes a second pointer, referenced_by[1],
        to remember.
        @todo rename skip_registered to some name which better evokes
        "outer-ness" of the item; subquery_none exercises this function
        (Bug#11762); and rename referenced_by too, as it's set only for
        outer-aggregated items.

  Examples of 1):

      (1) SELECT a+FIRST_VALUE(b*SUM(c/d)) OVER (...)

  Assume we have done fix_fields() on this SELECT list, which list is so far
  only '+'. This '+' contains a WF (and an aggregate function), so the
  resolver (generally, Query_block::prepare()) calls Item::split_sum_func2 on
  the '+'; as this '+' is neither a WF nor an aggregate function, but contains
  some, it calls Item_func::split_sum_func which calls Item::split_sum_func2 on
  every argument of the '+':

   - for 'a', it adds it to 'fields' as a hidden item

   - then the FIRST_VALUE wf is added as a hidden item; this is necessary so
     that create_tmp_table() and copy_funcs can spot the WF.

   - next, for FIRST_VALUE: it is a WF, so its Item_sum::split_sum_func is
     called, as its arguments need to be added as hidden items so they can get
     carried forward between the tmp tables. This split_sum_func calls
     Item::split_sum_func2 on its argument (the '*'); this
     '*' is not a group aggregate but contains one, so its
     Item_func::split_sum_func is called, which calls Item::split_sum_func2 on
     every argument of the '*':
       - for 'b', adds it to 'fields' as a hidden item
       - for SUM: it is a group aggregate (and doesn't contain any WF) so it
         adds it to 'fields' as a hidden item.

  So we finally have, in 'fields':

      SUM, b, FIRST_VALUE, a, +

  Each time we add a hidden item we re-point its parent to the hidden item
  using an Item_aggregate_ref. For example, the args[0] of '+' is made to point
  to an Item_aggregate_ref which points to the hidden 'a'.

  Examples of 2):

       SELECT LAST_VALUE((SELECT upper.j FROM t1 LIMIT 1)) OVER (ORDER BY i)
       FROM t1 AS upper;
*/

bool Item::split_sum_func2(THD *thd, Ref_item_array ref_item_array,
                           mem_root_deque<Item *> *fields, Item **ref,
                           bool skip_registered) {
  DBUG_TRACE;

  const bool is_aggr_func = type() == SUM_FUNC_ITEM && !m_is_window_function;
  const bool is_grouping = is_function_of_type(this, Item_func::GROUPING_FUNC);

  // An aggregate function is registered <=> referenced_by[0] != nullptr
  if (is_aggr_func && skip_registered &&
      down_cast<Item_sum *>(this)->referenced_by[0] != nullptr) {
    return false;
  }
  /*
    For an expressions that is not itself an aggregate function, a
    grouping function or a window function but contain underlying
    aggregate functions, grouping functions or window functions,
    possibly split the expression.
    Do not attempt to split helper functions from transformations
    (ISNOTNULLTEST_FUNC or TRIG_COND_FUNC), or row constructs.
  */
  if (((has_aggregation() || has_wf() || has_grouping_func()) &&
       !is_aggr_func && !m_is_window_function && !is_grouping) ||
      (type() == FUNC_ITEM && (down_cast<Item_func *>(this)->functype() ==
                                   Item_func::ISNOTNULLTEST_FUNC ||
                               down_cast<Item_func *>(this)->functype() ==
                                   Item_func::TRIG_COND_FUNC)) ||
      type() == ROW_ITEM) {
    // Do not add item to hidden list; possibly split it
    if (split_sum_func(thd, ref_item_array, fields)) {
      return true;
    }
  } else if (!const_for_execution() &&                                // (1)
             (type() != REF_ITEM ||                                   // (2)
              down_cast<Item_ref *>(this)->ref_type() ==              //
                  Item_ref::VIEW_REF) &&                              //
             (type() != SUBSELECT_ITEM ||                             // (3)
              (down_cast<Item_subselect *>(this)->subquery_type() ==  //
                   Item_subselect::SCALAR_SUBQUERY &&
               down_cast<Item_subselect *>(this)
                   ->is_single_column_scalar_subquery()))) {
    /*
      (1) Replace non-constant item with a reference so that we can easily
      calculate it (in case of aggregate functions, grouping functions or
      window functions) or copy it (in case of fields).

      (2) Exception from (1) is Item_view_ref which we need to wrap in
      Item_ref to allow fields from view being stored in tmp table.

      (3) In order to handle queries like:
        SELECT FIRST_VALUE((SELECT .. FROM .. LIMIT 1)) OVER (..) FROM ...;
      we need to move scalar subqueries to hidden fields too. But since window
      functions accept only scalar and row subqueries, other types are excluded.
      Indeed, a subquery of another type is wrapped in Item_in_optimizer at this
      stage, so when splitting Item_in_optimizer, if we added the underlying
      Item_subselect to "fields" below it would be later evaluated by
      copy_funcs() (in tmp table processing), which would be incorrect as the
      Item_subselect cannot be evaluated - as it must always be evaluated
      through its parent Item_in_optimizer.
    */
    DBUG_PRINT("info", ("replacing %s with reference", item_name.ptr()));

    const bool old_hidden = hidden;  // May be overwritten below.

    // See if the item is already there. If it's not there
    // (the common case), add it at the end.
    //
    // However, if a scalar-subquery-to-derived rewrite needed to process
    // a HAVING item, it might already be there (as a visible item).
    // If so, we must not add it twice, or we'd overwrite the hidden flag.
    uint el =
        std::find(&ref_item_array[0], &ref_item_array[fields->size()], this) -
        &ref_item_array[0];
    if (el == fields->size()) {
      // Was not there from before, so add it as a hidden item.
      ref_item_array[el] = this;
      // Should also be absent from 'fields', for consistency.
      assert(std::find(fields->begin(), fields->end(), this) == fields->end());
      fields->push_front(this);
      hidden = true;
    } else {
      assert(std::find(fields->begin(), fields->end(), this) != fields->end());
    }

    Query_block *base_query_block;
    Query_block *depended_from = nullptr;
    if (is_aggr_func) {
      Item_sum *const item = down_cast<Item_sum *>(this);
      assert(thd->lex->current_query_block() == item->aggr_query_block);
      base_query_block = item->base_query_block;
      if (item->aggr_query_block != base_query_block)
        depended_from = item->aggr_query_block;
    } else {
      base_query_block = thd->lex->current_query_block();
    }

    Item_aggregate_ref *const item_ref = new Item_aggregate_ref(
        &base_query_block->context, &ref_item_array[el], nullptr, nullptr,
        item_name.ptr(), depended_from);
    if (item_ref == nullptr) return true; /* purecov: inspected */
    item_ref->hidden = old_hidden;
    if (ref == nullptr) {
      assert(is_aggr_func);
      // Let 'ref' be the two elements of referenced_by[].
      ref = down_cast<Item_sum *>(this)->referenced_by[1];
      if (ref != nullptr) *ref = item_ref;
      ref = down_cast<Item_sum *>(this)->referenced_by[0];
      assert(ref != nullptr);
    }
    // WL#6570 remove-after-qa
    assert(thd->stmt_arena->is_regular() || !thd->lex->is_exec_started());
    *ref = item_ref;

    /*
      A WF must both be added to hidden list (done above), and be split so its
      arguments are added into the hidden list (done below):
    */
    if (m_is_window_function && split_sum_func(thd, ref_item_array, fields)) {
      return true;
    }
  }
  return false;
}

static bool left_is_superset(DTCollation *left, DTCollation *right) {
  /* Allow convert to Unicode */
  if (left->collation->state & MY_CS_UNICODE &&
      (left->derivation < right->derivation ||
       (left->derivation == right->derivation &&
        (!(right->collation->state & MY_CS_UNICODE) ||
         /* The code below makes 4-byte utf8 a superset over 3-byte utf8 */
         (left->collation->state & MY_CS_UNICODE_SUPPLEMENT &&
          !(right->collation->state & MY_CS_UNICODE_SUPPLEMENT) &&
          left->collation->mbmaxlen > right->collation->mbmaxlen &&
          left->collation->mbminlen == right->collation->mbminlen)))))
    return true;
  /* Allow convert from any Unicode to utf32 or utf8mb4 */
  if (test_all_bits(left->collation->state,
                    MY_CS_UNICODE | MY_CS_UNICODE_SUPPLEMENT) &&
      right->collation->state & MY_CS_UNICODE &&
      left->derivation == right->derivation)
    return true;
  /* Allow convert from ASCII */
  if ((right->collation->state & MY_CS_PUREASCII) &&
      (left->derivation < right->derivation ||
       (left->derivation == right->derivation &&
        !(left->collation->state & MY_CS_PUREASCII))))
    return true;
  /* Disallow conversion otherwise */
  return false;
}

/**
  Aggregate two collations together taking
  into account their coercibility (aka derivation):.

  DERIVATION_EXPLICIT  - an explicitly written COLLATE clause @n
  DERIVATION_NONE      - a mix of two different collations @n
  DERIVATION_IMPLICIT  - a column @n
  DERIVATION_SYSCONST  - a system function @n
  DERIVATION_COERCIBLE - a string constant @n
  DERIVATION_NUMERIC   - a numeric constant coerced to a character string @n
  DERIVATION_IGNORABLE - a NULL value.

  These are ordered by strength from highest (DERIVATION_EXPLICIT) to
  lowest (DERIVATION_IGNORABLE), and a low enum value means higher strength.

  Note that MySQL supports more coercibility types than the SQL standard,
  which only has explicit, implicit and none collation derivations.
  Explicit collation derivation are applied by specifying a COLLATE clause
  to a character string expression.

  The most important rules are:
  -# If collations are the same:
  choose this collation, and the strongest derivation.
  -# If collations are different:
  - Character sets may differ, but only if conversion without
  data loss is possible. The caller provides flags whether
  character set conversion attempts should be done. If no
  flags are substituted, then the character sets must be the same.
  Currently processed flags are:
  MY_COLL_ALLOW_SUPERSET_CONV  - allow conversion to a superset
  MY_COLL_ALLOW_COERCIBLE_CONV - allow conversion of a coercible value
  - two EXPLICIT collations produce an error, e.g. this is wrong:
  CONCAT(expr1 collate latin1_swedish_ci, expr2 collate latin1_german_ci)
  - the side with smaller derivation value wins,
  i.e. a column is stronger than a string constant,
  an explicit COLLATE clause is stronger than a column.
  - if derivations are the same, we have DERIVATION_NONE,
  we'll wait for an explicit COLLATE clause which possibly can
  come from another argument later: for example, this is valid,
  but we don't know yet when collecting the first two arguments:
     @code
       CONCAT(latin1_swedish_ci_column,
              latin1_german1_ci_column,
              expr COLLATE latin1_german2_ci)
  @endcode

  @retval true If the two collations are incompatible and cannot be aggregated.

  @retval false If the two collations can be aggregated, possibly with
  DERIVATION_NONE to indicate that they need a third explicit collation as a
  tiebreaker.
*/

bool DTCollation::aggregate(DTCollation &dt, uint flags) {
  // With two EXPLICIT derivations, collations must be equal:
  if (collation != dt.collation && derivation == DERIVATION_EXPLICIT &&
      dt.derivation == DERIVATION_EXPLICIT) {
    return true;
  }
  if (!my_charset_same(collation, dt.collation)) {
    /*
       We do allow to use binary strings (like BLOBS)
       together with character strings.
       Binaries have more precedence than a character
       string of the same derivation.
    */
    if (collation == &my_charset_bin) {
      if (derivation <= dt.derivation)
        ;  // Do nothing
      else {
        set(dt);
      }
    } else if (dt.collation == &my_charset_bin) {
      if (dt.derivation <= derivation) {
        set(dt);
      }
    } else if ((flags & MY_COLL_ALLOW_SUPERSET_CONV) &&
               left_is_superset(this, &dt)) {
      // Do nothing
    } else if ((flags & MY_COLL_ALLOW_SUPERSET_CONV) &&
               left_is_superset(&dt, this)) {
      set(dt);
    } else if ((flags & MY_COLL_ALLOW_COERCIBLE_CONV) &&
               derivation < dt.derivation &&
               dt.derivation >= DERIVATION_SYSCONST) {
      // Do nothing;
    } else if ((flags & MY_COLL_ALLOW_COERCIBLE_CONV) &&
               dt.derivation < derivation &&
               derivation >= DERIVATION_SYSCONST) {
      set(dt);
    } else {
      // Cannot apply conversion
      set(&my_charset_bin, DERIVATION_NONE, (dt.repertoire | repertoire));
      return true;
    }
  } else if (derivation < dt.derivation) {
    // Do nothing
  } else if (dt.derivation < derivation) {
    set(dt);
  } else {
    if (collation == dt.collation) {
      // Do nothing
    } else {
      if (derivation == DERIVATION_EXPLICIT) {
        set(nullptr, DERIVATION_NONE, 0);
        return true;
      }

      // If we have two different binary collations for the same character set,
      // and none of them is explicit, we don't know which to choose. For
      // example: utf8mb4_bin is a binary padding collation, utf8mb4_0900_bin is
      // a binary non-padding collation. Cannot determine if the resulting
      // collation should be padding or non-padding, unless they are also
      // aggregated with a third explicit collation.
      if ((collation->state & MY_CS_BINSORT) &&
          (dt.collation->state & MY_CS_BINSORT)) {
        set(DERIVATION_NONE);
        return false;
      }

      // When aggregating a binary and a non-binary collation for the same
      // character set, the binary collation is preferred.
      if (collation->state & MY_CS_BINSORT) return false;
      if (dt.collation->state & MY_CS_BINSORT) {
        set(dt);
        return false;
      }
      const CHARSET_INFO *bin =
          get_charset_by_csname(collation->csname, MY_CS_BINSORT, MYF(0));
      set(bin, DERIVATION_NONE);
    }
  }
  repertoire |= dt.repertoire;
  return false;
}

/******************************/
static void my_coll_agg_error(DTCollation &c1, DTCollation &c2,
                              const char *fname) {
  my_error(ER_CANT_AGGREGATE_2COLLATIONS, MYF(0), c1.collation->m_coll_name,
           c1.derivation_name(), c2.collation->m_coll_name,
           c2.derivation_name(), fname);
}

static void my_coll_agg_error(DTCollation &c1, DTCollation &c2, DTCollation &c3,
                              const char *fname) {
  my_error(ER_CANT_AGGREGATE_3COLLATIONS, MYF(0), c1.collation->m_coll_name,
           c1.derivation_name(), c2.collation->m_coll_name,
           c2.derivation_name(), c3.collation->m_coll_name,
           c3.derivation_name(), fname);
}

static void my_coll_agg_error(Item **args, uint count, const char *fname,
                              int item_sep) {
  if (count == 2)
    my_coll_agg_error(args[0]->collation, args[item_sep]->collation, fname);
  else if (count == 3)
    my_coll_agg_error(args[0]->collation, args[item_sep]->collation,
                      args[2 * item_sep]->collation, fname);
  else
    my_error(ER_CANT_AGGREGATE_NCOLLATIONS, MYF(0), fname);
}

static bool agg_item_collations(DTCollation &c, const char *fname, Item **av,
                                uint count, uint flags, int item_sep) {
  uint i;
  Item **arg;
  bool unknown_cs = false;

  c.set(av[0]->collation);
  for (i = 1, arg = &av[item_sep]; i < count; i++, arg++) {
    if (c.aggregate((*arg)->collation, flags)) {
      if (c.derivation == DERIVATION_NONE && c.collation == &my_charset_bin) {
        unknown_cs = true;
        continue;
      }
      my_coll_agg_error(av, count, fname, item_sep);
      return true;
    }
  }

  if (unknown_cs && c.derivation != DERIVATION_EXPLICIT) {
    my_coll_agg_error(av, count, fname, item_sep);
    return true;
  }

  if ((flags & MY_COLL_DISALLOW_NONE) && c.derivation == DERIVATION_NONE) {
    my_coll_agg_error(av, count, fname, item_sep);
    return true;
  }

  /* If all arguments were numbers, reset to @@collation_connection */
  if (flags & MY_COLL_ALLOW_NUMERIC_CONV && c.derivation == DERIVATION_NUMERIC)
    c.set(Item::default_charset(), DERIVATION_COERCIBLE, MY_REPERTOIRE_NUMERIC);

  return false;
}

bool agg_item_collations_for_comparison(DTCollation &c, const char *fname,
                                        Item **av, uint count, uint flags) {
  return (agg_item_collations(c, fname, av, count,
                              flags | MY_COLL_DISALLOW_NONE, 1));
}

bool agg_item_set_converter(DTCollation &coll, const char *fname, Item **args,
                            uint nargs, uint, int item_sep, bool only_consts) {
  Item *safe_args[2] = {nullptr, nullptr};

  /*
    For better error reporting: save the first and the second argument.
    We need this only if the the number of args is 3 or 2:
    - for a longer argument list, "Illegal mix of collations"
      doesn't display each argument's characteristics.
    - if nargs is 1, then this error cannot happen.
  */
  if (nargs >= 2 && nargs <= 3) {
    safe_args[0] = args[0];
    safe_args[1] = args[item_sep];
  }

  THD *thd = current_thd;

  uint i;
  Item **arg;
  for (i = 0, arg = args; i < nargs; i++, arg += item_sep) {
    size_t dummy_offset;
    // If told so (from comparison code), only add converter for const values.
    if (only_consts && !(*arg)->const_item()) continue;
    if (!String::needs_conversion(1, (*arg)->collation.collation,
                                  coll.collation, &dummy_offset))
      continue;

    /*
      No needs to add converter if an "arg" is NUMERIC or DATETIME
      value (which is pure ASCII) and at the same time target DTCollation
      is ASCII-compatible. For example, no needs to rewrite:
        SELECT * FROM t1 WHERE datetime_field = '2010-01-01';
      to
        SELECT * FROM t1 WHERE CONVERT(datetime_field USING cs) = '2010-01-01';

      TODO: avoid conversion of any values with
      repertoire ASCII and 7bit-ASCII-compatible,
      not only numeric/datetime origin.
    */
    if ((*arg)->collation.derivation == DERIVATION_NUMERIC &&
        (*arg)->collation.repertoire == MY_REPERTOIRE_ASCII &&
        my_charset_is_ascii_based((*arg)->collation.collation) &&
        my_charset_is_ascii_based(coll.collation))
      continue;

    Item *conv = (*arg)->safe_charset_converter(thd, coll.collation);
    // @todo - check why the constructors may return error
    if (thd->is_error()) return true;
    if (conv == nullptr &&
        ((*arg)->collation.repertoire == MY_REPERTOIRE_ASCII))
      conv = new Item_func_conv_charset(thd, *arg, coll.collation, true);

    if (conv == nullptr) {
      if (nargs >= 2 && nargs <= 3) {
        /* restore the original arguments for better error message */
        args[0] = safe_args[0];
        args[item_sep] = safe_args[1];
      }
      my_coll_agg_error(args, nargs, fname, item_sep);
      return true;
    }

    // Update the Item pointer in-place
    if (thd->lex->is_exec_started())
      thd->change_item_tree(arg, conv);
    else
      *arg = conv;

    (*arg)->disable_constant_propagation(nullptr);

    if (conv->fix_fields(thd, arg)) return true;
  }

  return false;
}

/*
  Collect arguments' character sets together.
  We allow to apply automatic character set conversion in some cases.
  The conditions when conversion is possible are:
  - arguments A and B have different charsets
  - A wins according to coercibility rules
    (i.e. a column is stronger than a string constant,
     an explicit COLLATE clause is stronger than a column)
  - character set of A is either superset for character set of B,
    or B is a string constant which can be converted into the
    character set of A without data loss.

  If all of the above is true, then it's possible to convert
  B into the character set of A, and then compare according
  to the collation of A.

  For functions with more than two arguments:

    collect(A,B,C) ::= collect(collect(A,B),C)

  When a character set conversion is needed, the respective Item pointer
  is updated in-place as a permanent transformation.

  If the items are not consecutive (eg. args[2] and args[5]), use the
  item_sep argument, ie.

    agg_item_charsets(coll, fname, &args[2], 2, flags, 3)
*/

bool agg_item_charsets(DTCollation &coll, const char *fname, Item **args,
                       uint nargs, uint flags, int item_sep, bool only_consts) {
  if (agg_item_collations(coll, fname, args, nargs, flags, item_sep))
    return true;
  return agg_item_set_converter(coll, fname, args, nargs, flags, item_sep,
                                only_consts);
}

void Item_ident_for_show::make_field(Send_field *tmp_field) {
  tmp_field->table_name = tmp_field->org_table_name = table_name;
  tmp_field->db_name = db_name;
  tmp_field->col_name = tmp_field->org_col_name = field->field_name;
  tmp_field->charsetnr = field->charset()->number;
  tmp_field->length = field->field_length;
  tmp_field->type = field->type();
  tmp_field->flags = field->all_flags();
  if (field->table->is_nullable()) tmp_field->flags &= ~NOT_NULL_FLAG;
  tmp_field->decimals = field->decimals();
  tmp_field->field = false;
}

bool Item_ident_for_show::fix_fields(THD *, Item **) {
  set_nullable(field->is_nullable());
  decimals = field->decimals();
  unsigned_flag = field->is_flag_set(UNSIGNED_FLAG);
  collation.set(field->charset(), field->derivation(), field->repertoire());
  set_data_type(field->type());
  max_length = char_to_byte_length_safe(field->char_length(),
                                        collation.collation->mbmaxlen);

  fixed = true;

  return false;
}

/**
  Constructor used inside setup_wild().
  Item is resolved after construction.
  Item is supposed to have lifetime same as statement it is created within.

  @param thd         thread context
  @param context_arg Name resolution context for this field
  @param tr          Table reference, provides table and schema name
  @param f         Field reference, provides field name and original table name
*/

Item_field::Item_field(THD *thd, Name_resolution_context *context_arg,
                       Table_ref *tr, Field *f)
    : Item_ident(context_arg, f->table->s->db.str, *f->table_name,
                 f->field_name),
      table_ref(tr),
      field(nullptr),
      item_equal(nullptr),
      field_index(NO_FIELD_INDEX),
      have_privileges(0),
      any_privileges(false) {
  set_field(f);

  // Possibly override original names that were assigned from table reference:
  if (f->orig_table_name != nullptr) m_orig_table_name = f->orig_table_name;
  if (f->orig_db_name != nullptr) m_orig_db_name = f->orig_db_name;
  /*
    The field pointer may have shorter lifetime than the Item that is created
    here, so ensure the name is created in durable memory.
  */
  m_orig_field_name = thd->mem_strdup(f->field_name);
  field_name = m_orig_field_name;
  item_name.set(m_orig_field_name);
}

/**
  Constructor used for internal information queries.

  @param context_arg    Name resolution context
  @param db_arg         Schema name, may be NULL
  @param table_name_arg Table name, may be NULL if schema name is NULL
  @param field_name_arg Field name
*/
Item_field::Item_field(Name_resolution_context *context_arg, const char *db_arg,
                       const char *table_name_arg, const char *field_name_arg)
    : Item_ident(context_arg, db_arg, table_name_arg, field_name_arg),
      table_ref(nullptr),
      field(nullptr),
      item_equal(nullptr),
      field_index(NO_FIELD_INDEX),
      have_privileges(0),
      any_privileges(false) {
  Query_block *select = current_thd->lex->current_query_block();
  collation.set(DERIVATION_IMPLICIT);
  if (select && select->parsing_place != CTX_HAVING)
    select->select_n_where_fields++;
}

/**
  Used from parser to construct column references.

  @param pos            Parse context
  @param db_arg         Schema name for column, may be NULL
  @param table_name_arg Table name for column, may be NULL if db_arg is NULL
  @param field_name_arg Column name, always given.
*/
Item_field::Item_field(const POS &pos, const char *db_arg,
                       const char *table_name_arg, const char *field_name_arg)
    : Item_ident(pos, db_arg, table_name_arg, field_name_arg),
      table_ref(nullptr),
      field(nullptr),
      item_equal(nullptr),
      field_index(NO_FIELD_INDEX),
      have_privileges(0),
      any_privileges(false) {
  collation.set(DERIVATION_IMPLICIT);
}

bool Item_field::do_itemize(Parse_context *pc, Item **res) {
  if (skip_itemize(res)) return false;
  if (super::do_itemize(pc, res)) return true;
  Query_block *const select = pc->select;
  if (select->parsing_place != CTX_HAVING) select->select_n_where_fields++;
  return false;
}

/**
  Used to create a copy (clone) of another Item_field.
  Item has same lifetime as the copied item.

  @param thd  thread handler
  @param item Column reference to make a copy from.
*/

Item_field::Item_field(THD *thd, Item_field *item)
    : Item_ident(thd, item),
      table_ref(item->table_ref),
      field(item->field),
      result_field(item->result_field),
      item_equal(item->item_equal),
      field_index(item->field_index),
      no_constant_propagation(item->no_constant_propagation),
      have_privileges(item->have_privileges),
      any_privileges(item->any_privileges) {
  collation.set(DERIVATION_IMPLICIT);
  if (item->m_orig_table_name != nullptr)
    m_orig_table_name = item->m_orig_table_name;
  else
    m_orig_table_name = nullptr;
  set_base_item_field(item);
}

/**
  Create column reference based on a table field.

  @param f      Pointer to field in a TABLE object

  Item is resolved after construction.
  Notice that lifetime of object is limited to the lifetime of the
  supplied field.
*/
Item_field::Item_field(Field *f)
    : Item_ident(nullptr, nullptr, *f->table_name, f->field_name),
      table_ref(nullptr),
      field(nullptr),
      item_equal(nullptr),
      field_index(NO_FIELD_INDEX),
      have_privileges(0),
      any_privileges(false) {
  if (f->table->pos_in_table_list != nullptr)
    context = &(f->table->pos_in_table_list->query_block->context);

  set_field(f);
}

/**
  Calculate the max column length not taking into account the
  limitations over integer types.

  When storing data into fields the server currently just ignores the
  limits specified on integer types, e.g. 1234 can safely be stored in
  an int(2) and will not cause an error.
  Thus when creating temporary tables and doing transformations
  we must adjust the maximum field length to reflect this fact.
  We take the un-restricted maximum length and adjust it similarly to
  how the declared length is adjusted wrt unsignedness etc.
  TODO: this all needs to go when we disable storing 1234 in int(2).

  @param field_par   Original field the use to calculate the lengths
  @param max_length  Item's calculated explicit max length
  @return            The adjusted max length
*/

inline static uint32 adjust_max_effective_column_length(Field *field_par,
                                                        uint32 max_length) {
  uint32 new_max_length = field_par->max_display_length();
  const uint32 sign_length = field_par->is_flag_set(UNSIGNED_FLAG) ? 0 : 1;

  switch (field_par->type()) {
    case MYSQL_TYPE_INT24:
      /*
        Compensate for MAX_MEDIUMINT_WIDTH being 1 too long (8)
        compared to the actual number of digits that can fit into
        the column.
      */
      new_max_length += 1;
      [[fallthrough]];
    case MYSQL_TYPE_LONG:
    case MYSQL_TYPE_TINY:
    case MYSQL_TYPE_SHORT:

      /* Take out the sign and add a conditional sign */
      new_max_length = new_max_length - 1 + sign_length;
      break;

    /* BINGINT is always 20 no matter the sign */
    case MYSQL_TYPE_LONGLONG:
    /* make gcc happy */
    default:
      break;
  }

  /* Adjust only if the actual precision based one is bigger than specified */
  return new_max_length > max_length ? new_max_length : max_length;
}

void Item_field::set_field(Field *field_par) {
  table_ref = field_par->table->pos_in_table_list;
  assert(table_ref == nullptr || table_ref->table == field_par->table);
  assert(field_par->field_index() != NO_FIELD_INDEX);
  field_index = field_par->field_index();

  field = result_field = field_par;  // for easy coding with fields
  set_nullable(field->is_nullable() || field->is_tmp_nullable() ||
               field->table->is_nullable());
  if (table_ref != nullptr) {
    table_name = table_ref->alias;
    m_orig_db_name = table_ref->db;
    db_name = m_orig_db_name;
    m_orig_table_name = table_ref->table_name;
    if (table_ref->is_derived()) {
      // Show underlying field's information
      m_orig_db_name = field_par->orig_db_name;
      m_orig_table_name = field_par->orig_table_name;
    }
  } else {
    m_orig_db_name = field_par->orig_db_name;
    db_name = m_orig_db_name;
    m_orig_table_name = field_par->orig_table_name;
    table_name = m_orig_table_name;
  }

  m_orig_field_name = field_par->field_name;
  collation.set(field_par->charset(), field_par->derivation(),
                field_par->repertoire());
  set_data_type(field_par->type());
  decimals = field->decimals();
  unsigned_flag = field_par->is_flag_set(UNSIGNED_FLAG);
  max_length = char_to_byte_length_safe(field_par->char_length(),
                                        collation.collation->mbmaxlen);

  max_length = adjust_max_effective_column_length(field_par, max_length);

  if (field->table->s->tmp_table == SYSTEM_TMP_TABLE) any_privileges = false;
  if (!can_use_prefix_key)
    field->table->covering_keys.subtract(field->part_of_prefixkey);

  fixed = true;
}

/**
  Reset this item to point to a field from the new temporary table.
  This is used when we create a new temporary table for each execution
  of prepared statement.
*/

void Item_field::reset_field(Field *f) {
  set_field(f);
  /* 'name' is pointing at field->field_name of old field */
  item_name.set(f->field_name);
}

const char *Item_ident::full_name() const {
  const char *f_name =
      m_orig_field_name != nullptr ? m_orig_field_name : field_name;
  char *tmp;
  if (table_name == nullptr || f_name == nullptr)
    return f_name != nullptr
               ? f_name
               : item_name.is_set() ? item_name.ptr() : "tmp_field";
  if (db_name && db_name[0]) {
    tmp = pointer_cast<char *>(
        (*THR_MALLOC)
            ->Alloc(strlen(db_name) + strlen(table_name) + strlen(f_name) + 3));
    strxmov(tmp, db_name, ".", table_name, ".", f_name, NullS);
  } else {
    if (table_name[0]) {
      tmp = pointer_cast<char *>(
          (*THR_MALLOC)->Alloc(strlen(table_name) + strlen(f_name) + 2));
      strxmov(tmp, table_name, ".", f_name, NullS);
    } else
      return f_name;
  }
  return tmp;
}

void Item_ident::print(const THD *thd, String *str, enum_query_type query_type,
                       const char *db_name_arg,
                       const char *table_name_arg) const {
  char d_name_buff[MAX_ALIAS_NAME], t_name_buff[MAX_ALIAS_NAME];
  const char *d_name = db_name_arg;
  const char *t_name = table_name_arg;
  const char *f_name =
      m_orig_field_name != nullptr ? m_orig_field_name : field_name;

  if (lower_case_table_names == 1 ||
      // mode '2' does not apply to aliases:
      (lower_case_table_names == 2 && !alias_name_used())) {
    if (table_name_arg && table_name_arg[0]) {
      my_stpcpy(t_name_buff, table_name_arg);
      my_casedn_str(files_charset_info, t_name_buff);
      t_name = t_name_buff;
    }
    if (db_name_arg && db_name_arg[0]) {
      my_stpcpy(d_name_buff, db_name_arg);
      my_casedn_str(files_charset_info, d_name_buff);
      d_name = d_name_buff;
    }
  }

  if (table_name_arg == nullptr || f_name == nullptr || !f_name[0]) {
    const char *nm = (f_name != nullptr && f_name[0])
                         ? f_name
                         : item_name.is_set() ? item_name.ptr() : "tmp_field";
    append_identifier(thd, str, nm, strlen(nm));
    return;
  }

  if (!(query_type & QT_NO_DB) && db_name_arg && db_name_arg[0] &&
      !alias_name_used()) {
    const size_t d_name_len = strlen(d_name);
    if (!((query_type & QT_NO_DEFAULT_DB) &&
          db_is_default_db(d_name, d_name_len, thd))) {
      append_identifier(thd, str, d_name, d_name_len);
      str->append('.');
    }
  }
  if (!(query_type & QT_NO_TABLE) && table_name_arg[0]) {
    append_identifier(thd, str, t_name, strlen(t_name));
    str->append('.');
  }
  append_identifier(thd, str, f_name, strlen(f_name));
}

TYPELIB *Item_field::get_typelib() const {
  return down_cast<Field_enum *>(field)->typelib;
}

String *Item_field::val_str(String *str) {
  assert(fixed);
  if ((null_value = field->is_null())) return nullptr;
  str->set_charset(str_value.charset());
  return field->val_str(str, &str_value);
}

bool Item_field::val_json(Json_wrapper *result) {
  assert(fixed);
  assert(data_type() == MYSQL_TYPE_JSON || returns_array());
  null_value = field->is_null();
  if (null_value) return false;
  return down_cast<Field_json *>(field)->val_json(result);
}

double Item_field::val_real() {
  assert(fixed);
  if ((null_value = field->is_null())) return 0.0;
  return field->val_real();
}

longlong Item_field::val_int() {
  assert(fixed);
  if ((null_value = field->is_null())) return 0;
  return field->val_int();
}

longlong Item_field::val_time_temporal() {
  assert(fixed);
  if ((null_value = field->is_null())) return 0;
  return field->val_time_temporal();
}

longlong Item_field::val_date_temporal() {
  assert(fixed);
  if ((null_value = field->is_null())) return 0;
  return field->val_date_temporal();
}

longlong Item_field::val_time_temporal_at_utc() {
  assert(fixed);
  if ((null_value = field->is_null())) return 0;
  return field->val_time_temporal_at_utc();
}

longlong Item_field::val_date_temporal_at_utc() {
  assert(fixed);
  if ((null_value = field->is_null())) return 0;
  return field->val_date_temporal_at_utc();
}

my_decimal *Item_field::val_decimal(my_decimal *decimal_value) {
  null_value = field->is_null();
  if (null_value) return nullptr;
  return field->val_decimal(decimal_value);
}

bool Item_field::get_date(MYSQL_TIME *ltime, my_time_flags_t fuzzydate) {
  if ((null_value = field->is_null()) || field->get_date(ltime, fuzzydate)) {
    memset(ltime, 0, sizeof(*ltime));
    return true;
  }
  return false;
}

bool Item_field::get_time(MYSQL_TIME *ltime) {
  if ((null_value = field->is_null()) || field->get_time(ltime)) {
    memset(ltime, 0, sizeof(*ltime));
    return true;
  }
  return false;
}

bool Item_field::get_timeval(my_timeval *tm, int *warnings) {
  if ((null_value = field->is_null())) return true;
  if (field->get_timestamp(tm, warnings)) tm->m_tv_sec = tm->m_tv_usec = 0;
  return false;
}

bool Item_field::eq(const Item *item, bool) const {
  const Item *real_item = item->real_item();
  if (real_item->type() != FIELD_ITEM) return false;

  const Item_field *item_field = down_cast<const Item_field *>(real_item);

  /*
    If both Item_field objects are properly resolved, return true if they both
    refer to the same underlying table field. If one or both fields refer to
    temporary table fields derived from some base table field, return true
    also if they refer to the same base table field.
    The original table's name and original field's name cannot serve here,
    consider: SELECT a FROM t1 WHERE b IN (SELECT a FROM t1)
    where the semijoin-merged 'a' and the top query's 'a' are both named t1.a
    and coexist in the top query.
  */
  if (fixed && item_field->fixed)
    return base_item_field()->field == item_field->base_item_field()->field;
  /*
    We may come here when we are trying to find a function in a GROUP BY
    clause from the select list.
    In this case the '100 % correct' way to do this would be to first
    run fix_fields() on the GROUP BY item and then retry this function, but
    I think it's better to relax the checking a bit as we will in
    most cases do the correct thing by just checking the field name.
    (In cases where we would choose wrong we would have to generate a
    ER_NON_UNIQ_ERROR).
  */
  return (item_field->item_name.eq_safe(field_name) &&
          (!item_field->table_name || !table_name ||
           (!my_strcasecmp(table_alias_charset, item_field->table_name,
                           table_name) &&
            (!item_field->db_name || !db_name ||
             (item_field->db_name && !strcmp(item_field->db_name, db_name))))));
}

table_map Item_field::used_tables() const {
  if (!table_ref) return 1;  // Temporary table; always table 0
  if (table_ref->table->const_table) return 0;  // const item
  return depended_from ? OUTER_REF_TABLE_BIT : table_ref->map();
}

bool Item_field::used_tables_for_level(uchar *arg) {
  const Table_ref *tr = field->table->pos_in_table_list;
  // Used by resolver only, so can never reach a "const" table.
  assert(!tr->table->const_table);
  Used_tables *const ut = pointer_cast<Used_tables *>(arg);
  /*
    When the qualifying query for the field (table_ref->query_block) is the same
    level as the requested level, add the table's map.
    When the qualifying query for the field is outer relative to the
    requested level, add an outer reference.
  */
  if (ut->select == tr->query_block)
    ut->used_tables |= tr->map();
  else if (ut->select->nest_level > tr->query_block->nest_level)
    ut->used_tables |= OUTER_REF_TABLE_BIT;

  return false;
}

void Item_ident::fix_after_pullout(Query_block *parent_query_block,
                                   Query_block *removed_query_block) {
  /*
    Some field items may be created for use in execution only, without
    a name resolution context. They have already been used in execution,
    so no transformation is necessary here.

    @todo: Provide strict phase-division in optimizer, to make sure that
           execution-only objects do not exist during transformation stage.
           Then, this test would be deemed unnecessary.
  */
  if (context == nullptr) {
    assert(type() == FIELD_ITEM);
    return;
  }

  // context->query_block should already have been updated.
  assert(context->query_block != removed_query_block);

  if (context->query_block == parent_query_block) {
    if (parent_query_block == depended_from) {
      depended_from = nullptr;
      // Update the context of this field to that of the parent query
      // block since the resolver place is now lifted from the abandoned
      // query block to this one.
      context = &parent_query_block->context;
    }
  } else {
    /*
      The definition scope of this field item reference is inner to the removed
      query_block object.
      No new resolution is needed, but we may need to update the dependency.
    */
    if (removed_query_block == depended_from)
      depended_from = parent_query_block;
  }

  if (depended_from) {
    /*
      Refresh used_tables information for subqueries between the definition
      scope and resolution scope of the field item reference.
    */
    Query_block *child_query_block = context->query_block;

    while (child_query_block->outer_query_block() != depended_from) {
      /*
        The subquery on this level is outer-correlated with respect to the field
      */
      child_query_block->master_query_expression()->accumulate_used_tables(
          OUTER_REF_TABLE_BIT);
      child_query_block = child_query_block->outer_query_block();
    }

    /*
      child_query_block is query_block immediately inner to the depended_from
      level. Now, locate the subquery predicate that contains this query_block
      and update used tables information.
    */
    Used_tables ut(depended_from);
    (void)walk(&Item::used_tables_for_level, enum_walk::SUBQUERY_POSTFIX,
               pointer_cast<uchar *>(&ut));
    child_query_block->master_query_expression()->accumulate_used_tables(
        ut.used_tables);
  }
}

Item *Item_field::get_tmp_table_item(THD *thd) {
  DBUG_TRACE;
  Item_field *new_item = new Item_field(thd, this);
  if (!new_item) return nullptr; /* purecov: inspected */

  new_item->field = new_item->result_field;
  new_item->table_ref = nullptr;  // Internal temporary table has no table_ref

  return new_item;
}

longlong Item_field::val_int_endpoint(bool, bool *) {
  const longlong res = val_int();
  return null_value ? LLONG_MIN : res;
}

/**
  Init an item from a string we KNOW points to a valid longlong.
  str_arg does not necessary has to be a \\0 terminated string.
  This is always 'signed'. Unsigned values are created with Item_uint()
*/
void Item_int::init(const char *str_arg, uint length) {
  const char *end_ptr = str_arg + length;
  int error;
  value = my_strtoll10(str_arg, &end_ptr, &error);
  set_max_size(static_cast<uint>(end_ptr - str_arg));
  item_name.copy(str_arg, max_length);
  fixed = true;
}

my_decimal *Item_int::val_decimal(my_decimal *decimal_value) {
  int2my_decimal(E_DEC_FATAL_ERROR, value, unsigned_flag, decimal_value);
  return decimal_value;
}

String *Item_int::val_str(String *str) {
  // following assert is redundant, because fixed=1 assigned in constructor
  assert(fixed);
  str->set_int(value, unsigned_flag, collation.collation);
  return str;
}

void Item_int::print(const THD *, String *str,
                     enum_query_type query_type) const {
  if (query_type & QT_NORMALIZED_FORMAT) {
    str->append("?");
    return;
  }
  // my_charset_bin is good enough for numbers

  // don't rewrite booleans as ints. see bug#21296173
  const Name_string *const name = &item_name;
  const bool is_literal_false = name->is_set() && name->eq("FALSE");
  const bool is_literal_true = name->is_set() && name->eq("TRUE");
  if (is_literal_false || is_literal_true) {
    str->append(item_name.ptr(), item_name.length(), str->charset());
  } else {
    if (unsigned_flag)
      str->append_ulonglong(value);
    else
      str->append_longlong(value);
  }
}

String *Item_uint::val_str(String *str) {
  // following assert is redundant, because fixed=1 assigned in constructor
  assert(fixed);
  str->set((ulonglong)value, collation.collation);
  return str;
}

void Item_uint::print(const THD *, String *str,
                      enum_query_type query_type) const {
  if (query_type & QT_NORMALIZED_FORMAT) {
    str->append("?");
    return;
  }
  str->append_ulonglong(value);
}

Item_decimal::Item_decimal(const POS &pos, const char *str_arg, uint length,
                           const CHARSET_INFO *charset)
    : super(pos) {
  str2my_decimal(E_DEC_FATAL_ERROR, str_arg, length, charset, &decimal_value);
  item_name.set(str_arg);
  set_data_type(MYSQL_TYPE_NEWDECIMAL);
  decimals = (uint8)decimal_value.frac;
  fixed = true;
  max_length = my_decimal_precision_to_length_no_truncation(
      decimal_value.intg + decimals, decimals, unsigned_flag);
}

Item_decimal::Item_decimal(longlong val, bool unsig) {
  int2my_decimal(E_DEC_FATAL_ERROR, val, unsig, &decimal_value);
  set_data_type(MYSQL_TYPE_NEWDECIMAL);
  decimals = (uint8)decimal_value.frac;
  fixed = true;
  max_length = my_decimal_precision_to_length_no_truncation(
      decimal_value.intg + decimals, decimals, unsigned_flag);
}

Item_decimal::Item_decimal(double val) {
  double2my_decimal(E_DEC_FATAL_ERROR, val, &decimal_value);
  set_data_type(MYSQL_TYPE_NEWDECIMAL);
  decimals = (uint8)decimal_value.frac;
  fixed = true;
  max_length = my_decimal_precision_to_length_no_truncation(
      decimal_value.intg + decimals, decimals, unsigned_flag);
}

Item_decimal::Item_decimal(const Name_string &name_arg,
                           const my_decimal *val_arg, uint decimal_par,
                           uint length) {
  my_decimal2decimal(val_arg, &decimal_value);
  item_name = name_arg;
  set_data_type(MYSQL_TYPE_NEWDECIMAL);
  decimals = (uint8)decimal_par;
  max_length = length;
  fixed = true;
}

Item_decimal::Item_decimal(my_decimal *value_par) {
  my_decimal2decimal(value_par, &decimal_value);
  set_data_type(MYSQL_TYPE_NEWDECIMAL);
  decimals = (uint8)decimal_value.frac;
  fixed = true;
  max_length = my_decimal_precision_to_length_no_truncation(
      decimal_value.intg + decimals, decimals, unsigned_flag);
}

Item_decimal::Item_decimal(const uchar *bin, int precision, int scale) {
  binary2my_decimal(E_DEC_FATAL_ERROR, bin, &decimal_value, precision, scale);
  set_data_type(MYSQL_TYPE_NEWDECIMAL);
  decimals = (uint8)decimal_value.frac;
  fixed = true;
  max_length = my_decimal_precision_to_length_no_truncation(precision, decimals,
                                                            unsigned_flag);
}

longlong Item_decimal::val_int() {
  longlong result;
  my_decimal2int(E_DEC_FATAL_ERROR, &decimal_value, unsigned_flag, &result);
  return result;
}

double Item_decimal::val_real() {
  double result;
  my_decimal2double(E_DEC_FATAL_ERROR, &decimal_value, &result);
  return result;
}

String *Item_decimal::val_str(String *result) {
  result->set_charset(&my_charset_numeric);
  my_decimal2string(E_DEC_FATAL_ERROR, &decimal_value, result);
  return result;
}

void Item_decimal::print(const THD *, String *str,
                         enum_query_type query_type) const {
  if (query_type & QT_NORMALIZED_FORMAT) {
    str->append("?");
    return;
  }
  StringBuffer<MAX_DOUBLE_STR_LENGTH + 1> tmp;  // +1 for terminating null
  my_decimal2string(E_DEC_FATAL_ERROR, &decimal_value, &tmp);
  str->append(tmp);
}

bool Item_decimal::eq(const Item *item, bool) const {
  if (type() == item->type() && item->basic_const_item()) {
    /*
      We need to cast off const to call val_decimal(). This should
      be OK for a basic constant. Additionally, we can pass nullptr as
      a true decimal constant will return its internal decimal
      storage and ignore the argument.
    */
    Item *arg = const_cast<Item *>(item);
    const my_decimal *value = arg->val_decimal(nullptr);
    return !my_decimal_cmp(&decimal_value, value);
  }
  return false;
}

void Item_decimal::set_decimal_value(const my_decimal *value_par) {
  my_decimal2decimal(value_par, &decimal_value);
  decimals = (uint8)decimal_value.frac;
  unsigned_flag = !decimal_value.sign();
  max_length = my_decimal_precision_to_length_no_truncation(
      decimal_value.intg + decimals, decimals, unsigned_flag);
}

String *Item_float::val_str(String *str) {
  // following assert is redundant, because fixed=1 assigned in constructor
  assert(fixed);
  str->set_real(value, decimals, &my_charset_bin);
  return str;
}

my_decimal *Item_float::val_decimal(my_decimal *decimal_value) {
  // following assert is redundant, because fixed=1 assigned in constructor
  assert(fixed);
  double2my_decimal(E_DEC_FATAL_ERROR, value, decimal_value);
  return (decimal_value);
}

bool Item_string::set_str_with_copy(const char *str_arg, uint length_arg,
                                    const CHARSET_INFO *from_cs) {
  unsigned errors;
  if (str_value.copy(str_arg, length_arg, from_cs, collation.collation,
                     &errors)) {
    return true;
  }

  fix_char_length(str_value.length());
  return false;
}

/**
   @sa enum_query_type.
   For us to be able to print a query (in debugging, optimizer trace, EXPLAIN
   EXTENDED) without changing the query's result, this function must not
   modify the item's content. Not even a @c realloc() of @c str_value is
   permitted:
   @c Item_func_concat::val_str(), @c Item_func_repeat::val_str(),
   @c Item_func_encode::val_str() depend on the allocated length;
   a change of this length can influence results of CONCAT(), REPEAT(),
   ENCODE()...
*/
void Item_string::print(const THD *, String *str,
                        enum_query_type query_type) const {
  if (query_type & QT_NORMALIZED_FORMAT) {
    str->append("?");
    return;
  }

  const bool print_introducer =
      (query_type & QT_FORCE_INTRODUCERS) ||
      (!(query_type & QT_WITHOUT_INTRODUCERS) && is_cs_specified());

  if (print_introducer) {
    str->append('_');
    str->append(collation.collation->csname);
  }

  str->append('\'');

  if (query_type & QT_TO_SYSTEM_CHARSET) {
    if (print_introducer) {
      /*
        Because we wrote an introducer, we must print str_value in its
        charset, and the resulting bytes must not be changed until they
        reach the end client.
        But the caller is asking for system_charset_info, and may later
        convert into character_set_results. That means two conversions: we
        must ensure that they don't change our printed bytes.
        So we print str_value in the least common denominator of the three
        charsets involved: ASCII. Non-ASCII characters are printed as \xFF
        sequences (which is ASCII too). This way, our bytes will not be
        changed.
      */
      const ErrConvString tmp(str_value.ptr(), str_value.length(),
                              &my_charset_bin);
      str->append(tmp.ptr());
    } else {
      // Convert to system charset.
      convert_and_print(&str_value, str, system_charset_info);
    }
  } else if (query_type & QT_TO_ARGUMENT_CHARSET) {
    if (print_introducer)
      convert_and_print(&str_value, str, collation.collation);
    else
      /*
        Convert the string literals to str->charset(),
        which is typically equal to charset_set_client.
      */
      convert_and_print(&str_value, str, str->charset());
  } else {
    // Caller wants a result in the charset of str_value.
    str_value.print(str);
  }

  str->append('\'');
}

double double_from_string_with_check(const CHARSET_INFO *cs, const char *cptr,
                                     const char *end) {
  int error;
  double tmp;

  const char *endptr = end;
  tmp = my_strntod(cs, cptr, end - cptr, &endptr, &error);
  if (error || (end != endptr && !check_if_only_end_space(cs, endptr, end))) {
    const ErrConvString err(cptr, end - cptr, cs);
    push_warning_printf(
        current_thd, Sql_condition::SL_WARNING, ER_TRUNCATED_WRONG_VALUE,
        ER_THD(current_thd, ER_TRUNCATED_WRONG_VALUE), "DOUBLE", err.ptr());
  }
  return tmp;
}

double Item_string::val_real() {
  assert(fixed);
  return double_from_string_with_check(str_value.charset(), str_value.ptr(),
                                       str_value.ptr() + str_value.length());
}

/**
  Converts a string to a longlong integer, with warnings.

  @param cs  charset of string
  @param cptr beginning of string
  @param end  end of string
  @param unsigned_target  If 0, caller will use result as a signed integer;
                          if 1: an unsigned integer;
                          if -1: caller doesn't tell. This influences warnings.
*/
longlong longlong_from_string_with_check(const CHARSET_INFO *cs,
                                         const char *cptr, const char *end,
                                         int unsigned_target) {
  int err;
  longlong tmp;
  const char *endptr = end;

  tmp = (*(cs->cset->strtoll10))(cs, cptr, &endptr, &err);
  if (err > 0 ||  // range error, or
                  // parse error not due to end spaces:
      (end != endptr && !check_if_only_end_space(cs, endptr, end))) {
    const ErrConvString errstr(cptr, end - cptr, cs);

    push_warning_printf(
        current_thd, Sql_condition::SL_WARNING, ER_TRUNCATED_WRONG_VALUE,
        ER_THD(current_thd, ER_TRUNCATED_WRONG_VALUE), "INTEGER", errstr.ptr());
  }
  if (err < 0 &&             // string has a minus sign.
      unsigned_target == 1)  // value will be used as unsigned.
    push_warning(current_thd, Sql_condition::SL_WARNING, ER_UNKNOWN_ERROR,
                 "Cast to unsigned converted negative integer to its "
                 "positive complement");
  else if (err == 0 &&  // string had no minus sign
           tmp < 0 &&   // the unsigned value is greater than max signed int
           unsigned_target == 0)  // and will be used as signed.
  {
    push_warning(current_thd, Sql_condition::SL_WARNING, ER_UNKNOWN_ERROR,
                 "Cast to signed converted positive out-of-range integer to "
                 "its negative complement");
  }
  return tmp;
}

longlong Item_string::val_int() {
  assert(fixed);
  return longlong_from_string_with_check(str_value.charset(), str_value.ptr(),
                                         str_value.ptr() + str_value.length(),
                                         -1);  // ignore sign issues
}

my_decimal *Item_string::val_decimal(my_decimal *decimal_value) {
  return val_decimal_from_string(decimal_value);
}

bool Item_null::eq(const Item *item, bool) const {
  return item->type() == type();
}

double Item_null::val_real() {
  // following assert is redundant, because fixed=1 assigned in constructor
  assert(fixed);
  null_value = true;
  return 0.0;
}
longlong Item_null::val_int() {
  // following assert is redundant, because fixed=1 assigned in constructor
  assert(fixed);
  null_value = true;
  return 0;
}

String *Item_null::val_str(String *) {
  // following assert is redundant, because fixed=1 assigned in constructor
  assert(fixed);
  null_value = true;
  return nullptr;
}

my_decimal *Item_null::val_decimal(my_decimal *) { return nullptr; }

bool Item_null::val_json(Json_wrapper *) {
  null_value = true;
  return false;
}

Item *Item_null::safe_charset_converter(THD *, const CHARSET_INFO *tocs) {
  collation.set(tocs);
  return this;
}

/*********************** Item_param related ******************************/

Item_param::Item_param(const POS &pos, MEM_ROOT *root, uint pos_in_query_arg)
    : super(pos), pos_in_query(pos_in_query_arg), m_clones(root) {
  item_name.set("?");
  // Initial type is "invalid type", type will be assigned from context
  set_nullable(true);  // All parameters are nullable
}

bool Item_param::do_itemize(Parse_context *pc, Item **res) {
  if (skip_itemize(res)) return false;
  if (super::do_itemize(pc, res)) return true;

  /*
    see commentaries in PTI_limit_option_param_marker::itemize()
  */
  assert(*res == this);

  LEX *lex = pc->thd->lex;
  if (!lex->parsing_options.allows_variable) {
    my_error(ER_VIEW_SELECT_VARIABLE, MYF(0));
    return true;
  }
  if (lex->reparse_common_table_expr_at) {
    /*
      This parameter is a clone, find the Item_param which corresponds to it
      in the original statement - its "master".
      Calculate the expected position of this master in the original
      statement:
    */
    const uint master_pos = pos_in_query + lex->reparse_common_table_expr_at;
    List_iterator_fast<Item_param> it(lex->param_list);
    Item_param *master;
    while ((master = it++)) {
      if (master_pos == master->pos_in_query) {
        // Register it against its master
        return master->add_clone(this);
      }
    }
    assert(false); /* purecov: inspected */
  }
  if (!lex->reparse_derived_table_params_at.empty()) {
    // This parameter is a clone, find the Item_param which corresponds
    // to it in the original statement - its "master".
    List_iterator_fast<Item_param> it(lex->param_list);
    Item_param *master;
    auto master_pos = lex->reparse_derived_table_params_at.begin();
    bool found = false;
    while ((master = it++)) {
      if (*master_pos == master->pos_in_query) found = true;
      // If the position does not match with the parameter in the list,
      // check if it matches with one of the clones of the param.
      // This can happen when we are trying to pushdown a condition
      // to a CTE which has re-parsed it's definition (See a few lines
      // above). For such a case, params would have been cloned.
      if (!found) {
        for (auto p : master->m_clones) {
          if (*master_pos == p->pos_in_query) found = true;
        }
      }
      if (found) {
        lex->reparse_derived_table_params_at.erase(master_pos);
        // Register it against its master
        pos_in_query = master->pos_in_query;
        return master->add_clone(this);
      }
    }
    assert(false);
  }

  return false;
}

bool Item_param::fix_fields(THD *, Item **) {
  assert(!fixed);
  if (param_state() == NO_VALUE) {
    // Parameter has no value, set data type from context
    assert(data_type() == MYSQL_TYPE_INVALID);
    // If character string, use the default (connection) collation:
    collation.set(default_charset());
    fixed = true;
    return false;
  }
  if (param_state() == NULL_VALUE) {
    // Parameter data type may be ignored, keep existing type
    fixed = true;
    return false;
  }
  // Assign data type from actual data value, when given
  switch (data_type_actual()) {
    case MYSQL_TYPE_LONGLONG:
      set_data_type_longlong();
      unsigned_flag = is_unsigned_actual();
      break;
    case MYSQL_TYPE_NEWDECIMAL:
      set_data_type_decimal(DECIMAL_MAX_PRECISION, DECIMAL_MAX_SCALE);
      break;
    case MYSQL_TYPE_DOUBLE:
      set_data_type_double();
      break;
    case MYSQL_TYPE_VARCHAR:
      // Set data type string with maximum possible size
      // @todo WL#6570 - what about blob values???
      set_data_type_string(65535U / m_collation_actual->mbmaxlen,
                           m_collation_actual);
      break;
    case MYSQL_TYPE_DATE:
      set_data_type_date();
      break;
    case MYSQL_TYPE_TIME:
      set_data_type_time(DATETIME_MAX_DECIMALS);
      break;
    case MYSQL_TYPE_DATETIME:
      set_data_type_datetime(DATETIME_MAX_DECIMALS);
      break;
    default:
      assert(false);
  }
  // Do not set result type until having a valid type type (i.e. keep original)
  if (data_type() != MYSQL_TYPE_INVALID)
    m_result_type = type_to_result(data_type());

  fixed = true;

  return false;
}

bool Item_param::propagate_type(THD *, const Type_properties &type) {
  assert(type.m_type != MYSQL_TYPE_INVALID);
  switch (type.m_type) {
    case MYSQL_TYPE_TINY:
    case MYSQL_TYPE_SHORT:
    case MYSQL_TYPE_INT24:
    case MYSQL_TYPE_LONG:
    case MYSQL_TYPE_LONGLONG:
      set_data_type_longlong();
      unsigned_flag = type.m_unsigned_flag;
      break;
    case MYSQL_TYPE_BIT:
      set_data_type_bit(64);
      break;
    case MYSQL_TYPE_YEAR:
      set_data_type_year();
      break;
    case MYSQL_TYPE_NEWDECIMAL:
    case MYSQL_TYPE_DECIMAL:
      set_data_type_decimal(DECIMAL_MAX_PRECISION, DECIMAL_MAX_SCALE);
      break;
    case MYSQL_TYPE_FLOAT:
    case MYSQL_TYPE_DOUBLE:
      set_data_type_double();
      break;
    case MYSQL_TYPE_VARCHAR:
    case MYSQL_TYPE_VAR_STRING:
    case MYSQL_TYPE_STRING:
    case MYSQL_TYPE_ENUM:
    case MYSQL_TYPE_SET:
      // Parameter type is VARCHAR of largest possible size
      set_data_type_string(65535U / type.m_collation.collation->mbmaxlen,
                           type.m_collation);
      break;
    case MYSQL_TYPE_GEOMETRY:
      set_data_type_geometry();
      break;
    case MYSQL_TYPE_JSON:
      set_data_type_json();
      break;
    case MYSQL_TYPE_TINY_BLOB:
    case MYSQL_TYPE_MEDIUM_BLOB:
    case MYSQL_TYPE_LONG_BLOB:
    case MYSQL_TYPE_BLOB:
      // Parameter type is BLOB of largest possible size
      set_data_type_string(Field::MAX_LONG_BLOB_WIDTH, type.m_collation);
      break;
    case MYSQL_TYPE_DATETIME:
    case MYSQL_TYPE_DATETIME2:
    case MYSQL_TYPE_TIMESTAMP:
    case MYSQL_TYPE_TIMESTAMP2:
      set_data_type_datetime(6);
      break;
    case MYSQL_TYPE_DATE:
    case MYSQL_TYPE_NEWDATE:
      set_data_type_date();
      break;
    case MYSQL_TYPE_TIME:
    case MYSQL_TYPE_TIME2:
      set_data_type_time(6);
      break;
    case MYSQL_TYPE_NULL:
      set_data_type_string(65535U / type.m_collation.collation->mbmaxlen,
                           type.m_collation);
      break;
    default:
      assert(false);
  }

  m_result_type = type_to_result(data_type());

  return false;
}

void Item_param::sync_clones() {
  for (auto c : m_clones) {
    // Scalar-type members:
    c->set_nullable(is_nullable());
    c->null_value = null_value;
    c->max_length = max_length;
    c->decimals = decimals;
    c->unsigned_flag = unsigned_flag;
    c->m_param_state = m_param_state;
    c->m_result_type = m_result_type;
    c->value = value;
    c->m_data_type_source = m_data_type_source;
    c->m_data_type_actual = m_data_type_actual;
    c->m_unsigned_actual = m_unsigned_actual;
    c->m_collation_source = m_collation_source;
    c->m_collation_actual = m_collation_actual;
    // Class-type members:
    c->decimal_value = decimal_value;
    /*
      Note that String's assignment op properly sets m_is_alloced to 'false',
      which is correct here: c->str_value doesn't own anything.
    */
    c->str_value = str_value;
    c->str_value_ptr = str_value_ptr;
    c->collation = collation;
  }
}

void Item_param::set_null() {
  DBUG_TRACE;

  null_value = true;

  m_data_type_actual = MYSQL_TYPE_NULL;
  m_param_state = NULL_VALUE;
}

void Item_param::set_int(longlong i) {
  DBUG_TRACE;
  value.integer = i;
  m_data_type_actual = MYSQL_TYPE_LONGLONG;
  m_unsigned_actual = false;
  m_param_state = INT_VALUE;
}

void Item_param::set_int(ulonglong i) {
  DBUG_TRACE;
  value.integer = i;
  m_data_type_actual = MYSQL_TYPE_LONGLONG;
  m_unsigned_actual = true;
  m_param_state = INT_VALUE;
}

void Item_param::set_double(double d) {
  DBUG_TRACE;
  value.real = d;
  m_data_type_actual = MYSQL_TYPE_DOUBLE;
  m_param_state = REAL_VALUE;
}

/**
  Set decimal parameter value from string.

  @param str      character string
  @param length   string length

  @note
    As we use character strings to send decimal values in
    binary protocol, we use str2my_decimal to convert it to
    internal decimal value.
*/

void Item_param::set_decimal(const char *str, ulong length) {
  DBUG_TRACE;

  const char *end = str + length;
  str2my_decimal(E_DEC_FATAL_ERROR, str, &decimal_value, &end);
  m_data_type_actual = MYSQL_TYPE_NEWDECIMAL;
  m_param_state = DECIMAL_VALUE;
}

void Item_param::set_decimal(const my_decimal *dv) {
  m_param_state = DECIMAL_VALUE;
  m_data_type_actual = MYSQL_TYPE_NEWDECIMAL;

  my_decimal2decimal(dv, &decimal_value);
}

/**
  Set parameter value from MYSQL_TIME value.

  @param tm              datetime value to set (time_type is ignored)
  @param time_type       type of datetime value

  @note
    If we value to be stored is not normalized, zero value will be stored
    instead and proper warning will be produced. This function relies on
    the fact that even wrong value sent over binary protocol fits into
    MAX_DATE_STRING_REP_LENGTH buffer.
*/
void Item_param::set_time(MYSQL_TIME *tm, enum_mysql_timestamp_type time_type) {
  DBUG_TRACE;

  assert(time_type == MYSQL_TIMESTAMP_DATE ||
         time_type == MYSQL_TIMESTAMP_TIME ||
         time_type == MYSQL_TIMESTAMP_DATETIME ||
         time_type == MYSQL_TIMESTAMP_DATETIME_TZ);

  value.time = *tm;
  value.time.time_type = time_type;
  decimals = tm->second_part ? DATETIME_MAX_DECIMALS : 0;

  if (check_datetime_range(value.time)) {
    /*
      TODO : Add error handling for Item_param::set_* functions.
      make_truncated_value_warning() can return error in STRICT mode.
    */
    (void)make_truncated_value_warning(current_thd, Sql_condition::SL_WARNING,
                                       ErrConvString(&value.time, decimals),
                                       time_type, NullS);
    set_zero_time(&value.time, MYSQL_TIMESTAMP_ERROR);
  }
  if (time_type == MYSQL_TIMESTAMP_DATE)
    m_data_type_actual = MYSQL_TYPE_DATE;
  else if (time_type == MYSQL_TIMESTAMP_TIME)
    m_data_type_actual = MYSQL_TYPE_TIME;
  else
    m_data_type_actual = MYSQL_TYPE_DATETIME;

  m_param_state = TIME_VALUE;
}

bool Item_param::set_str(const char *str, size_t length) {
  DBUG_TRACE;
  /*
    Assign string with no conversion: data is converted only after it's
    been written to the binary log.
  */
  uint dummy_errors;
  if (str_value.copy(str, length, &my_charset_bin, &my_charset_bin,
                     &dummy_errors))
    return true;
  m_data_type_actual = MYSQL_TYPE_VARCHAR;
  /*
    Generally, the character set of the string stored in the parameter object
    is the resolved character set of the parameter, except:
    - when the resolved character set is a binary string, ensure the string
      is in the connection character set.
    - when the source string is a binary string, keep it as-is and perform
      no conversion.
  */
  set_collation_actual(collation_source() == &my_charset_bin
                           ? &my_charset_bin
                           : collation.collation != &my_charset_bin
                                 ? collation.collation
                                 : current_thd->variables.collation_connection);

  m_param_state = STRING_VALUE;
  return false;
}

bool Item_param::set_longdata(const char *str, ulong length) {
  DBUG_TRACE;

  /*
    If client character set is multibyte, end of long data packet
    may hit at the middle of a multibyte character.  Additionally,
    if binary log is open we must write long data value to the
    binary log in character set of client. This is why we can't
    convert long data to connection character set as it comes
    (here), and first have to concatenate all pieces together,
    write query to the binary log and only then perform conversion.
  */
  if (str_value.length() + length > current_thd->variables.max_allowed_packet) {
    my_message(ER_UNKNOWN_ERROR,
               "Parameter of prepared statement which is set through "
               "mysql_send_long_data() is longer than "
               "'max_allowed_packet' bytes",
               MYF(0));
    return true;
  }

  if (str_value.append(str, length, &my_charset_bin)) return true;

  /*
    Currently, both source type and actual type is MYSQL_TYPE_INVALID.
    They will be set to proper values by Prepared_statement::insert_params().
  */
  m_param_state = LONG_DATA_VALUE;

  return false;
}

/**
  Set parameter value from user variable value.

  @param thd   Current thread
  @param entry User variable structure (NULL means use NULL value)

  @returns false if success, true if error
*/

bool Item_param::set_from_user_var(THD *thd [[maybe_unused]],
                                   const user_var_entry *entry) {
  DBUG_TRACE;
  if (entry && entry->ptr()) {
    // An existing user variable that is not NULL

    // Pinning of data types only implemented for integers
    assert(!is_type_pinned() || result_type() == INT_RESULT);
    if (is_type_pinned() && entry->type() != INT_RESULT) {
      my_error(ER_WRONG_ARGUMENTS, MYF(0), "EXECUTE");
      return true;
    }
    switch (entry->type()) {
      case REAL_RESULT:
        set_double(*pointer_cast<const double *>(entry->ptr()));
        break;
      case INT_RESULT:
        if (entry->unsigned_flag) {
          ulonglong val = *pointer_cast<const ulonglong *>(entry->ptr());
          if (is_type_pinned() && !unsigned_flag && val > INT_MAX64) {
            my_error(ER_DATA_OUT_OF_RANGE, MYF(0), "signed integer", "EXECUTE");
            return true;
          }
          set_int(val);
        } else {
          longlong val = *pointer_cast<const longlong *>(entry->ptr());
          if (is_type_pinned() && unsigned_flag && val < 0) {
            my_error(ER_DATA_OUT_OF_RANGE, MYF(0), "unsigned integer",
                     "EXECUTE");
            return true;
          }
          set_int(val);
        }
        break;
      case STRING_RESULT:
        if (set_str(entry->ptr(), entry->length())) return true;
        break;
      case DECIMAL_RESULT: {
        const my_decimal *ent_value = (const my_decimal *)entry->ptr();
        my_decimal2decimal(ent_value, &decimal_value);
        m_data_type_actual = MYSQL_TYPE_NEWDECIMAL;
        m_param_state = DECIMAL_VALUE;
        break;
      }
      default:
        assert(0);
        set_null();
    }
  } else {
    set_null();
  }
  return false;
}

/**
  Resets parameter after execution.

  @note
    We clear null_value here instead of setting it in set_* methods,
    because we want more easily handle case for long data.
*/

void Item_param::reset() {
  DBUG_TRACE;
  /* Shrink string buffer if it's bigger than max possible CHAR column */
  if (str_value.alloced_length() > MAX_CHAR_WIDTH)
    str_value.mem_free();
  else
    str_value.length(0);
  str_value_ptr.length(0);
  m_param_state = NO_VALUE;
  m_data_type_actual = MYSQL_TYPE_INVALID;
  null_value = false;
}

type_conversion_status Item_param::save_in_field_inner(Field *field,
                                                       bool no_conversions) {
  if (param_state() == NULL_VALUE) {
    return set_field_to_null_with_conversions(field, no_conversions);
  }
  field->set_notnull();

  switch (data_type_actual()) {
    case MYSQL_TYPE_LONGLONG:
      return field->store(value.integer, is_unsigned_actual());
    case MYSQL_TYPE_DOUBLE:
      return field->store(value.real);
    case MYSQL_TYPE_NEWDECIMAL:
      return field->store_decimal(&decimal_value);
    case MYSQL_TYPE_DATE:
    case MYSQL_TYPE_TIME:
    case MYSQL_TYPE_DATETIME:
      field->store_time(&value.time);
      return TYPE_OK;
    case MYSQL_TYPE_VARCHAR:
      return field->store(str_value.ptr(), str_value.length(),
                          str_value.charset());
    default:
      assert(0);
  }
  return TYPE_ERR_BAD_VALUE;
}

bool Item_param::get_time(MYSQL_TIME *res) {
  switch (data_type_actual()) {
    case MYSQL_TYPE_TIME:
    case MYSQL_TYPE_DATE:
    case MYSQL_TYPE_DATETIME:
      *res = value.time;
      return false;
    case MYSQL_TYPE_LONGLONG:
      return get_time_from_int(res);
    case MYSQL_TYPE_DOUBLE:
      return get_time_from_real(res);
    case MYSQL_TYPE_NEWDECIMAL:
      return get_time_from_decimal(res);
    default:
      return get_time_from_string(res);
  }
}

bool Item_param::get_date(MYSQL_TIME *res, my_time_flags_t fuzzydate) {
  switch (data_type_actual()) {
    case MYSQL_TYPE_TIME:
    case MYSQL_TYPE_DATE:
    case MYSQL_TYPE_DATETIME:
      *res = value.time;
      return false;
    case MYSQL_TYPE_LONGLONG:
      return get_date_from_int(res, fuzzydate);
    case MYSQL_TYPE_DOUBLE:
      return get_date_from_real(res, fuzzydate);
    case MYSQL_TYPE_NEWDECIMAL:
      return get_date_from_decimal(res, fuzzydate);
    default:
      return get_date_from_string(res, fuzzydate);
  }
}

double Item_param::val_real() {
  assert(data_type() != MYSQL_TYPE_INVALID);
  assert(param_state() != NO_VALUE);

  if (param_state() == NULL_VALUE) {
    return 0.0;
  }
  switch (data_type_actual()) {
    case MYSQL_TYPE_DOUBLE:
      return value.real;
    case MYSQL_TYPE_LONGLONG:
      if (is_unsigned_actual())
        return static_cast<double>(static_cast<ulonglong>(value.integer));
      else
        return static_cast<double>(value.integer);
    case MYSQL_TYPE_NEWDECIMAL: {
      double result;
      my_decimal2double(E_DEC_FATAL_ERROR, &decimal_value, &result);
      return result;
    }
    case MYSQL_TYPE_VARCHAR: {
      return double_from_string_with_check(
          str_value.charset(), str_value.ptr(),
          str_value.ptr() + str_value.length());
    }
    case MYSQL_TYPE_DATE:
    case MYSQL_TYPE_TIME:
    case MYSQL_TYPE_DATETIME:
      /*
        This works for example when user says SELECT ?+0.0 and supplies
        time value for the placeholder.
      */
      return TIME_to_double(value.time);
    default:
      assert(0);
  }
  return 0.0;
}

longlong Item_param::val_int() {
  assert(data_type() != MYSQL_TYPE_INVALID);
  assert(param_state() != NO_VALUE);

  if (param_state() == NULL_VALUE) {
    return 0;
  }
  switch (data_type_actual()) {
    case MYSQL_TYPE_DOUBLE:
      return static_cast<longlong>(rint(value.real));
    case MYSQL_TYPE_LONGLONG:
      return value.integer;
    case MYSQL_TYPE_NEWDECIMAL: {
      longlong i;
      my_decimal2int(E_DEC_FATAL_ERROR, &decimal_value, unsigned_flag, &i);
      return i;
    }
    case MYSQL_TYPE_VARCHAR: {
      return longlong_from_string_with_check(
          str_value.charset(), str_value.ptr(),
          str_value.ptr() + str_value.length(), unsigned_flag);
    }
    case MYSQL_TYPE_DATE:
    case MYSQL_TYPE_TIME:
    case MYSQL_TYPE_DATETIME:
      return (longlong)propagate_datetime_overflow(current_thd, [&](int *w) {
        return TIME_to_ulonglong_round(value.time, w);
      });
    default:
      assert(0);
  }
  return 0;
}

my_decimal *Item_param::val_decimal(my_decimal *dec) {
  assert(data_type() != MYSQL_TYPE_INVALID);
  assert(param_state() != NO_VALUE);

  if (param_state() == NULL_VALUE) {
    return nullptr;
  }
  switch (data_type_actual()) {
    case MYSQL_TYPE_NEWDECIMAL:
      return &decimal_value;
    case MYSQL_TYPE_DOUBLE:
      double2my_decimal(E_DEC_FATAL_ERROR, value.real, dec);
      return dec;
    case MYSQL_TYPE_LONGLONG:
      int2my_decimal(E_DEC_FATAL_ERROR, value.integer, is_unsigned_actual(),
                     dec);
      return dec;
    case MYSQL_TYPE_VARCHAR:
      return val_decimal_from_string(dec);
    case MYSQL_TYPE_DATE:
    case MYSQL_TYPE_TIME:
    case MYSQL_TYPE_DATETIME:
      return date2my_decimal(&value.time, dec);
    default:
      assert(0);
  }
  return nullptr;
}

String *Item_param::val_str(String *str) {
  assert(data_type() != MYSQL_TYPE_INVALID);
  assert(param_state() != NO_VALUE);

  if (param_state() == NULL_VALUE) {
    return nullptr;
  }
  switch (data_type_actual()) {
    case MYSQL_TYPE_VARCHAR:
      return &str_value_ptr;
    case MYSQL_TYPE_DOUBLE:
      str->set_real(value.real, DECIMAL_NOT_SPECIFIED, &my_charset_bin);
      return str;
    case MYSQL_TYPE_LONGLONG:
      str->set_int(value.integer, is_unsigned_actual(), &my_charset_bin);
      return str;
    case MYSQL_TYPE_NEWDECIMAL:
      if (my_decimal2string(E_DEC_FATAL_ERROR, &decimal_value, str) <= 1)
        return str;
      return nullptr;
    case MYSQL_TYPE_DATE:
    case MYSQL_TYPE_TIME:
    case MYSQL_TYPE_DATETIME: {
      if (str->reserve(MAX_DATE_STRING_REP_LENGTH)) break;
      str->length(my_TIME_to_str(value.time, str->ptr(),
                                 min(decimals, uint8{DATETIME_MAX_DECIMALS})));
      str->set_charset(&my_charset_bin);
      return str;
    }
    default:
      assert(0);
  }
  return str;
}

bool Item_param::val_json(Json_wrapper *wr) {
  assert(fixed);
  assert(data_type() != MYSQL_TYPE_INVALID);
  assert(param_state() != NO_VALUE);

  String value;
  String tmp;
  return sql_scalar_to_json(this, "cast_as_json", &value, &tmp, wr, nullptr,
                            m_json_as_scalar);
}

void Item_param::copy_param_actual_type(Item_param *from) {
  set_data_type_source(from->data_type_source(), from->is_unsigned_actual());
  set_data_type_actual(from->data_type_actual(), from->is_unsigned_actual());
  m_collation_source = from->m_collation_source;
  m_collation_actual = from->m_collation_actual;
  m_param_state = from->m_param_state;
  /*
    In a repreparation, steps are:
    - parse, create new Item_param
    - copy_param_actual_type (sets m_param_state from old param, that makes it
    look like it has a value)
    - prepare_query()
    - swap_parameter_array() (sets value from old param).
    So, here the new Item_param is in a split-brain state.
    Thus in prepare_query() the optimizer tracing will try to print its value;
    so the not-yet-final value has to be reasonable; if we leave it random here
    we can crash (if using DECIMAL) (see query_val_str()).
    We do not copy any pointer-to-data (e.g. str_value), to have no problems
    with memory ownership.
  */
  value = from->value;
  switch (m_param_state) {
    case DECIMAL_VALUE:
      // Propagate decimals' layout, and set number to zero
      decimal_value.intg = from->decimal_value.intg;
      decimal_value.frac = from->decimal_value.frac;
      memset(decimal_value.buf, 0, DECIMAL_BUFF_LENGTH);
      decimal_value.sign(from->decimal_value.sign());
      break;
    // STRING_VALUE: str_value member was initialized by ctor already.
    default:
      break;
  }
}

/**
  Return Param item values in string format, for generating the dynamic
  query used in update/binary logs.

  @param thd      current thread
  @param[out] str String to fill with parameter

  @returns supplied string on success, NULL on error

  @todo
    - Change interface and implementation to fill log data in place
    and avoid one more memcpy/alloc between str and log string.
    - In case of error we need to notify replication
    that binary log contains wrong statement
*/

const String *Item_param::query_val_str(const THD *thd, String *str) const {
  switch (m_param_state) {
    case INT_VALUE:
      str->set_int(value.integer, is_unsigned_actual(), &my_charset_bin);
      break;
    case REAL_VALUE:
      str->set_real(value.real, DECIMAL_NOT_SPECIFIED, &my_charset_bin);
      break;
    case DECIMAL_VALUE:
      if (my_decimal2string(E_DEC_FATAL_ERROR, &decimal_value, str) > 1)
        return &my_null_string;
      break;
    case TIME_VALUE: {
      char *buf, *ptr;
      str->length(0);
      /*
        TODO: in case of error we need to notify replication
        that binary log contains wrong statement
      */
      if (str->reserve(MAX_DATE_STRING_REP_LENGTH + 3)) break;

      /* Create date string inplace */
      buf = str->c_ptr_quick();
      ptr = buf;
      *ptr++ = '\'';
      ptr += my_TIME_to_str(value.time, ptr,
                            min(decimals, uint8{DATETIME_MAX_DECIMALS}));
      *ptr++ = '\'';
      str->length((uint32)(ptr - buf));
      break;
    }
    case STRING_VALUE:
    case LONG_DATA_VALUE: {
      str->length(0);
      if (append_query_string(thd, thd->variables.character_set_client,
                              &str_value, str))
        return nullptr;
      break;
    }
    case NULL_VALUE:
      return &my_null_string;
    default:
      assert(0);
  }
  return str;
}

/**
  Convert value according to the following rules:
  - Convert string from client character set to the character set of
    connection.
  - Invalid character set conversions cause an error.
  - If resolved type is a temporal value, attempt to interpret string
    or numeric value as temporal value and set actual type accordingly.
  - Invalid conversions to temporal values are currently ignored and
    will cause neither errors nor warnings, and actual type is left
    unchanged. It is expected that later processing will issue error
    or warning as appropriate.

  @returns false if success, true if error
*/

bool Item_param::convert_value() {
  switch (data_type_actual()) {
    case MYSQL_TYPE_LONGLONG:
      /*
        If a temporal value is expected and the provided integer value can
        be converted to one, change the actual value accordingly.
      */
      if (data_type() == MYSQL_TYPE_DATE ||
          data_type() == MYSQL_TYPE_DATETIME) {
        int status = 0;
        MYSQL_TIME t;
        if (number_to_datetime(value.integer, &t, TIME_FUZZY_DATE, &status) ==
                -1LL ||
            status != 0) {
          break;
        }
        value.time = t;
        if (value.time.time_type == MYSQL_TIMESTAMP_DATE) {
          set_data_type_actual(MYSQL_TYPE_DATE);
        } else if (value.time.time_type == MYSQL_TIMESTAMP_DATETIME) {
          set_data_type_actual(MYSQL_TYPE_DATETIME);
        } else if (value.time.time_type == MYSQL_TIMESTAMP_DATETIME_TZ) {
          if (convert_time_zone_displacement(current_thd->time_zone(),
                                             &value.time))
            return true;
          set_data_type_actual(MYSQL_TYPE_DATETIME);
        } else {
          // We only expect DATE and DATETIME values, not TIME.
          assert(value.time.time_type == MYSQL_TIMESTAMP_DATE ||
                 value.time.time_type == MYSQL_TIMESTAMP_DATETIME);
        }
        return false;
      } else if (data_type() == MYSQL_TYPE_TIME) {
        int status = 0;
        MYSQL_TIME t;
        if (number_to_time(value.integer, &t, &status) || status != 0) {
          break;
        }
        value.time = t;
        if (value.time.time_type == MYSQL_TIMESTAMP_TIME) {
          set_data_type_actual(MYSQL_TYPE_TIME);
        } else if (value.time.time_type == MYSQL_TIMESTAMP_DATETIME) {
          set_data_type_actual(MYSQL_TYPE_DATETIME);
        } else {
          // We only expect TIME and DATETIME values, not DATE.
          assert(value.time.time_type == MYSQL_TIMESTAMP_TIME ||
                 value.time.time_type == MYSQL_TIMESTAMP_DATETIME);
        }
        return false;
      }
      break;

    case MYSQL_TYPE_NEWDECIMAL:
      /*
        If a temporal value is expected and the provided decimal value can
        be converted to one, change the actual value accordingly.
      */
      if (data_type() == MYSQL_TYPE_DATE ||
          data_type() == MYSQL_TYPE_DATETIME) {
        MYSQL_TIME t;
        if (decimal_to_datetime(&decimal_value, &t, TIME_FUZZY_DATE)) {
          break;
        }
        value.time = t;
        if (value.time.time_type == MYSQL_TIMESTAMP_DATE) {
          set_data_type_actual(MYSQL_TYPE_DATE);
        } else if (value.time.time_type == MYSQL_TIMESTAMP_DATETIME) {
          set_data_type_actual(MYSQL_TYPE_DATETIME);
        } else if (value.time.time_type == MYSQL_TIMESTAMP_DATETIME_TZ) {
          if (convert_time_zone_displacement(current_thd->time_zone(),
                                             &value.time))
            return true;
          set_data_type_actual(MYSQL_TYPE_DATETIME);
        } else {
          // We only expect DATE and DATETIME values, not TIME.
          assert(value.time.time_type == MYSQL_TIMESTAMP_DATE ||
                 value.time.time_type == MYSQL_TIMESTAMP_DATETIME);
        }
        return false;
      } else if (data_type() == MYSQL_TYPE_TIME) {
        MYSQL_TIME t;
        if (decimal_to_time(&decimal_value, &t)) {
          break;
        }
        value.time = t;
        if (value.time.time_type == MYSQL_TIMESTAMP_TIME) {
          set_data_type_actual(MYSQL_TYPE_TIME);
        } else if (value.time.time_type == MYSQL_TIMESTAMP_DATETIME) {
          set_data_type_actual(MYSQL_TYPE_DATETIME);
        } else {
          // We only expect TIME and DATETIME values, not DATE.
          assert(value.time.time_type == MYSQL_TIMESTAMP_TIME ||
                 value.time.time_type == MYSQL_TIMESTAMP_DATETIME);
        }
        return false;
      }
      break;

    case MYSQL_TYPE_DOUBLE:
      /*
        If a temporal value is expected and the provided float value can
        be converted to one, change the actual value accordingly.
      */
      if (data_type() == MYSQL_TYPE_DATE ||
          data_type() == MYSQL_TYPE_DATETIME) {
        MYSQL_TIME t;
        if (double_to_datetime(value.real, &t, TIME_FUZZY_DATE)) {
          break;
        }
        value.time = t;
        if (value.time.time_type == MYSQL_TIMESTAMP_DATE) {
          set_data_type_actual(MYSQL_TYPE_DATE);
        } else if (value.time.time_type == MYSQL_TIMESTAMP_DATETIME) {
          set_data_type_actual(MYSQL_TYPE_DATETIME);
        } else if (value.time.time_type == MYSQL_TIMESTAMP_DATETIME_TZ) {
          if (convert_time_zone_displacement(current_thd->time_zone(),
                                             &value.time))
            return true;
          set_data_type_actual(MYSQL_TYPE_DATETIME);
        } else {
          // We only expect DATE and DATETIME values, not TIME.
          assert(value.time.time_type == MYSQL_TIMESTAMP_DATE ||
                 value.time.time_type == MYSQL_TIMESTAMP_DATETIME);
        }
        return false;
      } else if (data_type() == MYSQL_TYPE_TIME) {
        MYSQL_TIME t;
        if (double_to_time(value.real, &t)) {
          break;
        }
        value.time = t;
        if (value.time.time_type == MYSQL_TIMESTAMP_TIME) {
          set_data_type_actual(MYSQL_TYPE_TIME);
        } else if (value.time.time_type == MYSQL_TIMESTAMP_DATETIME) {
          set_data_type_actual(MYSQL_TYPE_DATETIME);
        } else {
          // We only expect TIME and DATETIME values, not DATE.
          assert(value.time.time_type == MYSQL_TIMESTAMP_TIME ||
                 value.time.time_type == MYSQL_TIMESTAMP_DATETIME);
        }
        return false;
      }
      break;

    case MYSQL_TYPE_DATE:
    case MYSQL_TYPE_TIME:
    case MYSQL_TYPE_DATETIME:
      break;

    case MYSQL_TYPE_VARCHAR:
      if (is_string_type(data_type())) {
        size_t dummy;
        if (String::needs_conversion(0, m_collation_source, m_collation_actual,
                                     &dummy)) {
          uint errors;
          StringBuffer<STRING_BUFFER_USUAL_SIZE> convert_buffer;
          if (convert_buffer.copy(str_value.ptr(), str_value.length(),
                                  m_collation_source, m_collation_actual,
                                  &errors))
            return true;
          if (errors > 0) {
            my_error(ER_IMPOSSIBLE_STRING_CONVERSION, MYF(0),
                     m_collation_source->m_coll_name,
                     m_collation_actual->m_coll_name, "parameter");
            return true;
          }
          if (str_value.copy(convert_buffer)) return true;
        } else {
          str_value.set_charset(m_collation_actual);
        }
      } else if (is_numeric_type(data_type())) {
        const char *ptr = str_value.ptr();
        const size_t length = str_value.length();
        const CHARSET_INFO *cs = m_collation_source;
        int error;
        const char *endptr;
        bool check_integer = is_integer_type(data_type());
        if (check_integer) {
          // First, check if string is a signed or unsigned integer
          endptr = ptr + length;
          value.integer = (*(cs->cset->strtoll10))(cs, ptr, &endptr, &error);
          if (length == static_cast<size_t>(endptr - ptr) ||
              check_if_only_end_space(cs, endptr, ptr + length)) {
            if (!unsigned_flag && error <= 0 && value.integer >= 0) {
              set_data_type_actual(MYSQL_TYPE_LONGLONG, false);
              return false;
            } else if (unsigned_flag && error == 0) {
              set_data_type_actual(MYSQL_TYPE_LONGLONG, true);
              return false;
            }
          }
        }
        // Next, check if it is a decimal
        if (check_integer || data_type() == MYSQL_TYPE_NEWDECIMAL) {
          if (str2my_decimal(E_DEC_ERROR, ptr, length, cs, &decimal_value) ==
              E_DEC_OK) {
            set_data_type_actual(MYSQL_TYPE_NEWDECIMAL);
            return false;
          }
        }
        // Finally, check if it is a valid floating point value
        value.real = my_strntod(cs, ptr, length, &endptr, &error);
        if (error == 0 &&
            endptr - ptr > 0 &&  // my_strntod() accepts empty string as 0.0e0
            (length == static_cast<size_t>(endptr - ptr) ||
             check_if_only_end_space(cs, endptr, ptr + length))) {
          set_data_type_actual(MYSQL_TYPE_DOUBLE);
          return false;
        }
      } else if (data_type() == MYSQL_TYPE_DATE ||
                 data_type() == MYSQL_TYPE_DATETIME) {
        str_value.set_charset(m_collation_source);
        MYSQL_TIME_STATUS status;
        if (str_to_datetime(&str_value, &value.time, TIME_FUZZY_DATE,
                            &status) ||
            status.warnings != 0) {
          // Nothing
        } else {
          if (value.time.time_type == MYSQL_TIMESTAMP_DATE) {
            set_data_type_actual(MYSQL_TYPE_DATE);
          } else if (value.time.time_type == MYSQL_TIMESTAMP_DATETIME) {
            set_data_type_actual(MYSQL_TYPE_DATETIME);
          } else if (value.time.time_type == MYSQL_TIMESTAMP_DATETIME_TZ) {
            if (convert_time_zone_displacement(current_thd->time_zone(),
                                               &value.time))
              return true;
            set_data_type_actual(MYSQL_TYPE_DATETIME);
          } else {
            // We only expect DATE and DATETIME values, not TIME.
            assert(value.time.time_type == MYSQL_TIMESTAMP_DATE ||
                   value.time.time_type == MYSQL_TIMESTAMP_DATETIME ||
                   value.time.time_type == MYSQL_TIMESTAMP_DATETIME_TZ);
          }
          return false;
        }
      } else if (data_type() == MYSQL_TYPE_TIME) {
        str_value.set_charset(m_collation_source);
        MYSQL_TIME_STATUS status;
        if (str_to_time(&str_value, &value.time, 0, &status) ||
            status.warnings != 0) {
        } else {
          if (value.time.time_type == MYSQL_TIMESTAMP_TIME) {
            set_data_type_actual(MYSQL_TYPE_TIME);
          } else if (value.time.time_type == MYSQL_TIMESTAMP_DATETIME) {
            set_data_type_actual(MYSQL_TYPE_DATETIME);
          } else if (value.time.time_type == MYSQL_TIMESTAMP_DATETIME_TZ) {
            if (convert_time_zone_displacement(current_thd->time_zone(),
                                               &value.time))
              return true;
            set_data_type_actual(MYSQL_TYPE_DATETIME);
          } else {
            // We only expect TIME and DATETIME values, not DATE.
            assert(value.time.time_type == MYSQL_TIMESTAMP_TIME ||
                   value.time.time_type == MYSQL_TIMESTAMP_DATETIME ||
                   value.time.time_type == MYSQL_TIMESTAMP_DATETIME_TZ);
          }
          return false;
        }
      }
      /*
        str_value_ptr is returned from val_str(). It must not be allocated
        to prevent it's modification by val_str() invoker.
      */
      str_value_ptr.set(str_value.ptr(), str_value.length(),
                        str_value.charset());
      break;

    case MYSQL_TYPE_NULL:
      break;
    default:
      assert(false);
  }
  return false;
}

Item *Item_param::clone_item() const {
  /* see comments in the header file */
  switch (m_param_state) {
    case NULL_VALUE:
      return new Item_null(item_name);
    case INT_VALUE:
      return (is_unsigned_actual()
                  ? new Item_uint(item_name, value.integer, max_length)
                  : new Item_int(item_name, value.integer, max_length));
    case REAL_VALUE:
      return new Item_float(item_name, value.real, decimals, max_length);
    case STRING_VALUE:
    case LONG_DATA_VALUE:
      return new Item_string(item_name, str_value.ptr(), str_value.length(),
                             str_value.charset());
    case TIME_VALUE:
      break;
    case NO_VALUE:
    default:
      assert(0);
  };
  return nullptr;
}

bool Item_param::eq(const Item *arg, bool) const { return this == arg; }

/* End of Item_param related */

void Item_param::print(const THD *thd, String *str,
                       enum_query_type query_type) const {
  if (m_param_state == NO_VALUE ||
      query_type & (QT_NORMALIZED_FORMAT | QT_NO_DATA_EXPANSION)) {
    str->append('?');
  } else {
    char buffer[STRING_BUFFER_USUAL_SIZE];
    String tmp(buffer, sizeof(buffer), &my_charset_bin);
    const String *res = query_val_str(thd, &tmp);
    if (res != nullptr) str->append(*res);
  }
}

/**
  Preserve the original parameter types and values
  when re-preparing a prepared statement.

  @details Copy parameter type information and conversion
  function pointers from a parameter of the old statement
  to the corresponding parameter of the new one.

  Move parameter values from the old parameters to the new
  one. We simply "exchange" the values, which allows
  to save on allocation and character set conversion in
  case a parameter is a string or a blob/clob.

  The old parameter gets the value of this one, which
  ensures that all memory of this parameter is freed
  correctly.

  @param[in]  src   parameter item of the original
                    prepared statement
*/

void Item_param::set_param_type_and_swap_value(Item_param *src) {
  m_data_type_source = src->m_data_type_source;
  m_data_type_actual = src->m_data_type_actual;
  m_unsigned_actual = src->m_unsigned_actual;
  m_collation_source = src->m_collation_source;
  m_collation_actual = src->m_collation_actual;

  null_value = src->null_value;
  assert(m_param_state == src->m_param_state);
  value = src->value;

  decimal_value.swap(src->decimal_value);
  str_value.swap(src->str_value);
  str_value_ptr.swap(src->str_value_ptr);
}

/**
  This operation is intended to store some item value in Item_param to be
  used later.

  @param it     a pointer to an item in the tree

  @return Error status
    @retval true on error
    @retval false on success
*/

bool Item_param::set_value(THD *, sp_rcontext *, Item **it) {
  Item *arg = *it;

  if (arg->is_null()) {
    set_null();
    return false;
  }

  null_value = false;

  switch (arg->result_type()) {
    case STRING_RESULT: {
      char str_buffer[STRING_BUFFER_USUAL_SIZE];
      String sv_buffer(str_buffer, sizeof(str_buffer), &my_charset_bin);
      String *sv = arg->val_str(&sv_buffer);

      if (!sv) return true;

      set_str(sv->c_ptr_safe(), sv->length());
      str_value_ptr.set(str_value.ptr(), str_value.length(),
                        str_value.charset());
      collation.set(str_value.charset(), DERIVATION_COERCIBLE);
      break;
    }

    case REAL_RESULT:
      set_double(arg->val_real());
      break;

    case INT_RESULT:
      set_int(arg->val_int());
      break;

    case DECIMAL_RESULT: {
      my_decimal dv_buf;
      my_decimal *dv = arg->val_decimal(&dv_buf);

      if (!dv) return true;

      set_decimal(dv);
      break;
    }

    default:
      /* That can not happen. */

      assert(false);  // Abort in debug mode.

      set_null();  // Set to NULL in release mode.
      return false;
  }

  return false;
}

/**
  Setter of Item_param::m_out_param_info.

  m_out_param_info is used to store information about store routine
  OUT-parameters, such as stored routine name, database, stored routine
  variable name. It is supposed to be set in sp_head::execute() after
  Item_param::set_value() is called.
*/

void Item_param::set_out_param_info(Send_field *info) {
  m_out_param_info = info;
  /*
    Here we set data type for an already fixed Item object.
    It should rather be set when resolving the CALL statement.
  */
  set_data_type(m_out_param_info->type);
  m_result_type = Field::result_merge_type(data_type());
}

/**
  Getter of Item_param::m_out_param_info.

  m_out_param_info is used to store information about store routine
  OUT-parameters, such as stored routine name, database, stored routine
  variable name. It is supposed to be retrieved in
  Protocol::send_parameters() during creation of OUT-parameter result set.
*/

const Send_field *Item_param::get_out_param_info() const {
  return m_out_param_info;
}

/**
  Fill meta-data information for the corresponding column in a result set.
  If this is an OUT-parameter of a stored procedure, preserve meta-data of
  stored-routine variable.

  @param field container for meta-data to be filled
*/

void Item_param::make_field(Send_field *field) {
  Item::make_field(field);

  if (!m_out_param_info) return;

  /*
    This is an OUT-parameter of stored procedure. We should use
    OUT-parameter info to fill out the names.
  */

  field->db_name = m_out_param_info->db_name;
  field->table_name = m_out_param_info->table_name;
  field->org_table_name = m_out_param_info->org_table_name;
  field->col_name = m_out_param_info->col_name;
  field->org_col_name = m_out_param_info->org_col_name;

  field->length = m_out_param_info->length;
  field->charsetnr = m_out_param_info->charsetnr;
  field->flags = m_out_param_info->flags;
  field->decimals = m_out_param_info->decimals;
  field->type = m_out_param_info->type;
}

/*
  Functions to convert item to field (for send_result_set_metadata)
*/

bool Item::fix_fields(THD *, Item **) {
  assert(is_contextualized());

  // We do not check fields which are fixed during construction
  assert(!fixed || basic_const_item());
  fixed = true;
  return false;
}

double Item_ref_null_helper::val_real() {
  auto tmp = super::val_real();
  owner->m_was_null |= null_value;
  return tmp;
}

longlong Item_ref_null_helper::val_int() {
  auto tmp = super::val_int();
  owner->m_was_null |= null_value;
  return tmp;
}

longlong Item_ref_null_helper::val_time_temporal() {
  auto tmp = super::val_time_temporal();
  owner->m_was_null |= null_value;
  return tmp;
}

longlong Item_ref_null_helper::val_date_temporal() {
  auto tmp = super::val_date_temporal();
  owner->m_was_null |= null_value;
  return tmp;
}

my_decimal *Item_ref_null_helper::val_decimal(my_decimal *decimal_value) {
  auto tmp = super::val_decimal(decimal_value);
  owner->m_was_null |= null_value;
  return tmp;
}

bool Item_ref_null_helper::val_bool() {
  auto tmp = super::val_bool();
  owner->m_was_null |= null_value;
  return tmp;
}

String *Item_ref_null_helper::val_str(String *s) {
  auto tmp = super::val_str(s);
  owner->m_was_null |= null_value;
  return tmp;
}

bool Item_ref_null_helper::get_date(MYSQL_TIME *ltime,
                                    my_time_flags_t fuzzydate) {
  auto tmp = super::get_date(ltime, fuzzydate);
  owner->m_was_null |= null_value;
  return tmp;
}

/**
  Mark item and Query_blocks as dependent if item was resolved in
  outer SELECT.

  @param thd             Current session.
  @param last            select from which current item depend
  @param current         current select
  @param resolved_item   item which was resolved in outer SELECT
  @param mark_item       item which should be marked; resolved_item will be
  marked anyway.
*/

static void mark_as_dependent(THD *thd, Query_block *last, Query_block *current,
                              Item_ident *resolved_item,
                              Item_ident *mark_item) {
  const char *db_name = (resolved_item->db_name ? resolved_item->db_name : "");
  const char *table_name =
      (resolved_item->table_name ? resolved_item->table_name : "");
  /* store pointer on Query_block from which item is dependent */
  if (mark_item) mark_item->depended_from = last;
  /*
    resolved_item is the one we are resolving (and we just found that it is an
    outer ref), its context is surely the subquery (see assertion below), so
    we set depended_from for it.
  */
  resolved_item->depended_from = last;
  assert(resolved_item->context->query_block == current);

  current->mark_as_dependent(last, false);
  if (thd->lex->is_explain()) {
    /*
      For set operations, the number of the first SELECT in the UNION
      is printed as names in ORDER BY are resolved against select list of the
      first SELECT.
    */
    const uint sel_nr = (last->master_query_expression()
                             ->find_blocks_query_term(last)
                             ->term_type() == QT_QUERY_BLOCK)
                            ? last->select_number
                            : last->master_query_expression()
                                  ->first_query_block()
                                  ->select_number;
    push_warning_printf(thd, Sql_condition::SL_NOTE, ER_WARN_FIELD_RESOLVED,
                        ER_THD(thd, ER_WARN_FIELD_RESOLVED), db_name,
                        (db_name[0] ? "." : ""), table_name,
                        (table_name[0] ? "." : ""), resolved_item->field_name,
                        current->select_number, sel_nr);
  }
}

/**
  Search a GROUP BY clause for a field with a certain name.

  Search the GROUP BY list for a column named as find_item. When searching
  preference is given to columns that are qualified with the same table (and
  database) name as the one being searched for.

  @param find_item     the item being searched for
  @param group_list    GROUP BY clause

  @return
    - the found item on success
    - NULL if find_item is not in group_list
*/

static Item **find_field_in_group_list(Item *find_item, ORDER *group_list) {
  const char *db_name;
  const char *table_name;
  const char *field_name;
  ORDER *found_group = nullptr;
  int found_match_degree = 0;
  Item_ident *cur_field;
  int cur_match_degree = 0;
  char name_buff[NAME_LEN + 1];

  if (find_item->type() == Item::FIELD_ITEM ||
      find_item->type() == Item::REF_ITEM) {
    db_name = ((Item_ident *)find_item)->db_name;
    table_name = ((Item_ident *)find_item)->table_name;
    field_name = ((Item_ident *)find_item)->field_name;
  } else
    return nullptr;

  if (db_name && lower_case_table_names) {
    /* Convert database to lower case for comparison */
    strmake(name_buff, db_name, sizeof(name_buff) - 1);
    my_casedn_str(files_charset_info, name_buff);
    db_name = name_buff;
  }

  assert(field_name != nullptr);

  for (ORDER *cur_group = group_list; cur_group; cur_group = cur_group->next) {
    if ((*(cur_group->item))->real_item()->type() == Item::FIELD_ITEM) {
      cur_field = (Item_ident *)*cur_group->item;
      cur_match_degree = 0;

      assert(cur_field->field_name != nullptr);

      if (!my_strcasecmp(system_charset_info, cur_field->field_name,
                         field_name))
        ++cur_match_degree;
      else
        continue;

      if (cur_field->table_name && table_name) {
        /* If field_name is qualified by a table name. */
        if (my_strcasecmp(table_alias_charset, cur_field->table_name,
                          table_name))
          /* Same field names, different tables. */
          return nullptr;

        ++cur_match_degree;
        if (cur_field->db_name && db_name) {
          /* If field_name is also qualified by a database name. */
          if (strcmp(cur_field->db_name, db_name))
            /* Same field names, different databases. */
            return nullptr;
          ++cur_match_degree;
        }
      }

      if (cur_match_degree > found_match_degree) {
        found_match_degree = cur_match_degree;
        found_group = cur_group;
      } else if (found_group && (cur_match_degree == found_match_degree) &&
                 !(*(found_group->item))->eq(cur_field, false)) {
        /*
          If the current resolve candidate matches equally well as the current
          best match, they must reference the same column, otherwise the field
          is ambiguous.
        */
        my_error(ER_NON_UNIQ_ERROR, MYF(0), find_item->full_name(),
                 current_thd->where);
        return nullptr;
      }
    }
  }

  if (found_group)
    return found_group->item;
  else
    return nullptr;
}

/**
  Resolve a column reference in a query block.

  Resolve a column reference (usually inside a HAVING clause) against the
  SELECT and GROUP BY clauses of the query described by 'select'. The name
  resolution algorithm searches both the SELECT and GROUP BY clauses, and in
  case of a name conflict prefers GROUP BY column names over SELECT names. If
  both clauses contain different fields with the same names, a warning is
  issued that name of 'ref' is ambiguous. We extend ANSI SQL in that when no
  GROUP BY column is found, then a HAVING name is resolved as a possibly
  derived SELECT column.

  @param      thd     current thread
  @param      ref     column reference being resolved
  @param      select  the select that ref is resolved against
  @param[out] found   pointer to the found item
                       = nullptr: item was not found

  @note
    The resolution procedure is:
    - Search for a column or derived column named col_ref_i [in table T_j]
      in the SELECT clause of Q.
    - Search for a column named col_ref_i [in table T_j]
      in the GROUP BY clause of Q.
    - If found different columns with the same name in GROUP BY and SELECT,
      issue a warning
    - return the found GROUP BY column if any,
    - else return the found SELECT column if any.

  @returns false if success, true if error
           In case of successful return, the value of "found" indicates
           whether the column was found or not.
*/

static bool resolve_ref_in_select_and_group(THD *thd, Item_ident *ref,
                                            Query_block *select,
                                            Item ***found) {
  DBUG_TRACE;
  *found = nullptr;
  Item **select_ref = nullptr;
  ORDER *group_list = select->group_list.first;
  uint counter;
  enum_resolution_type resolution;

  /*
    If a query block is a table constructor, both the SELECT list and the GROUP
    BY list don't exist. So there is no reason to search any of the lists.
    Besides, for a table constructor, we don't initialize the base_ref_items
    array until we process all the ROW() values. So we should give up if
    base_ref_items is empty.
  */
  if (select->base_ref_items.empty()) return false;

  /*
    Search for a column or derived column named as 'ref' in the SELECT
    clause of the current query block.
  */
  if (find_item_in_list(thd, ref, select->get_fields_list(), &select_ref,
                        &counter, &resolution)) {
    return true; /* Some error occurred. */
  }
  if (select_ref != nullptr && resolution == RESOLVED_AGAINST_ALIAS) {
    ref->set_alias_of_expr();
  }
  /* If this is a non-aggregated field inside HAVING, search in GROUP BY. */
  if (select->having_fix_field && !ref->has_aggregation() && group_list) {
    Item **group_by_ref = find_field_in_group_list(ref, group_list);

    /* Check if the fields found in SELECT and GROUP BY are the same field. */
    if (group_by_ref != nullptr && select_ref != nullptr &&
        !((*group_by_ref)->eq(*select_ref, false))) {
      push_warning_printf(thd, Sql_condition::SL_WARNING, ER_NON_UNIQ_ERROR,
                          ER_THD(thd, ER_NON_UNIQ_ERROR), ref->full_name(),
                          thd->where);
    }

    if (group_by_ref != nullptr) {
      *found = group_by_ref;
      return false;
    }
  }

  if (select_ref == nullptr) return false;

  if ((*select_ref)->has_wf()) {
    /*
      We can't reference an alias to a window function expr from within
      a subquery or a HAVING clause
    */
    my_error(ER_WINDOW_INVALID_WINDOW_FUNC_ALIAS_USE, MYF(0), ref->field_name);
    return true;
  }

  /*
    The pointer in base_ref_items is nullptr if the column reference
    is a reference to itself, such as 'a' in:

      SELECT (SELECT ... WHERE a = 1) AS a ...

    Or if it's a reference to an expression that comes later in the
    select list, such as 'b' in:

      SELECT (SELECT ... WHERE b = 1) AS a, (SELECT ...) AS b ...

    Raise an error if such invalid references are encountered.
  */
  if (select->base_ref_items[counter] == nullptr) {
    my_error(ER_ILLEGAL_REFERENCE, MYF(0), ref->item_name.ptr(),
             "forward reference in item list");
    return true;
  }

  assert((*select_ref)->fixed);

  *found = &select->base_ref_items[counter];
  return false;
}

/**
  Resolve the name of an outer select column reference.

  The method resolves the column reference represented by 'this' as a column
  present in outer selects that contain current select.

  In prepared statements, because of cache, find_field_in_tables()
  can resolve fields even if they don't belong to current context.
  In this case this method only finds appropriate context and marks
  current select as dependent. The found reference of field should be
  provided in 'from_field'.

  @param[in] thd             current thread
  @param[in,out] from_field  found field reference or (Field*)not_found_field
  @param[in,out] reference   view column if this item was resolved to a
    view column

  @note
    This is the inner loop of Item_field::fix_fields:
  @code
        for each outer query Q_k beginning from the inner-most one
        {
          search for a column or derived column named col_ref_i
          [in table T_j] in the FROM clause of Q_k;

          if such a column is not found
            Search for a column or derived column named col_ref_i
            [in table T_j] in the SELECT and GROUP clauses of Q_k.
        }
  @endcode

  @retval
    1   column succefully resolved and fix_fields() should continue.
  @retval
    0   column fully fixed and fix_fields() should return false
  @retval
    -1  error occurred
*/

int Item_field::fix_outer_field(THD *thd, Field **from_field,
                                Item **reference) {
  const bool field_found = (*from_field != not_found_field);
  bool upward_lookup = false;

  /*
    If there are outer contexts (outer selects, but current select is
    not derived table or view) try to resolve this reference in the
    outer contexts.

    We treat each subselect as a separate namespace, so that different
    subselects may contain columns with the same names. The subselects
    are searched starting from the innermost.
  */
  Name_resolution_context *last_checked_context = context;
  Item **ref = nullptr;
  Name_resolution_context *outer_context = context->outer_context;
  Query_block *select = nullptr;
  Query_expression *cur_query_expression = nullptr;
  enum_parsing_context place = CTX_NONE;
  Query_block *cur_query_block = context->query_block;
  for (; outer_context; outer_context = outer_context->outer_context) {
    select = outer_context->query_block;

    last_checked_context = outer_context;
    upward_lookup = true;

    /*
      We want to locate the qualifying query of our Item_field 'this'.
      'this' is simply contained in a subquery (Query_expression) which is
      immediately contained
      - in a scalar/row subquery (Item_subselect), or
      - in a table subquery itself immediately contained in a quantified
      predicate (Item_subselect) or a derived table (Table_ref).
      'this' has an 'outer_context' where it should be searched first.
      'outer_context' is the context of a query block or sometimes
      of a specific part of a query block (e.g. JOIN... ON condition).
      We go up from 'context' to 'outer_context', from inner to outer
      subqueries. On that bottom-up path, we stop at the subquery unit which
      is simply contained in 'outer_context': it belongs to an
      Item_subselect/Table_ref object which we note OUTER_CONTEXT_OBJECT.
      Then the search of 'this' in 'outer_context' is influenced by
      where OUTER_CONTEXT_OBJECT is in 'outer_context'. For example, if
      OUTER_CONTEXT_OBJECT is in WHERE, a search by alias is not done.
      Thus, given an 'outer_context' to search in, the first step is
      to determine OUTER_CONTEXT_OBJECT. Then we search for 'this' in
      'outer_context'. Then, if search is successful, we mark objects, from
      'context' up to 'outer_context', as follows:
      - OUTER_CONTEXT_OBJECT is marked as "using table map this->map()";
      - more inner subqueries are marked as "dependent on outer reference"
      (correlated, UNCACHEABLE_DEPENDENT bit)
      If search is not successful, retry with the yet-more-outer context
      (determine the new OUTER_CONTEXT_OBJECT, etc).

      Note that any change here must be duplicated in Item_ref::fix_fields.
    */
    DBUG_PRINT("outer_field",
               ("must reach target ctx (having SL#%d)", select->select_number));
    /*
      Walk from the innermost query block to the outermost until we find
      OUTER_CONTEXT_OBJECT; cur_query_block and cur_query_expression track where
      the walk currently is.
    */
    while (true) {
      if (!cur_query_block) goto loop;
      DBUG_PRINT("outer_field",
                 ("in loop, in ctx of SL#%d", cur_query_block->select_number));
      assert(cur_query_block != select);
      cur_query_expression = cur_query_block->master_query_expression();
      if (cur_query_expression->outer_query_block() == select)
        break;  // the immediate container of cur_query_expression is
                // OUTER_CONTEXT_OBJECT
      DBUG_PRINT("outer_field",
                 ("in loop, in ctx of SL#%d, not yet immediate child of target",
                  cur_query_block->select_number));
      // cur_query_expression belongs to an object inside OUTER_CONTEXT_OBJECT,
      // mark it and go up:
      cur_query_expression->accumulate_used_tables(OUTER_REF_TABLE_BIT);
      cur_query_block = cur_query_expression->outer_query_block();
    }

    DBUG_PRINT("outer_field", ("out of loop, reached target ctx (having SL#%d)",
                               cur_query_block->select_number));

    // Place of OUTER_CONTEXT_OBJECT in 'outer_context' e.g. WHERE :
    place = cur_query_expression->place();

    // A non-lateral derived table cannot see tables of its owning query
    if (place == CTX_DERIVED && select->end_lateral_table == nullptr) continue;

    /*
      If field was already found by first call
      to find_field_in_tables(), we only need to find appropriate context.
    */
    if (field_found &&
        outer_context->query_block != cached_table->query_block) {
      DBUG_PRINT("outer_field", ("but cached is of SL#%d, continue",
                                 cached_table->query_block->select_number));
      continue;
    }

    /*
      In case of a view, find_field_in_tables() writes the pointer to
      the found view field into '*reference', in other words, it
      substitutes this Item_field with the found expression.
    */
    if (field_found ||
        (*from_field = find_field_in_tables(
             thd, this, outer_context->first_name_resolution_table,
             outer_context->last_name_resolution_table, reference,
             IGNORE_EXCEPT_NON_UNIQUE, thd->want_privilege, true)) !=
            not_found_field) {
      if (*from_field) {
        if (*from_field != view_ref_found) {
          cur_query_expression->accumulate_used_tables(
              (*from_field)->table->pos_in_table_list->map());
          set_field(*from_field);

          if (!last_checked_context->query_block->having_fix_field &&
              select->group_list.elements &&
              (place == CTX_SELECT_LIST || place == CTX_HAVING)) {
            Item_outer_ref *rf;
            /*
              If an outer field is resolved in a grouping select then it
              is replaced for an Item_outer_ref object. Otherwise an
              Item_field object is used.
            */
            if (!(rf = new Item_outer_ref(context, this, select))) return -1;
            rf->in_sum_func = thd->lex->in_sum_func;
            *reference = rf;
            // WL#6570 remove-after-qa
            assert(thd->stmt_arena->is_regular() ||
                   !thd->lex->is_exec_started());
            if (rf->fix_fields(thd, nullptr)) return -1;
          }
          /*
            A reference is resolved to a nest level that's outer or the same as
            the nest level of the enclosing set function : adjust the value of
            max_aggr_level for the function if it's needed.
          */
          if (thd->lex->in_sum_func &&
              thd->lex->in_sum_func->base_query_block->nest_level >=
                  select->nest_level) {
            const Item::Type ref_type = (*reference)->type();
            thd->lex->in_sum_func->max_aggr_level =
                max(thd->lex->in_sum_func->max_aggr_level,
                    int8(select->nest_level));
            set_field(*from_field);
            fixed = true;
            mark_as_dependent(thd, last_checked_context->query_block,
                              context->query_block, this,
                              ((ref_type == REF_ITEM || ref_type == FIELD_ITEM)
                                   ? (Item_ident *)(*reference)
                                   : nullptr));
            return 0;
          }
        } else {
          const Item::Type ref_type = (*reference)->type();
          Used_tables ut(select);
          (void)(*reference)
              ->walk(&Item::used_tables_for_level, enum_walk::SUBQUERY_POSTFIX,
                     pointer_cast<uchar *>(&ut));
          cur_query_expression->accumulate_used_tables(ut.used_tables);

          if (select->group_list.elements && place == CTX_HAVING) {
            /*
              If an outer field is resolved in a grouping query block then it
              is replaced with an Item_outer_ref object. Otherwise an
              Item_field object is used.
            */
            Item_outer_ref *const rf = new Item_outer_ref(
                context, down_cast<Item_ident *>(*reference), select);
            if (rf == nullptr) return -1;
            rf->in_sum_func = thd->lex->in_sum_func;
            *reference = rf;
            // WL#6570 remove-after-qa
            assert(thd->stmt_arena->is_regular() ||
                   !thd->lex->is_exec_started());
            if (rf->fix_fields(thd, nullptr)) return -1;
          }

          if (thd->lex->in_sum_func &&
              thd->lex->in_sum_func->base_query_block->nest_level >=
                  select->nest_level)
            thd->lex->in_sum_func->max_aggr_level =
                max(thd->lex->in_sum_func->max_aggr_level,
                    int8(select->nest_level));

          if ((*reference)->used_tables() != 0)
            mark_as_dependent(thd, last_checked_context->query_block,
                              context->query_block, this,
                              ref_type == REF_ITEM || ref_type == FIELD_ITEM
                                  ? down_cast<Item_ident *>(*reference)
                                  : nullptr);
          /*
            A reference to a view field had been found and we
            substituted it instead of this Item (find_field_in_tables
            does it by assigning the new value to *reference), so now
            we can return from this function.
          */
          return 0;
        }
      }
      break;
    }

    /* Search in SELECT and GROUP lists of the outer select. */
    if (select_alias_referencable(place) &&
        outer_context->resolve_in_select_list) {
      if (resolve_ref_in_select_and_group(thd, this, select, &ref)) {
        return -1; /* Some error occurred (e.g. ambiguous names). */
      }
      if (ref != nullptr) {
        // The item which we found is already fixed
        assert((*ref)->fixed);
        cur_query_expression->accumulate_used_tables((*ref)->used_tables());
        break;
      }
    }

    /*
      Reference is not found in this select => this subquery depend on
      outer select (or we just trying to find wrong identifier, in this
      case it does not matter which used tables bits we set)
    */
    DBUG_PRINT("outer_field",
               ("out of loop, reached end of big block, continue"));
    cur_query_expression->accumulate_used_tables(OUTER_REF_TABLE_BIT);
  loop:;
  }

  if (!*from_field) return -1;
  if (ref == nullptr && *from_field == not_found_field) {
    if (upward_lookup) {
      // We can't say exactly what absent table or field
      my_error(ER_BAD_FIELD_ERROR, MYF(0), full_name(), thd->where);
    } else {
      /* Call find_field_in_tables only to report the error */
      find_field_in_tables(thd, this, context->first_name_resolution_table,
                           context->last_name_resolution_table, reference,
                           REPORT_ALL_ERRORS,
                           any_privileges ? 0 : thd->want_privilege, true);
    }
    return -1;
  } else if (ref != nullptr) {
    Item *save;
    Item_ref *rf;

    /* Should have been checked in resolve_ref_in_select_and_group(). */
    assert((*ref)->fixed);
    /*
      Here, a subset of actions performed by Item_ref::set_properties
      is not enough. So we pass ptr to NULL into Item_ref
      constructor, so no initialization is performed, and call
      fix_fields() below.
    */
    save = *ref;
    *ref = nullptr;  // Don't call set_properties()
    bool use_plain_ref = place == CTX_HAVING || !select->group_list.elements;
    rf = use_plain_ref
             ? new Item_ref(context, ref, db_name, table_name, field_name,
                            m_alias_of_expr)
             : new Item_outer_ref(context, ref, db_name, table_name, field_name,
                                  m_alias_of_expr, select);
    *ref = save;
    if (!rf) return -1;

    if (!use_plain_ref)
      ((Item_outer_ref *)rf)->in_sum_func = thd->lex->in_sum_func;

    *reference = rf;
    // WL#6570 remove-after-qa
    assert(thd->stmt_arena->is_regular() || !thd->lex->is_exec_started());
    /*
      rf is Item_ref => never substitute other items (in this case)
      during fix_fields() => we can use rf after fix_fields()
    */
    assert(!rf->fixed);  // Assured by Item_ref()
    if (rf->fix_fields(thd, reference) || rf->check_cols(1)) return -1;
    if (rf->used_tables() != 0)
      mark_as_dependent(thd, last_checked_context->query_block,
                        context->query_block, this, rf);
    return 0;
  } else {
    mark_as_dependent(thd, last_checked_context->query_block,
                      context->query_block, this, (Item_ident *)*reference);
    if (last_checked_context->query_block->having_fix_field) {
      Item_ref *rf = new Item_ref(
          context, cached_table->db[0] ? cached_table->db : nullptr,
          cached_table->alias, field_name);
      if (rf == nullptr) return -1;
      *reference = rf;
      // WL#6570 remove-after-qa
      assert(thd->stmt_arena->is_regular() || !thd->lex->is_exec_started());
      /*
        rf is Item_ref => never substitute other items (in this case)
        during fix_fields() => we can use rf after fix_fields()
      */
      assert(!rf->fixed);  // Assured by Item_ref()
      if (rf->fix_fields(thd, reference) || (*reference)->check_cols(1)) {
        return -1;
      }
      return 0;
    }
  }
  return 1;
}

/**
  Check if the column reference that is currently being resolved, will be set
  to NULL if its qualifying query returns zero rows.

  This is true for non-aggregated column references in the SELECT list,
  if the query block uses aggregation without grouping. For example:

      SELECT COUNT(*), col FROM t WHERE some_condition

  Here, if the table `t` is empty, or `some_condition` doesn't match any rows
  in `t`, the query returns one row where `col` is NULL, even if `col` is a
  not-nullable column.

  Such column references are rejected if the ONLY_FULL_GROUP_BY SQL mode is
  enabled, in a later resolution phase.
*/
bool is_null_on_empty_table(THD *thd, Item_field *i) {
  /*
    Nullability of a column item 'i' is normally determined from table's or
    view's definition. Additionally, an item may be nullable because its table
    is on the right side of a left join; but this has been handled by
    propagate_nullability() before coming here (@see TABLE::set_nullable() and
    Field::maybe_null()).
    If the table is in the left part of a left join, or is in an inner join, a
    non-nullable item may be set to NULL (table->set_null_row()) if, during
    optimization, its table is found to be empty (e.g. in read_system()) or the
    FROM clause of the qualifying query QQ of its table is found to return no
    rows. This makes a case where a non-nullable 'i' is set to NULL. Certain
    expressions containing the item, if evaluated, may find this abnormal
    behaviour. Fortunately, in the scenario described above, QQ's result is
    generally empty and so no expression is evaluated. Then we don't even
    optimize subquery expressions as their optimization may lead to evaluation
    of the item (e.g. in create_ref_for_key()).
    However there is one exception where QQ's result is not empty even though
    FROM clause's result is: when QQ is implicitly aggregated. In that case,
    return_zero_rows() sets all tables' columns to NULL and any expression in
    QQ's SELECT list is evaluated; to prepare for this, we mark the item 'i'
    as nullable below.
    - If item is not outer reference, we can reliably know if QQ is
    aggregated by testing QQ->with_sum_func
    - if it's outer reference, QQ->with_sum_func may not yet be set, e.g. if
    there is single set function referenced later in subquery and not yet
    resolved; but then context.query_block->with_sum_func is surely set (it's
    set at parsing time), so we test both members.
    - in_sum_func is the innermost set function SF containing the item;
    - if item is not an outer reference, and in_sum_func is set, SF is
    necessarily aggregated in QQ, and will not be evaluated (just be replaced
    with its "clear" value 0 or NULL), so we needn't mark 'i' as nullable;
    - if item is an outer reference and in_sum_func is set, we cannot yet know
    where SF is aggregated, it depends on other arguments of SF, so make a
    pessimistic assumption.
    Finally we test resolve_place; indeed, when QQ's result is empty, we only
    evaluate:
    - SELECT list
    - or HAVING, but columns of HAVING are always also present in SELECT list
    so are Item_ref to SELECT list and get nullability from that,
    - or ORDER BY but actually no as it's optimized away in such single-row
    query. This is not true for hypergraph optimizer. So we mark item as
    nullable if the query is ordered. For Ex: If there are window functions in
    ORDER BY, the order by list is cleared but not removed (See
    setup_order_final()). This makes hypergraph optimizer think it needs to
    execute the window function. Old optimizer does short circuiting in this
    case treating it as a constant plan.
    Note: we test with_sum_func (== references a set function);
    agg_func_used() (== is aggregation query) would be better but is not
    reliable yet at this stage.
  */
  Query_block *sl = i->context->query_block;
  Query_block *qsl = i->depended_from;

  if (qsl != nullptr)
    return qsl->resolve_place == Query_block::RESOLVE_SELECT_LIST &&
           (sl->with_sum_func || qsl->with_sum_func) &&
           qsl->group_list.elements == 0;
  else
    return (sl->resolve_place == Query_block::RESOLVE_SELECT_LIST ||
            (thd->lex->using_hypergraph_optimizer && sl->is_ordered())) &&
           sl->with_sum_func && sl->group_list.elements == 0 &&
           thd->lex->in_sum_func == nullptr;
}

/**
  Resolve the name of a column reference.

  The method resolves the column reference represented by 'this' as a column
  present in one of: FROM clause, SELECT clause, GROUP BY clause of a query
  Q, or in outer queries that contain Q.

  The name resolution algorithm used is (where [T_j] is an optional table
  name that qualifies the column name):

  @code
    resolve_column_reference([T_j].col_ref_i)
    {
      search for a column or derived column named col_ref_i
      [in table T_j] in the FROM clause of Q;

      if such a column is NOT found AND    // Lookup in outer queries.
         there are outer queries
      {
        for each outer query Q_k beginning from the inner-most one
        {
          search for a column or derived column named col_ref_i
          [in table T_j] in the FROM clause of Q_k;

          if such a column is not found
            Search for a column or derived column named col_ref_i
            [in table T_j] in the SELECT and GROUP clauses of Q_k.
        }
      }
    }
  @endcode

    Notice that compared to Item_ref::fix_fields, here we first search the FROM
    clause, and then we search the SELECT and GROUP BY clauses.

  For the case where a table reference is already set for the field,
  we just need to make a call to set_field(). This is true for a cloned
  field used during condition pushdown to derived tables. A cloned field
  inherits table reference, depended_from, cached_table, context and field
  from the original field. set_field() ensures all other members are set
  correctly.

  @param[in]     thd        current thread
  @param[in,out] reference  view column if this item was resolved to a
    view column

  @returns false on success, true on error
*/

bool Item_field::fix_fields(THD *thd, Item **reference) {
  assert(!fixed);
  Field *from_field = not_found_field;
  bool outer_fixed = false;
  Query_block *qb = thd->lex->current_query_block();

  Internal_error_handler_holder<View_error_handler, Table_ref> view_handler(
      thd, context->view_error_handler, context->view_error_handler_arg);

  if (table_ref != nullptr) {
    // This is a cloned field (used during condition pushdown to derived
    // tables). It has table reference and the field too. Make a call to
    // set_field() to ensure everything else gets set correctly.
    Table_ref *orig_table_ref = table_ref;
    set_field(field);
    // Note that the call to set_field() above would have set the "table_ref"
    // derived from field's table which in most cases is same as the already
    // set "table_ref". However, in case of update statements, while setting
    // up update_tables, table references are changed. Since condition pushdown
    // happens after this setup, we must make sure we set the original table
    // reference for the field.
    table_ref = orig_table_ref;
    return false;
  }
  assert(field == nullptr);
  /*
    In case of view, find_field_in_tables() write pointer to view field
    expression to 'reference', i.e. it substitute that expression instead
    of this Item_field
  */
  from_field = find_field_in_tables(
      thd, this, context->first_name_resolution_table,
      context->last_name_resolution_table, reference,
      thd->lex->use_only_table_context ? REPORT_ALL_ERRORS
                                       : IGNORE_EXCEPT_NON_UNIQUE,
      any_privileges ? 0 : thd->want_privilege, true);
  if (thd->is_error()) return true;
  if (from_field == not_found_field || from_field == nullptr) {
    int ret;
    // Check current query block's item_list for aliased fields
    if (qb->is_item_list_lookup) {
      uint counter;
      enum_resolution_type resolution;
      Item **res;
      if (find_item_in_list(thd, this, &qb->fields, &res, &counter,
                            &resolution)) {
        return true;
      }
      if (resolution == RESOLVED_AGAINST_ALIAS) set_alias_of_expr();
      if (res != nullptr) {
        if ((*res)->type() == Item::FIELD_ITEM) {
          /*
            It's an Item_field referencing another Item_field in the select
            list.
            Use the field from the Item_field in the select list and leave
            the Item_field instance in place.
          */

          Item_field *const item_field = (Item_field *)(*res);
          Field *const new_field = item_field->field;

          if (new_field == nullptr) {
            /* The column to which we link isn't valid. */
            my_error(ER_BAD_FIELD_ERROR, MYF(0), item_field->item_name.ptr(),
                     thd->where);
            return true;
          }

          set_field(new_field);

          cached_table = table_ref;

          // The found column may be an outer reference
          if (item_field->depended_from)
            mark_as_dependent(thd, item_field->depended_from,
                              context->query_block, this, this);

          return false;
        } else {
          /*
            It's not an Item_field in the select list so we must make a new
            Item_ref to point to the Item in the select list and replace the
            Item_field created by the parser with the new Item_ref.
            Ex: SELECT func1(col) as c ... ORDER BY func2(c);
            NOTE: If we are fixing an alias reference inside ORDER/GROUP BY
            item tree, then we use new Item_ref as an
            intermediate value to resolve referenced item only.
            In this case the new Item_ref item is unused.
          */
          if (resolution == RESOLVED_AGAINST_ALIAS)
            res = &qb->base_ref_items[counter];

          Item_ref *rf =
              new Item_ref(context, res, db_name, table_name, field_name,
                           resolution == RESOLVED_AGAINST_ALIAS);
          if (rf == nullptr) return true;

          if (!rf->fixed) {
            // No need for recursive resolving of aliases.
            const bool group_fix_field = qb->group_fix_field;
            qb->group_fix_field = false;
            if (rf->fix_fields(thd, (Item **)&rf) || rf->check_cols(1))
              return true;
            qb->group_fix_field = group_fix_field;
          }
          *reference = rf;
          // WL#6570 remove-after-qa
          assert(thd->stmt_arena->is_regular() || !thd->lex->is_exec_started());

          return false;
        }
      }
    }
    if ((ret = fix_outer_field(thd, &from_field, reference)) < 0) return true;
    outer_fixed = true;
    if (!ret) return false;
  }
  /*
    We should resolve this as an outer field reference if
    1. we haven't done it before, and
    2. the query_block of the table that contains this field is
       different from the query_block of the current name resolution
       context.
   */
  if (!outer_fixed &&                                                       // 1
      cached_table && cached_table->query_block && context->query_block &&  // 2
      cached_table->query_block != context->query_block) {
    int ret;
    if ((ret = fix_outer_field(thd, &from_field, reference)) < 0) return true;
    outer_fixed = true;
    if (!ret) return false;
  }

  /*
    If inside an aggregation function, set the correct aggregation level.
    Even if a view reference is found, the level is still the query block
    associated with the context of the current item:
  */
  assert(from_field != view_ref_found ||
         context->query_block ==
             dynamic_cast<Item_ident *>(*reference)->context->query_block);
  if (thd->lex->in_sum_func &&
      thd->lex->in_sum_func->base_query_block->nest_level ==
          context->query_block->nest_level)
    thd->lex->in_sum_func->max_aggr_level =
        max(thd->lex->in_sum_func->max_aggr_level,
            int8(context->query_block->nest_level));

  // If view column reference, Item in *reference is completely resolved:
  if (from_field == view_ref_found) {
    if (is_null_on_empty_table(thd, this)) {
      (*reference)->set_nullable(true);
      if ((*reference)->real_item()->type() == Item::FIELD_ITEM) {
        // See below for explanation.
        TABLE *table =
            down_cast<Item_field *>((*reference)->real_item())->field->table;
        table->set_nullable();
      }
    }
    return false;
  }

  if (from_field->is_hidden_by_system()) {
    /*
      This field is either hidden by the storage engine or SQL layer. In
      either case, report column "not found" error.
    */
    my_error(ER_BAD_FIELD_ERROR, MYF(0), from_field->field_name, thd->where);
    return true;
  }

  // Not view reference, not outer reference; need to set properties:
  set_field(from_field);

  if (any_privileges) {
    const char *db, *tab;
    db = cached_table->get_db_name();
    tab = cached_table->get_table_name();
    assert(field->table == table_ref->table);
    if (!(have_privileges =
              (get_column_grant(thd, &table_ref->grant, db, tab, field_name) &
               VIEW_ANY_ACL))) {
      my_error(ER_COLUMNACCESS_DENIED_ERROR, MYF(0), "ANY",
               thd->security_context()->priv_user().str,
               thd->security_context()->host_or_ip().str, field_name, tab);
      return true;
    }
  }
  fixed = true;
  if (is_null_on_empty_table(thd, this)) {
    set_nullable(true);

    // The Item is now nullable, but the underlying field still isn't,
    // and Copy_field uses the underlying field. Thus,
    // ZeroRowsAggregatedIterator sets the _table_ row to NULL instead, and
    // thus, it needs to be nullable. This is similar to how inner tables of
    // outer joins need to be nullable.
    field->table->set_nullable();
  }
  return false;
}

void Item_field::bind_fields() {
  if (!fixed) return;
  assert(field_index != NO_FIELD_INDEX);
  /*
    Check consistency of Item_field objects:
    - If we have no table_ref, then field must be a valid pointer.
      (Applicable for expressions of generated columns).
    - Some temporary tables used for materialization (derived tables)
      have permanent metadata, hence both table_ref and field are valid.
    - All other tables that have a valid table_ref do not have a valid
      field reference at this point.
  */
  assert((table_ref == nullptr && field != nullptr) ||
         (table_ref != nullptr &&
          (table_ref->is_view_or_derived() ||
           table_ref->is_recursive_reference()) &&
          field != nullptr) ||
         (table_ref != nullptr &&
          !(table_ref->is_view_or_derived() ||
            table_ref->is_recursive_reference()) &&
          field == nullptr));
  if (table_ref != nullptr && table_ref->table == nullptr) return;
  if (field == nullptr) {
    field = result_field = table_ref->table->field[field_index];
    m_orig_field_name = field->field_name;
  }
  if (table_name == nullptr) table_name = *field->table_name;
}

Item *Item_field::safe_charset_converter(THD *thd, const CHARSET_INFO *tocs) {
  no_constant_propagation = true;
  return Item::safe_charset_converter(thd, tocs);
}

void Item_field::cleanup() {
  DBUG_TRACE;
  if (!fixed) return;

  Item_ident::cleanup();
  /*
    When TABLE is detached from Table_ref, field pointers are invalid,
    unless field objects are created as part of statement (placeholder tables).
    Also invalidate the original field name, since it is usually determined
    from the field name in the Field object.
  */
  if (table_ref != nullptr && !table_ref->is_view_or_derived() &&
      !table_ref->is_recursive_reference()) {
    field = nullptr;
    m_orig_field_name = nullptr;
  }

  // Restore result field back to the initial value
  result_field = field;

  /*
    When table_ref is NULL, table_name must be reassigned together with
    table pointer.
  */
  if (table_ref == nullptr) table_name = nullptr;

  // Reset field before next optimization (multiple equality analysis)
  item_equal = nullptr;
  item_equal_all_join_nests = nullptr;
  null_value = false;
}

/**
  Reset all aspect of a field object, so that it can be re-resolved.
  This is only for use in prepared CREATE TABLE statements.
  @todo refactor CREATE TABLE so this is no longer needed.
*/
void Item_field::reset_field() {
  assert(table_ref == nullptr);
  fixed = false;
  context = nullptr;
  db_name = m_orig_db_name;
  table_name = m_orig_table_name;
  m_orig_field_name = field_name;
  field = nullptr;
}

/**
  Find a field among specified multiple equalities.

  The function first searches the field among multiple equalities
  of the current level (in the cond_equal->current_level list).
  If it fails, it continues searching in upper levels accessed
  through a pointer cond_equal->upper_levels.
  The search terminates as soon as a multiple equality containing
  the field is found.

  @param cond_equal   reference to list of multiple equalities where
                      the field (this object) is to be looked for

  @return
    - First Item_equal containing the field, if success
    - nullptr, otherwise
*/

Item_equal *Item_field::find_item_equal(COND_EQUAL *cond_equal) const {
  while (cond_equal) {
    for (Item_equal &item : cond_equal->current_level) {
      if (item.contains(field)) return &item;
    }
    /*
      The field is not found in any of the multiple equalities
      of the current level. Look for it in upper levels
    */
    cond_equal = cond_equal->upper_levels;
  }
  return nullptr;
}

/**
  Check whether a field can be substituted by an equal item.

  The function checks whether a substitution of the field
  occurrence for an equal item is valid.

  @param arg   *arg != NULL <-> the field is in the context where
               substitution for an equal item is valid

  @note
    The following statement is not always true:
  @n
    x=y => F(x)=F(x/y).
  @n
    This means substitution of an item for an equal item not always
    yields an equavalent condition. Here's an example:
    @code
    'a'='a '
    (LENGTH('a')=1) != (LENGTH('a ')=2)
  @endcode
    Such a substitution is surely valid if either the substituted
    field is not of a STRING type or if it is an argument of
    a comparison predicate.

  @retval
    true   substitution is valid
  @retval
    false  otherwise
*/

bool Item_field::subst_argument_checker(uchar **arg) {
  return (result_type() != STRING_RESULT) || (*arg);
}

/**
  Convert a numeric value to a zero-filled string

  @param[in,out]  item   the item to operate on
  @param          field  The field that this value is equated to

  This function converts a numeric value to a string. In this conversion
  the zero-fill flag of the field is taken into account.
  This is required so the resulting string value can be used instead of
  the field reference when propagating equalities.
*/

static void convert_zerofill_number_to_string(Item **item,
                                              const Field_num *field) {
  char buff[MAX_FIELD_WIDTH], *pos;
  String tmp(buff, sizeof(buff), field->charset()), *res;

  res = (*item)->val_str(&tmp);
  if ((*item)->null_value)
    *item = new Item_null();
  else {
    field->prepend_zeros(res);
    pos = sql_strmake(res->ptr(), res->length());
    *item = new Item_string(pos, res->length(), field->charset());
    if (*item == nullptr) return;
    // Ensure the string has same properties as a number
    (*item)->collation.derivation = DERIVATION_NUMERIC;
  }
}

/**
  If field matches a multiple equality, set a pointer to that object in the
  field. Also return a pointer to a constant value that can be substituted for
  a field (if any).

  A constant value is returned only if certain conditions are met (see
  implementation).

  In addition, a numeric field with a zerofill attribute can be substituted
  with a zerofilled value if it is to be used in a character string context.

  @param arg    reference to list of multiple equalities where
                the field (this object) is to be looked for

  @note
    This function is supposed to be called as a callback parameter in calls
    of the compile method.

  @return
    - pointer to the replacing constant item, if the field item was substituted
    - pointer to the field item, otherwise.
*/

Item *Item_field::equal_fields_propagator(uchar *arg) {
  if (no_constant_propagation) return this;
  item_equal = find_item_equal((COND_EQUAL *)arg);
  Item *item = item_equal != nullptr ? item_equal->const_arg() : nullptr;
  /*
    Disable const propagation if the constant is nullable and this item is not.
    If propagation was allowed in this case, it would also be necessary to
    propagate the new nullability up to the parents of this item.
  */
  if (item == nullptr || (item->is_nullable() && !is_nullable())) {
    return this;
  }
  if (field->is_flag_set(ZEROFILL_FLAG) && cmp_context == STRING_RESULT &&
      IS_NUM(field->type())) {
    /*
      Convert numeric constant to a zero-filled string if the field has
      the zerofill property and is wanted in a string context.
    */
    convert_zerofill_number_to_string(&item, down_cast<Field_num *>(field));
    return item;
  }
  if (!has_compatible_context(item)) {
    /*
      If the field does not have the zerofill property, the items must have
      compatible comparison contexts, otherwise the resolved metadata for
      the items and the referencing objects might become invalid.
    */
    return this;
  }
  return item;
}

/**
  If this field is the target is the target of replacement, replace it with
  the info object's item or, if the item is found inside a subquery, the target
  is an outer reference, so we create a new Item_field, mark it accordingly
  and replace with that instead.

  @param arg  An info object of type Item::Item_field_replacement.
  @returns the resulting item, replaced or not, or nullptr if error
*/
Item *Item_field::replace_item_field(uchar *arg) {
  auto *info = pointer_cast<Item::Item_field_replacement *>(arg);

  if (field == info->m_target &&
      info->m_default_value !=
          Item::Item_field_replacement::Mode::DEFAULT_VALUE) {
    if (info->m_curr_block == info->m_trans_block) return info->m_item;

    // The field is an outer reference, so we cannot reuse transformed query
    // block's Item_field; make a new one for this query block
    THD *const thd = current_thd;
    Item_field *outer_field = new (thd->mem_root) Item_field(thd, info->m_item);
    if (outer_field == nullptr) return nullptr; /* purecov: inspected */
    outer_field->depended_from = info->m_trans_block;
    outer_field->context = &info->m_curr_block->context;
    return outer_field;
  }

  return this;
}

bool Item_default_value::collect_item_field_or_view_ref_processor(uchar *argp) {
  Collect_item_fields_or_view_refs *info =
      pointer_cast<Collect_item_fields_or_view_refs *>(argp);
  if (info->is_stopped(this)) return false;

  List_iterator<Item> item_list_it(*info->m_item_fields_or_view_refs);
  Item *curr_item;
  while ((curr_item = item_list_it++)) {
    if (this->eq(curr_item, true)) return false; /* Already in the set. */
  }
  info->m_item_fields_or_view_refs->push_back(this);
  return false;
}

/**
  If this default value is the target of replacement, replace it
  with the info object's item or, if the item is found inside a subquery, the
  target is an outer reference, so we create a new \c Item_field, mark it
  accordingly and replace with that instead.

  @param argp  An info object of type Item::Item_field_replacement.
  @returns the resulting item, replaced or not, or nullptr if error
*/

Item *Item_default_value::replace_item_field(uchar *argp) {
  auto *info = pointer_cast<Item::Item_field_replacement *>(argp);
  if (info->m_default_value == Item::Item_field_replacement::Mode::CONFLATE)
    return Item_field::Item::replace_item_field(argp);

  Item_field *f = down_cast<Item_field *>(this->arg->real_item());
  if (f->field == info->m_target &&
      info->m_default_value ==
          Item::Item_field_replacement::Mode::DEFAULT_VALUE) {
    if (info->m_curr_block == info->m_trans_block) return info->m_item;

    // The field is an outer reference, so we cannot reuse transformed query
    // block's Item_field; make a new one for this query block
    THD *const thd = current_thd;
    Item_field *outer_field = new (thd->mem_root) Item_field(thd, info->m_item);
    if (outer_field == nullptr) return nullptr; /* purecov: inspected */
    outer_field->depended_from = info->m_trans_block;
    outer_field->context = &info->m_curr_block->context;
    return outer_field;
  }

  return this;
}

/**
  Replace an Item_field for an equal Item_field that evaluated earlier
  (if any).

  The function returns a pointer to an item that is taken from
  the very beginning of the item_equal list which the Item_field
  object refers to (belongs to) unless item_equal contains  a constant
  item. In this case the function returns this constant item,
  (if the substitution does not require conversion).
  If the Item_field object does not refer any Item_equal object
  'this' is returned .

  @note
    This function is supposed to be called as a callback parameter in calls
    of the thransformer method.

  @return
    - pointer to a replacement Item_field if there is a better equal item or
      a pointer to a constant equal item;
    - this - otherwise.
*/

Item *Item_field::replace_equal_field(uchar *) {
  if (item_equal) {
    Item *const_item = item_equal->const_arg();
    if (const_item) {
      if (!has_compatible_context(const_item)) return this;
      return const_item;
    }
    Item_field *subst = item_equal->get_subst_item(this);
    assert(subst);
    assert(table_ref == subst->table_ref ||
           table_ref->table != subst->table_ref->table);
    if (table_ref != subst->table_ref && !field->eq(subst->field)) {
      // We may have to undo the substitution that is done here when setting up
      // hash join; the new field may be a field from a table that is not
      // reachable from hash join. Store which multi-equality we found the field
      // substitution in, so that we can go back and find a field that the hash
      // join can reach.
      subst->set_item_equal_all_join_nests(item_equal);
      return subst;
    }
  }
  return this;
}

void Item::init_make_field(Send_field *tmp_field,
                           enum enum_field_types field_type_arg) {
  const char *empty_name = "";
  tmp_field->db_name = empty_name;
  tmp_field->org_table_name = empty_name;
  tmp_field->org_col_name = empty_name;
  tmp_field->table_name = empty_name;
  tmp_field->col_name = item_name.ptr();
  tmp_field->charsetnr = collation.collation->number;
  tmp_field->flags = (m_nullable ? 0 : NOT_NULL_FLAG);
  if (field_type_arg != MYSQL_TYPE_BIT) {
    tmp_field->flags |=
        (my_binary_compare(charset_for_protocol()) ? BINARY_FLAG : 0);
  }
  tmp_field->type = field_type_arg;
  tmp_field->length = max_length;
  tmp_field->decimals = decimals;
  if (unsigned_flag) tmp_field->flags |= UNSIGNED_FLAG;
  tmp_field->field = false;
}

void Item::make_field(Send_field *tmp_field) {
  init_make_field(tmp_field, data_type());
}

void Item_empty_string::make_field(Send_field *tmp_field) {
  init_make_field(tmp_field, string_field_type(max_length));
}

/**
  Verifies that the input string is well-formed according to its character set.
  @param str          input string to verify
  @param send_error   If true, call my_error if string is not well-formed.
  @param truncate     If true, set to null/truncate if not well-formed.

  @return
  If well-formed: input string.
  If not well-formed:
    if truncate is true and strict mode:     NULL pointer and we set this
                                             Item's value to NULL.
    if truncate is true and not strict mode: input string truncated up to
                                             last good character.
    if truncate is false:                    input string is returned.
 */
String *Item::check_well_formed_result(String *str, bool send_error,
                                       bool truncate) {
  /* Check whether we got a well-formed string */
  const CHARSET_INFO *cs = str->charset();

  size_t valid_length;
  bool length_error;

  if (validate_string(cs, str->ptr(), str->length(), &valid_length,
                      &length_error)) {
    const char *str_end = str->ptr() + str->length();
    const char *print_byte = str->ptr() + valid_length;
    THD *thd = current_thd;
    char hexbuf[7];
    const size_t diff = min(size_t(str_end - print_byte), size_t(3));
    octet2hex(hexbuf, print_byte, diff);
    if (send_error && length_error) {
      my_error(ER_INVALID_CHARACTER_STRING, MYF(0), cs->csname, hexbuf);
      return nullptr;
    }
    if (truncate && length_error) {
      if (thd->is_strict_mode()) {
        null_value = true;
        str = nullptr;
      } else {
        str->length(valid_length);
      }
    }
    push_warning_printf(
        thd, Sql_condition::SL_WARNING, ER_INVALID_CHARACTER_STRING,
        ER_THD(thd, ER_INVALID_CHARACTER_STRING), cs->csname, hexbuf);
  }
  return str;
}

/*
  Compare two items using a given collation

  SYNOPSIS
    eq_by_collation()
    item               item to compare with
    binary_cmp         true <-> compare as binaries
    cs                 collation to use when comparing strings

  DESCRIPTION
    This method works exactly as Item::eq if the collation cs coincides with
    the collation of the compared objects. Otherwise, first the collations that
    differ from cs are replaced for cs and then the items are compared by
    Item::eq. After the comparison the original collations of items are
    restored.

  RETURN
    1    compared items has been detected as equal
    0    otherwise
*/

bool Item::eq_by_collation(Item *item, bool binary_cmp,
                           const CHARSET_INFO *cs) {
  const CHARSET_INFO *save_cs = nullptr;
  const CHARSET_INFO *save_item_cs = nullptr;
  if (collation.collation != cs) {
    save_cs = collation.collation;
    collation.collation = cs;
  }
  if (item->collation.collation != cs) {
    save_item_cs = item->collation.collation;
    item->collation.collation = cs;
  }
  const bool res = eq(item, binary_cmp);
  if (save_cs) collation.collation = save_cs;
  if (save_item_cs) item->collation.collation = save_item_cs;
  return res;
}

/**
  Create a field to hold a string value from an item.

  If max_length > CONVERT_IF_BIGGER_TO_BLOB create a blob @n
  If max_length > 0 create a varchar @n
  If max_length == 0 create a CHAR(0)

  @param table		Table for which the field is created
*/

Field *Item::make_string_field(TABLE *table) const {
  Field *field;
  assert(collation.collation);
  if (data_type() == MYSQL_TYPE_JSON)
    field =
        new (*THR_MALLOC) Field_json(max_length, m_nullable, item_name.ptr());
  else if (data_type() == MYSQL_TYPE_GEOMETRY) {
    field = new (*THR_MALLOC)
        Field_geom(max_length, m_nullable, item_name.ptr(),
                   Field::GEOM_GEOMETRY, std::optional<gis::srid_t>());
  } else if (max_length / collation.collation->mbmaxlen >
             CONVERT_IF_BIGGER_TO_BLOB)
    field = new (*THR_MALLOC) Field_blob(
        max_length, m_nullable, item_name.ptr(), collation.collation, true);
  /* Item_type_holder holds the exact type, do not change it */
  else if (max_length > 0 &&
           (type() != Item::TYPE_HOLDER || data_type() != MYSQL_TYPE_STRING))
    field = new (*THR_MALLOC) Field_varstring(
        max_length, m_nullable, item_name.ptr(), table->s, collation.collation);
  else
    field = new (*THR_MALLOC) Field_string(
        max_length, m_nullable, item_name.ptr(), collation.collation);
  if (field) field->init(table);
  return field;
}

/**
  Create a field based on field_type of argument.

  For now, this is only used to create a field for
  IFNULL(x,something) and time functions

  @return Created field
  @retval NULL  error
*/

Field *Item::tmp_table_field_from_field_type(TABLE *table,
                                             bool fixed_length) const {
  /*
    The field functions defines a field to be not null if null_ptr is not 0
  */
  Field *field;

  switch (data_type()) {
    case MYSQL_TYPE_DECIMAL:
    case MYSQL_TYPE_NEWDECIMAL:
      field = Field_new_decimal::create_from_item(this);
      break;
    case MYSQL_TYPE_TINY:
      field = new (*THR_MALLOC)
          Field_tiny(max_length, m_nullable, item_name.ptr(), unsigned_flag);
      break;
    case MYSQL_TYPE_SHORT:
      field = new (*THR_MALLOC)
          Field_short(max_length, m_nullable, item_name.ptr(), unsigned_flag);
      break;
    case MYSQL_TYPE_LONG:
      field = new (*THR_MALLOC)
          Field_long(max_length, m_nullable, item_name.ptr(), unsigned_flag);
      break;
    case MYSQL_TYPE_LONGLONG:
      field = new (*THR_MALLOC) Field_longlong(max_length, m_nullable,
                                               item_name.ptr(), unsigned_flag);
      break;
    case MYSQL_TYPE_FLOAT:
      field = new (*THR_MALLOC) Field_float(
          max_length, m_nullable, item_name.ptr(), decimals, unsigned_flag);
      break;
    case MYSQL_TYPE_DOUBLE:
      field = new (*THR_MALLOC) Field_double(
          max_length, m_nullable, item_name.ptr(), decimals, unsigned_flag);
      break;
    case MYSQL_TYPE_INT24:
      field = new (*THR_MALLOC)
          Field_medium(max_length, m_nullable, item_name.ptr(), unsigned_flag);
      break;
    case MYSQL_TYPE_DATE:
    case MYSQL_TYPE_NEWDATE:
      field = new (*THR_MALLOC) Field_newdate(m_nullable, item_name.ptr());
      break;
    case MYSQL_TYPE_TIME:
      field =
          new (*THR_MALLOC) Field_timef(m_nullable, item_name.ptr(), decimals);
      break;
    case MYSQL_TYPE_TIMESTAMP:
      field = new (*THR_MALLOC)
          Field_timestampf(m_nullable, item_name.ptr(), decimals);
      break;
    case MYSQL_TYPE_DATETIME:
      field = new (*THR_MALLOC)
          Field_datetimef(m_nullable, item_name.ptr(), decimals);
      break;
    case MYSQL_TYPE_YEAR:
      assert(max_length == 4);  // Field_year is only for length 4.
      assert(decimal_precision() == 4);
      field = new (*THR_MALLOC) Field_year(m_nullable, item_name.ptr());
      break;
    case MYSQL_TYPE_BIT:
      field = new (*THR_MALLOC)
          Field_bit_as_char(max_length, m_nullable, item_name.ptr());
      break;
    case MYSQL_TYPE_INVALID:
    case MYSQL_TYPE_BOOL:
    default:
      /* This case should never be chosen */
      assert(0);
      /* If something goes awfully wrong, it's better to get a string than die
       */
    case MYSQL_TYPE_STRING:
    case MYSQL_TYPE_NULL:
      if (fixed_length && max_length <= CONVERT_IF_BIGGER_TO_BLOB) {
        field = new (*THR_MALLOC) Field_string(
            max_length, m_nullable, item_name.ptr(), collation.collation);
        break;
      }
      /* Fall through to make_string_field() */
      [[fallthrough]];
    case MYSQL_TYPE_ENUM:
    case MYSQL_TYPE_SET:
    case MYSQL_TYPE_VAR_STRING:
    case MYSQL_TYPE_VARCHAR:
      return make_string_field(table);
    case MYSQL_TYPE_TINY_BLOB:
    case MYSQL_TYPE_MEDIUM_BLOB:
    case MYSQL_TYPE_LONG_BLOB:
    case MYSQL_TYPE_BLOB:
      if (this->type() == Item::TYPE_HOLDER)
        field = new (*THR_MALLOC) Field_blob(
            max_length, m_nullable, item_name.ptr(), collation.collation, true);
      else
        field = new (*THR_MALLOC)
            Field_blob(max_length, m_nullable, item_name.ptr(),
                       collation.collation, false);
      break;  // Blob handled outside of case
    case MYSQL_TYPE_GEOMETRY:
      field = new (*THR_MALLOC) Field_geom(
          max_length, m_nullable, item_name.ptr(), get_geometry_type(), {});
      break;
    case MYSQL_TYPE_JSON:
      field =
          new (*THR_MALLOC) Field_json(max_length, m_nullable, item_name.ptr());
  }
  if (field) field->init(table);
  return field;
}

/* ARGSUSED */
void Item_field::make_field(Send_field *tmp_field) {
  field->make_send_field(tmp_field);
  assert(tmp_field->table_name != nullptr);
  assert(item_name.is_set());
  tmp_field->col_name = item_name.ptr();  // Use user supplied name
  tmp_field->table_name = table_name != nullptr ? table_name : "";
  tmp_field->db_name = m_orig_db_name != nullptr ? m_orig_db_name : "";
  tmp_field->org_table_name =
      m_orig_table_name != nullptr ? m_orig_table_name : "";
  tmp_field->org_col_name =
      m_orig_field_name != nullptr ? m_orig_field_name : "";
  tmp_field->field = true;
}

/**
  Copies/converts data from “from” to “to”, but is faster on repeated execution
  with the same “to” field, as it caches the fields_are_memcpyable() and
  pack_length() calls. These are not terribly expensive in themselves, but it
  adds up to 5–10% in DBT-3 Q1 due to the repeated calls.

  The “from” field _must_ correspond to the same last_to / to_is_memcpyable pair
  as earlier calls, unless last_to is cleared to nullptr.
 */
static inline type_conversion_status field_conv_with_cache(
    Field *to, Field *from, Field **last_to, uint32_t *to_is_memcpyable) {
  assert(to->field_ptr() != from->field_ptr());
  if (to != *last_to) {
    *last_to = to;
    if (fields_are_memcpyable(to, from)) {
      *to_is_memcpyable = to->pack_length();
    } else {
      *to_is_memcpyable = -1;
    }
  }
  if (*to_is_memcpyable != static_cast<uint32_t>(-1) &&
      *to_is_memcpyable == to->pack_length() && from->type() == to->type() &&
      (from->type() != MYSQL_TYPE_NEWDECIMAL ||
       from->decimals() == to->decimals())) {
    memcpy(to->field_ptr(), from->field_ptr(), *to_is_memcpyable);
    return TYPE_OK;
  } else {
    return field_conv_slow(to, from);
  }
}

/**
  Set a field's value from a item.
*/

void Item_field::save_org_in_field(Field *to) {
  if (field == to) {
    assert(null_value == field->is_null());
    return;
  } else if (field->is_null()) {
    null_value = true;
    set_field_to_null_with_conversions(to, true);
  } else {
    to->set_notnull();
    field_conv_with_cache(to, field, &last_org_destination_field,
                          &last_org_destination_field_memcpyable);
    null_value = false;
  }
}

type_conversion_status Item_field::save_in_field_inner(Field *to,
                                                       bool no_conversions) {
  DBUG_TRACE;
  if (field->is_null()) {
    null_value = true;
    const type_conversion_status status =
        set_field_to_null_with_conversions(to, no_conversions);
    return status;
  }
  to->set_notnull();
  null_value = false;

  /*
    If we're setting the same field as the one we're reading from there's
    nothing to do. This can happen in 'SET x = x' type of scenarios.
  */
  if (to == field) {
    return TYPE_OK;
  }
  return field_conv_with_cache(to, field, &last_destination_field,
                               &last_destination_field_memcpyable);
}

/**
  Store null in field.

  This is used on INSERT.
  Allow NULL to be inserted in timestamp and auto_increment values.

  @param field		Field where we want to store NULL
  @param no_conversions  Set to 1 if we should return 1 if field can't
                         take null values.
                         If set to 0 we will do store the 'default value'
                         if the field is a special field. If not we will
                         give an error.

  @retval
    0   ok
  @retval
    1   Field doesn't support NULL values and can't handle 'field = NULL'
*/

type_conversion_status Item_null::save_in_field_inner(Field *field,
                                                      bool no_conversions) {
  return set_field_to_null_with_conversions(field, no_conversions);
}

type_conversion_status Item::save_in_field(Field *field, bool no_conversions) {
  DBUG_TRACE;
  // In case this is a hidden column used for a functional index, insert
  // an error handler that catches any errors that tries to print out the
  // name of the hidden column. It will instead print out the functional
  // index name.

  const Functional_index_error_handler functional_index_error_handler(
      field, current_thd);

  const type_conversion_status ret = save_in_field_inner(field, no_conversions);

  /*
    If an error was raised during evaluation of the item,
    save_in_field_inner() might not notice and return TYPE_OK. Make
    sure that we return not OK if there was an error.
  */
  if (ret == TYPE_OK && current_thd->is_error()) {
    return TYPE_ERR_BAD_VALUE;
  }
  return ret;
}

/*
  This implementation can lose str_value content, so if the
  Item uses str_value to store something, it should
  reimplement its ::save_in_field_inner() as Item_string, for example, does.

  Note: all Item_XXX::val_str(str) methods must NOT rely on the fact that
  str != str_value. For example, see fix for bug #44743.
*/

type_conversion_status Item::save_in_field_inner(Field *field,
                                                 bool no_conversions) {
  // Storing of arrays should be handled by specialized subclasses.
  assert(!returns_array());

  if (result_type() == STRING_RESULT) {
    // Avoid JSON dom/binary serialization to/from string
    if (data_type() == MYSQL_TYPE_JSON) {
      const enum_field_types field_type = field->type();
      if (field_type == MYSQL_TYPE_JSON) {
        // Store the value in the JSON binary format.
        Json_wrapper wr;
        if (val_json(&wr)) return TYPE_ERR_BAD_VALUE;

        if (null_value) return set_field_to_null(field);

        field->set_notnull();
        return down_cast<Field_json *>(field)->store_json(&wr);
      }
      if (is_temporal_type(field_type) && field_type != MYSQL_TYPE_YEAR) {
        MYSQL_TIME t;
        bool res = true;
        switch (field_type) {
          case MYSQL_TYPE_TIME:
            res = get_time(&t);
            break;
          case MYSQL_TYPE_DATETIME:
          case MYSQL_TYPE_TIMESTAMP:
          case MYSQL_TYPE_DATE:
          case MYSQL_TYPE_NEWDATE:
            res = get_date(&t, 0);
            break;
          case MYSQL_TYPE_YEAR:
            assert(false);
          default:
            assert(false);
        }
        if (res) {
          null_value = true;
          return set_field_to_null_with_conversions(field, no_conversions);
        }
        field->set_notnull();
        return field->store_time(&t);
      }
      if (field_type == MYSQL_TYPE_NEWDECIMAL) {
        my_decimal decimal_value;
        my_decimal *value = val_decimal(&decimal_value);
        if (null_value)
          return set_field_to_null_with_conversions(field, no_conversions);
        field->set_notnull();
        return field->store_decimal(value);
      }
      if (field_type == MYSQL_TYPE_INT24 || field_type == MYSQL_TYPE_TINY ||
          field_type == MYSQL_TYPE_SHORT || field_type == MYSQL_TYPE_LONG ||
          field_type == MYSQL_TYPE_LONGLONG) {
        const longlong nr = val_int();
        if (null_value)
          return set_field_to_null_with_conversions(field, no_conversions);
        field->set_notnull();
        return field->store(nr, unsigned_flag);
      }
      if (field_type == MYSQL_TYPE_FLOAT || field_type == MYSQL_TYPE_DOUBLE) {
        const double nr = val_real();
        if (null_value)
          return set_field_to_null_with_conversions(field, no_conversions);
        field->set_notnull();
        return field->store(nr);
      }
    }

    String *result;
    const CHARSET_INFO *cs = collation.collation;
    char buff[MAX_FIELD_WIDTH];  // Alloc buffer for small columns
    str_value.set_quick(buff, sizeof(buff), cs);
    result = val_str(&str_value);
    if (current_thd->is_error()) return TYPE_ERR_BAD_VALUE;
    if (null_value) {
      str_value.set_quick(nullptr, 0, cs);
      return set_field_to_null_with_conversions(field, no_conversions);
    }

    /* NOTE: If null_value == false, "result" must be not NULL.  */

    field->set_notnull();
    const type_conversion_status error =
        field->store(result->ptr(), result->length(),
                     field->type() == MYSQL_TYPE_JSON ? result->charset() : cs);
    str_value.set_quick(nullptr, 0, cs);
    return error;
  }

  if (result_type() == REAL_RESULT) {
    const double nr = val_real();
    if (null_value)
      return set_field_to_null_with_conversions(field, no_conversions);
    field->set_notnull();
    return field->store(nr);
  }

  if (result_type() == DECIMAL_RESULT) {
    my_decimal decimal_value;
    my_decimal *value = val_decimal(&decimal_value);
    if (null_value)
      return set_field_to_null_with_conversions(field, no_conversions);
    field->set_notnull();
    return field->store_decimal(value);
  }

  const longlong nr = val_int();
  if (null_value)
    return set_field_to_null_with_conversions(field, no_conversions);
  field->set_notnull();
  return field->store(nr, unsigned_flag);
}

type_conversion_status Item_string::save_in_field_inner(Field *field, bool) {
  String *result;
  result = val_str(&str_value);
  return save_str_value_in_field(field, result);
}

type_conversion_status Item_uint::save_in_field_inner(Field *field,
                                                      bool no_conversions) {
  /* Item_int::save_in_field_inner handles both signed and unsigned. */
  return Item_int::save_in_field_inner(field, no_conversions);
}

/**
  Store an int in a field

  @param field           The field where the int value is to be stored
  @param nr              The value to store in field
  @param null_value      True if the value to store is NULL, false otherwise
  @param unsigned_flag   Whether or not the int value is signed or unsigned

  @retval TYPE_OK   Storing of value went fine without warnings or errors
  @retval !TYPE_OK  Warning/error as indicated by type_conversion_status enum
                    value
*/
static type_conversion_status save_int_value_in_field(Field *field, longlong nr,
                                                      bool null_value,
                                                      bool unsigned_flag) {
  // TODO: call set_field_to_null_with_conversions below
  if (null_value) return set_field_to_null(field);
  field->set_notnull();
  return field->store(nr, unsigned_flag);
}

/**
  Store this item's int-value in a field

  @param field           The field where the int value is to be stored
  @param no_conversions  Only applies if the value to store is NULL
                         (null_value is true) and NULL is not allowed
                         in field. In that case: if no_coversion is
                         true, do nothing and return with error
                         TYPE_ERR_NULL_CONSTRAINT_VIOLATION. If
                         no_coversion is false, the field's default
                         value is stored if one exists. Otherwise an
                         error is returned.

  @retval TYPE_OK   Storing of value went fine without warnings or errors
  @retval !TYPE_OK  Warning/error as indicated by type_conversion_status enum
                    value
*/
type_conversion_status Item_int::save_in_field_inner(Field *field,
                                                     bool no_conversions
                                                     [[maybe_unused]]) {
  return save_int_value_in_field(field, val_int(), null_value, unsigned_flag);
}

type_conversion_status Item_temporal::save_in_field_inner(Field *field, bool) {
  const enum_field_types field_type = field->type();
  longlong nr = is_temporal_type_with_time(field_type)
                    ? val_temporal_with_round(field_type, field->decimals())
                    : val_date_temporal();
  // TODO: call set_field_to_null_with_conversions below
  if (null_value) return set_field_to_null(field);
  field->set_notnull();
  return field->store_packed(nr);
}

type_conversion_status Item_decimal::save_in_field_inner(Field *field, bool) {
  if (null_value) return set_field_to_null(field);

  field->set_notnull();
  return field->store_decimal(&decimal_value);
}

bool Item_int::eq(const Item *arg, bool) const {
  // No need to check for null value as integer constant can't be NULL
  if (arg->basic_const_item() && arg->type() == type()) {
    /*
      We need to cast off const to call val_int(). This should be OK for
      a basic constant.
    */
    Item *item = const_cast<Item *>(arg);
    return item->val_int() == value && item->unsigned_flag == unsigned_flag;
  }
  return false;
}

Item *Item_int_with_ref::clone_item() const {
  assert(ref->const_item());
  /*
    We need to evaluate the constant to make sure it works with
    parameter markers.
  */
  return (ref->unsigned_flag
              ? new Item_uint(ref->item_name, ref->val_int(), ref->max_length)
              : new Item_int(ref->item_name, ref->val_int(), ref->max_length));
}

Item *Item_time_with_ref::clone_item() const {
  assert(ref->const_item());
  /*
    We need to evaluate the constant to make sure it works with
    parameter markers.
  */
  return new Item_temporal(MYSQL_TYPE_TIME, ref->item_name,
                           ref->val_time_temporal(), ref->max_length);
}

Item *Item_datetime_with_ref::clone_item() const {
  assert(ref->const_item());
  /*
    We need to evaluate the constant to make sure it works with
    parameter markers.
  */
  return new Item_temporal(MYSQL_TYPE_DATETIME, ref->item_name,
                           ref->val_date_temporal(), ref->max_length);
}

void Item_temporal_with_ref::print(const THD *, String *str,
                                   enum_query_type) const {
  char buff[MAX_DATE_STRING_REP_LENGTH];
  MYSQL_TIME ltime;
  TIME_from_longlong_packed(&ltime, data_type(), value);
  str->append("'");
  my_TIME_to_str(ltime, buff, decimals);
  str->append(buff);
  str->append('\'');
}

Item_num *Item_uint::neg() {
  Item_decimal *item = new Item_decimal(value, true);
  return item->neg();
}

static uint nr_of_decimals(const char *str, const char *end) {
  const char *decimal_point;

  /* Find position for '.' */
  for (;;) {
    if (str == end) return 0;
    if (*str == 'e' || *str == 'E') return DECIMAL_NOT_SPECIFIED;
    if (*str++ == '.') break;
  }
  decimal_point = str;
  for (; str < end && my_isdigit(system_charset_info, *str); str++)
    ;
  if (str < end && (*str == 'e' || *str == 'E')) return DECIMAL_NOT_SPECIFIED;
  /*
    QQ:
    The number of decimal digist in fact should be (str - decimal_point - 1).
    But it seems the result of nr_of_decimals() is never used!

    In case of 'e' and 'E' nr_of_decimals returns DECIMAL_NOT_SPECIFIED.
    In case if there is no 'e' or 'E' parser code in sql_yacc.yy
    never calls Item_float::Item_float() - it creates Item_decimal instead.

    The only piece of code where we call Item_float::Item_float(str, len)
    without having 'e' or 'E' is item_xmlfunc.cc, but this Item_float
    never appears in metadata itself. Changing the code to return
    (str - decimal_point - 1) does not make any changes in the test results.

    This should be addressed somehow.
    Looks like a reminder from before real DECIMAL times.
  */
  return (uint)(str - decimal_point);
}

/**
  This function is only called during parsing:
  - when parsing SQL query from sql_yacc.yy
  - when parsing XPath query from item_xmlfunc.cc
  We will signal an error if value is not a true double value (overflow):
  eng: Illegal %s '%-.192s' value found during parsing

  Note: str_arg does not necessarily have to be a null terminated string,
  e.g. it is NOT when called from item_xmlfunc.cc or sql_yacc.yy.
*/

void Item_float::init(const char *str_arg, uint length) {
  int error;
  const char *end_not_used;
  value = my_strntod(&my_charset_bin, str_arg, length, &end_not_used, &error);
  if (error) {
    char tmp[NAME_LEN + 1];
    snprintf(tmp, sizeof(tmp), "%.*s", length, str_arg);
    my_error(ER_ILLEGAL_VALUE_FOR_TYPE, MYF(0), "double", tmp);
  }
  presentation.copy(str_arg, length);
  item_name.copy(str_arg, length);
  set_data_type(MYSQL_TYPE_DOUBLE);
  decimals = (uint8)nr_of_decimals(str_arg, str_arg + length);
  max_length = length;
  fixed = true;
}

type_conversion_status Item_float::save_in_field_inner(Field *field, bool) {
  const double nr = val_real();
  // TODO: call set_field_to_null_with_conversions below
  if (null_value) return set_field_to_null(field);
  field->set_notnull();
  return field->store(nr);
}

void Item_float::print(const THD *, String *str,
                       enum_query_type query_type) const {
  if (query_type & QT_NORMALIZED_FORMAT) {
    str->append("?");
    return;
  }
  if (presentation.ptr()) {
    str->append(presentation.ptr());
    return;
  }
  char buffer[20];
  String num(buffer, sizeof(buffer), &my_charset_bin);
  num.set_real(value, decimals, &my_charset_bin);
  str->append(num);
}

/*
  hex item
  In string context this is a binary string.
  In number context this is a longlong value.
*/

bool Item_float::eq(const Item *arg, bool) const {
  if (arg->basic_const_item() && arg->type() == type()) {
    /*
      We need to cast off const to call val_int(). This should be OK for
      a basic constant.
    */
    Item *item = const_cast<Item *>(arg);
    return item->val_real() == value;
  }
  return false;
}

static inline uint char_val(char X) {
  return (uint)(X >= '0' && X <= '9'
                    ? X - '0'
                    : X >= 'A' && X <= 'Z' ? X - 'A' + 10 : X - 'a' + 10);
}

Item_hex_string::Item_hex_string() { hex_string_init("", 0); }

Item_hex_string::Item_hex_string(const POS &pos, const LEX_STRING &literal)
    : super(pos) {
  hex_string_init(literal.str, literal.length);
}

Item *Item_hex_string::clone_item() const {
  Item_hex_string *retval = new Item_hex_string();
  if (retval == nullptr) return nullptr;
  retval->str_value.set(
      current_thd->strmake(str_value.ptr(), str_value.length()),
      str_value.length(), &my_charset_bin);
  retval->cmp_context = cmp_context;
  retval->max_length = max_length;
  return retval;
}

LEX_CSTRING Item_hex_string::make_hex_str(const char *str, size_t str_length) {
  const size_t max_length = (str_length + 1) / 2;
  char *ptr = (char *)(*THR_MALLOC)->Alloc(max_length + 1);
  if (ptr == nullptr) return NULL_CSTR;
  LEX_CSTRING ret = {ptr, max_length};
  char *end = ptr + max_length;
  if (max_length * 2 != str_length)
    *ptr++ = char_val(*str++);  // Not even, assume 0 prefix
  while (ptr != end) {
    *ptr++ = (char)(char_val(str[0]) * 16 + char_val(str[1]));
    str += 2;
  }
  *ptr = 0;  // needed if printed in error message
  return ret;
}

uint Item_hex_string::decimal_precision() const {
  switch (max_length) {
    case 0:
      return count_digits(0U);
    case 1:
      return count_digits(0xFFU);
    case 2:
      return count_digits(0xFFFFU);
    case 3:
      return count_digits(0xFFFFFFU);
    case 4:
      return count_digits(0xFFFFFFFFU);
    case 5:
      return count_digits(0xFFFFFFFFFFU);
    case 6:
      return count_digits(0xFFFFFFFFFFFFU);
    case 7:
      return count_digits(0xFFFFFFFFFFFFFFU);
    default:
      // val_int() and val_decimal() look at the first eight bytes. Longer
      // values are truncated.
      assert(max_length >= 8);
      return count_digits(0xFFFFFFFFFFFFFFFFU);
  }
}

void Item_hex_string::hex_string_init(const char *str, uint str_length) {
  const LEX_CSTRING s = make_hex_str(str, str_length);
  str_value.set(s.str, s.length, &my_charset_bin);
  set_data_type(MYSQL_TYPE_VARCHAR);
  max_length = s.length;
  collation.set(&my_charset_bin, DERIVATION_COERCIBLE);
  fixed = true;
  unsigned_flag = true;
}

longlong Item_hex_string::val_int() {
  // following assert is redundant, because fixed=1 assigned in constructor
  assert(fixed);
  const char *end = str_value.ptr() + str_value.length();
  const char *ptr;

  if (str_value.length() > sizeof(longlong)) {
    /*
      Too many bytes for longlong; lost bytes are [start, lost_end[ ; there is
      no loss of data in conversion only if they are all zeroes.
    */
    const char *lost_end = end - sizeof(longlong);
    for (ptr = str_value.ptr(); ptr < lost_end; ++ptr)
      if (*ptr != 0) {
        // Human-readable, size-limited printout of the hex:
        char errbuff[MYSQL_ERRMSG_SIZE], *errptr = errbuff;
        *errptr++ = 'x';
        *errptr++ = '\'';
        for (ptr = str_value.ptr(); ptr < end; ++ptr) {
          if (errptr > errbuff + sizeof(errbuff) - 4) break;
          *errptr++ = dig_vec_lower[((uchar)*ptr) >> 4];
          *errptr++ = dig_vec_lower[((uchar)*ptr) & 0x0F];
        }
        *errptr++ = '\'';
        *errptr++ = 0;
        THD *thd = current_thd;
        push_warning_printf(
            thd, Sql_condition::SL_WARNING, ER_TRUNCATED_WRONG_VALUE,
            ER_THD(thd, ER_TRUNCATED_WRONG_VALUE), "BINARY", errbuff);
        return 0;
      }
  }

  ptr = end - str_value.length();
  ulonglong value = 0;
  for (; ptr != end; ptr++) value = (value << 8) + (ulonglong)(uchar)*ptr;
  return (longlong)value;
}

my_decimal *Item_hex_string::val_decimal(my_decimal *decimal_value) {
  // following assert is redundant, because fixed=1 assigned in constructor
  assert(fixed);
  const ulonglong value = (ulonglong)val_int();
  int2my_decimal(E_DEC_FATAL_ERROR, value, true, decimal_value);
  return (decimal_value);
}

type_conversion_status Item_hex_string::save_in_field_inner(Field *field,
                                                            bool) {
  field->set_notnull();
  if (field->result_type() == STRING_RESULT)
    return field->store(str_value.ptr(), str_value.length(),
                        collation.collation);

  ulonglong nr;
  const size_t length = str_value.length();
  if (!length) {
    field->reset();
    return TYPE_WARN_OUT_OF_RANGE;
  }
  if (length > 8) {
    nr = field->is_flag_set(UNSIGNED_FLAG) ? ULLONG_MAX : LLONG_MAX;
    goto warn;
  }
  nr = (ulonglong)val_int();
  if ((length == 8) && !field->is_flag_set(UNSIGNED_FLAG) && (nr > LLONG_MAX)) {
    nr = LLONG_MAX;
    goto warn;
  }
  return field->store((longlong)nr, true);  // Assume hex numbers are unsigned

warn:
  const type_conversion_status res = field->store((longlong)nr, true);
  if (res == TYPE_OK)
    field->set_warning(Sql_condition::SL_WARNING, ER_WARN_DATA_OUT_OF_RANGE, 1);
  return res;
}

void Item_hex_string::print(const THD *, String *str,
                            enum_query_type query_type) const {
  if (query_type & QT_NORMALIZED_FORMAT) {
    str->append("?");
    return;
  }
  const uchar *ptr = pointer_cast<const uchar *>(str_value.ptr());
  const uchar *end = ptr + str_value.length();
  // If it is an empty string, print X''. Printing "0x" makes it not
  // parse correctly when this printed string is re-used to parse
  // this expression.
  if (ptr == end) {
    str->append("X''");
    return;
  }
  str->append("0x");
  for (; ptr != end; ptr++) {
    str->append(dig_vec_lower[*ptr >> 4]);
    str->append(dig_vec_lower[*ptr & 0x0F]);
  }
}

bool Item_hex_string::eq(const Item *item, bool binary_cmp) const {
  if (item->basic_const_item() && item->type() == type()) {
    // Should be OK for a basic constant.
    Item *arg = const_cast<Item *>(item);
    String str;
    if (binary_cmp) return !stringcmp(&str_value, arg->val_str(&str));
    return !sortcmp(&str_value, arg->val_str(&str), collation.collation);
  }
  return false;
}

Item *Item_hex_string::safe_charset_converter(THD *, const CHARSET_INFO *tocs) {
  String tmp, *str = val_str(&tmp);

  auto conv = new Item_string(str->ptr(), str->length(), tocs);
  if (conv == nullptr) return nullptr;
  conv->mark_result_as_const();
  return conv;
}

/*
  bin item.
  In string context this is a binary string.
  In number context this is a longlong value.
*/

LEX_CSTRING Item_bin_string::make_bin_str(const char *str, size_t str_length) {
  const char *end = str + str_length - 1;
  uchar bits = 0;
  uint power = 1;

  const size_t max_length = (str_length + 7) >> 3;
  char *ptr = (char *)(*THR_MALLOC)->Alloc(max_length + 1);
  if (ptr == nullptr) return NULL_CSTR;

  LEX_CSTRING ret{ptr, max_length};

  if (max_length > 0) {
    ptr += max_length - 1;
    ptr[1] = 0;  // Set end null for string
    for (; end >= str; end--) {
      if (power == 256) {
        power = 1;
        *ptr-- = bits;
        bits = 0;
      }
      if (*end == '1') bits |= power;
      power <<= 1;
    }
    *ptr = (char)bits;
  } else
    ptr[0] = 0;

  return ret;
}

void Item_bin_string::bin_string_init(const char *str, size_t str_length) {
  const LEX_CSTRING s = make_bin_str(str, str_length);
  max_length = s.length;
  str_value.set(s.str, s.length, &my_charset_bin);
  collation.set(&my_charset_bin, DERIVATION_COERCIBLE);
  fixed = true;
}

/**
  Pack data in buffer for sending.
*/

bool Item_null::send(Protocol *protocol, String *) {
  return protocol->store_null();
}

Item_json::Item_json(unique_ptr_destroy_only<Json_wrapper> value,
                     const Item_name_string &name)
    : m_value(std::move(value)) {
  set_data_type_json();
  item_name = name;
}

Item_json::~Item_json() = default;

void Item_json::print(const THD *, String *str, enum_query_type) const {
  str->append("json'");
  m_value->to_string(str, true, "", JsonDepthErrorHandler);
  str->append("'");
}

bool Item_json::val_json(Json_wrapper *result) {
  *result = *m_value;
  return false;
}

/*
  The functions below are rarely called, some of them are probably unreachable
  from SQL, because Item_json is used in a more limited way than other
  subclasses of Item_basic_constant. Most notably, there is no JSON literal
  syntax which gets translated into Item_json objects by the parser.
*/

double Item_json::val_real() { return m_value->coerce_real(item_name.ptr()); }

longlong Item_json::val_int() { return m_value->coerce_int(item_name.ptr()); }

String *Item_json::val_str(String *str) {
  str->length(0);
  if (m_value->to_string(str, true, item_name.ptr(), JsonDepthErrorHandler))
    return error_str();
  return str;
}

my_decimal *Item_json::val_decimal(my_decimal *buf) {
  return m_value->coerce_decimal(buf, item_name.ptr());
}

bool Item_json::get_date(MYSQL_TIME *ltime, my_time_flags_t) {
  return m_value->coerce_date(ltime, item_name.ptr());
}

bool Item_json::get_time(MYSQL_TIME *ltime) {
  return m_value->coerce_time(ltime, item_name.ptr());
}

Item *Item_json::clone_item() const {
  THD *const thd = current_thd;
  auto wr = make_unique_destroy_only<Json_wrapper>(thd->mem_root,
                                                   m_value->clone_dom());
  if (wr == nullptr) return nullptr;
  return new Item_json(std::move(wr), item_name);
}

/**
  This is only called from items that is not of type item_field.
*/

bool Item::send(Protocol *protocol, String *buffer) {
  switch (data_type()) {
    default:
    case MYSQL_TYPE_NULL:
    case MYSQL_TYPE_BOOL:
    case MYSQL_TYPE_INVALID:
    case MYSQL_TYPE_DECIMAL:
    case MYSQL_TYPE_ENUM:
    case MYSQL_TYPE_SET:
    case MYSQL_TYPE_TINY_BLOB:
    case MYSQL_TYPE_MEDIUM_BLOB:
    case MYSQL_TYPE_LONG_BLOB:
    case MYSQL_TYPE_BLOB:
    case MYSQL_TYPE_GEOMETRY:
    case MYSQL_TYPE_STRING:
    case MYSQL_TYPE_VAR_STRING:
    case MYSQL_TYPE_VARCHAR:
    case MYSQL_TYPE_BIT:
    case MYSQL_TYPE_NEWDECIMAL:
    case MYSQL_TYPE_JSON: {
      const String *res = val_str(buffer);
      assert(null_value == (res == nullptr));
      if (res != nullptr)
        return protocol->store_string(res->ptr(), res->length(),
                                      res->charset());
      break;
    }
    case MYSQL_TYPE_TINY: {
      const longlong nr = val_int();
      if (!null_value) return protocol->store_tiny(nr);
      break;
    }
    case MYSQL_TYPE_SHORT:
    case MYSQL_TYPE_YEAR: {
      const longlong nr = val_int();
      if (!null_value) return protocol->store_short(nr);
      break;
    }
    case MYSQL_TYPE_INT24:
    case MYSQL_TYPE_LONG: {
      const longlong nr = val_int();
      if (!null_value) return protocol->store_long(nr);
      break;
    }
    case MYSQL_TYPE_LONGLONG: {
      const longlong nr = val_int();
      if (!null_value) return protocol->store_longlong(nr, unsigned_flag);
      break;
    }
    case MYSQL_TYPE_FLOAT: {
      const float nr = static_cast<float>(val_real());
      if (!null_value) return protocol->store_float(nr, decimals, 0);
      break;
    }
    case MYSQL_TYPE_DOUBLE: {
      const double nr = val_real();
      if (!null_value) return protocol->store_double(nr, decimals, 0);
      break;
    }
    case MYSQL_TYPE_DATE: {
      MYSQL_TIME tm;
      get_date(&tm, TIME_FUZZY_DATE);
      if (!null_value) return protocol->store_date(tm);
      break;
    }
    case MYSQL_TYPE_DATETIME:
    case MYSQL_TYPE_TIMESTAMP: {
      MYSQL_TIME tm;
      get_date(&tm, TIME_FUZZY_DATE);
      if (!null_value) return protocol->store_datetime(tm, decimals);
      break;
    }
    case MYSQL_TYPE_TIME: {
      MYSQL_TIME tm;
      get_time(&tm);
      if (!null_value) return protocol->store_time(tm, decimals);
      break;
    }
  }

  assert(null_value);
  if (current_thd->is_error()) return true;
  return protocol->store_null();
}

bool Item::update_null_value() {
  char buff[STRING_BUFFER_USUAL_SIZE];
  String str(buff, sizeof(buff), collation.collation);
  return evaluate(current_thd, &str);
}

/**
  Evaluate scalar item, possibly using the supplied buffer

  @param thd    Thread context
  @param buffer Buffer, in case item needs a large one

  @returns false if success, true if error
*/

bool Item::evaluate(THD *thd, String *buffer) {
  assert(result_type() != ROW_RESULT);

  switch (data_type()) {
    case MYSQL_TYPE_INVALID:
    default:
      assert(false);
      (void)val_str(buffer);
      break;
    case MYSQL_TYPE_JSON: {
      Json_wrapper wr;
      (void)val_json(&wr);
    } break;
    case MYSQL_TYPE_NULL:
    case MYSQL_TYPE_DECIMAL:
    case MYSQL_TYPE_ENUM:
    case MYSQL_TYPE_SET:
    case MYSQL_TYPE_TINY_BLOB:
    case MYSQL_TYPE_MEDIUM_BLOB:
    case MYSQL_TYPE_LONG_BLOB:
    case MYSQL_TYPE_BLOB:
    case MYSQL_TYPE_GEOMETRY:
    case MYSQL_TYPE_STRING:
    case MYSQL_TYPE_VAR_STRING:
    case MYSQL_TYPE_VARCHAR:
    case MYSQL_TYPE_BIT: {
      (void)val_str(buffer);
      break;
    }
    case MYSQL_TYPE_BOOL:
    case MYSQL_TYPE_TINY:
    case MYSQL_TYPE_SHORT:
    case MYSQL_TYPE_YEAR:
    case MYSQL_TYPE_INT24:
    case MYSQL_TYPE_LONG:
    case MYSQL_TYPE_LONGLONG: {
      (void)val_int();
      break;
    }
    case MYSQL_TYPE_NEWDECIMAL: {
      my_decimal decimal_value;
      (void)val_decimal(&decimal_value);
      break;
    }

    case MYSQL_TYPE_FLOAT:
    case MYSQL_TYPE_DOUBLE: {
      (void)val_real();
      break;
    }
    case MYSQL_TYPE_DATETIME:
    case MYSQL_TYPE_DATE:
    case MYSQL_TYPE_TIMESTAMP: {
      MYSQL_TIME tm;
      (void)get_date(&tm, TIME_FUZZY_DATE);
      break;
    }
    case MYSQL_TYPE_TIME: {
      MYSQL_TIME tm;
      (void)get_time(&tm);
      break;
    }
  }
  const bool result = thd->is_error();
  // Convention: set NULL value indicator on error
  if (result) null_value = true;
  return result;
}

/**
  Check if an item is a constant one and can be cached.

  @param [out] arg If != NULL <=> Cache this item.

  @return true  Go deeper in item tree.
  @return false Don't go deeper in item tree.
*/

bool Item::cache_const_expr_analyzer(uchar **arg) {
  cache_const_expr_arg *carg = (cache_const_expr_arg *)*arg;
  if (!carg->cache_item) {
    Item *item = real_item();
    /*
      Cache constant items unless it's a basic constant, a constant field,
      a subquery (they use their own cache),
      a ROW object (rollback logic can get messy),
      or it is already cached.
    */
    if (const_for_execution() &&
        !(basic_const_item() || item->basic_const_item() ||
          item->type() == Item::FIELD_ITEM || item->type() == SUBSELECT_ITEM ||
          item->type() == ROW_ITEM || item->type() == CACHE_ITEM ||
          item->type() == PARAM_ITEM))
      /*
        Note that we use cache_item as a flag (NULL vs non-NULL), but we
        are storing the pointer so that we can assert that we cache the
        correct item in Item::cache_const_expr_transformer().
      */
      carg->cache_item = this;
    /*
      JSON functions can read JSON from strings or use SQL scalars by
      converting them to JSON scalars. Such conversion takes time and on
      repetitive calls result is significant performance penalty.

      Check if such data can be cached:
      1) this item is constant
      2) this item is an arg to a function
      3) it's a source of JSON data
      4) this item's type isn't JSON so conversion will be required
      5) it's not cached already

      Difference with the block above is that this one caches any const item,
      because the goal here is to avoid conversion, rather than re-evaluation.
    */
    else if (const_for_execution() &&  // 1
             carg->stack.elements > 0 &&
             carg->stack.head()->type() == FUNC_ITEM)  // 2
    {
      Item_func *head = down_cast<Item_func *>(carg->stack.head());
      enum_const_item_cache what_cache;
      if ((what_cache = head->can_cache_json_arg(this)) &&  // 3
          data_type() != MYSQL_TYPE_JSON &&                 // 4
          item->type() != CACHE_ITEM)                       // 5
      {
        carg->cache_item = this;
        carg->cache_arg = what_cache;
      }
    }
    // Push only if we're going down the tree, so transformer will pop the item
    carg->stack.push_front(item);
    /*
      If this item will be cached, no need to explore items further down
      in the tree, but the transformer must be called, so return 'true'.
      If this item will not be cached, items further down in the tree
      must be explored, so return 'true'.
    */
    return true;
  }
  /*
    An item above in the tree is to be cached, so need to cache the present
    item, and no need to go down the tree.
  */
  return false;
}

bool Item::can_be_substituted_for_gc(bool array) const {
  switch (real_item()->type()) {
    case FUNC_ITEM:
    case COND_ITEM:
      return true;
    case FIELD_ITEM:
      // Fields can be substituted with a generated column for a multi-valued
      // index defined on the field. Otherwise, for non-arrays, we don't
      // substitute fields with generated columns, since functional indexes
      // cannot be defined on a plain column, only on expressions.
      return array;
    default:
      return false;
  }
}

/**
  Calculate the maximum number of characters required by any of the items.

  @param items   arguments to calculate max width for
  @param nitems   number of arguments

  @returns max width in number of characters
*/
uint32 Item::aggregate_char_width(Item **items, uint nitems) {
  uint32 char_length = 0;
  /*
    To account for character sets with different number of bytes per character,
    set char_length equal to max_length if the aggregated character set is
    binary to prevent truncation of data as some characters require more than
    one byte.
  */
  const bool bin_charset = collation.collation == &my_charset_bin;
  for (uint i = 0; i < nitems; i++)
    char_length = max(char_length, bin_charset ? items[i]->max_length
                                               : items[i]->max_char_length());
  return char_length;
}

/**
  Set max_length and decimals of function if function is floating point and
  result length/precision depends on argument ones.

  @param type    The float type (float or double precision)
  @param items   Argument array.
  @param nitems  Number of arguments in the array.
*/
void Item::aggregate_float_properties(enum_field_types type, Item **items,
                                      uint nitems) {
  uint32 int_part = 0;
  uint8 deci = 0;
  for (uint i = 0; i < nitems; i++) {
    if (items[i]->decimals == DECIMAL_NOT_SPECIFIED) {
      deci = DECIMAL_NOT_SPECIFIED;
    }
    if (deci != DECIMAL_NOT_SPECIFIED) {
      deci = max(deci, items[i]->decimals);
      int_part = max(int_part, items[i]->max_length - items[i]->decimals);
    }
  }
  unsigned_flag = false;
  if (type == MYSQL_TYPE_FLOAT)
    set_data_type_float();
  else
    set_data_type_double();
  if (deci != DECIMAL_NOT_SPECIFIED) {
    if (UINT_MAX32 - int_part < deci)
      max_length = UINT_MAX32;
    else
      max_length = int_part + deci;
    decimals = deci;
  }
}

/**
  Set data type, precision and scale of item of type decimal from list of items.

  @param items   Argument array.
  @param nitems  Number of arguments in the array.
*/

void Item::aggregate_decimal_properties(Item **items, uint nitems) {
  uint8 int_part = 0;
  uint8 scale = 0;
  for (uint i = 0; i < nitems; i++) {
    scale = max(scale, items[i]->decimals);
    int_part = max(int_part, static_cast<uint8>(items[i]->decimal_int_part()));
  }
  const uint8 precision = min(int_part + scale, DECIMAL_MAX_PRECISION);

  unsigned_flag = false;
  set_data_type_decimal(precision, scale);
}

/**
  Set data type and fractional seconds precision for temporal functions.

  @param type    Temporal data type
  @param items   Argument array
  @param nitems  Number of arguments in the array.
*/
void Item::aggregate_temporal_properties(enum_field_types type, Item **items,
                                         uint nitems) {
  uint8 decimal_cnt = 0;

  switch (type) {
    case MYSQL_TYPE_DATETIME:
      for (uint i = 0; i < nitems; i++)
        decimal_cnt = max(decimal_cnt, uint8(items[i]->datetime_precision()));
      decimal_cnt = min(decimal_cnt, uint8(DATETIME_MAX_DECIMALS));
      set_data_type_datetime(decimal_cnt);
      break;

    case MYSQL_TYPE_TIMESTAMP:
      for (uint i = 0; i < nitems; i++)
        decimal_cnt = max(decimal_cnt, uint8(items[i]->datetime_precision()));
      decimal_cnt = min(decimal_cnt, uint8(DATETIME_MAX_DECIMALS));
      set_data_type_timestamp(decimal_cnt);
      break;

    case MYSQL_TYPE_NEWDATE:
      assert(false);
      set_data_type_date();
      set_data_type(MYSQL_TYPE_NEWDATE);
      break;

    case MYSQL_TYPE_DATE:
      set_data_type_date();
      break;

    case MYSQL_TYPE_TIME:
      for (uint i = 0; i < nitems; i++)
        decimal_cnt = max(decimal_cnt, uint8(items[i]->time_precision()));
      decimal_cnt = min(decimal_cnt, uint8(DATETIME_MAX_DECIMALS));
      set_data_type_time(decimal_cnt);
      break;

    case MYSQL_TYPE_YEAR:
      set_data_type_year();
      break;

    default:
      assert(false); /* purecov: inspected */
  }
}

/**
  Aggregate string properties (character set, collation and maximum length) for
  string function.

  @param type        String data type
  @param name        Name of function
  @param items       Argument array.
  @param nitems      Number of arguments.

  @returns           False on success, true on error.
*/
bool Item::aggregate_string_properties(enum_field_types type, const char *name,
                                       Item **items, uint nitems) {
  if (agg_item_charsets_for_string_result(collation, name, items, nitems, 1))
    return true;

  // Calculate maximum width in number of characters
  uint32 char_width = aggregate_char_width(items, nitems);

  /*
    If the resulting data type is a fixed length character or binary string
    and the result maximum length in characters is longer than the MySQL
    maximum CHAR/BINARY size, convert to a variable-sized type.
  */
  if (type == MYSQL_TYPE_STRING && char_width > MAX_FIELD_CHARLENGTH)
    type = MYSQL_TYPE_VARCHAR;

  switch (type) {
    case MYSQL_TYPE_STRING:
      set_data_type_char(char_width);
      break;
    case MYSQL_TYPE_VARCHAR:
      set_data_type_string(char_width);
      break;
    case MYSQL_TYPE_TINY_BLOB:
    case MYSQL_TYPE_BLOB:
    case MYSQL_TYPE_MEDIUM_BLOB:
    case MYSQL_TYPE_LONG_BLOB:
      set_data_type_blob(type, char_width);
      break;

    case MYSQL_TYPE_SET:
    case MYSQL_TYPE_ENUM:
      set_data_type(type);
      decimals = DECIMAL_NOT_SPECIFIED;
      fix_char_length(char_width);
      break;

    default:
      assert(false);
      set_data_type(type);
      break;
  }
  return false;
}

/**
  Set data type and properties of a BIT column

  @param items   Items to aggregate bit properties from
  @param nitems  Number of items
*/
void Item::aggregate_bit_properties(Item **items, uint nitems) {
  uint32 max_bits = 0;
  for (uint i = 0; i < nitems; i++) {
    max_bits = max(max_bits, items[i]->max_length);
  }
  set_data_type_bit(max_bits);
}

/**
  Cache item if needed.

  @param arg   Descriptor of what and how to cache @see cache_const_expr_arg

  @return cache if cache needed.
  @return this otherwise.
*/

Item *Item::cache_const_expr_transformer(uchar *arg) {
  cache_const_expr_arg *carg = (cache_const_expr_arg *)arg;
  carg->stack.pop();
  if (carg->cache_item)  // Item is to be cached, note that it is used as a flag
  {
    assert(carg->cache_item == this);
    Item_cache *cache;
    /*
      Flag applies to present item, must reset it so it does not affect
      the parent item.
    */
    carg->cache_item = nullptr;
    // Cache arg of a JSON function to avoid repetitive conversion
    if (carg->cache_arg != CACHE_NONE) {
      Item *itm = this;
      Item_func *caller = down_cast<Item_func *>(carg->stack.head());
      String buf;
      Json_wrapper wr;
      const enum_const_item_cache what_cache = carg->cache_arg;

      carg->cache_arg = CACHE_NONE;
      if (what_cache == CACHE_JSON_VALUE) {
        // Cache parse result of JSON string
        if (get_json_wrapper(&itm, 0, &buf, caller->func_name(), &wr) ||
            null_value) {
          return current_thd->is_error() ? nullptr : this;
        }
      } else {
        // Cache SQL scalar converted to JSON
        assert(what_cache == CACHE_JSON_ATOM);
        String conv_buf;
        if (get_json_atom_wrapper(&itm, 0, caller->func_name(), &buf, &conv_buf,
                                  &wr, nullptr, true) ||
            null_value) {
          return current_thd->is_error() ? nullptr : this;
        }
      }
      // Should've been checked at get_*_wrapper()
      assert(wr.type() != enum_json_type::J_ERROR);
      Item_cache_json *jcache = new Item_cache_json();
      if (!jcache) return nullptr;
      jcache->setup(this);
      jcache->store_value(this, &wr);
      cache = jcache;
    } else {
      cache = Item_cache::get_cache(this);
      if (!cache) return nullptr;
      cache->setup(this);
      cache->store(this);
    }
    /*
      This item is cached - for subqueries this effectively means that they
      are optimized away.
    */
    mark_subqueries_optimized_away();
    return cache;
  }
  return this;
}

bool Item_field::send(Protocol *protocol, String *) {
  return protocol->store_field(field);
}

/**
  Add the field to the select list and substitute it for the reference to
  the field.

  @details
    If the field doesn't belong to the table being inserted into then it is
    added to the select list, pointer to it is stored in the ref_item_array
    of the select and the field itself is substituted for the Item_ref object.
    This is done in order to get correct values from update fields that
    belongs to the SELECT part in the INSERT .. SELECT .. ON DUPLICATE KEY
    UPDATE statement.

  @retval nullptr       if an error occurred
  @retval ref           if all conditions are met
  @retval this field    otherwise
*/

Item *Item_field::update_value_transformer(uchar *select_arg) {
  Query_block *select = pointer_cast<Query_block *>(select_arg);
  assert(fixed);

  assert((table_ref == select->context.table_list) ==
         (field->table == select->context.table_list->table));
  if (field->table != select->context.table_list->table &&
      type() != Item::TRIGGER_FIELD_ITEM) {
    Item **tmp = select->add_hidden_item(this);
    return new Item_ref(&select->context, tmp, db_name, table_name, field_name);
  }
  return this;
}

void Item_field::print(const THD *thd, String *str,
                       enum_query_type query_type) const {
  if (field && field->is_field_for_functional_index()) {
    field->gcol_info->expr_item->print(thd, str, query_type);
    return;
  }

  if (field && field->table && field->table->const_table &&
      !(query_type & QT_NO_DATA_EXPANSION)) {
    char buff[MAX_FIELD_WIDTH];
    String tmp(buff, sizeof(buff), str->charset());
    field->val_str(&tmp);
    if (field->is_null())
      str->append("NULL");
    else {
      str->append('\'');
      str->append(tmp);
      str->append('\'');
    }
    return;
  }
  Item_ident::print(thd, str, query_type);
}

/**
  Calculate condition filtering effect for "WHERE field", which
  implicitly means "WHERE field <> 0". The filtering effect is
  therefore identical to that of Item_func_ne.
*/
float Item_field::get_filtering_effect(THD *, table_map filter_for_table,
                                       table_map,
                                       const MY_BITMAP *fields_to_ignore,
                                       double rows_in_table) {
  if (used_tables() != filter_for_table ||
      bitmap_is_set(fields_to_ignore, field->field_index()))
    return COND_FILTER_ALLPASS;

  return 1.0f - get_cond_filter_default_probability(rows_in_table,
                                                    COND_FILTER_EQUALITY);
}

float Item_field::get_cond_filter_default_probability(
    double max_distinct_values, float default_filter) const {
  assert(max_distinct_values >= 1.0);

  // Some field types have a limited number of possible values
  switch (field->real_type()) {
    case MYSQL_TYPE_ENUM: {
      // ENUM can only have the values defined in the typelib
      const uint enum_values = static_cast<Field_enum *>(field)->typelib->count;
      max_distinct_values =
          min(static_cast<double>(enum_values), max_distinct_values);
      break;
    }
    case MYSQL_TYPE_BIT: {
      // BIT(N) can have no more than 2^N distinct values
      const uint bits = static_cast<Field_bit *>(field)->field_length;
      const double combos = pow(2.0, (int)bits);
      max_distinct_values = min(combos, max_distinct_values);
      break;
    }
    default:
      break;
  }
  return max(static_cast<float>(1 / max_distinct_values), default_filter);
}

Item_ref::Item_ref(Name_resolution_context *context_arg, Item **item,
                   const char *db_name_arg, const char *table_name_arg,
                   const char *field_name_arg, bool alias_of_expr_arg)
    : Item_ident(context_arg, db_name_arg, table_name_arg, field_name_arg),
      m_ref_item(item) {
  m_alias_of_expr = alias_of_expr_arg;
  /*
    This constructor used to create some internals references over fixed items
  */
  if (m_ref_item != nullptr && ref_item() != nullptr) {
    ref_item()->increment_ref_count();
    if (ref_item()->fixed) {
      set_properties();
    }
  }
}

Item_ref::Item_ref(Name_resolution_context *context_arg, Item **item,
                   const char *field_name_arg)
    : Item_ident(context_arg, "", "", field_name_arg), m_ref_item(item) {
  assert(m_ref_item != nullptr && ref_item() != nullptr);
  ref_item()->increment_ref_count();
  if (ref_item()->fixed) set_properties();
}

bool Item_ref::clean_up_after_removal(uchar *arg) {
  Cleanup_after_removal_context *const ctx =
      pointer_cast<Cleanup_after_removal_context *>(arg);

  if (ctx->is_stopped(this)) return false;

  // Exit if second visit to this object:
  if (m_unlinked) return false;

  if (ref_item()->decrement_ref_count() > 0) {
    ctx->stop_at(this);
  }

  // Ensure the count is not decremented twice:
  m_unlinked = true;

  return false;
}

/**
  Resolve the name of a reference to a column reference.

  The method resolves the column reference represented by 'this' as a column
  present in one of: GROUP BY clause, SELECT clause, outer queries. It is
  used typically for columns in the HAVING clause which are not under
  aggregate functions.

  POSTCONDITION @n
  Item_ref::ref is 0 or points to a valid item.

  @note
    The name resolution algorithm used is (where [T_j] is an optional table
    name that qualifies the column name):

  @code
        resolve_extended([T_j].col_ref_i)
        {
          Search for a column or derived column named col_ref_i [in table T_j]
          in the SELECT and GROUP clauses of Q.

          if such a column is NOT found AND    // Lookup in outer queries.
             there are outer queries
          {
            for each outer query Q_k beginning from the inner-most one
           {
              Search for a column or derived column named col_ref_i
              [in table T_j] in the SELECT and GROUP clauses of Q_k.

              if such a column is not found AND
                 - Q_k is not a group query AND
                 - Q_k is not inside an aggregate function
                 OR
                 - Q_(k-1) is not in a HAVING or SELECT clause of Q_k
              {
                search for a column or derived column named col_ref_i
                [in table T_j] in the FROM clause of Q_k;
              }
            }
          }
        }
  @endcode
  @n
    This procedure treats GROUP BY and SELECT clauses as one namespace for
    column references in HAVING. Notice that compared to
    Item_field::fix_fields, here we first search the SELECT and GROUP BY
    clauses, and then we search the FROM clause.

  @param[in]     thd        current thread
  @param[in,out] reference  view column if this item was resolved to
                            a view column

  @todo
    Here we could first find the field anyway, and then test this
    condition, so that we can give a better error message -
    ER_WRONG_FIELD_WITH_GROUP, instead of the less informative
    ER_BAD_FIELD_ERROR which we produce now.

  @returns false on success, true on error
*/

bool Item_ref::fix_fields(THD *thd, Item **reference) {
  DBUG_TRACE;
  assert(!fixed);

  Internal_error_handler_holder<View_error_handler, Table_ref> view_handler(
      thd, context->view_error_handler, context->view_error_handler_arg);

  if (m_ref_item == nullptr) {
    assert(context->query_block == thd->lex->current_query_block());
    if (resolve_ref_in_select_and_group(thd, this, context->query_block,
                                        &m_ref_item)) {
      return true;  // Some error occurred (e.g. ambiguous names).
    }
    if (m_ref_item == nullptr) /* This reference was not resolved. */
    {
      Name_resolution_context *last_checked_context = context;
      Name_resolution_context *outer_context = context->outer_context;
      m_ref_item = nullptr;

      if (outer_context == nullptr) {
        /* The current reference cannot be resolved in this query. */
        my_error(ER_BAD_FIELD_ERROR, MYF(0), this->full_name(), thd->where);
        return true;
      }

      /*
        If there is an outer context (select), try to
        resolve this reference in the outer select(s).

        We treat each subselect as a separate namespace, so that different
        subselects may contain columns with the same names. The subselects are
        searched starting from the innermost.
      */
      Field *from_field = not_found_field;

      Query_block *cur_query_block = context->query_block;

      do {
        Query_block *select = outer_context->query_block;
        last_checked_context = outer_context;
        Query_expression *cur_query_expression = nullptr;
        enum_parsing_context place = CTX_NONE;

        // See comments and similar loop in Item_field::fix_outer_field()
        while (true) {
          if (cur_query_block == nullptr) goto loop;
          assert(cur_query_block != select);
          cur_query_expression = cur_query_block->master_query_expression();
          if (cur_query_expression->outer_query_block() == select) break;
          cur_query_expression->accumulate_used_tables(OUTER_REF_TABLE_BIT);
          cur_query_block = cur_query_expression->outer_query_block();
        }

        place = cur_query_expression->place();

        if (place == CTX_DERIVED && select->end_lateral_table == nullptr)
          goto loop;

        /* Search in the SELECT and GROUP lists of the outer select. */
        if (select_alias_referencable(place) &&
            outer_context->resolve_in_select_list) {
          if (resolve_ref_in_select_and_group(thd, this, select, &m_ref_item)) {
            return true;  // Some error occurred (e.g. ambiguous names).
          }
          if (m_ref_item != nullptr) {
            assert(ref_item()->fixed);
            cur_query_expression->accumulate_used_tables(
                ref_item()->used_tables());
            break;
          }
          /*
            Set ref to 0 to ensure that we get an error in case we replaced
            this item with another item and still use this item in some
            other place of the parse tree.
          */
          assert(m_ref_item == nullptr);
          m_ref_item = nullptr;
        }

        /*
          Check table fields only if the subquery is used in a context that
          is not the HAVING clause, or in case the HAVING clause can be
          implemented as a WHERE clause (i.e. the query block is not grouped
          - implicitly or explicitly - and DISTINCT filtering is not present).
          TODO:
          Implement proper SQL resolving, by looking at fields from columns
          only and reject fields in HAVING clause that are not functionally
          dependent on grouping columns from this query block.
          In order to preserve MySQL semantics, we may need to accept
          fields from the SELECT fields, until this feature has been removed.
        */
        if (place != CTX_HAVING ||
            (!select->with_sum_func && select->group_list.elements == 0 &&
             !select->is_distinct())) {
          /*
            In case of view, find_field_in_tables() writes pointer to view
            field expression to 'reference', i.e. it substitutes that
            expression instead of this Item_ref
          */
          from_field = find_field_in_tables(
              thd, this, outer_context->first_name_resolution_table,
              outer_context->last_name_resolution_table, reference,
              IGNORE_EXCEPT_NON_UNIQUE, thd->want_privilege, true);
          if (from_field == nullptr) return true;
          if (from_field == view_ref_found) {
            const Item::Type refer_type = (*reference)->type();
            cur_query_expression->accumulate_used_tables(
                (*reference)->used_tables());
            assert((*reference)->type() == REF_ITEM);
            mark_as_dependent(
                thd, last_checked_context->query_block, context->query_block,
                this,
                ((refer_type == REF_ITEM || refer_type == FIELD_ITEM)
                     ? (Item_ident *)(*reference)
                     : nullptr));
            /*
              view reference found, we substituted it instead of this
              Item, so can quit
            */
            return false;
          }
          if (from_field != not_found_field) {
            if (cached_table && cached_table->query_block &&
                outer_context->query_block &&
                cached_table->query_block != outer_context->query_block) {
              /*
                Due to cache, find_field_in_tables() can return field which
                doesn't belong to provided outer_context. In this case we have
                to find proper field context in order to fix field correctly.
              */
              do {
                outer_context = outer_context->outer_context;
                select = outer_context->query_block;
                cur_query_expression = last_checked_context->query_block
                                           ->master_query_expression();
                last_checked_context = outer_context;
              } while (outer_context && outer_context->query_block &&
                       cached_table->query_block != outer_context->query_block);
              place = cur_query_expression->place();
            }
            cur_query_expression->accumulate_used_tables(
                from_field->table->pos_in_table_list->map());
            break;
          }
        }
        assert(from_field == not_found_field);

        /* Reference is not found => depend on outer (or just error). */
        cur_query_expression->accumulate_used_tables(OUTER_REF_TABLE_BIT);

      loop:
        outer_context = outer_context->outer_context;
      } while (outer_context);

      assert(from_field != nullptr && from_field != view_ref_found);
      if (from_field != not_found_field) {
        Item_field *fld;

        {
          const Prepared_stmt_arena_holder ps_arena_holder(thd);
          fld = new Item_field(
              thd, context, from_field->table->pos_in_table_list, from_field);
          if (fld == nullptr) return true;
        }

        *reference = fld;
        // WL#6570 remove-after-qa
        assert(thd->stmt_arena->is_regular() || !thd->lex->is_exec_started());
        mark_as_dependent(thd, last_checked_context->query_block,
                          context->query_block, this, fld);
        /*
          A reference is resolved to a nest level that's outer or the same as
          the nest level of the enclosing set function : adjust the value of
          max_aggr_level for the function if it's needed.
        */
        if (thd->lex->in_sum_func &&
            thd->lex->in_sum_func->base_query_block->nest_level >=
                last_checked_context->query_block->nest_level)
          thd->lex->in_sum_func->max_aggr_level =
              max(thd->lex->in_sum_func->max_aggr_level,
                  int8(last_checked_context->query_block->nest_level));
        return false;
      }
      if (m_ref_item == nullptr) {
        /* The item was not a table field and not a reference */
        my_error(ER_BAD_FIELD_ERROR, MYF(0), this->full_name(), thd->where);
        return true;
      }
      /* Should be checked in resolve_ref_in_select_and_group(). */
      assert(ref_item()->fixed);
      mark_as_dependent(thd, last_checked_context->query_block,
                        context->query_block, this, this);
      /*
        A reference is resolved to a nest level that's outer or the same as
        the nest level of the enclosing set function : adjust the value of
        max_aggr_level for the function if it's needed.
      */
      if (thd->lex->in_sum_func &&
          thd->lex->in_sum_func->base_query_block->nest_level >=
              last_checked_context->query_block->nest_level)
        thd->lex->in_sum_func->max_aggr_level =
            max(thd->lex->in_sum_func->max_aggr_level,
                int8(last_checked_context->query_block->nest_level));
    }
  }

  // The reference should be fixed at this point.
  link_referenced_item();
  assert(ref_item()->fixed);

  /*
    Reject invalid references to aggregates.

    1) We only accept references to aggregates in a HAVING clause.
    (This restriction is not strictly necessary, but we don't want to
    lift it without making sure that such queries are handled
    correctly. Lifting the restriction will make bugs such as
    bug#13633829 and bug#22588319 (aka bug#80116) affect a larger set
    of queries.)

    2) An aggregate cannot be referenced from the GROUP BY clause of
    the query block where the aggregation happens, since grouping
    happens before aggregation.
  */
  if ((ref_item()->has_aggregation() &&
       !thd->lex->current_query_block()->having_fix_field) ||  // 1
      walk(&Item::has_aggregate_ref_in_group_by,               // 2
           enum_walk::SUBQUERY_POSTFIX, nullptr)) {
    my_error(ER_ILLEGAL_REFERENCE, MYF(0), full_name(),
             "reference to group function");
    return true;
  }

  set_properties();

  if (ref_item()->check_cols(1)) return true;
  return false;
}

void Item_ref::set_properties() {
  DBUG_TRACE;

  set_data_type(ref_item()->data_type());
  max_length = ref_item()->max_length;
  set_nullable(ref_item()->is_nullable());
  decimals = ref_item()->decimals;
  collation.set(ref_item()->collation);
  /*
    We have to remember if we refer to a sum function, to ensure that
    split_sum_func() doesn't try to change the reference.
  */
  set_accum_properties(ref_item());
  unsigned_flag = ref_item()->unsigned_flag;
  fixed = true;
  if (ref_item()->type() == FIELD_ITEM &&
      down_cast<Item_ident *>(ref_item())->is_alias_of_expr())
    set_alias_of_expr();
}

void Item_ref::cleanup() {
  DBUG_TRACE;
  Item_ident::cleanup();
  result_field = nullptr;
}

/**
  Transform an Item_ref object with a transformer callback function.

  The function first applies the transform function to the item
  referenced by this Item_ref object. If this replaces the item with a
  new one, this item object is returned as the result of the
  transform. Otherwise the transform function is applied to the
  Item_ref object itself.
*/

Item *Item_ref::transform(Item_transformer transformer, uchar *arg) {
  assert(ref_item() != nullptr);

  /* Transform the object we are referencing. */
  Item *new_item = ref_item()->transform(transformer, arg);
  if (new_item == nullptr) return nullptr;

  /*
    If the object is transformed into a new object, discard the Item_ref
    object and return the new object as result.
  */
  if (new_item != ref_item()) return new_item;

  /* Transform the item ref object. */
  Item *transformed_item = (this->*transformer)(arg);
  // assert(transformed_item == this);
  return transformed_item;
}

/**
  Compile an Item_ref object with a processor and a transformer
  callback function.

  First the function applies the analyzer to the Item_ref
  object. Second it applies the compile function to the object the
  Item_ref object is referencing. If this replaces the item with a new
  one, this object is returned as the result of the compile.
  Otherwise we apply the transformer to the Item_ref object itself.
*/

Item *Item_ref::compile(Item_analyzer analyzer, uchar **arg_p,
                        Item_transformer transformer, uchar *arg_t) {
  if (!(this->*analyzer)(arg_p)) return this;

  assert(ref_item() != nullptr);
  Item *new_item = ref_item()->compile(analyzer, arg_p, transformer, arg_t);
  if (new_item == nullptr) return nullptr;

  /*
    If the object is compiled into a new object, discard the Item_ref
    object and return the new object as result.
  */
  if (new_item != ref_item()) return new_item;

  return (this->*transformer)(arg_t);
}

void Item_ref::print(const THD *thd, String *str,
                     enum_query_type query_type) const {
  if (m_ref_item == nullptr)  // Unresolved reference: print reference
    return Item_ident::print(thd, str, query_type);

  if (!thd->lex->reparse_derived_table_condition && m_alias_of_expr &&
      ref_item()->type() != Item::CACHE_ITEM && ref_type() != VIEW_REF &&
      table_name == nullptr && item_name.ptr()) {
    const Simple_cstring str1 = ref_item()->real_item()->item_name;
    append_identifier(thd, str, str1.ptr(), str1.length());
  } else {
    ref_item()->print(thd, str, query_type);
  }
}

bool Item_ref::send(Protocol *prot, String *tmp) {
  return ref_item()->send(prot, tmp);
}

double Item_ref::val_real() {
  assert(fixed);
  const double tmp = ref_item()->val_real();
  null_value = ref_item()->null_value;
  return tmp;
}

longlong Item_ref::val_int() {
  assert(fixed);
  const longlong tmp = ref_item()->val_int();
  null_value = ref_item()->null_value;
  return tmp;
}

longlong Item_ref::val_time_temporal() {
  assert(fixed);
  assert(ref_item()->is_temporal() || ref_item()->is_null());
  const longlong tmp = ref_item()->val_time_temporal();
  null_value = ref_item()->null_value;
  return tmp;
}

longlong Item_ref::val_date_temporal() {
  assert(fixed);
  assert(ref_item()->is_temporal());
  const longlong tmp = ref_item()->val_date_temporal();
  null_value = ref_item()->null_value;
  return tmp;
}

bool Item_ref::val_bool() {
  assert(fixed);
  const bool tmp = ref_item()->val_bool();
  null_value = ref_item()->null_value;
  return tmp;
}

String *Item_ref::val_str(String *tmp) {
  assert(fixed);
  tmp = ref_item()->val_str(tmp);
  null_value = ref_item()->null_value;
  return tmp;
}

bool Item_ref::val_json(Json_wrapper *result) {
  assert(fixed);
  const bool ok = ref_item()->val_json(result);
  null_value = ref_item()->null_value;
  return ok;
}

bool Item_ref::is_null() {
  assert(fixed);
  const bool tmp = ref_item()->is_null();
  null_value = ref_item()->null_value;
  return tmp;
}

bool Item_ref::get_date(MYSQL_TIME *ltime, my_time_flags_t fuzzydate) {
  assert(fixed);
  const bool result = ref_item()->get_date(ltime, fuzzydate);
  null_value = ref_item()->null_value;
  return result;
}

my_decimal *Item_ref::val_decimal(my_decimal *decimal_value) {
  my_decimal *val = ref_item()->val_decimal(decimal_value);
  null_value = ref_item()->null_value;
  return val;
}

type_conversion_status Item_ref::save_in_field_inner(Field *to,
                                                     bool no_conversions) {
  type_conversion_status res;
  res = ref_item()->save_in_field(to, no_conversions);
  null_value = ref_item()->null_value;
  return res;
}

void Item_ref::make_field(Send_field *field) {
  ref_item()->make_field(field);
  /* Non-zero in case of a view */
  if (item_name.is_set()) field->col_name = item_name.ptr();
  if (table_name) field->table_name = table_name;
  if (m_orig_db_name) field->db_name = m_orig_db_name;
  if (m_orig_field_name) field->org_col_name = m_orig_field_name;
  if (m_orig_table_name) field->org_table_name = m_orig_table_name;
  /*
   Some connectors expect a schema name that is empty when a view column
   is defined over an expression that is not a column reference from a
   view or a table. This is used to flag the column as read-only.
  */
  if (real_item()->type() != Item::FIELD_ITEM) field->db_name = "";
}

Item *Item_ref::get_tmp_table_item(THD *thd) {
  DBUG_TRACE;
  if (!result_field) {
    Item *result = ref_item()->get_tmp_table_item(thd);
    return result;
  }

  Item_field *item = new Item_field(result_field);
  if (item == nullptr) return nullptr;

  item->set_orignal_db_name(m_orig_db_name);
  item->db_name = db_name;
  item->table_name = table_name;
  if (real_item()->type() == Item::FIELD_ITEM)
    item->set_original_table_name(
        down_cast<Item_field *>(real_item())->original_table_name());

  return item;
}

void Item_ref_null_helper::print(const THD *thd, String *str,
                                 enum_query_type query_type) const {
  str->append(STRING_WITH_LEN("<ref_null_helper>("));
  assert(m_ref_item != nullptr);
  if (m_ref_item != nullptr)
    ref_item()->print(thd, str, query_type);
  else
    str->append('?');
  str->append(')');
}

bool Item_ref::collect_item_field_or_ref_processor(uchar *arg) {
  auto *info = pointer_cast<Collect_item_fields_or_refs *>(arg);
  if (info->is_stopped(this)) return false;
  if (real_item()->type() == Item::FIELD_ITEM) info->m_items->push_back(this);
  info->stop_at(this);
  return false;
}

/**
  Prepare referenced field then call usual Item_ref::fix_fields .

  @param thd         Current session.
  @param reference   reference on reference where this item stored

  @retval
    false   OK
  @retval
    true    Error
*/

bool Item_view_ref::fix_fields(THD *thd, Item **reference) {
  assert(ref_item() != nullptr);  // view field reference must be defined

  // ref_item()->check_cols() will be made in Item_ref::fix_fields
  if (ref_item()->fixed) {
    /*
      Underlying Item_field objects may be shared. Make sure that the use
      is marked regardless of how many ref items that point to this field.
    */
    Mark_field mf(thd->mark_used_columns);
    ref_item()->walk(&Item::mark_field_in_map, enum_walk::POSTFIX,
                     pointer_cast<uchar *>(&mf));
  } else {
    if (ref_item()->fix_fields(thd, reference)) {
      return true; /* purecov: inspected */
    }
  }
  if (super::fix_fields(thd, reference)) return true;

  if (cached_table->is_inner_table_of_outer_join()) {
    set_nullable(true);
    first_inner_table = cached_table->any_outer_leaf_table();
  }
  return false;
}

/**
  Prepare referenced outer field then call usual Item_ref::fix_fields

  @param thd         thread handler
  @param reference   reference on reference where this item stored

  @details
    The function serves 3 purposes
    - adds field to the current select list
    - creates an object to use to reference the item (Item_ref)
    - fixes reference (Item_ref object)

    If a field isn't already on the select list and the base_ref_items array
    is provided then it is added to the all_fields list and the pointer to
    it is saved in the base_ref_items array.

    When the class is chosen it substitutes the original field in the
    Item_outer_ref object.

  @returns true if error
*/

bool Item_outer_ref::fix_fields(THD *thd, Item **reference) {
  /* outer_ref->check_cols() will be made in Item_ref::fix_fields */
  if (ref_item() != nullptr && !ref_item()->fixed &&
      ref_item()->fix_fields(thd, reference)) {
    return true;
  }
  if (super::fix_fields(thd, reference)) return true;
  if (outer_ref == nullptr) outer_ref = ref_item();
  if (ref_item()->type() == Item::FIELD_ITEM)
    table_name = down_cast<Item_field *>(outer_ref)->table_name;

  Item *item = outer_ref;
  Item **item_ref = ref_pointer();

  /*
    TODO: this field item already might be present in the select list.
    In this case instead of adding new field item we could use an
    existing one. The change will lead to less operations for copying fields,
    smaller temporary tables and less data passed through filesort.
  */
  assert(!qualifying->base_ref_items.is_null());
  if (!found_in_select_list) {
    /*
      Add the field item to the select list of the current select.
      If it's needed reset each Item_ref item that refers this field with
      a new reference taken from ref_item_array.
    */
    item_ref = qualifying->add_hidden_item(item);
    /*
      Now the item is in the all_fields list, which elements are used to fill
      temporary tables created by the optimizer; thus it will be read and must
      be marked as such. Outer references are never written to.
    */
    if (item->fixed) {
      Mark_field mf(MARK_COLUMNS_READ);
      item->walk(&Item::mark_field_in_map, enum_walk::POSTFIX, (uchar *)&mf);
    }
  }

  Item_ref *const new_ref =
      new Item_ref(context, item_ref, db_name, table_name, field_name);
  if (new_ref == nullptr) return true; /* purecov: inspected */
  outer_ref = new_ref;
  m_ref_item = &outer_ref;
  link_referenced_item();

  qualifying->select_list_tables |= item->used_tables();

  return false;
}

void Item_outer_ref::fix_after_pullout(Query_block *parent_query_block,
                                       Query_block *removed_query_block) {
  /*
    If this assertion holds, we need not call fix_after_pullout() on both
    ref_item() and outer_ref, and Item_ref::fix_after_pullout() is sufficient.
  */
  assert(ref_item() == outer_ref);

  Item_ref::fix_after_pullout(parent_query_block, removed_query_block);
}

Item *Item_outer_ref::replace_outer_ref(uchar *arg) {
  auto *info = pointer_cast<Item_outer_ref *>(arg);
  if (this == info) return real_item();
  return this;
}

void Item_ref::fix_after_pullout(Query_block *parent_query_block,
                                 Query_block *removed_query_block) {
  ref_item()->fix_after_pullout(parent_query_block, removed_query_block);

  Item_ident::fix_after_pullout(parent_query_block, removed_query_block);
}

/**
  Compare two view column references for equality.

  A view column reference is considered equal to another column
  reference if the second one is a view column and if both column
  references resolve to the same item. It is assumed that both
  items are of the same type.

  @param item        item to compare with

  @retval
    true    Referenced item is equal to given item
  @retval
    false   otherwise
*/

bool Item_view_ref::eq(const Item *item, bool) const {
  if (item->type() == REF_ITEM) {
    const Item_ref *item_ref = down_cast<const Item_ref *>(item);
    if (item_ref->ref_type() == VIEW_REF) {
      Item *item_ref_ref = item_ref->ref_item();
      return (ref_item()->real_item() == item_ref_ref->real_item());
    }
  }
  return false;
}

longlong Item_view_ref::val_int() {
  if (has_null_row()) {
    null_value = true;
    return 0;
  }
  return super::val_int();
}

double Item_view_ref::val_real() {
  if (has_null_row()) {
    null_value = true;
    return 0.0;
  }
  return super::val_real();
}

my_decimal *Item_view_ref::val_decimal(my_decimal *dec) {
  if (has_null_row()) {
    null_value = true;
    return nullptr;
  }
  return super::val_decimal(dec);
}

String *Item_view_ref::val_str(String *str) {
  if (has_null_row()) {
    null_value = true;
    return nullptr;
  }
  return super::val_str(str);
}

bool Item_view_ref::val_bool() {
  if (has_null_row()) {
    null_value = true;
    return false;
  }
  return super::val_bool();
}

bool Item_view_ref::val_json(Json_wrapper *wr) {
  if (has_null_row()) {
    null_value = true;
    return false;
  }
  return super::val_json(wr);
}

bool Item_view_ref::is_null() {
  if (has_null_row()) return true;

  return ref_item()->is_null();
}

bool Item_view_ref::send(Protocol *prot, String *tmp) {
  if (has_null_row()) return prot->store_null();
  return super::send(prot, tmp);
}

type_conversion_status Item_view_ref::save_in_field_inner(Field *field,
                                                          bool no_conversions) {
  if (has_null_row())
    return set_field_to_null_with_conversions(field, no_conversions);

  return super::save_in_field_inner(field, no_conversions);
}

bool Item_view_ref::collect_item_field_or_view_ref_processor(uchar *arg) {
  auto *info = pointer_cast<Collect_item_fields_or_view_refs *>(arg);
  if (info->is_stopped(this)) return false;
  // We collect this view ref
  // (1) If its qualifying table is in the transformed query block
  // (2) If its underlying field's qualifying table is in the transformed
  // query block
  // (3) If this view ref is an outer reference dependent on the
  // transformed query block
  Item *item = nullptr;
  item = (context->query_block == info->m_transformed_block)  // 1
             ? this
             : ((real_item()->type() == Item::FIELD_ITEM &&
                 (down_cast<Item_field *>(real_item())->context->query_block ==
                  info->m_transformed_block))  // 2
                    ? this->real_item()
                    : ((depended_from == info->m_transformed_block)  // 3
                           ? this
                           : nullptr));
  if (item != nullptr) info->m_item_fields_or_view_refs->push_back(item);
  info->stop_at(this);
  return false;
}

Item *Item_view_ref::replace_item_view_ref(uchar *arg) {
  auto *info = pointer_cast<Item::Item_view_ref_replacement *>(arg);
  Item *real_item = Item_ref::real_item();
  if (real_item == info->m_target) {
    Item_field *new_field =
        new (current_thd->mem_root) Item_field(info->m_field);
    if (new_field == nullptr) return nullptr;
    // Set correct metadata for the new field incl. any alias.
    if (orig_name.length() != 0) {
      // The one moved to new_derived has its orig_name set
      new_field->item_name.set(orig_name.ptr());
      new_field->orig_name.set(orig_name.ptr());
    } else {
      // this is a duplicated view reference, not touched yet.
      new_field->item_name.set(item_name.ptr());
      new_field->orig_name.set(item_name.ptr());
    }
    if (info->m_curr_block == info->m_trans_block) {
      return new_field;
    }

    // The is an outer reference, so we cannot reuse transformed query
    // block's Item_field; make a new one for this query block
    new_field->depended_from = info->m_trans_block;
    new_field->context = &info->m_curr_block->context;
    return new_field;
  }
  return this;
}

Item *Item_view_ref::replace_view_refs_with_clone(uchar *arg) {
  Condition_pushdown::Derived_table_info *dti =
      pointer_cast<Condition_pushdown::Derived_table_info *>(arg);

  // Replace the view ref with a clone to the referenced item.
  // We use a different context to resolve the clone from that of
  // the derived table context.
  // For Ex:
  // SELECT * FROM
  // (SELECT f1 FROM (SELECT f1 FROM t1 GROUP BY f1) AS dt1) AS dt2
  // WHERE f1 > 3 GROUP BY f1;
  // Here dt2 gets merged with the outer query block. As a result, "f1"
  // in the outer query block (in select list, where clause and group by)
  // will be a view reference. The underlying field for all three
  // view references is shared. Therefore, when "f1>3" needs to be
  // pushed down to dt1, we need to clone the referenced item (dt2.f1).
  // Since the query block having dt2 is merged with the outer query
  // block, the context to resolve the field will be different than
  // the derived table context (dt1).
  return dti->m_derived_query_block->outer_query_block()->clone_expression(
      current_thd, ref_item());
}

bool Item_default_value::do_itemize(Parse_context *pc, Item **res) {
  if (skip_itemize(res)) return false;
  if (super::do_itemize(pc, res)) return true;

  if (arg != nullptr) {
    if (arg->itemize(pc, &arg)) return true;
    if (arg->is_splocal()) {
      Item_splocal *il = static_cast<Item_splocal *>(arg);

      my_error(ER_WRONG_COLUMN_NAME, MYF(0), il->m_name.ptr());
      return true;
    }
  }
  return false;
}

bool Item_default_value::eq(const Item *item, bool binary_cmp) const {
  return item->type() == DEFAULT_VALUE_ITEM &&
         down_cast<const Item_default_value *>(item)->arg->eq(arg, binary_cmp);
}

bool Item_default_value::fix_fields(THD *thd, Item **) {
  assert(!fixed);

  Internal_error_handler_holder<View_error_handler, Table_ref> view_handler(
      thd, context->view_error_handler, context->view_error_handler_arg);
  if (arg == nullptr) {
    fixed = true;
    return false;
  }
  if (!arg->fixed && arg->fix_fields(thd, &arg)) return true;

  Item *const real_arg = arg->real_item();
  if (real_arg->type() != FIELD_ITEM) {
    my_error(ER_NO_DEFAULT_FOR_FIELD, MYF(0), arg->item_name.ptr());
    return true;
  }

  // If it's a generated column or otherwise doesn't have a default
  // value, fail.
  Item_field *const field_arg = down_cast<Item_field *>(real_arg);
  if (field_arg->field->is_flag_set(NO_DEFAULT_VALUE_FLAG) ||
      (field_arg->field->gcol_info != nullptr)) {
    my_error(ER_NO_DEFAULT_FOR_FIELD, MYF(0), field_arg->field->field_name);
    return true;
  }

  if (field_arg->field->has_insert_default_general_value_expression()) {
    my_error(ER_DEFAULT_AS_VAL_GENERATED, MYF(0));
    return true;
  }

  Field *const def_field = field_arg->field->clone(thd->mem_root);
  if (def_field == nullptr) return true;

  def_field->move_field_offset(def_field->table->default_values_offset());
  m_rowbuffer_saved = def_field->table->s->default_values;

  // Assign the cloned field as the one to use hereafter
  set_field(def_field);

  // Needs cached_table for some Item traversal functions:
  cached_table = table_ref;

  // Use same field name as the underlying field:
  assert(field_name == nullptr);
  field_name = arg->item_name.ptr();

  // Always allow a "read" from the default value.
  field->table->mark_column_used(field, MARK_COLUMNS_READ);

  return false;
}

void Item_default_value::bind_fields() {
  if (!fixed || arg == nullptr) return;

  field->move_field_offset(
      (ptrdiff_t)(field->table->s->default_values - m_rowbuffer_saved));
  m_rowbuffer_saved = field->table->s->default_values;
  // Always allow a "read" from the default value.
  field->table->mark_column_used(field, MARK_COLUMNS_READ);
}

void Item_default_value::print(const THD *thd, String *str,
                               enum_query_type query_type) const {
  if (!arg) {
    str->append(STRING_WITH_LEN("default"));
    return;
  }
  str->append(STRING_WITH_LEN("default("));
  arg->print(thd, str, query_type);
  str->append(')');
}

type_conversion_status Item_default_value::save_in_field_inner(
    Field *field_arg, bool no_conversions) {
  THD *thd = current_thd;
  if (!arg) {
    if ((field_arg->is_flag_set(NO_DEFAULT_VALUE_FLAG) &&
         field_arg->m_default_val_expr == nullptr) &&
        field_arg->real_type() != MYSQL_TYPE_ENUM) {
      if (field_arg->reset()) {
        my_error(ER_CANT_CREATE_GEOMETRY_OBJECT, MYF(0));
        return TYPE_ERR_BAD_VALUE;
      }

      if (context->view_error_handler) {
        Table_ref *view = cached_table->top_table();
        push_warning_printf(thd, Sql_condition::SL_WARNING,
                            ER_NO_DEFAULT_FOR_VIEW_FIELD,
                            ER_THD(thd, ER_NO_DEFAULT_FOR_VIEW_FIELD), view->db,
                            view->table_name);
      } else {
        push_warning_printf(
            thd, Sql_condition::SL_WARNING, ER_NO_DEFAULT_FOR_FIELD,
            ER_THD(thd, ER_NO_DEFAULT_FOR_FIELD), field_arg->field_name);
      }
      return TYPE_ERR_BAD_VALUE;
    }

    // If this DEFAULT's value is actually an expression, mark the columns
    // it uses for reading. For inserts where the name is not explicitly
    // mentioned, this is set in COPY_INFO::get_function_default_columns
    if (field_arg->has_insert_default_general_value_expression()) {
      for (uint j = 0; j < field_arg->table->s->fields; j++) {
        if (bitmap_is_set(&field_arg->m_default_val_expr->base_columns_map,
                          j)) {
          bitmap_set_bit(field_arg->table->read_set, j);
        }
      }
    }

    field_arg->set_default();
    return field_arg->validate_stored_val(current_thd);
  }
  return Item_field::save_in_field_inner(field_arg, no_conversions);
}

Item *Item_default_value::transform(Item_transformer transformer, uchar *args) {
  /*
    If the value of arg is NULL, then this object represents a constant,
    so further transformation is unnecessary (and impossible).
  */
  if (arg == nullptr) return this;

  Item *new_item = arg->transform(transformer, args);
  if (new_item == nullptr) return nullptr; /* purecov: inspected */

  return (this->*transformer)(args);
}

bool Item_insert_value::eq(const Item *item, bool binary_cmp) const {
  return item->type() == INSERT_VALUE_ITEM &&
         (down_cast<const Item_insert_value *>(item))->arg->eq(arg, binary_cmp);
}

bool Item_insert_value::fix_fields(THD *thd, Item **reference) {
  assert(!fixed);
  // Argument must be resolved from first table
  if (!arg->fixed) {
    Table_ref *orig_next_table = context->last_name_resolution_table;
    context->last_name_resolution_table = context->first_name_resolution_table;
    const bool res = arg->fix_fields(thd, &arg);
    context->last_name_resolution_table = orig_next_table;
    if (res) return true;
  }

  arg = arg->real_item();
  if (arg->type() != FIELD_ITEM) {
    my_error(ER_BAD_FIELD_ERROR, MYF(0), "", "VALUES() function");
    return true;
  }

  Item_field *field_arg = down_cast<Item_field *>(arg);

  if (thd->lex->in_update_value_clause &&
      field_arg->field->table->insert_values) {
    Field *def_field = field_arg->field->clone(thd->mem_root);
    if (def_field == nullptr) return true;

    def_field->move_field_offset((ptrdiff_t)(def_field->table->insert_values -
                                             def_field->table->record[0]));
    m_rowbuffer_saved = def_field->table->insert_values;
    /*
      Put the original and cloned Field_blob objects in
      'insert_update_values_map' map. This will be used to make a
      separate copy of blob value, in case 'UPDATE' clause is executed in
      'INSERT...UPDATE' statement. See mysql_prepare_blob_values()
      for more info. We are only checking for MYSQL_TYPE_BLOB and
      MYSQL_TYPE_GEOMETRY. Sub types of blob like TINY BLOB, LONG BLOB, JSON,
      are internally stored are BLOB only. Same applies to geometry type.
    */
    if ((def_field->type() == MYSQL_TYPE_BLOB ||
         def_field->type() == MYSQL_TYPE_GEOMETRY)) {
      try {
        thd->lex->insert_values_map(field_arg, def_field);
      } catch (std::bad_alloc const &) {
        my_error(ER_STD_BAD_ALLOC_ERROR, MYF(0), "", "fix_fields");
        return true;
      }
    }

    set_field(def_field);

    // Use same field name as the underlying field:
    assert(field_name == nullptr);
    field_name = arg->item_name.ptr();

    // The VALUES function is deprecated.
    if (m_is_values_function)
      push_deprecated_warn(
          thd, "VALUES function",
          "an alias (INSERT INTO ... VALUES (...) AS alias) and replace "
          "VALUES(col) in the ON DUPLICATE KEY UPDATE clause with alias.col");
  } else {
    // VALUES() is used out-of-scope - its value is always NULL
    Item *const item = new Item_null(this->item_name);
    if (item == nullptr) return true;
    *reference = item;

    // Ensure the object is not handled by bind_fields()
    arg = nullptr;

    // The VALUES function is deprecated. It always returns NULL in this
    // context, but if it is inside an ON DUPLICATE KEY UPDATE clause, the user
    // probably meant something else. In that case, suggest an alternative
    // syntax which doesn't always return NULL.
    assert(m_is_values_function);
    if (thd->lex->in_update_value_clause) {
      push_warning(thd, Sql_condition::SL_WARNING, ER_WARN_DEPRECATED_SYNTAX,
                   ER_THD(thd, ER_WARN_DEPRECATED_VALUES_FUNCTION_ALWAYS_NULL));
    } else {
      push_deprecated_warn_no_replacement(thd, "VALUES function");
    }
  }
  return false;
}

void Item_insert_value::bind_fields() {
  if (arg == nullptr) return;
  if (!fixed) return;

  assert(table_ref->table->insert_values);

  // Bind field to the current TABLE object
  field->table = table_ref->table;

  field->move_field_offset(
      (ptrdiff_t)(field->table->insert_values - m_rowbuffer_saved));
  m_rowbuffer_saved = field->table->insert_values;

  Item_field *field_arg = down_cast<Item_field *>(arg->real_item());
  if ((field->type() == MYSQL_TYPE_BLOB ||
       field->type() == MYSQL_TYPE_GEOMETRY)) {
    current_thd->lex->insert_values_map(field_arg, field);
  }

  set_result_field(field);
}

void Item_insert_value::cleanup() {
  // Disconnect from the TABLE object
  if (field != nullptr) field->table = nullptr;
  Item::cleanup();
}

void Item_insert_value::print(const THD *thd, String *str,
                              enum_query_type query_type) const {
  str->append(STRING_WITH_LEN("values("));
  arg->print(thd, str, query_type);
  str->append(')');
}

/**
  Find index of Field object which will be appropriate for item
  representing field of row being changed in trigger.

  @param table_triggers     Table_trigger_field_support instance. Do not use
                            TABLE::triggers as it might be not initialized at
                            the moment.
  @param table_grant_info   GRANT_INFO of the subject table

  @note
    This function does almost the same as fix_fields() for Item_field but is
    invoked right after trigger definition parsing. Since at this stage we can't
    say exactly what Field object (corresponding to TABLE::record[0] or
    TABLE::record[1]) should be bound to this Item, we only find out index of
    the Field and then select concrete Field object in fix_fields() (by that
    time Table_trigger_dispatcher::old_field/ new_field should point to proper
    array of Fields).  It also binds Item_trigger_field to
    Table_trigger_field_support object for table of trigger which uses this
    item.
    Another difference is that the field is not marked in read_set/write_set.
*/

void Item_trigger_field::setup_field(
    Table_trigger_field_support *table_triggers, GRANT_INFO *table_grant_info) {
  /*
    Try to find field by its name and if it will be found
    set field_idx properly.
  */
  (void)find_field_in_table(table_triggers->get_subject_table(), field_name,
                            false, &field_idx);
  triggers = table_triggers;
  table_grants = table_grant_info;
}

bool Item_trigger_field::eq(const Item *item, bool) const {
  return item->type() == TRIGGER_FIELD_ITEM &&
         trigger_var_type ==
             down_cast<const Item_trigger_field *>(item)->trigger_var_type &&
         !my_strcasecmp(
             system_charset_info, field_name,
             down_cast<const Item_trigger_field *>(item)->field_name);
}

bool Item_trigger_field::set_value(THD *thd, sp_rcontext * /*ctx*/, Item **it) {
  Item *item = sp_prepare_func_item(thd, it);
  if (item == nullptr) return true;

  if (!fixed) {
    const Prepared_stmt_arena_holder ps_arena_holder(thd);

    if (fix_fields(thd, nullptr)) return true;
  } else {
    if (walk(&Item::check_column_privileges, enum_walk::PREFIX,
             pointer_cast<uchar *>(thd)))
      return true;
  }

  // NOTE: field->table->copy_blobs should be false here, but let's
  // remember the value at runtime to avoid subtle bugs.
  const bool copy_blobs_saved = field->table->copy_blobs;

  field->table->copy_blobs = true;

  const int err_code = item->save_in_field(field, false);

  field->table->copy_blobs = copy_blobs_saved;

  return err_code < 0;
}

bool Item_trigger_field::fix_fields(THD *thd, Item **) {
  /*
    Since trigger is object tightly associated with TABLE object most
    of its set up can be performed during trigger loading i.e. trigger
    parsing! So we have little to do in fix_fields. :)
  */

  assert(!fixed);

  /* Set field. */

  if (field_idx != (uint)-1) {
    /*
      Check access privileges for the subject table. We check privileges only
      in runtime.
    */

    if (table_grants) {
      if (check_grant_column(
              thd, table_grants, triggers->get_subject_table()->s->db.str,
              triggers->get_subject_table()->s->table_name.str, field_name,
              strlen(field_name), thd->security_context(), want_privilege))
        return true;
    }

    field = triggers->get_trigger_variable_field(trigger_var_type, field_idx);

    set_field(field);
    return false;
  }

  my_error(ER_BAD_FIELD_ERROR, MYF(0), field_name,
           (trigger_var_type == TRG_NEW_ROW) ? "NEW" : "OLD");
  return true;
}

void Item_trigger_field::bind_fields() {
  // Triggers are tied to a TABLE, so fields will never relocate.

  if (!fixed) return;
  assert(field_idx != (uint)-1);

  /*
    If the trigger's substatement using this object was previously invoked by a
    calling statement, and is now invoked by another, it may be that the two
    callers put the "old" record in a different place (for example, for a DELETE
    trigger, REPLACE uses TABLE::record[1] while DELETE uses TABLE::record[0],
    see the argument old_row_is_record1 in
    Table_trigger_dispatcher::process_triggers()). Thus 'field' needs an update
    for the second caller.
  */

  field = triggers->get_trigger_variable_field(trigger_var_type, field_idx);

  set_field(field);
}

bool Item_trigger_field::check_column_privileges(uchar *arg) {
  THD *const thd = pointer_cast<THD *>(arg);
  TABLE *table = triggers->get_subject_table();
  if (check_grant_column(thd, table_grants, table->s->db.str,
                         table->s->table_name.str, field_name,
                         strlen(field_name), thd->security_context(),
                         want_privilege))
    return true;
  return false;
}

void Item_trigger_field::print(const THD *, String *str,
                               enum_query_type) const {
  str->append((trigger_var_type == TRG_NEW_ROW) ? "NEW" : "OLD", 3);
  str->append('.');
  str->append(field_name);
}

void Item_trigger_field::cleanup() {
  /*
    A trigger is bound to a TABLE, so the Table_ref may vary between
    executions
  */
  table_ref = nullptr;

  Item::cleanup();
}

Item_result item_cmp_type(Item_result a, Item_result b) {
  if (a == b) {
    assert(a != INVALID_RESULT);
    return a;
  } else if (a == ROW_RESULT || b == ROW_RESULT) {
    return ROW_RESULT;
  }
  if ((a == INT_RESULT || a == DECIMAL_RESULT) &&
      (b == INT_RESULT || b == DECIMAL_RESULT)) {
    return DECIMAL_RESULT;
  }
  return REAL_RESULT;
}

/**
  Substitute a const item with a simpler const item, if possible.

  @param thd         Current session.
  @param[in,out] ref Const item to be processed, contains simplest possible
                     item on return.
  @param comp_item   Item that provides result type for generated const item

  @returns false if success, true if error
*/

bool resolve_const_item(THD *thd, Item **ref, Item *comp_item) {
  Item *item = *ref;
  assert(item->const_item());

  Item *new_item = nullptr;
  if (item->basic_const_item()) return false;  // Can't be better
  const Item_result res_type =
      item_cmp_type(comp_item->result_type(), item->result_type());
  switch (res_type) {
    case STRING_RESULT: {
      if (item->data_type() == MYSQL_TYPE_JSON) {
        auto wr = make_unique_destroy_only<Json_wrapper>(thd->mem_root);
        if (wr == nullptr) return true;
        if (item->val_json(wr.get())) return true;
        if (item->null_value)
          new_item = new Item_null(item->item_name);
        else
          new_item = new Item_json(std::move(wr), item->item_name);
        break;
      }
      char buff[MAX_FIELD_WIDTH];
      String tmp(buff, sizeof(buff), &my_charset_bin), *result;
      result = item->val_str(&tmp);
      if (thd->is_error()) return true;
      if (item->null_value)
        new_item = new Item_null(item->item_name);
      else if (item->is_temporal()) {
        const enum_field_types type = item->data_type() == MYSQL_TYPE_TIMESTAMP
                                          ? MYSQL_TYPE_DATETIME
                                          : item->data_type();
        new_item = create_temporal_literal(thd, result->ptr(), result->length(),
                                           result->charset(), type, true);
      } else {
        const size_t length = result->length();
        char *tmp_str = sql_strmake(result->ptr(), length);
        new_item = new Item_string(item->item_name, tmp_str, length,
                                   result->charset());
      }
      break;
    }
    case INT_RESULT: {
      const longlong result = item->val_int();
      if (thd->is_error()) return true;
      const uint length = item->max_length;
      const bool null_value = item->null_value;
      if (null_value)
        new_item = new Item_null(item->item_name);
      else if (item->unsigned_flag)
        new_item = new Item_uint(item->item_name, result, length);
      else
        new_item = new Item_int(item->item_name, result, length);
      break;
    }
    case ROW_RESULT: {
      /*
        Substitute constants only in Item_rows. Don't affect other Items
        with ROW_RESULT (eg Item_singlerow_subselect).

        For such Items more optimal is to detect if it is constant and replace
        it with Item_row. This would optimize queries like this:
        SELECT * FROM t1 WHERE (a,b) = (SELECT a,b FROM t2 LIMIT 1);
      */
      if (!(item->type() == Item::ROW_ITEM &&
            comp_item->type() == Item::ROW_ITEM))
        return false;
      Item_row *item_row = (Item_row *)item;
      Item_row *comp_item_row = (Item_row *)comp_item;
      /*
        If item and comp_item are both Item_rows and have same number of cols
        then process items in Item_row one by one.
        We can't ignore NULL values here as this item may be used with <=>, in
        which case NULL's are significant.
      */
      assert(item->result_type() == comp_item->result_type());
      assert(item_row->cols() == comp_item_row->cols());
      uint col = item_row->cols();
      while (col-- > 0)
        if (resolve_const_item(thd, item_row->addr(col),
                               comp_item_row->element_index(col)))
          return true;
      break;
    }
    case REAL_RESULT: {  // It must REAL_RESULT
      const double result = item->val_real();
      if (thd->is_error()) return true;
      const uint length = item->max_length, decimals = item->decimals;
      const bool null_value = item->null_value;
      new_item = (null_value ? (Item *)new Item_null(item->item_name)
                             : (Item *)new Item_float(item->item_name, result,
                                                      decimals, length));
      break;
    }
    case DECIMAL_RESULT: {
      my_decimal decimal_value;
      my_decimal *result = item->val_decimal(&decimal_value);
      if (thd->is_error()) return true;
      const bool null_value = item->null_value;
      new_item = (null_value ? (Item *)new Item_null(item->item_name)
                             : (Item *)new Item_decimal(item->item_name, result,
                                                        item->decimals,
                                                        item->max_length));
      break;
    }
    default:
      assert(0);
  }
  if (new_item == nullptr) return true;

  *ref = new_item;

  return false;
}

/**
  Compare the value stored in field with the expression from the query.

  @param thd     Current session.
  @param field   Field which the Item is stored in after conversion
  @param item    Original expression from query

  @return Returns an integer greater than, equal to, or less than 0 if
          the value stored in the field is greater than, equal to,
          or less than the original Item. A 0 may also be returned if
          out of memory.

  @note We use this in the range optimizer/partition pruning,
        because in some cases we can't store the value in the field
        without some precision/character loss.

        We similarly use it to verify that expressions like
        BIGINT_FIELD @<cmp@> @<literal value@>
        is done correctly (as int/decimal/float according to literal type).
*/

int stored_field_cmp_to_item(THD *thd, Field *field, Item *item) {
  const Item_result res_type =
      item_cmp_type(field->result_type(), item->result_type());
  if (field->type() == MYSQL_TYPE_TIME &&
      item->data_type() == MYSQL_TYPE_TIME) {
    const longlong field_value = field->val_time_temporal();
    const longlong item_value = item->val_time_temporal();
    return field_value < item_value ? -1 : field_value > item_value ? 1 : 0;
  }
  if (is_temporal_type_with_date(field->type()) && item->is_temporal()) {
    /*
      Note, in case of TIME data type we also go here
      and call item->val_date_temporal(), because we want
      TIME to be converted to DATE/DATETIME properly.
      Only non-temporal data types go though get_mysql_time_from_str()
      in the below code branch.
    */
    const longlong field_value = field->val_date_temporal();
    const longlong item_value = item->val_date_temporal();
    return field_value < item_value ? -1 : field_value > item_value ? 1 : 0;
  }
  if (res_type == STRING_RESULT) {
    char item_buff[MAX_FIELD_WIDTH];
    char field_buff[MAX_FIELD_WIDTH];

    String item_tmp(item_buff, sizeof(item_buff), &my_charset_bin);
    String field_tmp(field_buff, sizeof(field_buff), &my_charset_bin);
    String *item_result = item->val_str(&item_tmp);
    /*
      Some implementations of Item::val_str(String*) actually modify
      the field Item::null_value, hence we can't check it earlier.
    */
    if (item->null_value) return 0;
    String *field_result = field->val_str(&field_tmp);

    if (is_temporal_type_with_date(field->type())) {
      const enum_mysql_timestamp_type type =
          field_type_to_timestamp_type(field->type());
      const char *field_name = field->field_name;
      MYSQL_TIME field_time, item_time;
      get_mysql_time_from_str(thd, field_result, type, field_name, &field_time);
      get_mysql_time_from_str(thd, item_result, type, field_name, &item_time);
      /*
        If the string represents a UTC timestamp (with timezone
        offset), convert it to a datetime in the current time zone.
      */
      if (item_time.time_type == MYSQL_TIMESTAMP_DATETIME_TZ)
        convert_time_zone_displacement(current_thd->time_zone(), &item_time);

      assert(field_time.time_type != MYSQL_TIMESTAMP_DATETIME_TZ &&
             item_time.time_type != MYSQL_TIMESTAMP_DATETIME_TZ);
      return my_time_compare(field_time, item_time);
    }
    return sortcmp(field_result, item_result, field->charset());
  }
  if (res_type == INT_RESULT) return 0;  // Both are of type int
  if (res_type == DECIMAL_RESULT) {
    my_decimal item_buf, *item_val, field_buf, *field_val;
    item_val = item->val_decimal(&item_buf);
    if (item->null_value) return 0;
    field_val = field->val_decimal(&field_buf);
    return my_decimal_cmp(field_val, item_val);
  }

  const double result = item->val_real();
  if (item->null_value) return 0;
  const double field_result = field->val_real();
  if (field_result < result)
    return -1;
  else if (field_result > result)
    return 1;
  return 0;
}

Item_cache *Item_cache::get_cache(const Item *item) {
  return get_cache(item, item->result_type());
}

/**
  Get a cache item of given type.

  @param item         value to be cached
  @param type         required type of cache

  @return cache item
*/

Item_cache *Item_cache::get_cache(const Item *item, const Item_result type) {
  switch (type) {
    case INT_RESULT:
      /*
        When it's an item of MYSQL_TYPE_BIT, we need to retain its result
        as bit format instead of an integer.
      */
      if (item->data_type() == MYSQL_TYPE_BIT)
        return new Item_cache_bit(item->data_type());
      return new Item_cache_int(item->data_type());
    case REAL_RESULT:
      return new Item_cache_real();
    case DECIMAL_RESULT:
      return new Item_cache_decimal();
    case STRING_RESULT:
      /* Not all functions that return DATE/TIME are actually DATE/TIME funcs.
       */
      if (item->is_temporal())
        return new Item_cache_datetime(item->data_type());
      if (item->data_type() == MYSQL_TYPE_JSON) return new Item_cache_json();
      return new Item_cache_str(item);
    case ROW_RESULT:
      return new Item_cache_row();
    default:
      // should never be in real life
      assert(0);
      return nullptr;
  }
}

void Item_cache::store(Item *item) {
  example = item;
  if (!item) {
    assert(is_nullable());
    null_value = true;
  }
  value_cached = false;
}

void Item_cache::print(const THD *thd, String *str,
                       enum_query_type query_type) const {
  str->append(STRING_WITH_LEN("<cache>("));
  if (example)
    example->print(thd, str, query_type);
  else
    Item::print(thd, str, query_type);
  str->append(')');
}

bool Item_cache::walk(Item_processor processor, enum_walk walk, uchar *arg) {
  return ((walk & enum_walk::PREFIX) && (this->*processor)(arg)) ||
         (example && example->walk(processor, walk, arg)) ||
         ((walk & enum_walk::POSTFIX) && (this->*processor)(arg));
}

bool Item_cache::has_value() {
  if (value_cached || cache_value()) {
    /*
      Only expect NULL if the cache is nullable, or if an error was
      raised when reading the value into the cache.
    */
    assert(!null_value || is_nullable() || current_thd->is_error());
    return !null_value;
  }
  return false;
}

void Item_cache::cleanup() {
  /*
    In case the cache wraps a dynamic parameter, user variable (=> there is an
    'example' item), any next execution should cache the new value.
    If no 'example', caching is done through store_value() and that's for
    objects which are constant over all executions.
  */
  if (example != nullptr) clear();
  Item::cleanup();
}

bool Item_cache_int::cache_value() {
  if (!example) return false;
  value_cached = true;
  value = example->val_int();
  null_value = example->null_value;
  unsigned_flag = example->unsigned_flag;
  return true;
}

void Item_cache_int::store_value(Item *item, longlong val_arg) {
  /* An explicit values is given, save it. */
  value_cached = true;
  value = val_arg;
  null_value = item->null_value;
  unsigned_flag = item->unsigned_flag;
}

String *Item_cache_int::val_str(String *str) {
  assert(fixed);
  if (!has_value()) return nullptr;
  str->set_int(value, unsigned_flag, default_charset());
  return str;
}

my_decimal *Item_cache_int::val_decimal(my_decimal *decimal_val) {
  assert(fixed);
  if (!has_value()) return nullptr;
  int2my_decimal(E_DEC_FATAL_ERROR, value, unsigned_flag, decimal_val);
  return decimal_val;
}

double Item_cache_int::val_real() {
  assert(fixed);
  if (!has_value()) return 0.0;
  if (unsigned_flag) return static_cast<unsigned long long>(value);
  return value;
}

longlong Item_cache_int::val_int() {
  assert(fixed);
  if (!has_value()) return 0;
  return value;
}

String *Item_cache_bit::val_str(String *str) {
  assert(fixed);
  if (!has_value()) return nullptr;

  char buff[sizeof(longlong)];
  mi_int8store(buff, value);
  const uint offset = sizeof(longlong) - string_length();

  // for BIT(N), copy last N bits from buff
  // (rounded up to an integral number of bytes)
  str->length(0);
  if (str->append(buff + offset, string_length())) return nullptr;

  return str;
}

bool Item_cache_datetime::cache_value_int() {
  if (!example) return false;

  value_cached = true;
  // Mark cached string value obsolete
  str_value_cached = false;

  assert(data_type() == example->data_type());
  int_value = example->val_temporal_by_field_type();
  null_value = example->null_value;
  unsigned_flag = example->unsigned_flag;

  return true;
}

bool Item_cache_datetime::cache_value() {
  if (!example) return false;

  if (cmp_context == INT_RESULT) return cache_value_int();

  str_value_cached = true;
  // Mark cached int value obsolete
  value_cached = false;
  /* Assume here that the underlying item will do correct conversion.*/
  String *res = example->val_str(&cached_string);
  if (res && res != &cached_string) cached_string.copy(*res);
  null_value = example->null_value;
  unsigned_flag = example->unsigned_flag;
  return true;
}

void Item_cache_datetime::store_value(Item *item, longlong val_arg) {
  /* An explicit values is given, save it. */
  value_cached = true;
  int_value = val_arg;
  null_value = item->null_value;
  unsigned_flag = item->unsigned_flag;
}

void Item_cache_datetime::store(Item *item) {
  Item_cache::store(item);
  str_value_cached = false;
}

String *Item_cache_datetime::val_str(String *) {
  assert(fixed);

  if ((value_cached || str_value_cached) && null_value) return nullptr;

  if (!str_value_cached) {
    /*
      When it's possible the Item_cache_datetime uses INT datetime
      representation due to speed reasons. But still, it always has the STRING
      result type and thus it can be asked to return a string value.
      It is possible that at this time cached item doesn't contain correct
      string value, thus we have to convert cached int value to string and
      return it.
    */
    if (value_cached) {
      MYSQL_TIME ltime;
      TIME_from_longlong_packed(&ltime, data_type(), int_value);
      if ((null_value =
               my_TIME_to_str(&ltime, &cached_string,
                              min(decimals, uint8{DATETIME_MAX_DECIMALS}))))
        return nullptr;
      str_value_cached = true;
    } else if (!cache_value() || null_value)
      return nullptr;
  }
  return &cached_string;
}

my_decimal *Item_cache_datetime::val_decimal(my_decimal *decimal_val) {
  assert(fixed);

  if (str_value_cached) {
    switch (data_type()) {
      case MYSQL_TYPE_TIME:
        return val_decimal_from_time(decimal_val);
      case MYSQL_TYPE_DATETIME:
      case MYSQL_TYPE_TIMESTAMP:
      case MYSQL_TYPE_DATE:
        return val_decimal_from_date(decimal_val);
      default:
        assert(0);
        return nullptr;
    }
  }

  if ((!value_cached && !cache_value_int()) || null_value) return nullptr;
  return my_decimal_from_datetime_packed(decimal_val, data_type(), int_value);
}

bool Item_cache_datetime::get_date(MYSQL_TIME *ltime,
                                   my_time_flags_t fuzzydate) {
  if ((value_cached || str_value_cached) && null_value) return true;

  if (str_value_cached)  // TS-TODO: reuse MYSQL_TIME_cache eventually.
    return get_date_from_string(ltime, fuzzydate);

  if ((!value_cached && !cache_value_int()) || null_value)
    return (null_value = true);

  switch (data_type()) {
    case MYSQL_TYPE_TIME: {
      MYSQL_TIME tm;
      TIME_from_longlong_time_packed(&tm, int_value);
      time_to_datetime(current_thd, &tm, ltime);
      return false;
    }
    case MYSQL_TYPE_DATE: {
      int warnings = 0;
      TIME_from_longlong_date_packed(ltime, int_value);
      return check_date(*ltime, non_zero_date(*ltime), fuzzydate, &warnings);
    }
    case MYSQL_TYPE_DATETIME:
    case MYSQL_TYPE_TIMESTAMP: {
      int warnings = 0;
      TIME_from_longlong_datetime_packed(ltime, int_value);
      return check_date(*ltime, non_zero_date(*ltime), fuzzydate, &warnings);
    }
    default:
      assert(0);
  }
  return true;
}

bool Item_cache_datetime::get_time(MYSQL_TIME *ltime) {
  if ((value_cached || str_value_cached) && null_value) return true;

  if (str_value_cached)  // TS-TODO: reuse MYSQL_TIME_cache eventually.
    return get_time_from_string(ltime);

  if ((!value_cached && !cache_value_int()) || null_value) return true;

  switch (data_type()) {
    case MYSQL_TYPE_TIME:
      TIME_from_longlong_time_packed(ltime, int_value);
      return false;
    case MYSQL_TYPE_DATE:
      set_zero_time(ltime, MYSQL_TIMESTAMP_TIME);
      return false;
    case MYSQL_TYPE_DATETIME:
    case MYSQL_TYPE_TIMESTAMP:
      TIME_from_longlong_datetime_packed(ltime, int_value);
      datetime_to_time(ltime);
      return false;
    default:
      assert(0);
  }
  return true;
}

double Item_cache_datetime::val_real() { return val_real_from_decimal(); }

longlong Item_cache_datetime::val_time_temporal() {
  assert(fixed);
  if ((!value_cached && !cache_value_int()) || null_value) return 0;
  if (is_temporal_with_date()) {
    /* Convert packed date to packed time */
    MYSQL_TIME ltime;
    return get_time_from_date(&ltime)
               ? 0
               : TIME_to_longlong_packed(ltime, data_type());
  }
  return int_value;
}

longlong Item_cache_datetime::val_date_temporal() {
  assert(fixed);
  if ((!value_cached && !cache_value_int()) || null_value) return 0;
  if (data_type() == MYSQL_TYPE_TIME) {
    /* Convert packed time to packed date */
    MYSQL_TIME ltime;
    return get_date_from_time(&ltime) ? 0
                                      : TIME_to_longlong_datetime_packed(ltime);
  }
  return int_value;
}

longlong Item_cache_datetime::val_int() { return val_int_from_decimal(); }

Item_cache_json::Item_cache_json()
    : Item_cache(MYSQL_TYPE_JSON),
      m_value(new (*THR_MALLOC) Json_wrapper()),
      m_is_sorted(false) {}

Item_cache_json::~Item_cache_json() {
  if (m_value != nullptr) ::destroy_at(m_value);
}

/**
  Read the JSON value and cache it.
  @return true if the value was successfully cached, false otherwise
*/
bool Item_cache_json::cache_value() {
  if (!example || !m_value) return false;

  if (json_value(example, m_value, &value_cached)) {  // Error
    null_value = true;  // Set the NULL indicator to prevent reading the value
    return false;
  }
  null_value = example->null_value;

  if (value_cached && !null_value) {
    // the row buffer might change, so need own copy
    m_value->to_dom();
  }
  m_is_sorted = false;
  return value_cached;
}

void Item_cache_json::store_value(Item *expr, Json_wrapper *wr) {
  value_cached = true;
  if ((null_value = expr->null_value))
    m_value = nullptr;
  else {
    *m_value = *wr;
    // the row buffer might change, so need own copy
    m_value->to_dom();
  }
  m_is_sorted = false;
}

/**
  Copy the cached JSON value into a wrapper.
  @param[out] wr the wrapper that receives the JSON value
*/
bool Item_cache_json::val_json(Json_wrapper *wr) {
  if (has_value() && !null_value) *wr = *m_value;
  return current_thd->is_error();
}

/// Get the name of the cached field of an Item_cache_json instance.
inline static const char *whence(const Item_field *cached_field) {
  return cached_field != nullptr ? cached_field->field_name : "?";
}

String *Item_cache_json::val_str(String *tmp) {
  if (has_value()) {
    tmp->length(0);
    m_value->to_string(tmp, true, whence(cached_field), JsonDepthErrorHandler);
    return tmp;
  }

  return nullptr;
}

double Item_cache_json::val_real() {
  Json_wrapper wr;

  if (val_json(&wr)) return error_real();

  if (null_value) return 0.0;

  return wr.coerce_real(whence(cached_field));
}

my_decimal *Item_cache_json::val_decimal(my_decimal *decimal_value) {
  Json_wrapper wr;

  if (val_json(&wr)) return error_decimal(decimal_value);

  if (null_value) return error_decimal(decimal_value);

  return wr.coerce_decimal(decimal_value, whence(cached_field));
}

bool Item_cache_json::get_date(MYSQL_TIME *ltime, my_time_flags_t) {
  Json_wrapper wr;

  if (val_json(&wr)) return true;

  if (null_value) return true;

  return wr.coerce_date(ltime, whence(cached_field));
}

bool Item_cache_json::get_time(MYSQL_TIME *ltime) {
  Json_wrapper wr;

  if (val_json(&wr)) return true;

  if (null_value) return true;

  return wr.coerce_time(ltime, whence(cached_field));
}

longlong Item_cache_json::val_int() {
  Json_wrapper wr;
  if (val_json(&wr)) return error_int();

  if (null_value) return 0;

  return wr.coerce_int(whence(cached_field));
}

void Item_cache_json::sort() {
  assert(!m_is_sorted);
  if (has_value() && m_value->type() == enum_json_type::J_ARRAY) {
    m_value->sort();
    m_is_sorted = true;
  }
}

bool Item_cache_real::cache_value() {
  if (!example) return false;
  value_cached = true;
  value = example->val_real();
  null_value = example->null_value;
  return true;
}

void Item_cache_real::store_value(Item *expr, double d) {
  value_cached = true;
  value = d;
  null_value = expr->null_value;
}

double Item_cache_real::val_real() {
  assert(fixed);
  if (!has_value()) return 0.0;
  return value;
}

longlong Item_cache_real::val_int() {
  assert(fixed);
  if (!has_value()) return 0;
  return (longlong)rint(value);
}

String *Item_cache_real::val_str(String *str) {
  assert(fixed);
  if (!has_value()) return nullptr;
  str->set_real(value, decimals, default_charset());
  return str;
}

my_decimal *Item_cache_real::val_decimal(my_decimal *decimal_val) {
  assert(fixed);
  if (!has_value()) return nullptr;
  double2my_decimal(E_DEC_FATAL_ERROR, value, decimal_val);
  return decimal_val;
}

bool Item_cache_decimal::cache_value() {
  if (!example) return false;
  value_cached = true;
  my_decimal *val = example->val_decimal(&decimal_value);
  if (!(null_value = example->null_value) && val != &decimal_value)
    my_decimal2decimal(val, &decimal_value);
  return true;
}

void Item_cache_decimal::store_value(Item *expr, my_decimal *d) {
  value_cached = true;
  null_value = expr->null_value;
  my_decimal cpy(*d);
  decimal_value.swap(cpy);
}

double Item_cache_decimal::val_real() {
  assert(fixed);
  double res;
  if (!has_value()) return 0.0;
  my_decimal2double(E_DEC_FATAL_ERROR, &decimal_value, &res);
  return res;
}

longlong Item_cache_decimal::val_int() {
  assert(fixed);
  longlong res;
  if (!has_value()) return 0;
  my_decimal2int(E_DEC_FATAL_ERROR, &decimal_value, unsigned_flag, &res);
  return res;
}

String *Item_cache_decimal::val_str(String *str) {
  assert(fixed);
  if (!has_value()) return nullptr;
  my_decimal_round(E_DEC_FATAL_ERROR, &decimal_value, decimals, false,
                   &decimal_value);
  my_decimal2string(E_DEC_FATAL_ERROR, &decimal_value, str);
  return str;
}

my_decimal *Item_cache_decimal::val_decimal(my_decimal *) {
  assert(fixed);
  if (!has_value()) return nullptr;
  return &decimal_value;
}

bool Item_cache_str::cache_value() {
  if (!example) return false;
  value_cached = true;
  value_buff.set(buffer, sizeof(buffer), example->collation.collation);
  value = example->val_str(&value_buff);
  if ((null_value = example->null_value))
    value = nullptr;
  else if (value != nullptr && value->ptr() != buffer) {
    /*
      We copy string value to avoid changing value if 'item' is table field
      in queries like following (where t1.c is varchar):
      select a,
             (select a,b,c from t1 where t1.a=t2.a) = ROW(a,2,'a'),
             (select c from t1 where a=t2.a)
        from t2;
    */
    value_buff.copy(*value);
    value = &value_buff;
  }
  return true;
}

void Item_cache_str::store_value(Item *expr, String &s) {
  value_cached = true;
  if ((null_value = expr->null_value))
    value = nullptr;
  else {
    value_buff.copy(s);
    value = &value_buff;
  }
}

double Item_cache_str::val_real() {
  assert(fixed);
  int err_not_used;
  const char *end_not_used;
  if (!has_value()) return 0.0;
  if (value)
    return my_strntod(value->charset(), value->ptr(), value->length(),
                      &end_not_used, &err_not_used);
  return (double)0;
}

longlong Item_cache_str::val_int() {
  assert(fixed);
  int err;
  if (!has_value()) return 0;
  if (value)
    return my_strntoll(value->charset(), value->ptr(), value->length(), 10,
                       nullptr, &err);
  else
    return (longlong)0;
}

String *Item_cache_str::val_str(String *) {
  assert(fixed);
  if (!has_value()) return nullptr;
  return value;
}

my_decimal *Item_cache_str::val_decimal(my_decimal *decimal_val) {
  assert(fixed);
  if (!has_value()) return nullptr;
  if (value)
    str2my_decimal(E_DEC_FATAL_ERROR, value->ptr(), value->length(),
                   value->charset(), decimal_val);
  else
    decimal_val = nullptr;
  return decimal_val;
}

type_conversion_status Item_cache_str::save_in_field_inner(
    Field *field, bool no_conversions) {
  if (!value_cached && !cache_value())
    return TYPE_ERR_BAD_VALUE;  // Fatal: couldn't cache the value
  if (null_value)
    return set_field_to_null_with_conversions(field, no_conversions);
  const type_conversion_status res =
      Item_cache::save_in_field_inner(field, no_conversions);
  if (is_varbinary && field->type() == MYSQL_TYPE_STRING && value != nullptr &&
      value->length() < field->field_length)
    return TYPE_WARN_OUT_OF_RANGE;
  return res;
}

bool Item_cache_row::allocate(uint num) {
  item_count = num;
  THD *thd = current_thd;
  return (!(values = (Item_cache **)thd->mem_calloc(sizeof(Item_cache *) *
                                                    item_count)));
}

bool Item_cache_row::setup(Item *item) {
  example = item;
  if (!values && allocate(item->cols())) return true;
  for (uint i = 0; i < item_count; i++) {
    Item *el = item->element_index(i);
    Item_cache *tmp;
    if (!(tmp = values[i] = Item_cache::get_cache(el))) return true;
    tmp->setup(el);
    add_accum_properties(tmp);
  }
  return false;
}

void Item_cache_row::store(Item *item) {
  example = item;
  if (!item) {
    assert(is_nullable());
    null_value = true;
    return;
  }
  for (uint i = 0; i < item_count; i++)
    values[i]->store(item->element_index(i));
}

bool Item_cache_row::cache_value() {
  if (!example) return false;
  value_cached = true;
  example->bring_value();
  null_value = example->null_value;

  const bool cached_item_is_assigned =
      example->type() != SUBSELECT_ITEM ||
      down_cast<Item_subselect *>(example)->is_value_assigned();

  for (uint i = 0; i < item_count; i++) {
    if (!cached_item_is_assigned) {
      // Subquery with zero rows, so make cached item null also.
      values[i]->store_null();
    } else {
      values[i]->cache_value();
    }

    null_value |= values[i]->null_value;
  }
  return true;
}

void Item_cache_row::illegal_method_call(const char *method
                                         [[maybe_unused]]) const {
  DBUG_TRACE;
  DBUG_PRINT("error", ("!!! %s method was called for row item", method));
  assert(0);
  my_error(ER_OPERAND_COLUMNS, MYF(0), 1);
}

bool Item_cache_row::check_cols(uint c) {
  if (c != item_count) {
    my_error(ER_OPERAND_COLUMNS, MYF(0), c);
    return true;
  }
  return false;
}

bool Item_cache_row::null_inside() {
  for (uint i = 0; i < item_count; i++) {
    if (values[i]->cols() > 1) {
      if (values[i]->null_inside()) return true;
    } else {
      if (values[i]->update_null_value() || values[i]->null_value) return true;
    }
  }
  return false;
}

void Item_cache_row::bring_value() {
  if (!example) return;
  example->bring_value();
  null_value = example->null_value;
  for (uint i = 0; i < item_count; i++) values[i]->bring_value();
}

Item_aggregate_type::Item_aggregate_type(THD *thd, Item *item)
    : Item(thd, item) {
  assert(item->fixed);
  set_nullable(item->is_nullable());
  set_data_type(real_data_type(item));
  set_typelib(item);
  if (item->data_type() == MYSQL_TYPE_GEOMETRY)
    geometry_type = item->get_geometry_type();
  else
    geometry_type = Field::GEOM_GEOMETRY;
}

/**
  Return expression type of Item_aggregate_type.

  @return
    Item_result (type of internal MySQL expression result)
*/

Item_result Item_aggregate_type::result_type() const {
  return Field::result_merge_type(data_type());
}

/**
  Find real data type of item.

  @return
    data type which should be used to store item value
*/

static enum_field_types real_data_type(Item *item) {
  item = item->real_item();

  switch (item->type()) {
    case Item::FIELD_ITEM: {
      /*
        Item_fields::field_type ask Field_type() but sometimes field return
        a different type, like for enum/set, so we need to ask real type.
      */
      Field *field = ((Item_field *)item)->field;
      const enum_field_types type = field->real_type();
      if (field->is_created_from_null_item) return MYSQL_TYPE_NULL;
      /* work around about varchar type field detection */
      if (type == MYSQL_TYPE_STRING && field->type() == MYSQL_TYPE_VAR_STRING)
        return MYSQL_TYPE_VAR_STRING;
      return type;
    }
    case Item::SUM_FUNC_ITEM: {
      /*
        Argument of aggregate function sometimes should be asked about field
        type
      */
      Item_sum *item_sum = (Item_sum *)item;
      if (item_sum->keep_field_type())
        return real_data_type(item_sum->get_arg(0));
      break;
    }
    case Item::FUNC_ITEM:
      if (((Item_func *)item)->functype() == Item_func::GUSERVAR_FUNC) {
        /*
          There are work around of problem with changing variable type on the
          fly and variable always report "string" as field type to get
          acceptable information for client in send_field, so we make field
          type from expression type.
        */
        switch (item->result_type()) {
          case STRING_RESULT:
            return MYSQL_TYPE_VARCHAR;
          case INT_RESULT:
            return MYSQL_TYPE_LONGLONG;
          case REAL_RESULT:
            return MYSQL_TYPE_DOUBLE;
          case DECIMAL_RESULT:
            return MYSQL_TYPE_NEWDECIMAL;
          case ROW_RESULT:
          default:
            assert(0);
            return MYSQL_TYPE_VARCHAR;
        }
      }
      break;
    default:
      break;
  }
  return item->data_type();
}

/**
  Find field type which can carry current Item_aggregate_type type and
  type of given Item.

  @param thd     the thread/connection descriptor
  @param item    given item to join its parameters with this item ones

  @retval
    true   error - types are incompatible
  @retval
    false  OK
*/

bool Item_aggregate_type::join_types(THD *thd, Item *item) {
  DBUG_TRACE;
  DBUG_PRINT("info:",
             ("was type %d len %d, dec %d name %s", data_type(), max_length,
              decimals, (item_name.is_set() ? item_name.ptr() : "<NULL>")));
  DBUG_PRINT("info:", ("in type %d len %d, dec %d", real_data_type(item),
                       item->max_length, item->decimals));
  /*
    aggregate_type() will modify the data type of this item. Create a copy of
    this item containing the original data type and other properties to ensure
    correct conversion from existing item types to aggregated type.
  */
  Item *item_copy = new Item_metadata_copy(this);

  /*
    Down the call stack when calling aggregate_string_properties(), we might
    end up in THD::change_item_tree() if we for instance need to convert the
    character set on one side of a union:

      SELECT "foo" UNION SELECT CONVERT("foo" USING utf8mb3);
    might be converted into:
      SELECT CONVERT("foo" USING utf8mb3) UNION
      SELECT CONVERT("foo" USING utf8mb3);

    If we are in a prepared statement or a stored routine (any non-conventional
    query that needs rollback of any item tree modifications), we need to
    remember what Item we changed ("foo" in this case) and where that Item is
    located (in the "args" array in this case) so we can roll back the changes
    done to the Item tree when the execution is done. When we enter the rollback
    code (THD::rollback_item_tree_changes()), the location of the Item need to
    be accessible, so that is why the "args" array must be allocated on a
    MEM_ROOT and not on the stack. Note that THD::change_item_tree() isn't
    necessary, since the Item array we are modifying isn't a part of the
    original Item tree.
  */
  Item **args = new (thd->mem_root) Item *[2] { item_copy, item };
  if (aggregate_type("UNION", args, 2)) return true;

  Item_result merge_type = Field::result_merge_type(data_type());
  if (merge_type == STRING_RESULT) {
    /*
      For geometry columns, we must also merge subtypes. If the
      subtypes are different, use GEOMETRY.
    */
    if (data_type() == MYSQL_TYPE_GEOMETRY &&
        (item->data_type() != MYSQL_TYPE_GEOMETRY ||
         geometry_type != item->get_geometry_type()))
      geometry_type = Field::GEOM_GEOMETRY;
  }

  // Note: when called to join the types of a set operation's select list, the
  // below line is correct only if we have no INTERSECT or EXCEPT in the query
  // tree. We will recompute this value correctly during prepare_query_term. We
  // cannot do it correctly here while traversing the leaf query block due to
  // the recursive nature of the problem.
  set_nullable(is_nullable() || item->is_nullable());

  set_typelib(item);
  DBUG_PRINT("info", ("become type: %d  len: %u  dec: %u", (int)data_type(),
                      max_length, (uint)decimals));
  return false;
}

/**
  Calculate length for merging result for given Item type.

  @param item  Item for length detection

  @return
    length
*/

uint32 Item_aggregate_type::display_length(Item *item) {
  if (item->type() == Item::FIELD_ITEM)
    return ((Item_field *)item)->max_disp_length();

  switch (item->data_type()) {
    case MYSQL_TYPE_DECIMAL:
    case MYSQL_TYPE_TIMESTAMP:
    case MYSQL_TYPE_DATE:
    case MYSQL_TYPE_TIME:
    case MYSQL_TYPE_DATETIME:
    case MYSQL_TYPE_YEAR:
    case MYSQL_TYPE_NEWDATE:
    case MYSQL_TYPE_VARCHAR:
    case MYSQL_TYPE_BIT:
    case MYSQL_TYPE_NEWDECIMAL:
    case MYSQL_TYPE_ENUM:
    case MYSQL_TYPE_SET:
    case MYSQL_TYPE_TINY_BLOB:
    case MYSQL_TYPE_MEDIUM_BLOB:
    case MYSQL_TYPE_LONG_BLOB:
    case MYSQL_TYPE_BLOB:
    case MYSQL_TYPE_VAR_STRING:
    case MYSQL_TYPE_STRING:
    case MYSQL_TYPE_GEOMETRY:
    case MYSQL_TYPE_JSON:
      return item->max_length;
    case MYSQL_TYPE_BOOL:
      return 5;
    case MYSQL_TYPE_TINY:
      return 4;
    case MYSQL_TYPE_SHORT:
      return 6;
    case MYSQL_TYPE_LONG:
      return MY_INT32_NUM_DECIMAL_DIGITS;
    case MYSQL_TYPE_FLOAT:
      return 25;
    case MYSQL_TYPE_DOUBLE:
      return 53;
    case MYSQL_TYPE_NULL:
      return 0;
    case MYSQL_TYPE_LONGLONG:
      return 20;
    case MYSQL_TYPE_INT24:
      return 8;
    case MYSQL_TYPE_INVALID:
    default:
      assert(0);  // we should never go there
      return 0;
  }
}

/**
  Make temporary table field according collected information about type
  of UNION result.

  @param table  temporary table for which we create fields
  @param strict If strict mode is on

  @return
    created field
*/

Field *Item_aggregate_type::make_field_by_type(TABLE *table, bool strict) {
  /*
    The field functions defines a field to be not null if null_ptr is not 0
  */
  Field *field;

  switch (data_type()) {
    case MYSQL_TYPE_ENUM:
      assert(m_typelib != nullptr);
      field = new (*THR_MALLOC)
          Field_enum(max_length, is_nullable(), item_name.ptr(),
                     get_enum_pack_length(m_typelib->count), m_typelib,
                     collation.collation);
      if (field) field->init(table);
      break;
    case MYSQL_TYPE_SET:
      assert(m_typelib != nullptr);
      field = new (*THR_MALLOC)
          Field_set(max_length, is_nullable(), item_name.ptr(),
                    get_set_pack_length(m_typelib->count), m_typelib,
                    collation.collation);
      if (field) field->init(table);
      break;
    case MYSQL_TYPE_NULL:
      field = make_string_field(table);
      break;
    default:
      field = tmp_table_field_from_field_type(table, false);
      break;
  }
  if (field == nullptr) return nullptr;

  if (strict && is_temporal_type_with_date(field->type()) &&
      !field->is_nullable()) {
    /*
      This function is used for CREATE SELECT UNION [ALL] ... , and, if
      expression is non-nullable, the resulting column is declared
      non-nullable with a default of 0. However, in strict mode, for dates,
      0000-00-00 is invalid; in that case, don't give any default.
    */
    field->set_flag(NO_DEFAULT_VALUE_FLAG);
  }
  field->set_derivation(collation.derivation);
  return field;
}

/**
  Set typelib information for an aggregated enum/set field.
  Aggregation of typelib information is possible only if there is a single
  underlying item with type enum/set, all other items must be the NULL value.
  Aggregation is performed by calling this function repeatedly for each
  underlying item.

  @param item    Item for information collection
*/
void Item_aggregate_type::set_typelib(Item *item) {
  if (data_type() != MYSQL_TYPE_ENUM && data_type() != MYSQL_TYPE_SET) return;

  // Check that only one underlying item is not the NULL value
  if (m_typelib != nullptr) {
    assert(real_data_type(item) == MYSQL_TYPE_NULL);
  } else {
    assert(real_data_type(item) == MYSQL_TYPE_ENUM ||
           real_data_type(item) == MYSQL_TYPE_SET);
    m_typelib = item->get_typelib();
    assert(m_typelib != nullptr);
  }
}

double Item_type_holder::val_real() {
  assert(0);  // should never be called
  return 0.0;
}

longlong Item_type_holder::val_int() {
  assert(0);  // should never be called
  return 0;
}

my_decimal *Item_type_holder::val_decimal(my_decimal *) {
  assert(0);  // should never be called
  return nullptr;
}

String *Item_type_holder::val_str(String *) {
  assert(0);  // should never be called
  return nullptr;
}

bool Item_type_holder::get_date(MYSQL_TIME *, my_time_flags_t) {
  assert(0);
  return true;
}

bool Item_type_holder::get_time(MYSQL_TIME *) {
  assert(0);
  return true;
}

type_conversion_status Item_values_column::save_in_field_inner(
    Field *to, bool no_conversions) {
  type_conversion_status res;
  res = m_value_ref->save_in_field(to, no_conversions);
  null_value = m_value_ref->null_value;
  return res;
}

Item_values_column::Item_values_column(THD *thd, Item *ref) : super(thd, ref) {
  fixed = true;
}

/* purecov: begin deadcode */

bool Item_values_column::eq(const Item *item, bool binary_cmp) const {
  assert(false);
  const Item *it = item->real_item();
  return m_value_ref && m_value_ref->eq(it, binary_cmp);
}

/* purecov: end */

double Item_values_column::val_real() {
  assert(fixed);
  const double tmp = m_value_ref->val_real();
  null_value = m_value_ref->null_value;
  return tmp;
}

longlong Item_values_column::val_int() {
  assert(fixed);
  const longlong tmp = m_value_ref->val_int();
  null_value = m_value_ref->null_value;
  return tmp;
}

my_decimal *Item_values_column::val_decimal(my_decimal *decimal_value) {
  assert(fixed);
  my_decimal *val = m_value_ref->val_decimal(decimal_value);
  null_value = m_value_ref->null_value;
  return val;
}

/* purecov: begin deadcode */
bool Item_values_column::val_bool() {
  assert(false);
  assert(fixed);
  const bool tmp = m_value_ref->val_bool();
  null_value = m_value_ref->null_value;
  return tmp;
}

bool Item_values_column::val_json(Json_wrapper *result) {
  assert(false);
  assert(fixed);
  const bool ok = m_value_ref->val_json(result);
  null_value = m_value_ref->null_value;
  return ok;
}
/* purecov: end */

String *Item_values_column::val_str(String *tmp) {
  assert(fixed);
  tmp = m_value_ref->val_str(tmp);
  null_value = m_value_ref->null_value;
  return tmp;
}

bool Item_values_column::is_null() {
  assert(fixed);
  /*
    Item_values_column is dualistic in nature: It represents both a set
    of values, and, during evaluation, an individual value in this set.
    This assert will ensure that we only check nullability of individual
    values, since a set of values is never NULL. Note that setting
    RAND_TABLE_BIT in the constructor prevents this function from being called
    during resolving.
  */
  assert(m_value_ref != nullptr);
  const bool tmp = m_value_ref->is_null();
  null_value = m_value_ref->null_value;
  return tmp;
}

bool Item_values_column::get_date(MYSQL_TIME *ltime,
                                  my_time_flags_t fuzzydate) {
  assert(fixed);
  const bool result = m_value_ref->get_date(ltime, fuzzydate);
  null_value = m_value_ref->null_value;
  return result;
}

bool Item_values_column::get_time(MYSQL_TIME *ltime) {
  assert(fixed);
  assert(m_value_ref != nullptr);
  const bool result = m_value_ref->get_time(ltime);
  null_value = m_value_ref->null_value;
  return result;
}

void Item_values_column::add_used_tables(Item *value) {
  m_aggregated_used_tables |= value->used_tables();
}

void Item_result_field::cleanup() {
  DBUG_TRACE;
  Item::cleanup();
  result_field = nullptr;
}

void Item_result_field::raise_numeric_overflow(const char *type_name) {
  char buf[256];
  String str(buf, sizeof(buf), system_charset_info);
  str.length(0);
  print(current_thd, &str, QT_NO_DATA_EXPANSION);
  str.append('\0');
  my_error(ER_DATA_OUT_OF_RANGE, MYF(0), type_name, str.ptr());
}

/**
  Helper method: Convert string to the given charset, then print.

  @param from_str     String to be converted.
  @param to_str       Query string.
  @param to_cs        Character set to which the string is to be converted.
*/
void convert_and_print(const String *from_str, String *to_str,
                       const CHARSET_INFO *to_cs) {
  if (my_charset_same(from_str->charset(), to_cs)) {
    from_str->print(to_str);  // already in to_cs, no need to convert
  } else                      // need to convert
  {
    THD *thd = current_thd;
    LEX_STRING lex_str;
    thd->convert_string(&lex_str, to_cs, from_str->ptr(), from_str->length(),
                        from_str->charset());
    const String tmp(lex_str.str, lex_str.length, to_cs);
    tmp.print(to_str);
  }
}

/**
   Tells if this is a column of a table whose qualifying query block is 'sl'.
   I.e. Item_field or Item_view_ref resolved in 'sl'. Used for
   aggregate checks.

   @note This returns false for an alias to a SELECT list expression,
   even though the SELECT list expression might itself be a column of the
   @<table expression@>; i.e. when the function runs on "foo" in HAVING of
   "select t1.a as foo from t1 having foo @> 1", it returns false. First, it
   pedantically makes sense: "foo" in HAVING is a reference to a column of the
   @<query expression@>, not of the @<table expression@>. Second, this behaviour
   makes sense for our purpose:
     - This is an alias to a SELECT list expression.
     - If doing DISTINCT-related checks, this alias can be ignored.
     - If doing GROUP-BY-related checks, the aliased expression was already
   checked when we checked the SELECT list, so can be ignored.

   @retval true3 yes
   @retval false3 no
   @retval unknown3 it's a non-direct-view Item_ref, we don't know if it
   contains a column => caller please analyze "*ref"
*/
Bool3 Item_ident::local_column(const Query_block *sl) const

{
  assert(fixed);
  if (m_alias_of_expr) return Bool3::false3();
  const Type t = type();
  if (t == FIELD_ITEM ||
      (t == REF_ITEM &&
       static_cast<const Item_ref *>(this)->ref_type() == Item_ref::VIEW_REF)) {
    if (depended_from)  // outer reference
    {
      if (depended_from == sl)
        return Bool3::true3();  // qualifying query is 'sl'
    } else if (context == nullptr) {
      /*
        Must be an underlying column of a generated column
        as we've dove so deep, we know the gcol is local to 'sl', and so is
        this column.
      */
      assert(t == FIELD_ITEM);
      return Bool3::true3();
    } else if (context->query_block == sl)
      return Bool3::true3();  // qualifying query is 'sl'
  } else if (t == REF_ITEM) {
    /*
      We also know that this is not an alias. Must be an internal Item_ref
      (like Item_aggregate_ref, Item_outer_ref), go down into it:
    */
    return Bool3::unknown3();
  }
  return Bool3::false3();
}

bool Item_ident::aggregate_check_distinct(uchar *arg) {
  Distinct_check *const dc = reinterpret_cast<Distinct_check *>(arg);

  if (dc->is_stopped(this)) return false;

  Query_block *const sl = dc->select;
  const Bool3 local = local_column(sl);
  if (local.is_false()) {
    // not a column => ignored, skip child. Other tree parts deserve checking.
    dc->stop_at(this);
    return false;
  }
  if (local.is_unknown()) return false;  // dive in child item

  /*
    Point (2) of Distinct_check::check_query() is true: column is
    from table whose qualifying query block is 'sl'.
  */
  uint counter;
  enum_resolution_type resolution;
  Item **res;
  if (find_item_in_list(current_thd, this, &sl->fields, &res, &counter,
                        &resolution)) {
    return true;
  }
  if (res == nullptr) {
    /*
      Point (3) of Distinct_check::check_query() is true: column is
      not in SELECT list.
    */
    dc->failed_ident = this;
    // Abort processing of the entire item tree.
    return true;
  }
  /*
    If success, do not dive in the child either! Indeed if this is
    Item_.*view_ref to an expression coming from a merged view, we mustn't
    check its underlying base-table columns, it may give false errors,
    consider:
    create view v as select x*2 as b from ...;
    select distinct b from v order by b+1;
    'b' of ORDER BY is in SELECT list so query is valid, we mustn't check
    the underlying 'x' (which is not in SELECT list).
  */
  dc->stop_at(this);
  return false;
}

bool Item_ident::aggregate_check_group(uchar *arg) {
  Group_check *const gc = reinterpret_cast<Group_check *>(arg);
  return gc->do_ident_check(this, 0, Group_check::CHECK_GROUP);
}

bool Item_ident::is_strong_side_column_not_in_fd(uchar *arg) {
  std::pair<Group_check *, table_map> *p =
      reinterpret_cast<std::pair<Group_check *, table_map> *>(arg);
  // p->first is Group_check, p->second is map of strong tables.
  return p->first->do_ident_check(this, p->second,
                                  Group_check::CHECK_STRONG_SIDE_COLUMN);
}

bool Item_ident::is_column_not_in_fd(uchar *arg) {
  Group_check *const gc = reinterpret_cast<Group_check *>(arg);
  return gc->do_ident_check(this, 0, Group_check::CHECK_COLUMN);
}

/**
   The aim here is to find a real_item() which is of type Item_field.
*/
bool Item_ref::repoint_const_outer_ref(uchar *arg) {
  *(pointer_cast<bool *>(arg)) = true;
  return false;
}

/**
   If this object is the real_item of an Item_ref, repoint the result_field to
   field.
*/
bool Item_field::repoint_const_outer_ref(uchar *arg) {
  bool *is_outer_ref = pointer_cast<bool *>(arg);
  if (*is_outer_ref) result_field = field;
  *is_outer_ref = false;
  return false;
}

/**
  Generated fields don't need db/table names. Strip them off as inplace ALTER
  can reallocate them, making pointers invalid.
*/
bool Item_field::strip_db_table_name_processor(uchar *) {
  db_name = nullptr;
  table_name = nullptr;
  return false;
}

string ItemToString(const Item *item) {
  if (item == nullptr) return "(none)";
  String str;
  const ulonglong save_bits = current_thd->variables.option_bits;
  current_thd->variables.option_bits &= ~OPTION_QUOTE_SHOW_CREATE;
  item->print(
      current_thd, &str,
      enum_query_type(QT_NO_DEFAULT_DB | QT_SUBSELECT_AS_ONLY_SELECT_NUMBER));
  current_thd->variables.option_bits = save_bits;
  return to_string(str);
}

Item_field *FindEqualField(Item_field *item_field, table_map reachable_tables,
                           bool replace, bool *found) {
  if (item_field->item_equal_all_join_nests == nullptr) {
    *found = false;
    return item_field;
  }

  // We have established in
  // 'Item_func_eq::ensure_multi_equality_fields_are_available' that this
  // item references a field that is outside of our reach. We also have a
  // multi-equality (item_equal_all_join_nests is set), so we go through all
  // fields in the multi-equality and find the first that is within our reach.
  // The table_map provided in 'reachable_tables' defines the tables within our
  // reach.
  for (Item_field &other_item_field :
       item_field->item_equal_all_join_nests->get_fields()) {
    if (other_item_field.field == item_field->field) {
      continue;
    }

    table_map item_field_used_tables = other_item_field.used_tables();
    if ((item_field_used_tables & reachable_tables) == item_field_used_tables) {
      *found = true;
      if (replace) {
        Item_field *new_item_field = new Item_field(current_thd, item_field);
        new_item_field->reset_field(other_item_field.field);
        return new_item_field;
      } else {
        return item_field;
      }
    }
  }
  *found = false;
  return item_field;
}

bool Item_asterisk::do_itemize(Parse_context *pc, Item **res) {
  assert(pc->select->parsing_place == CTX_SELECT_LIST);

  if (skip_itemize(res)) {
    return false;
  }
  if (super::do_itemize(pc, res)) {
    return true;
  }
  pc->select->with_wild++;
  return false;
}

bool ItemsAreEqual(const Item *a, const Item *b, bool binary_cmp) {
  const Item *real_a = a->real_item();
  const Item *real_b = b->real_item();

  // Unwrap caches, as they may not be added consistently
  // to both sides.
  if (real_a->type() == Item::CACHE_ITEM) {
    real_a = down_cast<const Item_cache *>(real_a)->get_example();
  }
  if (real_b->type() == Item::CACHE_ITEM) {
    real_b = down_cast<const Item_cache *>(real_b)->get_example();
  }
  if (real_a->type() == Item::FUNC_ITEM &&
      down_cast<const Item_func *>(real_a)->functype() ==
          Item_func::ROLLUP_GROUP_ITEM_FUNC) {
    real_a = down_cast<const Item_rollup_group_item *>(real_a)->inner_item();
  }
  if (real_b->type() == Item::FUNC_ITEM &&
      down_cast<const Item_func *>(real_b)->functype() ==
          Item_func::ROLLUP_GROUP_ITEM_FUNC) {
    real_b = down_cast<const Item_rollup_group_item *>(real_b)->inner_item();
  }
  return real_a->eq(real_b, binary_cmp);
}

bool AllItemsAreEqual(const Item *const *a, const Item *const *b, int num_items,
                      bool binary_cmp) {
  for (int i = 0; i < num_items; ++i) {
    if (!ItemsAreEqual(a[i], b[i], binary_cmp)) {
      return false;
    }
  }
  return true;
}<|MERGE_RESOLUTION|>--- conflicted
+++ resolved
@@ -759,12 +759,8 @@
   */
   if (pc->select) {
     const enum_parsing_context place = pc->select->parsing_place;
-<<<<<<< HEAD
-    if (place == CTX_SELECT_LIST || place == CTX_HAVING)
-=======
     if (place == CTX_SELECT_LIST || place == CTX_HAVING ||
         place == CTX_ORDER_BY) {
->>>>>>> 1c58dae6
       pc->select->select_n_having_items++;
     }
   }
