/*
  Copyright (c) 2016, 2022, Oracle and/or its affiliates.

  This program is free software; you can redistribute it and/or modify
  it under the terms of the GNU General Public License, version 2.0,
  as published by the Free Software Foundation.

  This program is also distributed with certain software (including
  but not limited to OpenSSL) that is licensed under separate terms,
  as designated in a particular file or component or in included license
  documentation.  The authors of MySQL hereby grant you an additional
  permission to link the program and your derivative works with the
  separately licensed software that they have included with MySQL.

  This program is distributed in the hope that it will be useful,
  but WITHOUT ANY WARRANTY; without even the implied warranty of
  MERCHANTABILITY or FITNESS FOR A PARTICULAR PURPOSE.  See the
  GNU General Public License for more details.

  You should have received a copy of the GNU General Public License
  along with this program; if not, write to the Free Software
  Foundation, Inc., 51 Franklin St, Fifth Floor, Boston, MA  02110-1301  USA
*/

#include "group_replication_metadata.h"

#include <cassert>
#include <cstdlib>
#include <cstring>
#include <memory>
#include <sstream>

#include "mysql/harness/logging/logging.h"
#include "mysqlrouter/metadata_cache.h"
#include "mysqlrouter/mysql_session.h"

using mysqlrouter::MySQLSession;
IMPORT_LOG_FUNCTIONS()

// throws metadata_cache::metadata_error
static std::string find_group_replication_primary_member(
    MySQLSession &connection) {
  // NOTE: In single-primary mode, this function will return primary node ID as
  //       seen by this node (provided this node is currently part of GR),
  //       but in multi-primary node, it will always return <empty>.
  //       Such is behavior of group_replication_primary_member variable.

  std::string primary_member;

  auto result_processor =
      [&primary_member](const MySQLSession::Row &row) -> bool {
<<<<<<< HEAD
    // Typical response is shown below. If this node is part of group replication
    // AND we're in SM mode, 'Value' will show the primary node, else, it will
    // be empty.
=======
    // Typical response is shown below. If this node is part of group
    // replication AND we're in SM mode, 'Value' will show the primary node,
    // else, it will be empty.
>>>>>>> 73d8c02c
    // clang-format off
    // +----------------------------------+--------------------------------------+
    // | Variable_name                    | Value                                |
    // +----------------------------------+--------------------------------------+
    // | group_replication_primary_member | 3acfe4ca-861d-11e6-9e56-08002741aeb6 |
    // +----------------------------------+--------------------------------------+
    // clang-format on

    if (row.size() != 2) {  // TODO write a testcase for this
      throw metadata_cache::metadata_error(
          "Unexpected number of fields in the status response. "
          "Expected = 2, got = " +
          std::to_string(row.size()));
    }

    assert(!strcmp(row[0], "group_replication_primary_member"));
    primary_member = row[1] ? row[1] : "";
    return false;  // false = I don't want more rows
  };

  // Get primary node (as seen by this node). primary_member will contain ID of
  // the primary node (such as "3acfe4ca-861d-11e6-9e56-08002741aeb6"), or "" if
  // this node is not (currently) part of GR It will also be empty if we're
  // running GR in multi-primary mode.
  try {
    connection.query("show status like 'group_replication_primary_member'",
                     result_processor);
  } catch (const MySQLSession::Error &e) {
    throw metadata_cache::metadata_error(e.what());
  } catch (const metadata_cache::metadata_error &) {
    throw;
  } catch (...) {
    assert(
        0);  // don't expect anything else to be thrown -> catch dev's attention
    throw;   // in production, rethrow anyway just in case
  }

  return primary_member;
}

// throws metadata_cache::metadata_error
std::map<std::string, GroupReplicationMember> fetch_group_replication_members(
    MySQLSession &connection, bool &single_primary) {
  std::map<std::string, GroupReplicationMember> members;

  // who's the primary node? (throws metadata_cache::metadata_error)
  std::string primary_member =
      find_group_replication_primary_member(connection);

  auto result_processor = [&members, &primary_member, &single_primary](
                              const MySQLSession::Row &row) -> bool {
    // clang-format off
    // example response from node that left GR (sees only itself):
    // +--------------------------------------+-------------+-------------+--------------+-----------------------------------------+
    // | member_id                            | member_host | member_port | member_state | @@group_replication_single_primary_mode |
    // +--------------------------------------+-------------+-------------+--------------+-----------------------------------------+
    // | 30ec658e-861d-11e6-9988-08002741aeb6 | ubuntu      |        3310 | OFFLINE      |                                       1 |
    // +--------------------------------------+-------------+-------------+--------------+-----------------------------------------+
    //
    // example response from node that is still part of GR (normally should see itself and all other GR members):
    // +--------------------------------------+-------------+-------------+--------------+-----------------------------------------+
    // | member_id                            | member_host | member_port | member_state | @@group_replication_single_primary_mode |
    // +--------------------------------------+-------------+-------------+--------------+-----------------------------------------+
    // | 3acfe4ca-861d-11e6-9e56-08002741aeb6 | ubuntu      |        3320 | ONLINE       |                                       1 |
    // | 4c08b4a2-861d-11e6-a256-08002741aeb6 | ubuntu      |        3330 | ONLINE       |                                       1 |
    // +--------------------------------------+-------------+-------------+--------------+-----------------------------------------+
    // clang-format on

    if (row.size() != 5) {  // TODO write a testcase for this
      throw metadata_cache::metadata_error(
          "Unexpected number of fields in resultset from group_replication "
          "query. "
          "Expected = 5, got = " +
          std::to_string(row.size()));
    }

    // read fields from row
    const char *member_id = row[0];
    const char *member_host = row[1];
    const char *member_port = row[2];
    const char *member_state = row[3];
    single_primary =
        row[4] && (strcmp(row[4], "1") == 0 || strcmp(row[4], "ON") == 0);
    if (!member_id || !member_host || !member_port || !member_state) {
      log_warning("Query %s returned %s, %s, %s, %s, %s",
                  "SELECT member_id, member_host, member_port, member_state, "
                  "@@group_replication_single_primary_mode"
                  " FROM performance_schema.replication_group_members"
                  " WHERE channel_name = 'group_replication_applier'",
                  row[0], row[1], row[2], row[3], row[4]);
      throw metadata_cache::metadata_error(
          "Unexpected value in group_replication_metadata query results");
    }

    // populate GroupReplicationMember with data from row
    GroupReplicationMember member;
    member.member_id = member_id;
    member.host = member_host;
    member.port = static_cast<uint16_t>(std::atoi(member_port));
    if (std::strcmp(member_state, "ONLINE") == 0)
      member.state = GroupReplicationMember::State::Online;
    else if (std::strcmp(member_state, "OFFLINE") == 0)
      member.state = GroupReplicationMember::State::Offline;
    else if (std::strcmp(member_state, "UNREACHABLE") == 0)
      member.state = GroupReplicationMember::State::Unreachable;
    else if (std::strcmp(member_state, "RECOVERING") == 0)
      member.state = GroupReplicationMember::State::Recovering;
    else if (std::strcmp(member_state, "ERROR") == 0)
      member.state = GroupReplicationMember::State::Error;
    else {
      log_info("Unknown state %s in replication_group_members table for %s",
               member_state, member_id);
      member.state = GroupReplicationMember::State::Other;
    }

    // if single_primary == true, we're in single-primary mode, implying at most
    // 1 Primary(RW) node if single_primary == false, we're in multi-primary
    // mode, implying all nodes are Primary(RW)
    if (primary_member == member.member_id || !single_primary)
      member.role = GroupReplicationMember::Role::Primary;
    else
      member.role = GroupReplicationMember::Role::Secondary;

    // add GroupReplicationMember to map that will be returned
    members[member_id] = member;

    return true;  // false = I don't want more rows
  };

  // TODO optimisation some day:
  // Query executed in find_group_replication_primary_member() can be optimised
  // away by blending into the following query.  Unit tests will also have to be
  // updated.

  // get current topology (as seen by this node)
  try {
    connection.query(
        "SELECT member_id, member_host, member_port, member_state, "
        "@@group_replication_single_primary_mode"
        " FROM performance_schema.replication_group_members"
        " WHERE channel_name = 'group_replication_applier'",
        result_processor);

  } catch (const MySQLSession::Error &e) {
    throw metadata_cache::metadata_error(e.what());
  } catch (const metadata_cache::metadata_error &) {
    throw;
  } catch (...) {
    assert(
        0);  // don't expect anything else to be thrown -> catch dev's attention
    throw;   // in production, rethrow anyway just in case
  }

  return members;
}

const char *to_string(GroupReplicationMember::State member_state) {
  switch (member_state) {
    case GroupReplicationMember::State::Online:
      return "Online";
    case GroupReplicationMember::State::Recovering:
      return "Recovering";
    case GroupReplicationMember::State::Unreachable:
      return "Unreachable";
    case GroupReplicationMember::State::Offline:
      return "Offline";
    case GroupReplicationMember::State::Error:
      return "Error";
    case GroupReplicationMember::State::Other:
        /* fallthrough  */;
  }

  return "Other";
}<|MERGE_RESOLUTION|>--- conflicted
+++ resolved
@@ -49,15 +49,9 @@
 
   auto result_processor =
       [&primary_member](const MySQLSession::Row &row) -> bool {
-<<<<<<< HEAD
-    // Typical response is shown below. If this node is part of group replication
-    // AND we're in SM mode, 'Value' will show the primary node, else, it will
-    // be empty.
-=======
     // Typical response is shown below. If this node is part of group
     // replication AND we're in SM mode, 'Value' will show the primary node,
     // else, it will be empty.
->>>>>>> 73d8c02c
     // clang-format off
     // +----------------------------------+--------------------------------------+
     // | Variable_name                    | Value                                |
