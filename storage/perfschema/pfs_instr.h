/* Copyright (c) 2008, 2013, Oracle and/or its affiliates. All rights reserved.

  This program is free software; you can redistribute it and/or modify
  it under the terms of the GNU General Public License as published by
  the Free Software Foundation; version 2 of the License.

  This program is distributed in the hope that it will be useful,
  but WITHOUT ANY WARRANTY; without even the implied warranty of
  MERCHANTABILITY or FITNESS FOR A PARTICULAR PURPOSE.  See the
  GNU General Public License for more details.

  You should have received a copy of the GNU General Public License
  along with this program; if not, write to the Free Software Foundation,
  51 Franklin Street, Suite 500, Boston, MA 02110-1335 USA */

#ifndef PFS_INSTR_H
#define PFS_INSTR_H

/**
  @file storage/perfschema/pfs_instr.h
  Performance schema instruments (declarations).
*/

struct PFS_mutex_class;
struct PFS_rwlock_class;
struct PFS_cond_class;
struct PFS_file_class;
struct PFS_table_share;
struct PFS_thread_class;
struct PFS_socket_class;

#ifdef _WIN32
#include <winsock2.h>
#else
#include <arpa/inet.h>
#endif
#include "my_global.h"
#include "my_compiler.h"
#include "pfs_lock.h"
#include "pfs_stat.h"
#include "pfs_instr_class.h"
#include "pfs_events_waits.h"
#include "pfs_events_stages.h"
#include "pfs_events_statements.h"
#include "pfs_server.h"
#include "lf.h"
#include "pfs_con_slice.h"
#include "pfs_column_types.h"
#include "mdl.h"

/**
  @addtogroup Performance_schema_buffers
  @{
*/

struct PFS_thread;
struct PFS_host;
struct PFS_user;
struct PFS_account;

/** Base structure for wait instruments. */
struct PFS_instr
{
  /** Internal lock. */
  pfs_lock m_lock;
  /** Enabled flag. */
  bool m_enabled;
  /** Timed flag. */
  bool m_timed;
};

/** Instrumented mutex implementation. @see PSI_mutex. */
struct PFS_ALIGNED PFS_mutex : public PFS_instr
{
  /** Mutex identity, typically a pthread_mutex_t. */
  const void *m_identity;
  /** Mutex class. */
  PFS_mutex_class *m_class;
  /** Instrument statistics. */
  PFS_mutex_stat m_mutex_stat;
  /** Current owner. */
  PFS_thread *m_owner;
  /**
    Timestamp of the last lock.
    This statistic is not exposed in user visible tables yet.
  */
  ulonglong m_last_locked;
};

/** Instrumented rwlock implementation. @see PSI_rwlock. */
struct PFS_ALIGNED PFS_rwlock : public PFS_instr
{
  /** RWLock identity, typically a pthread_rwlock_t. */
  const void *m_identity;
  /** RWLock class. */
  PFS_rwlock_class *m_class;
  /** Instrument statistics. */
  PFS_rwlock_stat m_rwlock_stat;
  /** Current writer thread. */
  PFS_thread *m_writer;
  /** Current count of readers. */
  uint m_readers;
  /**
    Timestamp of the last write.
    This statistic is not exposed in user visible tables yet.
  */
  ulonglong m_last_written;
  /**
    Timestamp of the last read.
    This statistic is not exposed in user visible tables yet.
  */
  ulonglong m_last_read;
};

/** Instrumented cond implementation. @see PSI_cond. */
struct PFS_ALIGNED PFS_cond : public PFS_instr
{
  /** Condition identity, typically a pthread_cond_t. */
  const void *m_identity;
  /** Condition class. */
  PFS_cond_class *m_class;
  /** Instrument wait statistics. */
  PFS_single_stat m_wait_stat;
  /** Condition instance usage statistics. */
  PFS_cond_stat m_cond_stat;
};

/** Instrumented File and FILE implementation. @see PSI_file. */
struct PFS_ALIGNED PFS_file : public PFS_instr
{
  uint32 get_version()
  { return m_lock.get_version(); }

  /** File identity */
  const void *m_identity;
  /** File name. */
  char m_filename[FN_REFLEN];
  /** File name length in bytes. */
  uint m_filename_length;
  /** File class. */
  PFS_file_class *m_class;
  /** File usage statistics. */
  PFS_file_stat m_file_stat;
};

/** Instrumented table implementation. @see PSI_table. */
struct PFS_ALIGNED PFS_table
{
  /**
    True if table io instrumentation is enabled.
    This flag is computed.
  */
  bool m_io_enabled;
  /**
    True if table lock instrumentation is enabled.
    This flag is computed.
  */
  bool m_lock_enabled;
  /**
    True if table io instrumentation is timed.
    This flag is computed.
  */
  bool m_io_timed;
  /**
    True if table lock instrumentation is timed.
    This flag is computed.
  */
  bool m_lock_timed;

  /** True if table io statistics have been collected. */
  bool m_has_io_stats;

  /** True if table lock statistics have been collected. */
  bool m_has_lock_stats;

public:
  /**
    Aggregate this table handle statistics to the parents.
    Only use this method for handles owned by the calling code.
    @sa sanitized_aggregate.
  */
  void aggregate(void)
  {
    if (m_has_io_stats && m_has_lock_stats)
    {
      safe_aggregate(& m_table_stat, m_share);
      m_has_io_stats= false;
      m_has_lock_stats= false;
    }
    else if (m_has_io_stats)
    {
      safe_aggregate_io(& m_table_stat, m_share);
      m_has_io_stats= false;
    }
    else if (m_has_lock_stats)
    {
      safe_aggregate_lock(& m_table_stat, m_share);
      m_has_lock_stats= false;
    }
  }

  /**
    Aggregate this table handle statistics to the parents.
    This method is safe to call on handles not owned by the calling code.
    @sa aggregate
    @sa sanitized_aggregate_io
    @sa sanitized_aggregate_lock
  */
  void sanitized_aggregate(void);

  /**
    Aggregate this table handle io statistics to the parents.
    This method is safe to call on handles not owned by the calling code.
  */
  void sanitized_aggregate_io(void);

  /**
    Aggregate this table handle lock statistics to the parents.
    This method is safe to call on handles not owned by the calling code.
  */
  void sanitized_aggregate_lock(void);

  /** Internal lock. */
  pfs_lock m_lock;
  /** Thread Owner. */
  PFS_thread *m_thread_owner;
  /** Event Owner. */
  ulonglong m_owner_event_id;
  /** Table share. */
  PFS_table_share *m_share;
  /** Table identity, typically a handler. */
  const void *m_identity;
  /** Table statistics. */
  PFS_table_stat m_table_stat;
  /** Current internal lock. */
  PFS_TL_LOCK_TYPE m_internal_lock;
  /** Current external lock. */
  PFS_TL_LOCK_TYPE m_external_lock;

private:
  static void safe_aggregate(PFS_table_stat *stat,
                             PFS_table_share *safe_share);
  static void safe_aggregate_io(PFS_table_stat *stat,
                                PFS_table_share *safe_share);
  static void safe_aggregate_lock(PFS_table_stat *stat,
                                  PFS_table_share *safe_share);
};

/** Instrumented socket implementation. @see PSI_socket. */
struct PFS_ALIGNED PFS_socket : public PFS_instr
{
  uint32 get_version()
  { return m_lock.get_version(); }

  /** Socket identity, typically int */
  const void *m_identity;
  /** Owning thread, if applicable */
  PFS_thread *m_thread_owner;
  /** Socket file descriptor */
  uint m_fd;
  /** Raw socket address */
  struct sockaddr_storage  m_sock_addr;
  /** Length of address */
  socklen_t m_addr_len;
  /** Idle flag. */
  bool m_idle;
  /** Socket class. */
  PFS_socket_class *m_class;
  /** Socket usage statistics. */
  PFS_socket_stat m_socket_stat;
};

/** Instrumented metadata lock implementation. @see PSI_metadata_lock. */
struct PFS_ALIGNED PFS_metadata_lock : public PFS_instr
{
  uint32 get_version()
  { return m_lock.get_version(); }

  /** Lock identity. */
  const void *m_identity;
  MDL_key m_mdl_key;
  opaque_mdl_type m_mdl_type;
  opaque_mdl_duration m_mdl_duration;
  opaque_mdl_status m_mdl_status;
  const char *m_src_file;
  uint m_src_line;
  ulonglong m_owner_thread_id;
  ulonglong m_owner_event_id;
};

/**
  @def WAIT_STACK_LOGICAL_SIZE
  Maximum number of nested waits.
  Some waits, such as:
  - "wait/io/table/sql/handler"
  - "wait/lock/table/sql/handler"
  are implemented by calling code in a storage engine,
  that can cause nested waits (file io, mutex, ...)
  Because of partitioned tables, a table io event (on the whole table)
  can contain a nested table io event (on a partition).
  Because of additional debug instrumentation,
  waiting on what looks like a "mutex" (safe_mutex, innodb sync0sync, ...)
  can cause nested waits to be recorded.
  For example, a wait on innodb mutexes can lead to:
  - wait/sync/mutex/innobase/some_mutex
    - wait/sync/mutex/innobase/sync0sync
      - wait/sync/mutex/innobase/os0sync
  The max depth of the event stack must be sufficient
  for these low level details to be visible.
*/
#define WAIT_STACK_LOGICAL_SIZE 5
/**
  @def WAIT_STACK_BOTTOM
  Maximum number dummy waits records.
  One dummy record is reserved for the parent stage / statement,
  at the bottom of the wait stack.
*/
#define WAIT_STACK_BOTTOM 1
/**
  @def WAIT_STACK_SIZE
  Physical size of the waits stack
*/
#define WAIT_STACK_SIZE (WAIT_STACK_BOTTOM + WAIT_STACK_LOGICAL_SIZE)

/** Max size of the statements stack. */
extern uint statement_stack_max;

/** Instrumented thread implementation. @see PSI_thread. */
struct PFS_ALIGNED PFS_thread : PFS_connection_slice
{
  static PFS_thread* get_current_thread(void);

  /** Thread instrumentation flag. */
  bool m_enabled;
  /**
    Thread instrumentation flag, for disconnect.
    This flag is derived, and set to true if
    at any time during the thread life time,
    the following 3 conditions hold:
    - consumer 'global_instrumentation' is enabled
    - consumer 'thread_instrumentation' is enabled
    - this thread m_enabled flag is true
  */
  bool m_aggregate_on_disconnect;
  /** Current wait event in the event stack. */
  PFS_events_waits *m_events_waits_current;
  /** Event ID counter */
  ulonglong m_event_id;
  /**
    Internal lock.
    This lock is exclusively used to protect against races
    when creating and destroying PFS_thread.
    Do not use this lock to protect thread attributes,
    use one of @c m_stmt_lock or @c m_session_lock instead.
  */
  pfs_lock m_lock;
  /** Pins for filename_hash. */
  LF_PINS *m_filename_hash_pins;
  /** Pins for table_share_hash. */
  LF_PINS *m_table_share_hash_pins;
  /** Pins for setup_actor_hash. */
  LF_PINS *m_setup_actor_hash_pins;
  /** Pins for setup_object_hash. */
  LF_PINS *m_setup_object_hash_pins;
  /** Pins for host_hash. */
  LF_PINS *m_host_hash_pins;
  /** Pins for user_hash. */
  LF_PINS *m_user_hash_pins;
  /** Pins for account_hash. */
  LF_PINS *m_account_hash_pins;
  /** Pins for digest_hash. */
  LF_PINS *m_digest_hash_pins;
  /** Pins for routine_hash. */
  LF_PINS *m_program_hash_pins;
  /** Internal thread identifier, unique. */
  ulonglong m_thread_internal_id;
  /** Parent internal thread identifier. */
  ulonglong m_parent_thread_internal_id;
  /** External (SHOW PROCESSLIST) thread identifier, not unique. */
  ulong m_processlist_id;
  /** Thread class. */
  PFS_thread_class *m_class;
  /**
    Stack of events waits.
    This member holds the data for the table PERFORMANCE_SCHEMA.EVENTS_WAITS_CURRENT.
    Note that stack[0] is a dummy record that represents the parent stage/statement.
    For example, assuming the following tree:
    - STAGE ID 100
      - WAIT ID 101, parent STAGE 100
        - WAIT ID 102, parent wait 101
    the data in the stack will be:
    stack[0].m_event_id= 100, set by the stage instrumentation
    stack[0].m_event_type= STAGE, set by the stage instrumentation
    stack[0].m_nesting_event_id= unused
    stack[0].m_nesting_event_type= unused
    stack[1].m_event_id= 101
    stack[1].m_event_type= WAIT
    stack[1].m_nesting_event_id= stack[0].m_event_id= 100
    stack[1].m_nesting_event_type= stack[0].m_event_type= STAGE
    stack[2].m_event_id= 102
    stack[2].m_event_type= WAIT
    stack[2].m_nesting_event_id= stack[1].m_event_id= 101
    stack[2].m_nesting_event_type= stack[1].m_event_type= WAIT

    The whole point of the stack[0] record is to allow this optimization
    in the code, in the instrumentation for wait events:
      wait->m_nesting_event_id= (wait-1)->m_event_id;
      wait->m_nesting_event_type= (wait-1)->m_event_type;
    This code works for both the top level wait, and nested waits,
    and works without if conditions, which helps performances.
  */
  PFS_events_waits m_events_waits_stack[WAIT_STACK_SIZE];
  /** True if the circular buffer @c m_waits_history is full. */
  bool m_waits_history_full;
  /** Current index in the circular buffer @c m_waits_history. */
  uint m_waits_history_index;
  /**
    Waits history circular buffer.
    This member holds the data for the table
    PERFORMANCE_SCHEMA.EVENTS_WAITS_HISTORY.
  */
  PFS_events_waits *m_waits_history;

  /** True if the circular buffer @c m_stages_history is full. */
  bool m_stages_history_full;
  /** Current index in the circular buffer @c m_stages_history. */
  uint m_stages_history_index;
  /**
    Stages history circular buffer.
    This member holds the data for the table
    PERFORMANCE_SCHEMA.EVENTS_STAGES_HISTORY.
  */
  PFS_events_stages *m_stages_history;

  /** True if the circular buffer @c m_statements_history is full. */
  bool m_statements_history_full;
  /** Current index in the circular buffer @c m_statements_history. */
  uint m_statements_history_index;
  /**
    Statements history circular buffer.
    This member holds the data for the table
    PERFORMANCE_SCHEMA.EVENTS_STATEMENTS_HISTORY.
  */
  PFS_events_statements *m_statements_history;

  /**
    Internal lock, for session attributes.
    Statement attributes are expected to be updated in frequently,
    typically per session execution.
  */
  pfs_lock m_session_lock;
  /**
    User name.
    Protected by @c m_session_lock.
  */
  char m_username[USERNAME_LENGTH];
  /**
    Length of @c m_username.
    Protected by @c m_session_lock.
  */
  uint m_username_length;
  /**
    Host name.
    Protected by @c m_session_lock.
  */
  char m_hostname[HOSTNAME_LENGTH];
  /**
    Length of @c m_hostname.
    Protected by @c m_session_lock.
  */
  uint m_hostname_length;
  /**
    Database name.
    Protected by @c m_stmt_lock.
  */
  char m_dbname[NAME_LEN];
  /**
    Length of @c m_dbname.
    Protected by @c m_stmt_lock.
  */
  uint m_dbname_length;
  /** Current command. */
  int m_command;
  /** Start time. */
  time_t m_start_time;
  /**
    Internal lock, for statement attributes.
    Statement attributes are expected to be updated frequently,
    typically per statement execution.
  */
  pfs_lock m_stmt_lock;
  /** Processlist state (derived from stage). */
  PFS_stage_key m_stage;
  /**
    Processlist info.
    Protected by @c m_stmt_lock.
  */
  char m_processlist_info[COL_INFO_SIZE];
  /**
    Length of @c m_processlist_info_length.
    Protected by @c m_stmt_lock.
  */
  uint m_processlist_info_length;

  PFS_events_stages m_stage_current;

  /** Size of @c m_events_statements_stack. */
  uint m_events_statements_count;
  PFS_events_statements *m_statement_stack;

  PFS_host *m_host;
  PFS_user *m_user;
  PFS_account *m_account;

  /** Reset session connect attributes */
  void reset_session_connect_attrs();

  /**
    Buffer for the connection attributes.
    Protected by @c m_session_lock.
  */
  char *m_session_connect_attrs;
  /**
    Length used by @c m_connect_attrs.
    Protected by @c m_session_lock.
  */
  uint m_session_connect_attrs_length;
  /**
    Character set in which @c m_connect_attrs are encoded.
    Protected by @c m_session_lock.
  */
<<<<<<< HEAD
  const CHARSET_INFO *m_session_connect_attrs_cs;

  void carry_memory_stat_delta(PFS_memory_stat_delta *delta, uint index);

  void set_enabled(bool enabled);
=======
  uint m_session_connect_attrs_cs_number;
>>>>>>> e28c73b6
};

void carry_global_memory_stat_delta(PFS_memory_stat_delta *delta, uint index);

extern PFS_stage_stat *global_instr_class_stages_array;
extern PFS_statement_stat *global_instr_class_statements_array;
extern PFS_memory_stat *global_instr_class_memory_array;

PFS_mutex *sanitize_mutex(PFS_mutex *unsafe);
PFS_rwlock *sanitize_rwlock(PFS_rwlock *unsafe);
PFS_cond *sanitize_cond(PFS_cond *unsafe);
PFS_thread *sanitize_thread(PFS_thread *unsafe);
PFS_file *sanitize_file(PFS_file *unsafe);
PFS_socket *sanitize_socket(PFS_socket *unsafe);
PFS_metadata_lock *sanitize_metadata_lock(PFS_metadata_lock *unsafe);

int init_instruments(const PFS_global_param *param);
void cleanup_instruments();
int init_file_hash();
void cleanup_file_hash();
PFS_mutex* create_mutex(PFS_mutex_class *mutex_class, const void *identity);
void destroy_mutex(PFS_mutex *pfs);
PFS_rwlock* create_rwlock(PFS_rwlock_class *klass, const void *identity);
void destroy_rwlock(PFS_rwlock *pfs);
PFS_cond* create_cond(PFS_cond_class *klass, const void *identity);
void destroy_cond(PFS_cond *pfs);

PFS_thread* create_thread(PFS_thread_class *klass, const void *identity,
                          ulonglong processlist_id);

void destroy_thread(PFS_thread *pfs);

PFS_file* find_or_create_file(PFS_thread *thread, PFS_file_class *klass,
                              const char *filename, uint len, bool create);

void release_file(PFS_file *pfs);
void destroy_file(PFS_thread *thread, PFS_file *pfs);
PFS_table* create_table(PFS_table_share *share, PFS_thread *opening_thread,
                        const void *identity);
void destroy_table(PFS_table *pfs);

PFS_socket* create_socket(PFS_socket_class *socket_class,
                          const my_socket *fd,
                          const struct sockaddr *addr,
                          socklen_t addr_len);
void destroy_socket(PFS_socket *pfs);

PFS_metadata_lock* create_metadata_lock(void *identity,
                                        const MDL_key *mdl_key,
                                        opaque_mdl_type mdl_type,
                                        opaque_mdl_duration mdl_duration,
                                        opaque_mdl_status mdl_status,
                                        const char *src_file,
                                        uint src_line);
void destroy_metadata_lock(PFS_metadata_lock *pfs);

/* For iterators and show status. */

extern ulong mutex_max;
extern ulong mutex_lost;
extern ulong rwlock_max;
extern ulong rwlock_lost;
extern ulong cond_max;
extern ulong cond_lost;
extern ulong thread_max;
extern ulong thread_lost;
extern ulong file_max;
extern ulong file_lost;
extern long file_handle_max;
extern ulong file_handle_lost;
extern ulong table_max;
extern ulong table_lost;
extern ulong socket_max;
extern ulong socket_lost;
extern ulong events_waits_history_per_thread;
extern ulong events_stages_history_per_thread;
extern ulong events_statements_history_per_thread;
extern ulong locker_lost;
extern ulong statement_lost;
extern ulong session_connect_attrs_lost;
extern ulong session_connect_attrs_size_per_thread;
extern ulong metadata_lock_max;
extern ulong metadata_lock_lost;

/* Exposing the data directly, for iterators. */

extern PFS_mutex *mutex_array;
extern PFS_rwlock *rwlock_array;
extern PFS_cond *cond_array;
extern PFS_thread *thread_array;
extern PFS_file *file_array;
extern PFS_file **file_handle_array;
extern PFS_table *table_array;
extern PFS_socket *socket_array;
extern PFS_metadata_lock *metadata_lock_array;

void reset_events_waits_by_instance();
void reset_file_instance_io();
void reset_socket_instance_io();

void aggregate_all_event_names(PFS_single_stat *from_array,
                               PFS_single_stat *to_array);
void aggregate_all_event_names(PFS_single_stat *from_array,
                               PFS_single_stat *to_array_1,
                               PFS_single_stat *to_array_2);

void aggregate_all_stages(PFS_stage_stat *from_array,
                          PFS_stage_stat *to_array);
void aggregate_all_stages(PFS_stage_stat *from_array,
                          PFS_stage_stat *to_array_1,
                          PFS_stage_stat *to_array_2);

void aggregate_all_statements(PFS_statement_stat *from_array,
                              PFS_statement_stat *to_array);
void aggregate_all_statements(PFS_statement_stat *from_array,
                              PFS_statement_stat *to_array_1,
                              PFS_statement_stat *to_array_2);

void aggregate_all_memory(bool alive,
                          PFS_memory_stat *from_array,
                          PFS_memory_stat *to_array);
void aggregate_all_memory(bool alive,
                          PFS_memory_stat *from_array,
                          PFS_memory_stat *to_array_1,
                          PFS_memory_stat *to_array_2);

void aggregate_thread(PFS_thread *thread,
                      PFS_account *safe_account,
                      PFS_user *safe_user,
                      PFS_host *safe_host);
void aggregate_thread_waits(PFS_thread *thread,
                            PFS_account *safe_account,
                            PFS_user *safe_user,
                            PFS_host *safe_host);
void aggregate_thread_stages(PFS_thread *thread,
                             PFS_account *safe_account,
                             PFS_user *safe_user,
                             PFS_host *safe_host);
void aggregate_thread_statements(PFS_thread *thread,
                                 PFS_account *safe_account,
                                 PFS_user *safe_user,
                                 PFS_host *safe_host);
void aggregate_thread_memory(bool alive, PFS_thread *thread,
                             PFS_account *safe_account,
                             PFS_user *safe_user,
                             PFS_host *safe_host);

void clear_thread_account(PFS_thread *thread);
void set_thread_account(PFS_thread *thread);

/** Update derived flags for all mutex instances. */
void update_mutex_derived_flags();
/** Update derived flags for all rwlock instances. */
void update_rwlock_derived_flags();
/** Update derived flags for all condition instances. */
void update_cond_derived_flags();
/** Update derived flags for all file handles. */
void update_file_derived_flags();
/** Update derived flags for all table handles. */
void update_table_derived_flags();
/** Update derived flags for all socket instances. */
void update_socket_derived_flags();
/** Update derived flags for all metadata instances. */
void update_metadata_derived_flags();
/** Update derived flags for all thread instances. */
void update_thread_derived_flags();
/** Update derived flags for all instruments. */
void update_instruments_derived_flags();

extern LF_HASH filename_hash;

/** @} */
#endif
<|MERGE_RESOLUTION|>--- conflicted
+++ resolved
@@ -529,15 +529,11 @@
     Character set in which @c m_connect_attrs are encoded.
     Protected by @c m_session_lock.
   */
-<<<<<<< HEAD
-  const CHARSET_INFO *m_session_connect_attrs_cs;
+  uint m_session_connect_attrs_cs_number;
 
   void carry_memory_stat_delta(PFS_memory_stat_delta *delta, uint index);
 
   void set_enabled(bool enabled);
-=======
-  uint m_session_connect_attrs_cs_number;
->>>>>>> e28c73b6
 };
 
 void carry_global_memory_stat_delta(PFS_memory_stat_delta *delta, uint index);
