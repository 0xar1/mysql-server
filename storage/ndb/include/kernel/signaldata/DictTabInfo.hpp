--- conflicted
+++ resolved
@@ -1,9 +1,5 @@
 /*
-<<<<<<< HEAD
    Copyright (c) 2003, 2013, Oracle and/or its affiliates. All rights reserved.
-=======
-   Copyright (c) 2003, 2010, 2011, 2013, Oracle and/or its affiliates. All rights reserved.
->>>>>>> f4fab683
 
    This program is free software; you can redistribute it and/or modify
    it under the terms of the GNU General Public License as published by
@@ -908,15 +904,12 @@
   static const SimpleProperties::SP2StructMapping Mapping[];
 };
 
-<<<<<<< HEAD
-=======
 void
 ndbout_print(const DictForeignKeyInfo::ForeignKey& fk, char* buf, size_t sz);
 
 class NdbOut&
 operator<<(class NdbOut& out, const DictForeignKeyInfo::ForeignKey& fk);
 
->>>>>>> f4fab683
 #define DFKIMAP(x, y, z) \
   { DictForeignKeyInfo::y, my_offsetof(x, z), SimpleProperties::Uint32Value, 0, UINT_MAX32, 0 }
 
