/*
   Copyright (C) 2003 MySQL AB
    All rights reserved. Use is subject to license terms.

   This program is free software; you can redistribute it and/or modify
   it under the terms of the GNU General Public License as published by
   the Free Software Foundation; version 2 of the License.

   This program is distributed in the hope that it will be useful,
   but WITHOUT ANY WARRANTY; without even the implied warranty of
   MERCHANTABILITY or FITNESS FOR A PARTICULAR PURPOSE.  See the
   GNU General Public License for more details.

   You should have received a copy of the GNU General Public License
   along with this program; if not, write to the Free Software
   Foundation, Inc., 51 Franklin St, Fifth Floor, Boston, MA 02110-1301  USA
*/

#ifndef SUMA_IMPL_HPP
#define SUMA_IMPL_HPP

#include "SignalData.hpp"
#include <NodeBitmask.hpp>


struct SubCreateReq {

  friend bool printSUB_CREATE_REQ(FILE *, const Uint32 *, Uint32, Uint16);
  STATIC_CONST( SignalLength = 7 );
  
  enum SubscriptionType {
    SingleTableScan  = 1,  // 
    DatabaseSnapshot = 2, // All tables/all data (including new ones)
    TableEvent  = 3,       //
    SelectiveTableSnapshot  = 4,  // User defines tables
    RemoveFlags  = 0xff,
    GetFlags     = 0xff << 16,
    RestartFlag  = 0x2 << 16,
    ReportAll    = 0x4 << 16,
    ReportSubscribe= 0x8 << 16,
    NoReportDDL = 0x10 << 16,
    NR_Sub_Dropped = 0x1 << 24   // sub is dropped but needs to be copied
  };
  
  Uint32 senderRef;
  Uint32 senderData;
  Uint32 subscriptionId;
  Uint32 subscriptionKey;
  Uint32 subscriptionType;
  Uint32 tableId;
  Uint32 schemaTransId;
};

struct SubCreateRef {
  friend bool printSUB_CREATE_REF(FILE *, const Uint32 *, Uint32, Uint16);
  STATIC_CONST( SignalLength = 3 );

  Uint32 senderRef;
  Uint32 senderData;
  Uint32 errorCode;

  enum ErrorCode
  {
    SubscriptionAlreadyExist = 1415
    ,OutOfSubscriptionRecords = 1422
    ,OutOfTableRecords = 1423
    ,TableDropped = 1417
    ,NF_FakeErrorREF = 11
    ,NotStarted = 1428
  };
};

struct SubCreateConf {
  friend bool printSUB_CREATE_CONF(FILE *, const Uint32 *, Uint32, Uint16);
  STATIC_CONST( SignalLength = 2 );
  
  Uint32 senderRef;
  Uint32 senderData;
};

struct SubscriptionData {
  enum Part {
    MetaData = 1,
    TableData = 2
  };
};

struct SubStartReq {
  /**
   * Sender(s)/Reciver(s)
   */
  friend class Suma;
  
  friend bool printSUB_START_REQ(FILE *, const Uint32 *, Uint32, Uint16);
  STATIC_CONST( SignalLength = 7 );

  Uint32 senderRef;
  Uint32 senderData;
  Uint32 subscriptionId;
  Uint32 subscriptionKey;
  Uint32 part;  // SubscriptionData::Part
  Uint32 subscriberData;
  Uint32 subscriberRef;
};

struct SubStartRef {
  /**
   * Sender(s)/Reciver(s)
   */
  friend class Suma;
  
  friend bool printSUB_START_REF(FILE *, const Uint32 *, Uint32, Uint16);
  enum ErrorCode {
    Undefined = 1,
    NF_FakeErrorREF = 11,
    Busy = 701,
    PartiallyConnected = 1421,
    NoSuchSubscription = 1407,
    Locked = 1411,
    Dropped = 1418,
    Defining = 1418,
    OutOfSubscriberRecords = 1412,
    OutOfSubOpRecords = 1424,
    NotMaster = 702, // For API/DICT communication
    BusyWithNR = 1405,
    NodeDied = 1427
    ,NotStarted = 1428
  };

  STATIC_CONST( SignalLength = 7 );
  STATIC_CONST( SignalLength2 = SignalLength+1 );
  STATIC_CONST( SL_MasterNode = 9 );
  
  Uint32 senderRef;
  Uint32 senderData;
  Uint32 subscriptionId;
  Uint32 subscriptionKey;
  Uint32 part;  // SubscriptionData::Part
  Uint32 subscriberData;
  // do not change the order here!
  Uint32 errorCode;
  // with SignalLength2
  union {
    Uint32 subscriberRef;
    Uint32 m_masterNodeId;
  };
};

struct SubStartConf {
  /**
   * Sender(s)/Reciver(s)
   */

  friend bool printSUB_START_CONF(FILE *, const Uint32 *, Uint32, Uint16);
  STATIC_CONST( SignalLength = 9 );

  Uint32 senderRef;
  Uint32 senderData;
  Uint32 subscriptionId;
  Uint32 subscriptionKey;
  Uint32 firstGCI;
  Uint32 part;  // SubscriptionData::Part
  Uint32 subscriberData;
  Uint32 bucketCount;
  Uint32 nodegroup;
};

struct SubStopReq {
  /**
   * Sender(s)/Reciver(s)
   */
  friend class Suma;
  
  enum RequestInfo
  {
    RI_ABORT_START = 0x1
  };

  friend bool printSUB_STOP_REQ(FILE *, const Uint32 *, Uint32, Uint16);
  STATIC_CONST( SignalLength = 8 );
  Uint32 senderRef;
  Uint32 senderData;
  Uint32 subscriptionId;
  Uint32 subscriptionKey;
  Uint32 part;  // SubscriptionData::Part
  Uint32 subscriberData;
  Uint32 subscriberRef;
  Uint32 requestInfo;
};

struct SubStopRef {
  /**
   * Sender(s)/Reciver(s)
   */
  friend class Suma;
  
  friend bool printSUB_STOP_REF(FILE *, const Uint32 *, Uint32, Uint16);
  enum ErrorCode {
    Undefined = 1,
    NF_FakeErrorREF = 11,
    Busy = 701,
    NoSuchSubscription = 1407,
    Locked = 1411,
    Defining = 1425,
    OutOfSubOpRecords = 1424,
    NoSuchSubscriber = 1426,
    NotMaster = 702,
    BusyWithNR = 1405
    ,NotStarted = 1428
  };

  STATIC_CONST( SignalLength = 8 );
  STATIC_CONST( SL_MasterNode = 9 );
  
  Uint32 senderRef;
  Uint32 senderData;
  Uint32 subscriptionId;
  Uint32 subscriptionKey;
  Uint32 part;  // SubscriptionData::Part
  Uint32 subscriberData;
  Uint32 subscriberRef;
  Uint32 errorCode;
  Uint32 m_masterNodeId;
};

struct SubStopConf {
  /**
   * Sender(s)/Reciver(s)
   */

  friend bool printSUB_STOP_CONF(FILE *, const Uint32 *, Uint32, Uint16);
  STATIC_CONST( SignalLengthWithGci = 9 );
  STATIC_CONST( SignalLength = 9 );

  Uint32 senderRef;
  Uint32 senderData;
  Uint32 subscriptionId;
  Uint32 subscriptionKey;
  Uint32 part;  // SubscriptionData::Part
  Uint32 subscriberData;
  Uint32 subscriberRef;
  //
  Uint32 gci_hi;
  Uint32 gci_lo;
};

struct SubSyncReq {
  /**
   * Sender(s)/Reciver(s)
   */
  friend class Suma;

  friend bool printSUB_SYNC_REQ(FILE *, const Uint32 *, Uint32, Uint16);
<<<<<<< HEAD
  STATIC_CONST( SignalLength = 7 );
=======
  STATIC_CONST( SignalLength = 6 );
>>>>>>> c6749bee
  
  Uint32 senderRef;
  Uint32 senderData;
  Uint32 subscriptionId;
  Uint32 subscriptionKey;
  Uint32 part; // SubscriptionData::Part
  Uint32 requestInfo;
<<<<<<< HEAD
  Uint32 fragCount;

  enum {
    LM_Exclusive = 0x1
    ,Reorg = 0x2
=======

  enum {
    NoDisk = 0x4
>>>>>>> c6749bee
  };

  SECTION( ATTRIBUTE_LIST = 0); // Used when doing SingelTableScan  
  SECTION( TABLE_LIST = 1 );
};

struct SubSyncRef {
  /**
   * Sender(s)/Reciver(s)
   */
  friend class Suma;

  friend bool printSUB_SYNC_REF(FILE *, const Uint32 *, Uint32, Uint16);
  enum ErrorCode {
    Undefined = 1
  };
  STATIC_CONST( SignalLength = 3 );
  
  Uint32 senderRef;
  Uint32 senderData;
  Uint32 errorCode;
  Uint32 masterNodeId;
};

struct SubSyncConf {

  /**
   * Sender(s)/Reciver(s)
   */
  friend class Suma;

  friend bool printSUB_SYNC_CONF(FILE *, const Uint32 *, Uint32, Uint16);
  STATIC_CONST( SignalLength = 2 );
  
  Uint32 senderRef;
  Uint32 senderData;
};

struct SubTableData {
  friend bool printSUB_TABLE_DATA(FILE *, const Uint32 *, Uint32, Uint16);
  STATIC_CONST( SignalLength = 8 );
  SECTION( DICT_TAB_INFO = 0 );
  SECTION( ATTR_INFO = 0 );
  SECTION( AFTER_VALUES = 1 );
  SECTION( BEFORE_VALUES = 2 );
  
  enum Flags {
    SCAN = 1, 
    LOG  = 2,
    REMOVE_FLAGS = 0xff
  };
  
  Uint32 senderData;
  Uint32 gci_hi;
  Uint32 tableId;
  Uint32 requestInfo;
  Uint32 flags;
  union {
    Uint32 changeMask;
    Uint32 anyValue;
    Uint32 takeOver;
  };
  Uint32 totalLen;
  Uint32 gci_lo;

  static void setOperation(Uint32& ri, Uint32 val) { 
    ri = (ri & 0xFFFFFF00) | val;
  }
  static void setReqNodeId(Uint32& ri, Uint32 val) { 
    ri = (ri & 0xFFFF00FF) | (val << 8);
  }
  static void setNdbdNodeId(Uint32& ri, Uint32 val) { 
    ri = (ri & 0xFF00FFFF) | (val << 16);
  }

  static Uint32 getOperation(const Uint32 & ri){
    return (ri & 0xFF);
  }

  static Uint32 getReqNodeId(const Uint32 & ri){
    return (ri >> 8) & 0xFF;
  }

  static Uint32 getNdbdNodeId(const Uint32 & ri){
    return (ri >> 16) & 0xFF;
  }
};

struct SubSyncContinueReq {
  /**
   * Sender(s)/Reciver(s)
   */
  friend class Trix;
  
  friend bool printSUB_SYNC_CONTINUE_REQ(FILE *, const Uint32 *, Uint32, Uint16);
  STATIC_CONST( SignalLength = 3 );

  Uint32 subscriberData;
  Uint32 noOfRowsSent;
  Uint32 senderData;
};

struct SubSyncContinueRef {
  /**
   * Sender(s)/Reciver(s)
   */
  friend class Trix;
  
  friend bool printSUB_SYNC_CONTINUE_REF(FILE *, const Uint32 *, Uint32, Uint16);
  STATIC_CONST( SignalLength = 3 );

  Uint32 subscriptionId;
  Uint32 subscriptionKey;
  Uint32 senderData;
};

struct SubSyncContinueConf {
  /**
   * Sender(s)/Reciver(s)
   */
  friend class Trix;
  
  friend bool printSUB_SYNC_CONTINUE_CONF(FILE *, const Uint32 *, Uint32, Uint16);
  STATIC_CONST( SignalLength = 3 );

  Uint32 subscriptionId;
  Uint32 subscriptionKey;
  Uint32 senderData;
};

struct SubGcpCompleteRep {

  /**
   * Sender(s)/Reciver(s)
   */
  friend class Dbdih;
  friend class Trix;
  
  friend bool printSUB_GCP_COMPLETE_REP(FILE *, const Uint32 *, Uint32, Uint16);
  STATIC_CONST( SignalLength = 5 );
  STATIC_CONST( ON_DISK = 1 );
  STATIC_CONST( IN_MEMORY = 2 );
  STATIC_CONST( MISSING_DATA = 4 );
  STATIC_CONST( ADD_CNT = 8 );  // Uses hi 16-bit for delta
  STATIC_CONST( SUB_CNT = 16);  // Uses hi 16-bit for delta

  Uint32 gci_hi;
  Uint32 senderRef;
  Uint32 gcp_complete_rep_count;
  Uint32 gci_lo;
  Uint32 flags;
};

struct SubGcpCompleteAck {
  /**
   * Sender(s)/Reciver(s)
   */
  STATIC_CONST( SignalLength = SubGcpCompleteRep::SignalLength );

  SubGcpCompleteRep rep;
};

struct SubRemoveReq {
  friend bool printSUB_REMOVE_REQ(FILE *, const Uint32 *, Uint32, Uint16);
  STATIC_CONST( SignalLength = 4 );
  
  Uint32 senderRef;
  Uint32 senderData;
  Uint32 subscriptionId;
  Uint32 subscriptionKey;
};

struct SubRemoveRef {
  friend bool printSUB_REMOVE_REF(FILE *, const Uint32 *, Uint32, Uint16);
  STATIC_CONST( SignalLength = 5 );
  enum ErrorCode {
    Undefined = 1,
    NF_FakeErrorREF = 11,
    Busy = 701,
    NoSuchSubscription = 1407,
    Locked = 1411,
    Defining = 1418,
    AlreadyDropped = 1419
    ,NotStarted = 1428
  };

  Uint32 senderRef;
  Uint32 subscriptionId;
  Uint32 subscriptionKey;
  Uint32 errorCode;
  Uint32 senderData;
};

struct SubRemoveConf {
  friend bool printSUB_REMOVE_CONF(FILE *, const Uint32 *, Uint32, Uint16);
  STATIC_CONST( SignalLength = 5 );
  
  Uint32 senderRef;
  Uint32 subscriptionId;
  Uint32 subscriptionKey;
  Uint32 errorCode;
  Uint32 senderData;
};


struct CreateSubscriptionIdReq {
  friend bool printCREATE_SUBSCRIPTION_ID_REQ(FILE *, const Uint32 *, 
					       Uint32, Uint16);
  STATIC_CONST( SignalLength = 2 );
  
  Uint32 senderRef;
  Uint32 senderData;
};


struct CreateSubscriptionIdConf {
  friend bool printCREATE_SUBSCRIPTION_ID_CONF(FILE *, const Uint32 *, 
					       Uint32, Uint16);
  STATIC_CONST( SignalLength = 4 );
  
  Uint32 senderRef;
  Uint32 senderData;
  Uint32 subscriptionId;
  Uint32 subscriptionKey;
};


struct CreateSubscriptionIdRef {
  friend bool printCREATE_SUBSCRIPTION_ID_REF(FILE *, const Uint32 *, 
					       Uint32, Uint16);
  STATIC_CONST( SignalLength = 3 );
  
  Uint32 senderRef;
  Uint32 senderData;
  Uint32 errorCode;
};

struct SumaStartMeReq {
  STATIC_CONST( SignalLength = 1 );
  Uint32 unused;
};

struct SumaStartMeRef {
  STATIC_CONST( SignalLength = 1 );
  Uint32 errorCode;
  enum {
    Busy = 0x1
    ,NotStarted = 0x2
  };
};

struct SumaStartMeConf {
  STATIC_CONST( SignalLength = 1 );
  Uint32 unused;
};

struct SumaHandoverReq
{
  STATIC_CONST( SignalLength = 4 );
  Uint32 gci;
  Uint32 nodeId;
  Uint32 theBucketMask[1];
  Uint32 requestType;

  enum RequestType
  {
    RT_START_NODE = 0,
    RT_STOP_NODE = 1
  };
};

struct SumaHandoverConf
{
  STATIC_CONST( SignalLength = 4 );
  Uint32 gci;
  Uint32 nodeId;
  Uint32 theBucketMask[1];
  Uint32 requestType;
};

struct SumaContinueB
{
  enum 
  {
    RESEND_BUCKET = 1
    ,RELEASE_GCI = 2
    ,OUT_OF_BUFFER_RELEASE = 3
    ,API_FAIL_GCI_LIST = 4
    ,API_FAIL_SUBSCRIBER_LIST = 5
    ,API_FAIL_SUBSCRIPTION = 6
    ,SUB_STOP_REQ = 7
    ,RETRY_DICT_LOCK = 8
  };
};

#endif<|MERGE_RESOLUTION|>--- conflicted
+++ resolved
@@ -251,11 +251,7 @@
   friend class Suma;
 
   friend bool printSUB_SYNC_REQ(FILE *, const Uint32 *, Uint32, Uint16);
-<<<<<<< HEAD
   STATIC_CONST( SignalLength = 7 );
-=======
-  STATIC_CONST( SignalLength = 6 );
->>>>>>> c6749bee
   
   Uint32 senderRef;
   Uint32 senderData;
@@ -263,17 +259,12 @@
   Uint32 subscriptionKey;
   Uint32 part; // SubscriptionData::Part
   Uint32 requestInfo;
-<<<<<<< HEAD
   Uint32 fragCount;
 
   enum {
     LM_Exclusive = 0x1
     ,Reorg = 0x2
-=======
-
-  enum {
-    NoDisk = 0x4
->>>>>>> c6749bee
+    ,NoDisk = 0x4
   };
 
   SECTION( ATTRIBUTE_LIST = 0); // Used when doing SingelTableScan  
