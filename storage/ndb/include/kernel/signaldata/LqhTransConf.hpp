--- conflicted
+++ resolved
@@ -1,9 +1,5 @@
 /*
-<<<<<<< HEAD
-   Copyright (c) 2003, 2013, Oracle and/or its affiliates. All rights reserved.
-=======
    Copyright (c) 2003, 2014, Oracle and/or its affiliates. All rights reserved.
->>>>>>> f4fab683
 
    This program is free software; you can redistribute it and/or modify
    it under the terms of the GNU General Public License as published by
@@ -45,21 +41,14 @@
 
   friend bool printLQH_TRANSCONF(FILE *, const Uint32 *, Uint32, Uint16);  
 public:
-<<<<<<< HEAD
-  STATIC_CONST( SignalLength = 17 );
-=======
   STATIC_CONST( SignalLength = 18 );
->>>>>>> f4fab683
 
   /**
    * Upgrade
    */
   STATIC_CONST( SignalLength_GCI_LO = 16 );
   STATIC_CONST( SignalLength_FRAG_ID = 17 );
-<<<<<<< HEAD
-=======
   STATIC_CONST( SignalLength_INST_ID = 18 );
->>>>>>> f4fab683
 private:
 
   /**
@@ -100,10 +89,7 @@
   Uint32 tableId;
   Uint32 gci_lo;
   Uint32 fragId;
-<<<<<<< HEAD
-=======
   Uint32 maxInstanceId;
->>>>>>> f4fab683
 
   /**
    * Getters
