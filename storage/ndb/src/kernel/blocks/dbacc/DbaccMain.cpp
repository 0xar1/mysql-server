/*
   Copyright (C) 2003 MySQL AB
    All rights reserved. Use is subject to license terms.

   This program is free software; you can redistribute it and/or modify
   it under the terms of the GNU General Public License as published by
   the Free Software Foundation; version 2 of the License.

   This program is distributed in the hope that it will be useful,
   but WITHOUT ANY WARRANTY; without even the implied warranty of
   MERCHANTABILITY or FITNESS FOR A PARTICULAR PURPOSE.  See the
   GNU General Public License for more details.

   You should have received a copy of the GNU General Public License
   along with this program; if not, write to the Free Software
   Foundation, Inc., 51 Franklin St, Fifth Floor, Boston, MA 02110-1301  USA
*/

#define DBACC_C
#include "Dbacc.hpp"
#include <my_sys.h>

#include <AttributeHeader.hpp>
#include <signaldata/AccFrag.hpp>
#include <signaldata/AccScan.hpp>
#include <signaldata/NextScan.hpp>
#include <signaldata/AccLock.hpp>
#include <signaldata/EventReport.hpp>
#include <signaldata/FsConf.hpp>
#include <signaldata/FsRef.hpp>
#include <signaldata/FsRemoveReq.hpp>
#include <signaldata/DropTab.hpp>
#include <signaldata/DumpStateOrd.hpp>
#include <signaldata/TuxMaint.hpp>
#include <signaldata/DbinfoScan.hpp>
#include <signaldata/TransIdAI.hpp>
#include <KeyDescriptor.hpp>

#ifdef VM_TRACE
#define DEBUG(x) ndbout << "DBACC: "<< x << endl;
#else
#define DEBUG(x)
#endif

#ifdef ACC_SAFE_QUEUE
#define vlqrequire(x) do { if (unlikely(!(x))) {\
   dump_lock_queue(loPtr); \
   ndbrequire(false); } } while(0)
#else
#define vlqrequire(x) ndbrequire(x)
#define dump_lock_queue(x)
#endif


// primary key is stored in TUP
#include "../dbtup/Dbtup.hpp"
#include "../dblqh/Dblqh.hpp"


// Signal entries and statement blocks
/* --------------------------------------------------------------------------------- */
/* --------------------------------------------------------------------------------- */
/* --------------------------------------------------------------------------------- */
/*                                                                                   */
/*       COMMON SIGNAL RECEPTION MODULE                                              */
/*                                                                                   */
/* --------------------------------------------------------------------------------- */

/* --------------------------------------------------------------------------------- */
/* ******************--------------------------------------------------------------- */
/* CONTINUEB                                       CONTINUE SIGNAL                   */
/* ******************------------------------------+                                 */
/*   SENDER: ACC,    LEVEL B       */
void Dbacc::execCONTINUEB(Signal* signal) 
{
  Uint32 tcase;

  jamEntry();
  tcase = signal->theData[0];
  tdata0 = signal->theData[1];
  tresult = 0;
  switch (tcase) {
  case ZINITIALISE_RECORDS:
    jam();
    initialiseRecordsLab(signal, signal->theData[3], signal->theData[4]);
    return;
    break;
  case ZREL_ROOT_FRAG:
    {
      jam();
      Uint32 tableId = signal->theData[1];
      releaseRootFragResources(signal, tableId);
      break;
    }
  case ZREL_FRAG:
    {
      jam();
      Uint32 fragIndex = signal->theData[1];
      releaseFragResources(signal, fragIndex);
      break;
    }
  case ZREL_DIR:
    {
      jam();
      Uint32 fragIndex = signal->theData[1];
      Uint32 dirIndex = signal->theData[2];
      Uint32 startIndex = signal->theData[3];
      releaseDirResources(signal, fragIndex, dirIndex, startIndex);
      break;
    }
  case ZREPORT_MEMORY_USAGE:{
    jam();
    Uint32 cnt = signal->theData[1];
    static int c_currentMemUsed = 0;
    int now = cpageCount ? (cnoOfAllocatedPages * 100)/cpageCount : 0;
    const int thresholds[] = { 99, 90, 80, 0};
    
    Uint32 i = 0;
    const Uint32 sz = sizeof(thresholds)/sizeof(thresholds[0]);
    for(i = 0; i<sz; i++){
      if(now >= thresholds[i]){
	now = thresholds[i];
	break;
      }
    }
    
    if(now != c_currentMemUsed || 
       (c_memusage_report_frequency && cnt + 1 == c_memusage_report_frequency))
    {
      reportMemoryUsage(signal, 
			now > c_currentMemUsed ? 1 : 
			now < c_currentMemUsed ? -1 : 0);
      cnt = 0;
      c_currentMemUsed = now;
    }
    else
    {
      cnt ++;
    }
    signal->theData[0] = ZREPORT_MEMORY_USAGE;
    signal->theData[1] = cnt;
    sendSignalWithDelay(reference(), GSN_CONTINUEB, signal, 1000, 2);    
    return;
  }

  default:
    ndbrequire(false);
    break;
  }//switch
  return;
}//Dbacc::execCONTINUEB()

/* ------------------------------------------------------------------------- */
/* ------------------------------------------------------------------------- */
/* ------------------------------------------------------------------------- */
/*                                                                           */
/*       END OF COMMON SIGNAL RECEPTION MODULE                               */
/*                                                                           */
/* ------------------------------------------------------------------------- */
/* ------------------------------------------------------------------------- */
/* ------------------------------------------------------------------------- */
/* ------------------------------------------------------------------------- */
/* ------------------------------------------------------------------------- */
/*                                                                           */
/*       SYSTEM RESTART MODULE                                               */
/*                                                                           */
/* ------------------------------------------------------------------------- */
/* ------------------------------------------------------------------------- */
/* ------------------------------------------------------------------------- */
void Dbacc::execNDB_STTOR(Signal* signal) 
{
  Uint32 tstartphase;
  Uint32 tStartType;

  jamEntry();
  cndbcntrRef = signal->theData[0];
  cmynodeid = signal->theData[1];
  tstartphase = signal->theData[2];
  tStartType = signal->theData[3];
  switch (tstartphase) {
  case ZSPH1:
    jam();
    ndbsttorryLab(signal);
    return;
    break;
  case ZSPH2:
    ndbsttorryLab(signal);
    return;
    break;
  case ZSPH3:
    break;
  case ZSPH6:
    jam();
    signal->theData[0] = ZREPORT_MEMORY_USAGE;
    signal->theData[1] = 0;
    sendSignalWithDelay(reference(), GSN_CONTINUEB, signal, 1000, 2);    
    break;
  default:
    jam();
    /*empty*/;
    break;
  }//switch
  ndbsttorryLab(signal);
  return;
}//Dbacc::execNDB_STTOR()

/* ******************--------------------------------------------------------------- */
/* STTOR                                              START /  RESTART               */
/* ******************------------------------------+                                 */
/*   SENDER: ANY,    LEVEL B       */
void Dbacc::execSTTOR(Signal* signal) 
{
  jamEntry();
  Uint32 tstartphase = signal->theData[1];
  switch (tstartphase) {
  case 1:
    jam();
    ndbrequire((c_tup = (Dbtup*)globalData.getBlock(DBTUP, instance())) != 0);
    ndbrequire((c_lqh = (Dblqh*)globalData.getBlock(DBLQH, instance())) != 0);
    break;
  }
  tuserblockref = signal->theData[3];
  csignalkey = signal->theData[6];
  sttorrysignalLab(signal);
  return;
}//Dbacc::execSTTOR()

/* --------------------------------------------------------------------------------- */
/* ZSPH1                                                                             */
/* --------------------------------------------------------------------------------- */
void Dbacc::ndbrestart1Lab(Signal* signal) 
{
  cmynodeid = globalData.ownId;
  cownBlockref = calcInstanceBlockRef(DBACC);
  czero = 0;
  cminusOne = czero - 1;
  ctest = 0;
  return;
}//Dbacc::ndbrestart1Lab()

void Dbacc::initialiseRecordsLab(Signal* signal, Uint32 ref, Uint32 data) 
{
  switch (tdata0) {
  case 0:
    jam();
    initialiseTableRec(signal);
    break;
  case 1:
  case 2:
    break;
  case 3:
    jam();
    break;
  case 4:
    jam();
    initialiseDirRec(signal);
    break;
  case 5:
    jam();
    initialiseDirRangeRec(signal);
    break;
  case 6:
    jam();
    initialiseFragRec(signal);
    break;
  case 7:
    jam();
    initialiseOverflowRec(signal);
    break;
  case 8:
    jam();
    initialiseOperationRec(signal);
    break;
  case 9:
    jam();
    initialisePageRec(signal);
    break;
  case 10:
    jam();
    break;
  case 11:
    jam();
    initialiseScanRec(signal);
    break;
  case 12:
    jam();

    {
      ReadConfigConf * conf = (ReadConfigConf*)signal->getDataPtrSend();
      conf->senderRef = reference();
      conf->senderData = data;
      sendSignal(ref, GSN_READ_CONFIG_CONF, signal, 
		 ReadConfigConf::SignalLength, JBB);
    }
    return;
    break;
  default:
    ndbrequire(false);
    break;
  }//switch

  signal->theData[0] = ZINITIALISE_RECORDS;
  signal->theData[1] = tdata0 + 1;
  signal->theData[2] = 0;
  signal->theData[3] = ref;
  signal->theData[4] = data;
  sendSignal(reference(), GSN_CONTINUEB, signal, 5, JBB);
  return;
}//Dbacc::initialiseRecordsLab()

/* *********************************<< */
/* NDB_STTORRY                         */
/* *********************************<< */
void Dbacc::ndbsttorryLab(Signal* signal) 
{
  signal->theData[0] = cownBlockref;
  sendSignal(cndbcntrRef, GSN_NDB_STTORRY, signal, 1, JBB);
  return;
}//Dbacc::ndbsttorryLab()

/* *********************************<< */
/* SIZEALT_REP         SIZE ALTERATION */
/* *********************************<< */
void Dbacc::execREAD_CONFIG_REQ(Signal* signal) 
{
  const ReadConfigReq * req = (ReadConfigReq*)signal->getDataPtr();
  Uint32 ref = req->senderRef;
  Uint32 senderData = req->senderData;
  ndbrequire(req->noOfParameters == 0);
  
  jamEntry();

  const ndb_mgm_configuration_iterator * p = 
    m_ctx.m_config.getOwnConfigIterator();
  ndbrequire(p != 0);
  
  ndbrequire(!ndb_mgm_get_int_parameter(p, CFG_ACC_DIR_RANGE, &cdirrangesize));
  ndbrequire(!ndb_mgm_get_int_parameter(p, CFG_ACC_DIR_ARRAY, &cdirarraysize));
  ndbrequire(!ndb_mgm_get_int_parameter(p, CFG_ACC_FRAGMENT, &cfragmentsize));
  ndbrequire(!ndb_mgm_get_int_parameter(p, CFG_ACC_OP_RECS, &coprecsize));
  ndbrequire(!ndb_mgm_get_int_parameter(p, CFG_ACC_OVERFLOW_RECS, 
					&coverflowrecsize));
  ndbrequire(!ndb_mgm_get_int_parameter(p, CFG_ACC_PAGE8, &cpagesize));
  ndbrequire(!ndb_mgm_get_int_parameter(p, CFG_ACC_TABLE, &ctablesize));
  ndbrequire(!ndb_mgm_get_int_parameter(p, CFG_ACC_SCAN, &cscanRecSize));
  initRecords();
  ndbrestart1Lab(signal);

  c_memusage_report_frequency = 0;
  ndb_mgm_get_int_parameter(p, CFG_DB_MEMREPORT_FREQUENCY, 
			    &c_memusage_report_frequency);
  
  tdata0 = 0;
  initialiseRecordsLab(signal, ref, senderData);
  return;
}//Dbacc::execSIZEALT_REP()

/* *********************************<< */
/* STTORRY                             */
/* *********************************<< */
void Dbacc::sttorrysignalLab(Signal* signal) 
{
  signal->theData[0] = csignalkey;
  signal->theData[1] = 3;
  /* BLOCK CATEGORY */
  signal->theData[2] = 2;
  /* SIGNAL VERSION NUMBER */
  signal->theData[3] = ZSPH1;
  signal->theData[4] = 255;
  BlockReference cntrRef = !isNdbMtLqh() ? NDBCNTR_REF : DBACC_REF;
  sendSignal(cntrRef, GSN_STTORRY, signal, 5, JBB);
  /* END OF START PHASES */
  return;
}//Dbacc::sttorrysignalLab()

/* --------------------------------------------------------------------------------- */
/* INITIALISE_DIR_REC                                                                */
/*              INITIALATES THE DIRECTORY RECORDS.                                   */
/* --------------------------------------------------------------------------------- */
void Dbacc::initialiseDirRec(Signal* signal) 
{
  DirectoryarrayPtr idrDirptr;
  ndbrequire(cdirarraysize > 0);
  for (idrDirptr.i = 0; idrDirptr.i < cdirarraysize; idrDirptr.i++) {
    refresh_watch_dog();
    ptrAss(idrDirptr, directoryarray);
    for (Uint32 i = 0; i <= 255; i++) {
      idrDirptr.p->pagep[i] = RNIL;
    }//for
  }//for
  cdirmemory = 0;
  cfirstfreedir = RNIL;
}//Dbacc::initialiseDirRec()

/* --------------------------------------------------------------------------------- */
/* INITIALISE_DIR_RANGE_REC                                                          */
/*              INITIALATES THE DIR_RANGE RECORDS.                                   */
/* --------------------------------------------------------------------------------- */
void Dbacc::initialiseDirRangeRec(Signal* signal) 
{
  DirRangePtr idrDirRangePtr;

  ndbrequire(cdirrangesize > 0);
  for (idrDirRangePtr.i = 0; idrDirRangePtr.i < cdirrangesize; idrDirRangePtr.i++) {
    refresh_watch_dog();
    ptrAss(idrDirRangePtr, dirRange);
    idrDirRangePtr.p->dirArray[0] = idrDirRangePtr.i + 1;
    for (Uint32 i = 1; i < 256; i++) {
      idrDirRangePtr.p->dirArray[i] = RNIL;
    }//for
  }//for
  idrDirRangePtr.i = cdirrangesize - 1;
  ptrAss(idrDirRangePtr, dirRange);
  idrDirRangePtr.p->dirArray[0] = RNIL;
  cfirstfreeDirrange = 0;
}//Dbacc::initialiseDirRangeRec()

/* --------------------------------------------------------------------------------- */
/* INITIALISE_FRAG_REC                                                               */
/*              INITIALATES THE FRAGMENT RECORDS.                                    */
/* --------------------------------------------------------------------------------- */
void Dbacc::initialiseFragRec(Signal* signal) 
{
  FragmentrecPtr regFragPtr;
  ndbrequire(cfragmentsize > 0);
  for (regFragPtr.i = 0; regFragPtr.i < cfragmentsize; regFragPtr.i++) {
    jam();
    refresh_watch_dog();
    ptrAss(regFragPtr, fragmentrec);
    initFragGeneral(regFragPtr);
    regFragPtr.p->nextfreefrag = regFragPtr.i + 1;
  }//for
  regFragPtr.i = cfragmentsize - 1;
  ptrAss(regFragPtr, fragmentrec);
  regFragPtr.p->nextfreefrag = RNIL;
  cfirstfreefrag = 0;
}//Dbacc::initialiseFragRec()

/* --------------------------------------------------------------------------------- */
/* INITIALISE_OPERATION_REC                                                          */
/*              INITIALATES THE OPERATION RECORDS.                                   */
/* --------------------------------------------------------------------------------- */
void Dbacc::initialiseOperationRec(Signal* signal) 
{
  ndbrequire(coprecsize > 0);
  for (operationRecPtr.i = 0; operationRecPtr.i < coprecsize; operationRecPtr.i++) {
    refresh_watch_dog();
    ptrAss(operationRecPtr, operationrec);
    operationRecPtr.p->m_op_bits = Operationrec::OP_INITIAL;
    operationRecPtr.p->nextOp = operationRecPtr.i + 1;
  }//for
  operationRecPtr.i = coprecsize - 1;
  ptrAss(operationRecPtr, operationrec);
  operationRecPtr.p->nextOp = RNIL;
  cfreeopRec = 0;
}//Dbacc::initialiseOperationRec()

/* --------------------------------------------------------------------------------- */
/* INITIALISE_OVERFLOW_REC                                                           */
/*              INITIALATES THE OVERFLOW RECORDS                                     */
/* --------------------------------------------------------------------------------- */
void Dbacc::initialiseOverflowRec(Signal* signal) 
{
  OverflowRecordPtr iorOverflowRecPtr;

  ndbrequire(coverflowrecsize > 0);
  for (iorOverflowRecPtr.i = 0; iorOverflowRecPtr.i < coverflowrecsize; iorOverflowRecPtr.i++) {
    refresh_watch_dog();
    ptrAss(iorOverflowRecPtr, overflowRecord);
    iorOverflowRecPtr.p->nextfreeoverrec = iorOverflowRecPtr.i + 1;
  }//for
  iorOverflowRecPtr.i = coverflowrecsize - 1;
  ptrAss(iorOverflowRecPtr, overflowRecord);
  iorOverflowRecPtr.p->nextfreeoverrec = RNIL;
  cfirstfreeoverrec = 0;
}//Dbacc::initialiseOverflowRec()

/* --------------------------------------------------------------------------------- */
/* INITIALISE_PAGE_REC                                                               */
/*              INITIALATES THE PAGE RECORDS.                                        */
/* --------------------------------------------------------------------------------- */
void Dbacc::initialisePageRec(Signal* signal) 
{
  ndbrequire(cpagesize > 0);
  cnoOfAllocatedPages = 0;
  cnoOfAllocatedPagesMax = 0;
}//Dbacc::initialisePageRec()


/* --------------------------------------------------------------------------------- */
/* INITIALISE_ROOTFRAG_REC                                                           */
/*              INITIALATES THE ROOTFRAG  RECORDS.                                   */
/* --------------------------------------------------------------------------------- */
/* --------------------------------------------------------------------------------- */
/* INITIALISE_SCAN_REC                                                               */
/*              INITIALATES THE QUE_SCAN RECORDS.                                    */
/* --------------------------------------------------------------------------------- */
void Dbacc::initialiseScanRec(Signal* signal) 
{
  ndbrequire(cscanRecSize > 0);
  for (scanPtr.i = 0; scanPtr.i < cscanRecSize; scanPtr.i++) {
    ptrAss(scanPtr, scanRec);
    scanPtr.p->scanNextfreerec = scanPtr.i + 1;
    scanPtr.p->scanState = ScanRec::SCAN_DISCONNECT;
  }//for
  scanPtr.i = cscanRecSize - 1;
  ptrAss(scanPtr, scanRec);
  scanPtr.p->scanNextfreerec = RNIL;
  cfirstFreeScanRec = 0;
}//Dbacc::initialiseScanRec()


/* --------------------------------------------------------------------------------- */
/* INITIALISE_TABLE_REC                                                              */
/*              INITIALATES THE TABLE RECORDS.                                       */
/* --------------------------------------------------------------------------------- */
void Dbacc::initialiseTableRec(Signal* signal) 
{
  ndbrequire(ctablesize > 0);
  for (tabptr.i = 0; tabptr.i < ctablesize; tabptr.i++) {
    refresh_watch_dog();
    ptrAss(tabptr, tabrec);
    for (Uint32 i = 0; i < MAX_FRAG_PER_NODE; i++) {
      tabptr.p->fragholder[i] = RNIL;
      tabptr.p->fragptrholder[i] = RNIL;
    }//for
  }//for
}//Dbacc::initialiseTableRec()

/* --------------------------------------------------------------------------------- */
/* --------------------------------------------------------------------------------- */
/* --------------------------------------------------------------------------------- */
/*                                                                                   */
/*       END OF SYSTEM RESTART MODULE                                                */
/*                                                                                   */
/* --------------------------------------------------------------------------------- */
/* --------------------------------------------------------------------------------- */
/* --------------------------------------------------------------------------------- */
/* --------------------------------------------------------------------------------- */
/* --------------------------------------------------------------------------------- */
/*                                                                                   */
/*       ADD/DELETE FRAGMENT MODULE                                                  */
/*                                                                                   */
/* --------------------------------------------------------------------------------- */
/* --------------------------------------------------------------------------------- */

// JONAS This methods "aer ett saall"
void Dbacc::execACCFRAGREQ(Signal* signal) 
{
  const AccFragReq * const req = (AccFragReq*)&signal->theData[0];
  jamEntry();
  if (ERROR_INSERTED(3001)) {
    jam();
    addFragRefuse(signal, 1);
    CLEAR_ERROR_INSERT_VALUE;
    return;
  }
  tabptr.i = req->tableId;
#ifndef VM_TRACE
  // config mismatch - do not crash if release compiled
  if (tabptr.i >= ctablesize) {
    jam();
    addFragRefuse(signal, 640);
    return;
  }
#endif
  ptrCheckGuard(tabptr, ctablesize, tabrec);
  ndbrequire((req->reqInfo & 0xF) == ZADDFRAG);
  ndbrequire(!getfragmentrec(signal, fragrecptr, req->fragId));
  if (cfirstfreefrag == RNIL) {
    jam();
    addFragRefuse(signal, ZFULL_FRAGRECORD_ERROR);
    return;
  }//if

  seizeFragrec(signal);
  initFragGeneral(fragrecptr);
  initFragAdd(signal, fragrecptr);

  if (!addfragtotab(signal, fragrecptr.i, req->fragId)) {
    jam();
    releaseFragRecord(signal, fragrecptr);
    addFragRefuse(signal, ZFULL_FRAGRECORD_ERROR);
    return;
  }//if
  if (cfirstfreeDirrange == RNIL) {
    jam();
    releaseFragRecord(signal, fragrecptr);
    addFragRefuse(signal, ZDIR_RANGE_ERROR);
    return;
  } else {
    jam();
    seizeDirrange(signal);
  }//if

  fragrecptr.p->directory = newDirRangePtr.i;
  seizeDirectory(signal);
  if (tresult < ZLIMIT_OF_ERROR) {
    jam();
    newDirRangePtr.p->dirArray[0] = sdDirptr.i;
  } else {
    jam();
    addFragRefuse(signal, tresult);
    return;
  }//if

  seizePage(signal);
  if (tresult > ZLIMIT_OF_ERROR) {
    jam();
    addFragRefuse(signal, tresult);
    return;
  }//if
  sdDirptr.p->pagep[0] = spPageptr.i;
  tipPageId = 0;
  inpPageptr = spPageptr;
  initPage(signal);
  if (cfirstfreeDirrange == RNIL) {
    jam();
    addFragRefuse(signal, ZDIR_RANGE_ERROR);
    return;
  } else {
    jam();
    seizeDirrange(signal);
  }//if
  fragrecptr.p->overflowdir = newDirRangePtr.i;
  seizeDirectory(signal);
  if (tresult < ZLIMIT_OF_ERROR) {
    jam();
    newDirRangePtr.p->dirArray[0] = sdDirptr.i;
  } else {
    jam();
    addFragRefuse(signal, tresult);
    return;
  }//if

  Uint32 userPtr = req->userPtr;
  BlockReference retRef = req->userRef;
  fragrecptr.p->rootState = ACTIVEROOT;

  AccFragConf * const conf = (AccFragConf*)&signal->theData[0];
  conf->userPtr = userPtr;
  conf->rootFragPtr = RNIL;
  conf->fragId[0] = fragrecptr.p->fragmentid;
  conf->fragId[1] = RNIL;
  conf->fragPtr[0] = fragrecptr.i;
  conf->fragPtr[1] = RNIL;
  conf->rootHashCheck = fragrecptr.p->roothashcheck;
  sendSignal(retRef, GSN_ACCFRAGCONF, signal, AccFragConf::SignalLength, JBB);
}//Dbacc::execACCFRAGREQ()

void Dbacc::addFragRefuse(Signal* signal, Uint32 errorCode) 
{
  const AccFragReq * const req = (AccFragReq*)&signal->theData[0];  
  AccFragRef * const ref = (AccFragRef*)&signal->theData[0];  
  Uint32 userPtr = req->userPtr;
  BlockReference retRef = req->userRef;

  ref->userPtr = userPtr;
  ref->errorCode = errorCode;
  sendSignal(retRef, GSN_ACCFRAGREF, signal, AccFragRef::SignalLength, JBB);
  return;
}//Dbacc::addFragRefuseEarly()

void
Dbacc::execDROP_TAB_REQ(Signal* signal){
  jamEntry();
  DropTabReq* req = (DropTabReq*)signal->getDataPtr();

  TabrecPtr tabPtr;
  tabPtr.i = req->tableId;
  ptrCheckGuard(tabPtr, ctablesize, tabrec);
  
  tabPtr.p->tabUserRef = req->senderRef;
  tabPtr.p->tabUserPtr = req->senderData;
  tabPtr.p->tabUserGsn = GSN_DROP_TAB_REQ;

  signal->theData[0] = ZREL_ROOT_FRAG;
  signal->theData[1] = tabPtr.i;
  sendSignal(cownBlockref, GSN_CONTINUEB, signal, 2, JBB);
}

void
Dbacc::execDROP_FRAG_REQ(Signal* signal){
  jamEntry();
  DropFragReq* req = (DropFragReq*)signal->getDataPtr();

  TabrecPtr tabPtr;
  tabPtr.i = req->tableId;
  ptrCheckGuard(tabPtr, ctablesize, tabrec);

  tabPtr.p->tabUserRef = req->senderRef;
  tabPtr.p->tabUserPtr = req->senderData;
  tabPtr.p->tabUserGsn = GSN_DROP_FRAG_REQ;

  for (Uint32 i = 0; i < MAX_FRAG_PER_NODE; i++)
  {
    jam();
    if (tabPtr.p->fragholder[i] == req->fragId)
    {
      jam();
      tabPtr.p->fragholder[i] = RNIL;
      releaseFragResources(signal, tabPtr.p->fragptrholder[i]);
      return;
    }//if
  }//for
  
  releaseRootFragResources(signal, req->tableId);
}

void Dbacc::releaseRootFragResources(Signal* signal, Uint32 tableId)
{
  TabrecPtr tabPtr;
  tabPtr.i = tableId;
  ptrCheckGuard(tabPtr, ctablesize, tabrec);

  if (tabPtr.p->tabUserGsn == GSN_DROP_TAB_REQ)
  {
    jam();
    for (Uint32 i = 0; i < MAX_FRAG_PER_NODE; i++)
    {
      jam();
      if (tabPtr.p->fragholder[i] != RNIL)
      {
        jam();
        tabPtr.p->fragholder[i] = RNIL;
        releaseFragResources(signal, tabPtr.p->fragptrholder[i]);
        return;
      }
    }

    /**
     * Finished...
     */
    DropTabConf * const dropConf = (DropTabConf *)signal->getDataPtrSend();
    dropConf->senderRef = reference();
    dropConf->senderData = tabPtr.p->tabUserPtr;
    dropConf->tableId = tabPtr.i;
    sendSignal(tabPtr.p->tabUserRef, GSN_DROP_TAB_CONF,
               signal, DropTabConf::SignalLength, JBB);
  }
  else
  {
    ndbrequire(tabPtr.p->tabUserGsn == GSN_DROP_FRAG_REQ);

    DropFragConf * conf = (DropFragConf *)signal->getDataPtrSend();
    conf->senderRef = reference();
    conf->senderData = tabPtr.p->tabUserPtr;
    conf->tableId = tabPtr.i;
    sendSignal(tabPtr.p->tabUserRef, GSN_DROP_FRAG_CONF,
               signal, DropFragConf::SignalLength, JBB);
  }
  
  tabPtr.p->tabUserPtr = RNIL;
  tabPtr.p->tabUserRef = 0;
  tabPtr.p->tabUserGsn = 0;
}//Dbacc::releaseRootFragResources()

void Dbacc::releaseFragResources(Signal* signal, Uint32 fragIndex)
{
  FragmentrecPtr regFragPtr;
  regFragPtr.i = fragIndex;
  ptrCheckGuard(regFragPtr, cfragmentsize, fragmentrec);
  verifyFragCorrect(regFragPtr);
  if (regFragPtr.p->directory != RNIL) {
    jam();
    releaseDirResources(signal, regFragPtr.i, regFragPtr.p->directory, 0);
    regFragPtr.p->directory = RNIL;
  } else if (regFragPtr.p->overflowdir != RNIL) {
    jam();
    releaseDirResources(signal, regFragPtr.i, regFragPtr.p->overflowdir, 0);
    regFragPtr.p->overflowdir = RNIL;
  } else if (regFragPtr.p->firstOverflowRec != RNIL) {
    jam();
    releaseOverflowResources(signal, regFragPtr);
  } else if (regFragPtr.p->firstFreeDirindexRec != RNIL) {
    jam();
    releaseDirIndexResources(signal, regFragPtr);
  } else {
    jam();
    Uint32 tab = regFragPtr.p->mytabptr;
    releaseFragRecord(signal, regFragPtr);
    signal->theData[0] = ZREL_ROOT_FRAG;
    signal->theData[1] = tab;
    sendSignal(cownBlockref, GSN_CONTINUEB, signal, 2, JBB);
  }//if
}//Dbacc::releaseFragResources()

void Dbacc::verifyFragCorrect(FragmentrecPtr regFragPtr)
{
  ndbrequire(regFragPtr.p->lockOwnersList == RNIL);
}//Dbacc::verifyFragCorrect()

void Dbacc::releaseDirResources(Signal* signal, 
				Uint32 fragIndex, 
				Uint32 dirIndex, 
				Uint32 startIndex)
{
  DirRangePtr regDirRangePtr;
  regDirRangePtr.i = dirIndex;
  ptrCheckGuard(regDirRangePtr, cdirrangesize, dirRange);
  for (Uint32 i = startIndex; i < 256; i++) {
    jam();
    if (regDirRangePtr.p->dirArray[i] != RNIL) {
      jam();
      Uint32 directoryIndex = regDirRangePtr.p->dirArray[i];
      regDirRangePtr.p->dirArray[i] = RNIL;
      releaseDirectoryResources(signal, fragIndex, dirIndex, (i + 1), directoryIndex);
      return;
    }//if
  }//for
  rdDirRangePtr = regDirRangePtr;
  releaseDirrange(signal);
  signal->theData[0] = ZREL_FRAG;
  signal->theData[1] = fragIndex;
  sendSignal(cownBlockref, GSN_CONTINUEB, signal, 2, JBB);
}//Dbacc::releaseDirResources()

void Dbacc::releaseDirectoryResources(Signal* signal,
                                      Uint32 fragIndex,
                                      Uint32 dirIndex,
                                      Uint32 startIndex,
                                      Uint32 directoryIndex)
{
  DirectoryarrayPtr regDirPtr;
  regDirPtr.i = directoryIndex;
  ptrCheckGuard(regDirPtr, cdirarraysize, directoryarray);
  for (Uint32 i = 0; i < 256; i++) {
    jam();
    if (regDirPtr.p->pagep[i] != RNIL) {
      jam();
      rpPageptr.i = regDirPtr.p->pagep[i];
      ptrCheckGuard(rpPageptr, cpagesize, page8);
      releasePage(signal);
      regDirPtr.p->pagep[i] = RNIL;
    }//if
  }//for
  rdDirptr = regDirPtr;
  releaseDirectory(signal);
  signal->theData[0] = ZREL_DIR;
  signal->theData[1] = fragIndex;
  signal->theData[2] = dirIndex;
  signal->theData[3] = startIndex;
  sendSignal(cownBlockref, GSN_CONTINUEB, signal, 4, JBB);
}//Dbacc::releaseDirectoryResources()

void Dbacc::releaseOverflowResources(Signal* signal, FragmentrecPtr regFragPtr)
{
  Uint32 loopCount = 0;
  OverflowRecordPtr regOverflowRecPtr;
  while ((regFragPtr.p->firstOverflowRec != RNIL) &&
         (loopCount < 1)) {
    jam();
    regOverflowRecPtr.i = regFragPtr.p->firstOverflowRec;
    ptrCheckGuard(regOverflowRecPtr, coverflowrecsize, overflowRecord);
    regFragPtr.p->firstOverflowRec = regOverflowRecPtr.p->nextOverRec;
    rorOverflowRecPtr = regOverflowRecPtr;
    releaseOverflowRec(signal);
    loopCount++;
  }//while
  signal->theData[0] = ZREL_FRAG;
  signal->theData[1] = regFragPtr.i;
  sendSignal(cownBlockref, GSN_CONTINUEB, signal, 2, JBB);
}//Dbacc::releaseOverflowResources()

void Dbacc::releaseDirIndexResources(Signal* signal, FragmentrecPtr regFragPtr)
{
  Uint32 loopCount = 0;
  OverflowRecordPtr regOverflowRecPtr;
  while ((regFragPtr.p->firstFreeDirindexRec != RNIL) &&
         (loopCount < 1)) {
    jam();
    regOverflowRecPtr.i = regFragPtr.p->firstFreeDirindexRec;
    ptrCheckGuard(regOverflowRecPtr, coverflowrecsize, overflowRecord);
    regFragPtr.p->firstFreeDirindexRec = regOverflowRecPtr.p->nextOverList;
    rorOverflowRecPtr = regOverflowRecPtr;
    releaseOverflowRec(signal);
    loopCount++;
  }//while
  signal->theData[0] = ZREL_FRAG;
  signal->theData[1] = regFragPtr.i;
  sendSignal(cownBlockref, GSN_CONTINUEB, signal, 2, JBB);
}//Dbacc::releaseDirIndexResources()

void Dbacc::releaseFragRecord(Signal* signal, FragmentrecPtr regFragPtr) 
{
  regFragPtr.p->nextfreefrag = cfirstfreefrag;
  cfirstfreefrag = regFragPtr.i;
  initFragGeneral(regFragPtr);
  RSS_OP_FREE(cnoOfFreeFragrec);
}//Dbacc::releaseFragRecord()

/* -------------------------------------------------------------------------- */
/* ADDFRAGTOTAB                                                               */
/*       DESCRIPTION: PUTS A FRAGMENT ID AND A POINTER TO ITS RECORD INTO     */
/*                                TABLE ARRRAY OF THE TABLE RECORD.           */
/* -------------------------------------------------------------------------- */
bool Dbacc::addfragtotab(Signal* signal, Uint32 rootIndex, Uint32 fid) 
{
  for (Uint32 i = 0; i < MAX_FRAG_PER_NODE; i++) {
    jam();
    if (tabptr.p->fragholder[i] == RNIL) {
      jam();
      tabptr.p->fragholder[i] = fid;
      tabptr.p->fragptrholder[i] = rootIndex;
      return true;
    }//if
  }//for
  return false;
}//Dbacc::addfragtotab()

/* --------------------------------------------------------------------------------- */
/* --------------------------------------------------------------------------------- */
/* --------------------------------------------------------------------------------- */
/*                                                                                   */
/*       END OF ADD/DELETE FRAGMENT MODULE                                           */
/*                                                                                   */
/* --------------------------------------------------------------------------------- */
/* --------------------------------------------------------------------------------- */
/* --------------------------------------------------------------------------------- */
/* --------------------------------------------------------------------------------- */
/* --------------------------------------------------------------------------------- */
/*                                                                                   */
/*       CONNECTION MODULE                                                           */
/*                                                                                   */
/* --------------------------------------------------------------------------------- */
/* --------------------------------------------------------------------------------- */
/* ******************--------------------------------------------------------------- */
/* ACCSEIZEREQ                                           SEIZE REQ                   */
/*                                                    SENDER: LQH,    LEVEL B        */
/*          ENTER ACCSEIZEREQ WITH                                                   */
/*                    TUSERPTR ,                     CONECTION PTR OF LQH            */
/*                    TUSERBLOCKREF                  BLOCK REFERENCE OF LQH          */
/* ******************--------------------------------------------------------------- */
/* ******************--------------------------------------------------------------- */
/* ACCSEIZEREQ                                           SEIZE REQ                   */
/* ******************------------------------------+                                 */
/*   SENDER: LQH,    LEVEL B       */
void Dbacc::execACCSEIZEREQ(Signal* signal) 
{
  jamEntry();
  tuserptr = signal->theData[0];
  /* CONECTION PTR OF LQH            */
  tuserblockref = signal->theData[1];
  /* BLOCK REFERENCE OF LQH          */
  tresult = 0;
  if (cfreeopRec == RNIL) {
    jam();
    refaccConnectLab(signal);
    return;
  }//if
  seizeOpRec(signal);
  ptrGuard(operationRecPtr);
  operationRecPtr.p->userptr = tuserptr;
  operationRecPtr.p->userblockref = tuserblockref;
  operationRecPtr.p->m_op_bits = Operationrec::OP_INITIAL;
  /* ******************************< */
  /* ACCSEIZECONF                    */
  /* ******************************< */
  signal->theData[0] = tuserptr;
  signal->theData[1] = operationRecPtr.i;
  sendSignal(tuserblockref, GSN_ACCSEIZECONF, signal, 2, JBB);
  return;
}//Dbacc::execACCSEIZEREQ()

void Dbacc::refaccConnectLab(Signal* signal) 
{
  tresult = ZCONNECT_SIZE_ERROR;
  /* ******************************< */
  /* ACCSEIZEREF                     */
  /* ******************************< */
  signal->theData[0] = tuserptr;
  signal->theData[1] = tresult;
  sendSignal(tuserblockref, GSN_ACCSEIZEREF, signal, 2, JBB);
  return;
}//Dbacc::refaccConnectLab()

/* --------------------------------------------------------------------------------- */
/* --------------------------------------------------------------------------------- */
/* --------------------------------------------------------------------------------- */
/*                                                                                   */
/*       END OF CONNECTION MODULE                                                    */
/*                                                                                   */
/* --------------------------------------------------------------------------------- */
/* --------------------------------------------------------------------------------- */
/* --------------------------------------------------------------------------------- */
/* --------------------------------------------------------------------------------- */
/* --------------------------------------------------------------------------------- */
/*                                                                                   */
/*       EXECUTE OPERATION MODULE                                                    */
/*                                                                                   */
/* --------------------------------------------------------------------------------- */
/* --------------------------------------------------------------------------------- */
/* --------------------------------------------------------------------------------- */
/* INIT_OP_REC                                                                       */
/*           INFORMATION WHICH IS RECIEVED BY ACCKEYREQ WILL BE SAVED                */
/*           IN THE OPERATION RECORD.                                                */
/* --------------------------------------------------------------------------------- */
void Dbacc::initOpRec(Signal* signal) 
{
  register Uint32 Treqinfo;

  Treqinfo = signal->theData[2];

  operationRecPtr.p->hashValue = signal->theData[3];
  operationRecPtr.p->tupkeylen = signal->theData[4];
  operationRecPtr.p->xfrmtupkeylen = signal->theData[4];
  operationRecPtr.p->transId1 = signal->theData[5];
  operationRecPtr.p->transId2 = signal->theData[6];

  Uint32 readFlag = (((Treqinfo >> 4) & 0x3) == 0);      // Only 1 if Read
  Uint32 dirtyFlag = (((Treqinfo >> 6) & 0x1) == 1);     // Only 1 if Dirty
  Uint32 dirtyReadFlag = readFlag & dirtyFlag;

  Uint32 opbits = 0;
  opbits |= Treqinfo & 0x7;
  opbits |= ((Treqinfo >> 4) & 0x3) ? (Uint32) Operationrec::OP_LOCK_MODE : 0;
  opbits |= ((Treqinfo >> 4) & 0x3) ? (Uint32) Operationrec::OP_ACC_LOCK_MODE : 0;
  opbits |= (dirtyReadFlag) ? (Uint32) Operationrec::OP_DIRTY_READ : 0;
  if ((Treqinfo >> 31) & 0x1)
  {
    opbits |= Operationrec::OP_LOCK_REQ;            // TUX LOCK_REQ

    /**
     * A lock req has SCAN_OP, it can't delete a row,
     *   so OP_COMMIT_DELETE_CHECK is set like for SCAN
     *   see initScanOpRec
     */
    opbits |= Operationrec::OP_COMMIT_DELETE_CHECK;

    /**
     * TODO: Looking at it now, I think it would be more natural
     *       to treat it as a ZREAD...
     */
  }
  
  //operationRecPtr.p->nodeType = (Treqinfo >> 7) & 0x3;
  operationRecPtr.p->fid = fragrecptr.p->myfid;
  operationRecPtr.p->fragptr = fragrecptr.i;
  operationRecPtr.p->nextParallelQue = RNIL;
  operationRecPtr.p->prevParallelQue = RNIL;
  operationRecPtr.p->nextSerialQue = RNIL;
  operationRecPtr.p->prevSerialQue = RNIL;
  operationRecPtr.p->elementPage = RNIL;
  operationRecPtr.p->scanRecPtr = RNIL;
  operationRecPtr.p->m_op_bits = opbits;

  // bit to mark lock operation
  // undo log is not run via ACCKEYREQ

}//Dbacc::initOpRec()

/* --------------------------------------------------------------------------------- */
/* SEND_ACCKEYCONF                                                                   */
/* --------------------------------------------------------------------------------- */
void Dbacc::sendAcckeyconf(Signal* signal) 
{
  signal->theData[0] = operationRecPtr.p->userptr;
  signal->theData[1] = operationRecPtr.p->m_op_bits & Operationrec::OP_MASK;
  signal->theData[2] = operationRecPtr.p->fid;
  signal->theData[3] = operationRecPtr.p->localdata[0];
  signal->theData[4] = operationRecPtr.p->localdata[1];
  signal->theData[5] = fragrecptr.p->localkeylen;
}//Dbacc::sendAcckeyconf()


void 
Dbacc::ACCKEY_error(Uint32 fromWhere)
{
  switch(fromWhere) {
  case 0:
    ndbrequire(false);
  case 1:
    ndbrequire(false);
  case 2:
    ndbrequire(false);
  case 3:
    ndbrequire(false);
  case 4:
    ndbrequire(false);
  case 5:
    ndbrequire(false);
  case 6:
    ndbrequire(false);
  case 7:
    ndbrequire(false);
  case 8:
    ndbrequire(false);
  case 9:
    ndbrequire(false);
  default:
    ndbrequire(false);
  }//switch
}//Dbacc::ACCKEY_error()

/* ******************--------------------------------------------------------------- */
/* ACCKEYREQ                                         REQUEST FOR INSERT, DELETE,     */
/*                                                   RERAD AND UPDATE, A TUPLE.      */
/*                                                   SENDER: LQH,    LEVEL B         */
/*  SIGNAL DATA:      OPERATION_REC_PTR,             CONNECTION PTR                  */
/*                    TABPTR,                        TABLE ID = TABLE RECORD POINTER */
/*                    TREQINFO,                                                      */
/*                    THASHVALUE,                    HASH VALUE OF THE TUP           */
/*                    TKEYLEN,                       LENGTH OF THE PRIMARY KEYS      */
/*                    TKEY1,                         PRIMARY KEY 1                   */
/*                    TKEY2,                         PRIMARY KEY 2                   */
/*                    TKEY3,                         PRIMARY KEY 3                   */
/*                    TKEY4,                         PRIMARY KEY 4                   */
/* ******************--------------------------------------------------------------- */
void Dbacc::execACCKEYREQ(Signal* signal) 
{
  jamEntry();
  operationRecPtr.i = signal->theData[0];   /* CONNECTION PTR */
  fragrecptr.i = signal->theData[1];        /* FRAGMENT RECORD POINTER         */
  if (!((operationRecPtr.i < coprecsize) ||
	(fragrecptr.i < cfragmentsize))) {
    ACCKEY_error(0);
    return;
  }//if
  ptrAss(operationRecPtr, operationrec);
  ptrAss(fragrecptr, fragmentrec);  

  ndbrequire(operationRecPtr.p->m_op_bits == Operationrec::OP_INITIAL);

  initOpRec(signal);
  // normalize key if any char attr
  if (operationRecPtr.p->tupkeylen && fragrecptr.p->hasCharAttr)
    xfrmKeyData(signal);

  /*---------------------------------------------------------------*/
  /*                                                               */
  /*       WE WILL USE THE HASH VALUE TO LOOK UP THE PROPER MEMORY */
  /*       PAGE AND MEMORY PAGE INDEX TO START THE SEARCH WITHIN.  */
  /*       WE REMEMBER THESE ADDRESS IF WE LATER NEED TO INSERT    */
  /*       THE ITEM AFTER NOT FINDING THE ITEM.                    */
  /*---------------------------------------------------------------*/
  OperationrecPtr lockOwnerPtr;
  const Uint32 found = getElement(signal, lockOwnerPtr);

  Uint32 opbits = operationRecPtr.p->m_op_bits;
  Uint32 op = opbits & Operationrec::OP_MASK;
  if (found == ZTRUE) 
  {
    switch (op) {
    case ZREAD:
    case ZUPDATE:
    case ZDELETE:
    case ZWRITE:
    case ZSCAN_OP:
      if (!lockOwnerPtr.p)
      {
	if(op == ZWRITE)
	{
	  jam();
	  opbits &= ~(Uint32)Operationrec::OP_MASK;
	  opbits |= (op = ZUPDATE);
	  operationRecPtr.p->m_op_bits = opbits; // store to get correct ACCKEYCONF
	}
	opbits |= Operationrec::OP_STATE_RUNNING;
	opbits |= Operationrec::OP_RUN_QUEUE;
        sendAcckeyconf(signal);
        if (! (opbits & Operationrec::OP_DIRTY_READ)) {
	  /*---------------------------------------------------------------*/
	  // It is not a dirty read. We proceed by locking and continue with
	  // the operation.
	  /*---------------------------------------------------------------*/
          Uint32 eh = gePageptr.p->word32[tgeElementptr];
          operationRecPtr.p->scanBits = ElementHeader::getScanBits(eh);
          operationRecPtr.p->hashvaluePart = ElementHeader::getHashValuePart(eh);
          operationRecPtr.p->elementPage = gePageptr.i;
          operationRecPtr.p->elementContainer = tgeContainerptr;
          operationRecPtr.p->elementPointer = tgeElementptr;
          operationRecPtr.p->elementIsforward = tgeForward;

	  eh = ElementHeader::setLocked(operationRecPtr.i);
          dbgWord32(gePageptr, tgeElementptr, eh);
          gePageptr.p->word32[tgeElementptr] = eh;
	  
	  opbits |= Operationrec::OP_LOCK_OWNER;
	  insertLockOwnersList(signal, operationRecPtr);
        } else {
          jam();
	  /*---------------------------------------------------------------*/
	  // It is a dirty read. We do not lock anything. Set state to
	  // IDLE since no COMMIT call will come.
	  /*---------------------------------------------------------------*/
	  opbits = Operationrec::OP_EXECUTED_DIRTY_READ;
        }//if
	operationRecPtr.p->m_op_bits = opbits;
	return;
      } else {
        jam();
        accIsLockedLab(signal, lockOwnerPtr);
        return;
      }//if
      break;
    case ZINSERT:
      jam();
      insertExistElemLab(signal, lockOwnerPtr);
      return;
      break;
    default:
      ndbrequire(false);
      break;
    }//switch
  } else if (found == ZFALSE) {
    switch (op){
    case ZWRITE:
      opbits &= ~(Uint32)Operationrec::OP_MASK;
      opbits |= (op = ZINSERT);
    case ZINSERT:
      jam();
      opbits |= Operationrec::OP_INSERT_IS_DONE;
      opbits |= Operationrec::OP_STATE_RUNNING;
      opbits |= Operationrec::OP_RUN_QUEUE;
      operationRecPtr.p->m_op_bits = opbits;
      insertelementLab(signal);
      return;
      break;
    case ZREAD:
    case ZUPDATE:
    case ZDELETE:
    case ZSCAN_OP:
      jam();
      acckeyref1Lab(signal, ZREAD_ERROR);
      return;
      break;
    default:
      ndbrequire(false);
      break;
    }//switch
  } else {
    jam();
    acckeyref1Lab(signal, found);
    return;
  }//if
  return;
}//Dbacc::execACCKEYREQ()

void
Dbacc::execACCKEY_ORD(Signal* signal, Uint32 opPtrI)
{
  jamEntry();
  OperationrecPtr lastOp;
  lastOp.i = opPtrI;
  ptrCheckGuard(lastOp, coprecsize, operationrec);
  Uint32 opbits = lastOp.p->m_op_bits;
  Uint32 opstate = opbits & Operationrec::OP_STATE_MASK;
  
  if (likely(opbits == Operationrec::OP_EXECUTED_DIRTY_READ))
  {
    jam();
    lastOp.p->m_op_bits = Operationrec::OP_INITIAL;
    return;
  }
  else if (likely(opstate == Operationrec::OP_STATE_RUNNING))
  {
    opbits |= Operationrec::OP_STATE_EXECUTED;
    lastOp.p->m_op_bits = opbits;
    startNext(signal, lastOp);
    return;
  } 
  else
  {
  }

  ndbout_c("bits: %.8x state: %.8x", opbits, opstate);
  ndbrequire(false);
}

void
Dbacc::startNext(Signal* signal, OperationrecPtr lastOp) 
{
  jam();
  OperationrecPtr nextOp;
  OperationrecPtr loPtr;
  nextOp.i = lastOp.p->nextParallelQue;
  loPtr.i = lastOp.p->m_lock_owner_ptr_i;
  Uint32 opbits = lastOp.p->m_op_bits;
  
  if ((opbits & Operationrec::OP_STATE_MASK)!= Operationrec::OP_STATE_EXECUTED)
  {
    jam();
    return;
  }
  
  Uint32 nextbits;
  if (nextOp.i != RNIL)
  {
    jam();
    ptrCheckGuard(nextOp, coprecsize, operationrec);
    nextbits = nextOp.p->m_op_bits;
    goto checkop;
  }
  
  if ((opbits & Operationrec::OP_LOCK_OWNER) == 0)
  {
    jam();
    ptrCheckGuard(loPtr, coprecsize, operationrec);
  }
  else
  {
    jam();
    loPtr = lastOp;
  }
  
  nextOp.i = loPtr.p->nextSerialQue;
  ndbassert(loPtr.p->m_op_bits & Operationrec::OP_LOCK_OWNER);
  
  if (nextOp.i == RNIL)
  {
    jam();
    return;
  }
  
  /**
   * There is an op in serie queue...
   *   Check if it can run
   */
  ptrCheckGuard(nextOp, coprecsize, operationrec);  
  nextbits = nextOp.p->m_op_bits;
  
  {
    const bool same = nextOp.p->is_same_trans(lastOp.p);
    
    if (!same && ((opbits & Operationrec::OP_ACC_LOCK_MODE) ||
		  (nextbits & Operationrec::OP_LOCK_MODE)))
    {
      jam();
      /**
       * Not same transaction
       *  and either last had exclusive lock
       *          or next had exclusive lock
       */
      return;
    }
    
    /**
     * same trans and X-lock
     */
    if (same && (opbits & Operationrec::OP_ACC_LOCK_MODE))
    {
      jam();
      goto upgrade;
    }
  }

  /**
   * all shared lock...
   */
  if ((opbits & Operationrec::OP_ACC_LOCK_MODE) == 0 &&
      (nextbits & Operationrec::OP_LOCK_MODE) == 0)
  {
    jam();
    goto upgrade;
  }
  
  /**
   * There is a shared parallell queue & and exclusive op is first in queue
   */
  ndbassert((opbits & Operationrec::OP_ACC_LOCK_MODE) == 0 &&
	    (nextbits & Operationrec::OP_LOCK_MODE));
  
  /**
   * We must check if there are many transactions in parallel queue...
   */
  OperationrecPtr tmp;
  tmp= loPtr;
  while (tmp.i != RNIL)
  {
    ptrCheckGuard(tmp, coprecsize, operationrec);      
    if (!nextOp.p->is_same_trans(tmp.p))
    {
      jam();
      /**
       * parallel queue contained another transaction, dont let it run
       */
      return;
    }
    tmp.i = tmp.p->nextParallelQue;
  }
  
upgrade:
  /**
   * Move first op in serie queue to end of parallell queue
   */
  
  tmp.i = loPtr.p->nextSerialQue = nextOp.p->nextSerialQue;
  loPtr.p->m_lo_last_parallel_op_ptr_i = nextOp.i;
  nextOp.p->nextSerialQue = RNIL;
  nextOp.p->prevSerialQue = RNIL;
  nextOp.p->m_lock_owner_ptr_i = loPtr.i;
  nextOp.p->prevParallelQue = lastOp.i;
  lastOp.p->nextParallelQue = nextOp.i;
  
  if (tmp.i != RNIL)
  {
    jam();
    ptrCheckGuard(tmp, coprecsize, operationrec);      
    tmp.p->prevSerialQue = loPtr.i;
  }
  else
  {
    jam();
    loPtr.p->m_lo_last_serial_op_ptr_i = RNIL;
  }
  
  nextbits |= Operationrec::OP_RUN_QUEUE;
  
  /**
   * Currently no grouping of ops in serie queue
   */
  ndbrequire(nextOp.p->nextParallelQue == RNIL);
  
checkop:
  Uint32 errCode = 0;
  OperationrecPtr save = operationRecPtr;
  operationRecPtr = nextOp;
  
  Uint32 lastop = opbits & Operationrec::OP_MASK;
  Uint32 nextop = nextbits & Operationrec::OP_MASK;

  nextbits &= nextbits & ~(Uint32)Operationrec::OP_STATE_MASK;
  nextbits |= Operationrec::OP_STATE_RUNNING;

  if (lastop == ZDELETE)
  {
    jam();
    if (nextop != ZINSERT && nextop != ZWRITE)
    {
      errCode = ZREAD_ERROR;
      goto ref;
    }
    
    nextbits &= ~(Uint32)Operationrec::OP_MASK;
    nextbits &= ~(Uint32)Operationrec::OP_ELEMENT_DISAPPEARED;
    nextbits |= (nextop = ZINSERT);
    goto conf;
  }
  else if (nextop == ZINSERT)
  {
    jam();
    errCode = ZWRITE_ERROR;
    goto ref;
  }
  else if (nextop == ZWRITE)
  {
    jam();
    nextbits &= ~(Uint32)Operationrec::OP_MASK;
    nextbits |= (nextop = ZUPDATE);
    goto conf;
  }
  else
  {
    jam();
  }

conf:
  nextOp.p->m_op_bits = nextbits;
  nextOp.p->localdata[0] = lastOp.p->localdata[0];
  nextOp.p->localdata[1] = lastOp.p->localdata[1];
  
  if (nextop == ZSCAN_OP && (nextbits & Operationrec::OP_LOCK_REQ) == 0)
  {
    jam();
    takeOutScanLockQueue(nextOp.p->scanRecPtr);
    putReadyScanQueue(signal, nextOp.p->scanRecPtr);
  }
  else
  {
    jam();
    fragrecptr.i = nextOp.p->fragptr;
    ptrCheckGuard(fragrecptr, cfragmentsize, fragmentrec);
    
    sendAcckeyconf(signal);
    sendSignal(nextOp.p->userblockref, GSN_ACCKEYCONF, 
	       signal, 6, JBB);
  }
  
  operationRecPtr = save;
  return;
  
ref:
  nextOp.p->m_op_bits = nextbits;
  
  if (nextop == ZSCAN_OP && (nextbits & Operationrec::OP_LOCK_REQ) == 0)
  {
    jam();
    nextOp.p->m_op_bits |= Operationrec::OP_ELEMENT_DISAPPEARED;
    takeOutScanLockQueue(nextOp.p->scanRecPtr);
    putReadyScanQueue(signal, nextOp.p->scanRecPtr);
  }
  else
  {
    jam();
    signal->theData[0] = nextOp.p->userptr;
    signal->theData[1] = errCode;
    sendSignal(nextOp.p->userblockref, GSN_ACCKEYREF, signal, 
	       2, JBB);
  }    
  
  operationRecPtr = save;
  return;
}


#if 0
void
Dbacc::execACCKEY_REP_REF(Signal* signal, Uint32 opPtrI)
{
}
#endif

void
Dbacc::xfrmKeyData(Signal* signal)
{
  Uint32 table = fragrecptr.p->myTableId;
  Uint32 dst[MAX_KEY_SIZE_IN_WORDS * MAX_XFRM_MULTIPLY];
  Uint32 keyPartLen[MAX_ATTRIBUTES_IN_INDEX];
  Uint32* src = &signal->theData[7];
  Uint32 len = xfrm_key(table, src, dst, sizeof(dst) >> 2, keyPartLen);
  ndbrequire(len); // 0 means error
  memcpy(src, dst, len << 2);
  operationRecPtr.p->xfrmtupkeylen = len;
}

void 
Dbacc::accIsLockedLab(Signal* signal, OperationrecPtr lockOwnerPtr) 
{
  Uint32 bits = operationRecPtr.p->m_op_bits;
  validate_lock_queue(lockOwnerPtr);
  
  if ((bits & Operationrec::OP_DIRTY_READ) == 0){
    Uint32 return_result;
    if ((bits & Operationrec::OP_LOCK_MODE) == ZREADLOCK) {
      jam();
      return_result = placeReadInLockQueue(lockOwnerPtr);
    } else {
      jam();
      return_result = placeWriteInLockQueue(lockOwnerPtr);
    }//if
    if (return_result == ZPARALLEL_QUEUE) {
      jam();
      sendAcckeyconf(signal);
      return;
    } else if (return_result == ZSERIAL_QUEUE) {
      jam();
      signal->theData[0] = RNIL;
      return;
    } else {
      jam();
      acckeyref1Lab(signal, return_result);
      return;
    }//if
    ndbrequire(false);
  } 
  else 
  {
    if (!(lockOwnerPtr.p->m_op_bits & Operationrec::OP_ELEMENT_DISAPPEARED) &&
	lockOwnerPtr.p->localdata[0] != ~(Uint32)0) 
    {
      jam();
      /* ---------------------------------------------------------------
       * It is a dirty read. We do not lock anything. Set state to
       *IDLE since no COMMIT call will arrive.
       * ---------------------------------------------------------------*/
      sendAcckeyconf(signal);
      operationRecPtr.p->m_op_bits = Operationrec::OP_EXECUTED_DIRTY_READ;
      return;
    } 
    else 
    {
      jam();
      /*---------------------------------------------------------------*/
      // The tuple does not exist in the committed world currently.
      // Report read error.
      /*---------------------------------------------------------------*/
      acckeyref1Lab(signal, ZREAD_ERROR);
      return;
    }//if
  }//if
}//Dbacc::accIsLockedLab()

/* ------------------------------------------------------------------------ */
/*        I N S E R T      E X I S T      E L E M E N T                     */
/* ------------------------------------------------------------------------ */
void Dbacc::insertExistElemLab(Signal* signal, OperationrecPtr lockOwnerPtr) 
{
  if (!lockOwnerPtr.p)
  {
    jam();
    acckeyref1Lab(signal, ZWRITE_ERROR);/* THE ELEMENT ALREADY EXIST */
    return;
  }//if
  accIsLockedLab(signal, lockOwnerPtr);
}//Dbacc::insertExistElemLab()

/* --------------------------------------------------------------------------------- */
/* INSERTELEMENT                                                                     */
/* --------------------------------------------------------------------------------- */
void Dbacc::insertelementLab(Signal* signal) 
{
  if (unlikely(fragrecptr.p->dirRangeFull))
  {
    jam();
    acckeyref1Lab(signal, ZDIR_RANGE_FULL_ERROR);
    return;
  }
  if (fragrecptr.p->firstOverflowRec == RNIL) {
    jam();
    allocOverflowPage(signal);
    if (tresult > ZLIMIT_OF_ERROR) {
      jam();
      acckeyref1Lab(signal, tresult);
      return;
    }//if
  }//if
  ndbrequire(operationRecPtr.p->tupkeylen <= fragrecptr.p->keyLength);
  ndbassert(!(operationRecPtr.p->m_op_bits & Operationrec::OP_LOCK_REQ));
  Uint32 localKey = ~(Uint32)0;
  
  insertLockOwnersList(signal, operationRecPtr);

  const Uint32 tmp = fragrecptr.p->k + fragrecptr.p->lhfragbits;
  operationRecPtr.p->hashvaluePart = 
    (operationRecPtr.p->hashValue >> tmp) & 0xFFFF;
  operationRecPtr.p->scanBits = 0;	/* NOT ANY ACTIVE SCAN */
  tidrElemhead = ElementHeader::setLocked(operationRecPtr.i);
  idrPageptr = gdiPageptr;
  tidrPageindex = tgdiPageindex;
  tidrForward = ZTRUE;
  idrOperationRecPtr = operationRecPtr;
  clocalkey[0] = localKey;
  operationRecPtr.p->localdata[0] = localKey;
  /* ----------------------------------------------------------------------- */
  /* WE SET THE LOCAL KEY TO MINUS ONE TO INDICATE IT IS NOT YET VALID.      */
  /* ----------------------------------------------------------------------- */
  insertElement(signal);
  sendAcckeyconf(signal);
  return;
}//Dbacc::insertelementLab()


/* ------------------------------------------------------------------------ */
/* GET_NO_PARALLEL_TRANSACTION                                              */
/* ------------------------------------------------------------------------ */
Uint32
Dbacc::getNoParallelTransaction(const Operationrec * op) 
{
  OperationrecPtr tmp;
  
  tmp.i= op->nextParallelQue;
  Uint32 transId[2] = { op->transId1, op->transId2 };
  while (tmp.i != RNIL) 
  {
    jam();
    ptrCheckGuard(tmp, coprecsize, operationrec);
    if (tmp.p->transId1 == transId[0] && tmp.p->transId2 == transId[1])
      tmp.i = tmp.p->nextParallelQue;
    else
      return 2;
  }
  return 1;
}//Dbacc::getNoParallelTransaction()

#ifdef VM_TRACE
Uint32
Dbacc::getNoParallelTransactionFull(const Operationrec * op) 
{
  ConstPtr<Operationrec> tmp;
  
  tmp.p = op;
  while ((tmp.p->m_op_bits & Operationrec::OP_LOCK_OWNER) == 0)
  {
    tmp.i = tmp.p->prevParallelQue;
    if (tmp.i != RNIL)
    {
      ptrCheckGuard(tmp, coprecsize, operationrec);
    }
    else
    {
      break;
    }
  }    
  
  return getNoParallelTransaction(tmp.p);
}
#endif

#ifdef ACC_SAFE_QUEUE

Uint32
Dbacc::get_parallel_head(OperationrecPtr opPtr) 
{
  while ((opPtr.p->m_op_bits & Operationrec::OP_LOCK_OWNER) == 0 &&
	 opPtr.p->prevParallelQue != RNIL)
  {
    opPtr.i = opPtr.p->prevParallelQue;
    ptrCheckGuard(opPtr, coprecsize, operationrec);
  }    
  
  return opPtr.i;
}

bool
Dbacc::validate_lock_queue(OperationrecPtr opPtr)
{
  OperationrecPtr loPtr;
  loPtr.i = get_parallel_head(opPtr);
  ptrCheckGuard(loPtr, coprecsize, operationrec);
  
  while((loPtr.p->m_op_bits & Operationrec::OP_LOCK_OWNER) == 0 &&
	loPtr.p->prevSerialQue != RNIL)
  {
    loPtr.i = loPtr.p->prevSerialQue;
    ptrCheckGuard(loPtr, coprecsize, operationrec);
  }
  
  // Now we have lock owner...
  vlqrequire(loPtr.p->m_op_bits & Operationrec::OP_LOCK_OWNER);
  vlqrequire(loPtr.p->m_op_bits & Operationrec::OP_RUN_QUEUE);

  // 1 Validate page pointer
  {
    Page8Ptr pagePtr;
    pagePtr.i = loPtr.p->elementPage;
    ptrCheckGuard(pagePtr, cpagesize, page8);
    arrGuard(loPtr.p->elementPointer, 2048);
    Uint32 eh = pagePtr.p->word32[loPtr.p->elementPointer];
    vlqrequire(ElementHeader::getLocked(eh));
    vlqrequire(ElementHeader::getOpPtrI(eh) == loPtr.i);
  }

  // 2 Lock owner should always have same LOCK_MODE and ACC_LOCK_MODE
  if (loPtr.p->m_op_bits & Operationrec::OP_LOCK_MODE)
  {
    vlqrequire(loPtr.p->m_op_bits & Operationrec::OP_ACC_LOCK_MODE);
  }
  else
  {
    vlqrequire((loPtr.p->m_op_bits & Operationrec::OP_ACC_LOCK_MODE) == 0);
  }
  
  // 3 Lock owner should never be waiting...
  bool running = false;
  {
    Uint32 opstate = loPtr.p->m_op_bits & Operationrec::OP_STATE_MASK;
    if (opstate == Operationrec::OP_STATE_RUNNING)
      running = true;
    else
    {
      vlqrequire(opstate == Operationrec::OP_STATE_EXECUTED);
    }
  }
  
  // Validate parallel queue
  {
    bool many = false;
    bool orlockmode = loPtr.p->m_op_bits & Operationrec::OP_LOCK_MODE;
    OperationrecPtr lastP = loPtr;
    
    while (lastP.p->nextParallelQue != RNIL)
    {
      Uint32 prev = lastP.i;
      lastP.i = lastP.p->nextParallelQue;
      ptrCheckGuard(lastP, coprecsize, operationrec);
      
      vlqrequire(lastP.p->prevParallelQue == prev);

      Uint32 opbits = lastP.p->m_op_bits;
      many |= loPtr.p->is_same_trans(lastP.p) ? 0 : 1;
      orlockmode |= !!(opbits & Operationrec::OP_LOCK_MODE);
      
      vlqrequire(opbits & Operationrec::OP_RUN_QUEUE);
      vlqrequire((opbits & Operationrec::OP_LOCK_OWNER) == 0);
      
      Uint32 opstate = opbits & Operationrec::OP_STATE_MASK;
      if (running) 
      {
	// If I found a running operation, 
	// all following should be waiting
	vlqrequire(opstate == Operationrec::OP_STATE_WAITING);
      }
      else
      {
	if (opstate == Operationrec::OP_STATE_RUNNING)
	  running = true;
	else
	  vlqrequire(opstate == Operationrec::OP_STATE_EXECUTED);
      }
      
      if (lastP.p->m_op_bits & Operationrec::OP_LOCK_MODE)
      {
	vlqrequire(lastP.p->m_op_bits & Operationrec::OP_ACC_LOCK_MODE);
      }
      else
      {
	vlqrequire((lastP.p->m_op_bits && orlockmode) == orlockmode);
	vlqrequire((lastP.p->m_op_bits & Operationrec::OP_MASK) == ZREAD ||
		   (lastP.p->m_op_bits & Operationrec::OP_MASK) == ZSCAN_OP);
      }
      
      if (many)
      {
	vlqrequire(orlockmode == 0);
      }
    }
    
    if (lastP.i != loPtr.i)
    {
      vlqrequire(loPtr.p->m_lo_last_parallel_op_ptr_i == lastP.i);
      vlqrequire(lastP.p->m_lock_owner_ptr_i == loPtr.i);
    }
    else
    {
      vlqrequire(loPtr.p->m_lo_last_parallel_op_ptr_i == RNIL);
    }
  }
  
  // Validate serie queue  
  if (loPtr.p->nextSerialQue != RNIL)
  {
    Uint32 prev = loPtr.i;
    OperationrecPtr lastS;
    lastS.i = loPtr.p->nextSerialQue;
    while (true)
    {
      ptrCheckGuard(lastS, coprecsize, operationrec);      
      vlqrequire(lastS.p->prevSerialQue == prev);
      vlqrequire(getNoParallelTransaction(lastS.p) == 1);
      vlqrequire((lastS.p->m_op_bits & Operationrec::OP_LOCK_OWNER) == 0);
      vlqrequire((lastS.p->m_op_bits & Operationrec::OP_RUN_QUEUE) == 0);
      vlqrequire((lastS.p->m_op_bits & Operationrec::OP_STATE_MASK) == Operationrec::OP_STATE_WAITING);
      if (lastS.p->nextSerialQue == RNIL)
	break;
      prev = lastS.i;
      lastS.i = lastS.p->nextSerialQue;
    }
    
    vlqrequire(loPtr.p->m_lo_last_serial_op_ptr_i == lastS.i);
  }
  else
  {
    vlqrequire(loPtr.p->m_lo_last_serial_op_ptr_i == RNIL);
  }
  return true;
}

NdbOut&
operator<<(NdbOut & out, Dbacc::OperationrecPtr ptr)
{
  Uint32 opbits = ptr.p->m_op_bits;
  out << "[ " << dec << ptr.i 
      << " [ " << hex << ptr.p->transId1 
      << " " << hex << ptr.p->transId2 << "] "
      << " bits: H'" << hex << opbits << " ";
  
  bool read = false;
  switch(opbits & Dbacc::Operationrec::OP_MASK){
  case ZREAD: out << "READ "; read = true; break;
  case ZINSERT: out << "INSERT "; break;
  case ZUPDATE: out << "UPDATE "; break;
  case ZDELETE: out << "DELETE "; break;
  case ZWRITE: out << "WRITE "; break;
  case ZSCAN_OP: out << "SCAN "; read = true; break;
  default:
    out << "<Unknown: H'" 
	<< hex << (opbits & Dbacc::Operationrec::OP_MASK)
	<< "> ";
  }
  
  if (read)
  {
    if (opbits & Dbacc::Operationrec::OP_LOCK_MODE)
      out << "(X)";
    else
      out << "(S)";
    if (opbits & Dbacc::Operationrec::OP_ACC_LOCK_MODE)
      out << "(X)";
    else
      out << "(S)";
  }

  if (opbits)
  {
    out << "(RQ)";
  }
  
  switch(opbits & Dbacc::Operationrec::OP_STATE_MASK){
  case Dbacc::Operationrec::OP_STATE_WAITING:
    out << " WAITING "; break;
  case Dbacc::Operationrec::OP_STATE_RUNNING:
    out << " RUNNING "; break;
  case Dbacc::Operationrec::OP_STATE_EXECUTED:
    out << " EXECUTED "; break;
  case Dbacc::Operationrec::OP_STATE_IDLE:
    out << " IDLE "; break;
  default:
    out << " <Unknown: H'" 
	<< hex << (opbits & Dbacc::Operationrec::OP_STATE_MASK)
	<< "> ";
  }
  
/*
    OP_MASK                 = 0x000F // 4 bits for operation type
    ,OP_LOCK_MODE           = 0x0010 // 0 - shared lock, 1 = exclusive lock
    ,OP_ACC_LOCK_MODE       = 0x0020 // Or:de lock mode of all operation
                                     // before me
    ,OP_LOCK_OWNER          = 0x0040
    ,OP_DIRTY_READ          = 0x0080
    ,OP_LOCK_REQ            = 0x0100 // isAccLockReq
    ,OP_COMMIT_DELETE_CHECK = 0x0200
    ,OP_INSERT_IS_DONE      = 0x0400
    ,OP_ELEMENT_DISAPPEARED = 0x0800
    
    ,OP_STATE_MASK          = 0xF000
    ,OP_STATE_IDLE          = 0xF000
    ,OP_STATE_WAITING       = 0x0000
    ,OP_STATE_RUNNING       = 0x1000
    ,OP_STATE_EXECUTED      = 0x3000
  };
*/
  if (opbits & Dbacc::Operationrec::OP_LOCK_OWNER)
    out << "LO ";
  
  if (opbits & Dbacc::Operationrec::OP_DIRTY_READ)
    out << "DR ";
  
  if (opbits & Dbacc::Operationrec::OP_LOCK_REQ)
    out << "LOCK_REQ ";
  
  if (opbits & Dbacc::Operationrec::OP_COMMIT_DELETE_CHECK)
    out << "COMMIT_DELETE_CHECK ";

  if (opbits & Dbacc::Operationrec::OP_INSERT_IS_DONE)
    out << "INSERT_IS_DONE ";
  
  if (opbits & Dbacc::Operationrec::OP_ELEMENT_DISAPPEARED)
    out << "ELEMENT_DISAPPEARED ";
  
  if (opbits & Dbacc::Operationrec::OP_LOCK_OWNER)
  {
    out << "last_parallel: " << dec << ptr.p->m_lo_last_parallel_op_ptr_i << " ";
    out << "last_serial: " << dec << ptr.p->m_lo_last_serial_op_ptr_i << " ";
  }
  
  out << "]";
  return out;
}

void
Dbacc::dump_lock_queue(OperationrecPtr loPtr)
{
  if ((loPtr.p->m_op_bits & Operationrec::OP_LOCK_OWNER) == 0)
  {
    while ((loPtr.p->m_op_bits & Operationrec::OP_LOCK_OWNER) == 0 &&
	   loPtr.p->prevParallelQue != RNIL)
    {
      loPtr.i = loPtr.p->prevParallelQue;
      ptrCheckGuard(loPtr, coprecsize, operationrec);      
    }
    
    while ((loPtr.p->m_op_bits & Operationrec::OP_LOCK_OWNER) == 0 &&
	   loPtr.p->prevSerialQue != RNIL)
    {
      loPtr.i = loPtr.p->prevSerialQue;
      ptrCheckGuard(loPtr, coprecsize, operationrec);      
    }

    ndbassert(loPtr.p->m_op_bits & Operationrec::OP_LOCK_OWNER);
  }
  
  ndbout << "-- HEAD --" << endl;
  OperationrecPtr tmp = loPtr;
  while (tmp.i != RNIL)
  {
    ptrCheckGuard(tmp, coprecsize, operationrec);      
    ndbout << tmp << " ";
    tmp.i = tmp.p->nextParallelQue;
    
    if (tmp.i == loPtr.i)
    {
      ndbout << " <LOOP>";
      break;
    }
  }
  ndbout << endl;
  
  tmp.i = loPtr.p->nextSerialQue;
  while (tmp.i != RNIL)
  {
    ptrCheckGuard(tmp, coprecsize, operationrec);      
    OperationrecPtr tmp2 = tmp;
    
    if (tmp.i == loPtr.i)
    {
      ndbout << "<LOOP S>" << endl;
      break;
    }

    while (tmp2.i != RNIL)
    {
      ptrCheckGuard(tmp2, coprecsize, operationrec);
      ndbout << tmp2 << " ";
      tmp2.i = tmp2.p->nextParallelQue;

      if (tmp2.i == tmp.i)
      {
	ndbout << "<LOOP 3>";
	break;
      }
    }
    ndbout << endl;
    tmp.i = tmp.p->nextSerialQue;
  }
}
#endif

/* -------------------------------------------------------------------------
 * PLACE_WRITE_IN_LOCK_QUEUE
 *	INPUT:		OPERATION_REC_PTR OUR OPERATION POINTER
 *			QUE_OPER_PTR	  LOCK QUEUE OWNER OPERATION POINTER
 *			PWI_PAGEPTR       PAGE POINTER OF ELEMENT
 *			TPWI_ELEMENTPTR   ELEMENT POINTER OF ELEMENT
 *	OUTPUT		TRESULT =
 *			ZPARALLEL_QUEUE	  OPERATION PLACED IN PARALLEL QUEUE
 *					  OPERATION CAN PROCEED NOW.
 *			ZSERIAL_QUEUE	  OPERATION PLACED IN SERIAL QUEUE
 *			ERROR CODE	  OPERATION NEEDS ABORTING
 * ------------------------------------------------------------------------- */
Uint32 
Dbacc::placeWriteInLockQueue(OperationrecPtr lockOwnerPtr) 
{
  OperationrecPtr lastOpPtr;
  lastOpPtr.i = lockOwnerPtr.p->m_lo_last_parallel_op_ptr_i;
  Uint32 opbits = operationRecPtr.p->m_op_bits;
  
  if (lastOpPtr.i == RNIL)
  {
    lastOpPtr = lockOwnerPtr;
  }
  else
  {
    ptrCheckGuard(lastOpPtr, coprecsize, operationrec);
  }
  
  ndbassert(get_parallel_head(lastOpPtr) == lockOwnerPtr.i);

  Uint32 lastbits = lastOpPtr.p->m_op_bits;
  if (lastbits & Operationrec::OP_ACC_LOCK_MODE)
  {
    if(operationRecPtr.p->is_same_trans(lastOpPtr.p))
    {
      goto checkop;
    }
  }
  else
  {
    /**
     * We dont have an exclusive lock on operation and
     *   
     */
    jam();
    
    /**
     * Scan parallell queue to see if we are the only one
     */
    OperationrecPtr loopPtr = lockOwnerPtr;
    do
    {
      ptrCheckGuard(loopPtr, coprecsize, operationrec);
      if (!loopPtr.p->is_same_trans(operationRecPtr.p))
      {
	goto serial;
      }
      loopPtr.i = loopPtr.p->nextParallelQue;
    } while (loopPtr.i != RNIL);
    
    goto checkop;
  }
  
serial:
  jam();
  placeSerialQueue(lockOwnerPtr, operationRecPtr);

  validate_lock_queue(lockOwnerPtr);
  
  return ZSERIAL_QUEUE;
  
checkop:
  /* 
     WE ARE PERFORMING AN READ EXCLUSIVE, INSERT, UPDATE OR DELETE IN THE SAME
     TRANSACTION WHERE WE PREVIOUSLY HAVE EXECUTED AN OPERATION.
     Read-All, Update-All, Insert-All and Delete-Insert are allowed
     combinations.
     Delete-Read, Delete-Update and Delete-Delete are not an allowed
     combination and will result in tuple not found error.
  */
  Uint32 lstate = lastbits & Operationrec::OP_STATE_MASK;

  Uint32 retValue = ZSERIAL_QUEUE; // So that it gets blocked...
  if (lstate == Operationrec::OP_STATE_EXECUTED)
  {
    jam();

    /**
     * Since last operation has executed...we can now check operation types
     *   if not, we have to wait until it has executed 
     */
    Uint32 op = opbits & Operationrec::OP_MASK;
    Uint32 lop = lastbits & Operationrec::OP_MASK;
    if (op == ZINSERT && lop != ZDELETE)
    {
      jam();
      return ZWRITE_ERROR;
    }//if

    /**
     * NOTE. No checking op operation types, as one can read different save
     *       points...
     */
#if 0
    if (lop == ZDELETE && (op != ZINSERT && op != ZWRITE))
    {
      jam();
      return ZREAD_ERROR;
    }
#else
    if (lop == ZDELETE && (op == ZUPDATE && op == ZDELETE))
    {
      jam();
      return ZREAD_ERROR;
    }
#endif

    if(op == ZWRITE)
    {
      opbits &= ~(Uint32)Operationrec::OP_MASK;
      opbits |= (lop == ZDELETE) ? ZINSERT : ZUPDATE;
    }
    
    opbits |= Operationrec::OP_STATE_RUNNING;
    operationRecPtr.p->localdata[0] = lastOpPtr.p->localdata[0];
    operationRecPtr.p->localdata[1] = lastOpPtr.p->localdata[1];
    retValue = ZPARALLEL_QUEUE;
  }
  
  opbits |= Operationrec::OP_RUN_QUEUE;
  operationRecPtr.p->m_op_bits = opbits;
  operationRecPtr.p->prevParallelQue = lastOpPtr.i;
  operationRecPtr.p->m_lock_owner_ptr_i = lockOwnerPtr.i;
  lastOpPtr.p->nextParallelQue = operationRecPtr.i;
  lockOwnerPtr.p->m_lo_last_parallel_op_ptr_i = operationRecPtr.i;
  
  validate_lock_queue(lockOwnerPtr);
  
  return retValue;
}//Dbacc::placeWriteInLockQueue()

Uint32 
Dbacc::placeReadInLockQueue(OperationrecPtr lockOwnerPtr) 
{
  OperationrecPtr lastOpPtr;
  OperationrecPtr loopPtr = lockOwnerPtr;
  lastOpPtr.i = lockOwnerPtr.p->m_lo_last_parallel_op_ptr_i;
  Uint32 opbits = operationRecPtr.p->m_op_bits;

  if (lastOpPtr.i == RNIL)
  {
    lastOpPtr = lockOwnerPtr;
  }
  else
  {
    ptrCheckGuard(lastOpPtr, coprecsize, operationrec);
  }

  ndbassert(get_parallel_head(lastOpPtr) == lockOwnerPtr.i);
  
  /**
   * Last operation in parallell queue of lock owner is same trans
   *   and ACC_LOCK_MODE is exlusive, then we can proceed
   */
  Uint32 lastbits = lastOpPtr.p->m_op_bits;
  bool same = operationRecPtr.p->is_same_trans(lastOpPtr.p);
  if (same && (lastbits & Operationrec::OP_ACC_LOCK_MODE))
  {
    jam();
    opbits |= Operationrec::OP_LOCK_MODE; // Upgrade to X-lock
    goto checkop;
  }
  
  if ((lastbits & Operationrec::OP_ACC_LOCK_MODE) && !same)
  {
    jam();
    /**
     * Last op in serial queue had X-lock and was not our transaction...
     */
    goto serial;
  }

  if (lockOwnerPtr.p->nextSerialQue == RNIL)
  {
    jam();
    goto checkop;
  }

  /**
   * Scan parallell queue to see if we are already there...
   */
  do
  {
    ptrCheckGuard(loopPtr, coprecsize, operationrec);
    if (loopPtr.p->is_same_trans(operationRecPtr.p))
      goto checkop;
    loopPtr.i = loopPtr.p->nextParallelQue;
  } while (loopPtr.i != RNIL);

serial:
  placeSerialQueue(lockOwnerPtr, operationRecPtr);
  
  validate_lock_queue(lockOwnerPtr);
  
  return ZSERIAL_QUEUE;

checkop:
  Uint32 lstate = lastbits & Operationrec::OP_STATE_MASK;
  
  Uint32 retValue = ZSERIAL_QUEUE; // So that it gets blocked...
  if (lstate == Operationrec::OP_STATE_EXECUTED)
  {
    jam();
    
    /**
     * NOTE. No checking op operation types, as one can read different save
     *       points...
     */
    
#if 0
    /**
     * Since last operation has executed...we can now check operation types
     *   if not, we have to wait until it has executed 
     */
    if (lop == ZDELETE)
    {
      jam();
      return ZREAD_ERROR;
    }
#endif
    
    opbits |= Operationrec::OP_STATE_RUNNING;
    operationRecPtr.p->localdata[0] = lastOpPtr.p->localdata[0];
    operationRecPtr.p->localdata[1] = lastOpPtr.p->localdata[1];
    retValue = ZPARALLEL_QUEUE;
  }
  opbits |= (lastbits & Operationrec::OP_ACC_LOCK_MODE);
  opbits |= Operationrec::OP_RUN_QUEUE;
  operationRecPtr.p->m_op_bits = opbits;
  
  operationRecPtr.p->prevParallelQue = lastOpPtr.i;
  operationRecPtr.p->m_lock_owner_ptr_i = lockOwnerPtr.i;
  lastOpPtr.p->nextParallelQue = operationRecPtr.i;
  lockOwnerPtr.p->m_lo_last_parallel_op_ptr_i = operationRecPtr.i;
  
  validate_lock_queue(lockOwnerPtr);
  
  return retValue;
}//Dbacc::placeReadInLockQueue

void Dbacc::placeSerialQueue(OperationrecPtr lockOwnerPtr,
			     OperationrecPtr opPtr)
{
  OperationrecPtr lastOpPtr;
  lastOpPtr.i = lockOwnerPtr.p->m_lo_last_serial_op_ptr_i;

  if (lastOpPtr.i == RNIL)
  {
    // Lock owner is last...
    ndbrequire(lockOwnerPtr.p->nextSerialQue == RNIL);
    lastOpPtr = lockOwnerPtr;
  }
  else
  {
    ptrCheckGuard(lastOpPtr, coprecsize, operationrec);
  }
  
  operationRecPtr.p->prevSerialQue = lastOpPtr.i;
  lastOpPtr.p->nextSerialQue = opPtr.i;
  lockOwnerPtr.p->m_lo_last_serial_op_ptr_i = opPtr.i;
}

/* ------------------------------------------------------------------------- */
/* ACC KEYREQ END                                                            */
/* ------------------------------------------------------------------------- */
void Dbacc::acckeyref1Lab(Signal* signal, Uint32 result_code) 
{
  operationRecPtr.p->m_op_bits = Operationrec::OP_INITIAL;
  /* ************************<< */
  /* ACCKEYREF                  */
  /* ************************<< */
  signal->theData[0] = cminusOne;
  signal->theData[1] = result_code;
  return;
}//Dbacc::acckeyref1Lab()

/* ******************----------------------------------------------------- */
/* ACCMINUPDATE                                      UPDATE LOCAL KEY REQ  */
/*  DESCRIPTION: UPDATES LOCAL KEY OF AN ELEMENTS IN THE HASH TABLE        */
/*               THIS SIGNAL IS WAITED AFTER ANY INSERT REQ                */
/*          ENTER ACCMINUPDATE WITH         SENDER: LQH,    LEVEL B        */
/*                    OPERATION_REC_PTR,    OPERATION RECORD PTR           */
/*                    CLOCALKEY(0),         LOCAL KEY 1                    */
/*                    CLOCALKEY(1)          LOCAL KEY 2                    */
/* ******************----------------------------------------------------- */
void Dbacc::execACCMINUPDATE(Signal* signal) 
{
  Page8Ptr ulkPageidptr;
  Uint32 tulkLocalPtr;
  Uint32 tlocalkey1, tlocalkey2;

  jamEntry();
  operationRecPtr.i = signal->theData[0];
  tlocalkey1 = signal->theData[1];
  tlocalkey2 = signal->theData[2];
  ptrCheckGuard(operationRecPtr, coprecsize, operationrec);
  Uint32 opbits = operationRecPtr.p->m_op_bits;
  fragrecptr.i = operationRecPtr.p->fragptr;
  ulkPageidptr.i = operationRecPtr.p->elementPage;
  tulkLocalPtr = operationRecPtr.p->elementPointer + 
    operationRecPtr.p->elementIsforward;

  if ((opbits & Operationrec::OP_STATE_MASK) == Operationrec::OP_STATE_RUNNING)
  {
    ptrCheckGuard(fragrecptr, cfragmentsize, fragmentrec);
    ptrCheckGuard(ulkPageidptr, cpagesize, page8);
    dbgWord32(ulkPageidptr, tulkLocalPtr, tlocalkey1);
    arrGuard(tulkLocalPtr, 2048);
    ulkPageidptr.p->word32[tulkLocalPtr] = tlocalkey1;
    operationRecPtr.p->localdata[0] = tlocalkey1;
    if (likely(fragrecptr.p->localkeylen == 1))
    {
      return;
    } 
    else if (fragrecptr.p->localkeylen == 2) 
    {
      jam();
      tulkLocalPtr = tulkLocalPtr + operationRecPtr.p->elementIsforward;
      operationRecPtr.p->localdata[1] = tlocalkey2;
      dbgWord32(ulkPageidptr, tulkLocalPtr, tlocalkey2);
      arrGuard(tulkLocalPtr, 2048);
      ulkPageidptr.p->word32[tulkLocalPtr] = tlocalkey2;
      return;
    } else {
      jam();
    }//if
  }//if
  ndbrequire(false);
}//Dbacc::execACCMINUPDATE()

/* ******************--------------------------------------------------------------- */
/* ACC_COMMITREQ                                        COMMIT  TRANSACTION          */
/*                                                     SENDER: LQH,    LEVEL B       */
/*       INPUT:  OPERATION_REC_PTR ,                                                 */
/* ******************--------------------------------------------------------------- */
void Dbacc::execACC_COMMITREQ(Signal* signal) 
{
  Uint8 Toperation;
  jamEntry();
  Uint32 tmp = operationRecPtr.i = signal->theData[0];
  ptrCheckGuard(operationRecPtr, coprecsize, operationrec);
  void* ptr = operationRecPtr.p;
  Uint32 opbits = operationRecPtr.p->m_op_bits;
  fragrecptr.i = operationRecPtr.p->fragptr;
  ptrCheckGuard(fragrecptr, cfragmentsize, fragmentrec);
  Toperation = opbits & Operationrec::OP_MASK;
  commitOperation(signal);
  ndbassert(operationRecPtr.i == tmp);
  ndbassert(operationRecPtr.p == ptr);
  operationRecPtr.p->m_op_bits = Operationrec::OP_INITIAL;
  if((Toperation != ZREAD) &&
     (Toperation != ZSCAN_OP))
  {
    fragrecptr.p->m_commit_count++;
    if (Toperation != ZINSERT) {
      if (Toperation != ZDELETE) {
	return;
      } else {
	jam();
	fragrecptr.p->noOfElements--;
	fragrecptr.p->slack += fragrecptr.p->elementLength;
	if (fragrecptr.p->slack > fragrecptr.p->slackCheck) { 
          /* TIME FOR JOIN BUCKETS PROCESS */
	  if (fragrecptr.p->expandCounter > 0) {
	    if (fragrecptr.p->expandFlag < 2) {
	      jam();
	      signal->theData[0] = fragrecptr.i;
	      signal->theData[1] = fragrecptr.p->p;
	      signal->theData[2] = fragrecptr.p->maxp;
	      signal->theData[3] = fragrecptr.p->expandFlag;
	      fragrecptr.p->expandFlag = 2;
	      sendSignal(cownBlockref, GSN_SHRINKCHECK2, signal, 4, JBB);
	    }//if
	  }//if
	}//if
      }//if
    } else {
      jam();                                                /* EXPAND PROCESS HANDLING */
      fragrecptr.p->noOfElements++;
      fragrecptr.p->slack -= fragrecptr.p->elementLength;
      if (fragrecptr.p->slack >= (1u << 31)) { 
	/* IT MEANS THAT IF SLACK < ZERO */
	if (fragrecptr.p->expandFlag == 0) {
	  jam();
	  fragrecptr.p->expandFlag = 2;
	  signal->theData[0] = fragrecptr.i;
	  signal->theData[1] = fragrecptr.p->p;
	  signal->theData[2] = fragrecptr.p->maxp;
	  sendSignal(cownBlockref, GSN_EXPANDCHECK2, signal, 3, JBB);
	}//if
      }//if
    }
  }
  return;
}//Dbacc::execACC_COMMITREQ()

/* ******************------------------------------------------------------- */
/* ACC ABORT REQ                   ABORT ALL OPERATION OF THE TRANSACTION    */
/* ******************------------------------------+                         */
/*   SENDER: LQH,    LEVEL B                                                 */
/* ******************------------------------------------------------------- */
/* ACC ABORT REQ                                         ABORT TRANSACTION   */
/* ******************------------------------------+                         */
/*   SENDER: LQH,    LEVEL B       */
void Dbacc::execACC_ABORTREQ(Signal* signal) 
{
  jamEntry();
  operationRecPtr.i = signal->theData[0];
  Uint32 sendConf = signal->theData[1];
  ptrCheckGuard(operationRecPtr, coprecsize, operationrec);
  fragrecptr.i = operationRecPtr.p->fragptr;
  Uint32 opbits = operationRecPtr.p->m_op_bits;
  Uint32 opstate = opbits & Operationrec::OP_STATE_MASK;
  tresult = 0;	/*                ZFALSE           */

  if (opbits == Operationrec::OP_EXECUTED_DIRTY_READ)
  {
    jam();
  }
  else if (opstate == Operationrec::OP_STATE_EXECUTED ||
	   opstate == Operationrec::OP_STATE_WAITING ||
	   opstate == Operationrec::OP_STATE_RUNNING)
  {
    jam();
    ptrCheckGuard(fragrecptr, cfragmentsize, fragmentrec);
    abortOperation(signal);
  }
  
  operationRecPtr.p->m_op_bits = Operationrec::OP_INITIAL;

  signal->theData[0] = operationRecPtr.p->userptr;
  signal->theData[1] = 0;
  switch(sendConf){
  case 0:
    return;
  case 2:
    if (opstate != Operationrec::OP_STATE_RUNNING)
    {
      return;
    }
  case 1:
    sendSignal(operationRecPtr.p->userblockref, GSN_ACC_ABORTCONF, 
	       signal, 1, JBB);
  }
  
  signal->theData[1] = RNIL;
}

/*
 * Lock or unlock tuple.
 */
void Dbacc::execACC_LOCKREQ(Signal* signal)
{
  jamEntry();
  AccLockReq* sig = (AccLockReq*)signal->getDataPtrSend();
  AccLockReq reqCopy = *sig;
  AccLockReq* const req = &reqCopy;
  Uint32 lockOp = (req->requestInfo & 0xFF);
  if (lockOp == AccLockReq::LockShared ||
      lockOp == AccLockReq::LockExclusive) {
    jam();
    // find table
    tabptr.i = req->tableId;
    ptrCheckGuard(tabptr, ctablesize, tabrec);
    // find fragment (TUX will know it)
    if (req->fragPtrI == RNIL) {
      for (Uint32 i = 0; i < MAX_FRAG_PER_NODE; i++) {
        jam();
        if (tabptr.p->fragholder[i] == req->fragId){
	  jam();
	  req->fragPtrI = tabptr.p->fragptrholder[i];
	  break;
	}
      }
    }
    fragrecptr.i = req->fragPtrI;
    ptrCheckGuard(fragrecptr, cfragmentsize, fragmentrec);
    ndbrequire(req->fragId == fragrecptr.p->myfid);
    // caller must be explicit here
    ndbrequire(req->accOpPtr == RNIL);
    // seize operation to hold the lock
    if (cfreeopRec != RNIL) {
      jam();
      seizeOpRec(signal);
      // init as in ACCSEIZEREQ
      operationRecPtr.p->userptr = req->userPtr;
      operationRecPtr.p->userblockref = req->userRef;
      operationRecPtr.p->m_op_bits = Operationrec::OP_INITIAL;
      operationRecPtr.p->scanRecPtr = RNIL;
      // do read with lock via ACCKEYREQ
      Uint32 lockMode = (lockOp == AccLockReq::LockShared) ? 0 : 1;
      Uint32 opCode = ZSCAN_OP;
      signal->theData[0] = operationRecPtr.i;
      signal->theData[1] = fragrecptr.i;
      signal->theData[2] = opCode | (lockMode << 4) | (1u << 31);
      signal->theData[3] = req->hashValue;
      signal->theData[4] = 0;   // search local key
      signal->theData[5] = req->transId1;
      signal->theData[6] = req->transId2;
      // enter local key in place of PK
      signal->theData[7] = req->tupAddr;
      EXECUTE_DIRECT(DBACC, GSN_ACCKEYREQ, signal, 8);
      // translate the result
      if (signal->theData[0] < RNIL) {
        jam();
        req->returnCode = AccLockReq::Success;
        req->accOpPtr = operationRecPtr.i;
      } else if (signal->theData[0] == RNIL) {
        jam();
        req->returnCode = AccLockReq::IsBlocked;
        req->accOpPtr = operationRecPtr.i;
      } else {
        ndbrequire(signal->theData[0] == (UintR)-1);
        releaseOpRec(signal);
        req->returnCode = AccLockReq::Refused;
        req->accOpPtr = RNIL;
      }
    } else {
      jam();
      req->returnCode = AccLockReq::NoFreeOp;
    }
    *sig = *req;
    return;
  }
  if (lockOp == AccLockReq::Unlock) {
    jam();
    // do unlock via ACC_COMMITREQ (immediate)
    signal->theData[0] = req->accOpPtr;
    EXECUTE_DIRECT(DBACC, GSN_ACC_COMMITREQ, signal, 1);
    releaseOpRec(signal);
    req->returnCode = AccLockReq::Success;
    *sig = *req;
    return;
  }
  if (lockOp == AccLockReq::Abort) {
    jam();
    // do abort via ACC_ABORTREQ (immediate)
    signal->theData[0] = req->accOpPtr;
    signal->theData[1] = 0; // Dont send abort
    execACC_ABORTREQ(signal);
    releaseOpRec(signal);
    req->returnCode = AccLockReq::Success;
    *sig = *req;
    return;
  }
  if (lockOp == AccLockReq::AbortWithConf) {
    jam();
    // do abort via ACC_ABORTREQ (with conf signal)
    signal->theData[0] = req->accOpPtr;
    signal->theData[1] = 1; // send abort
    execACC_ABORTREQ(signal);
    releaseOpRec(signal);
    req->returnCode = AccLockReq::Success;
    *sig = *req;
    return;
  }
  ndbrequire(false);
}

/* --------------------------------------------------------------------------------- */
/* --------------------------------------------------------------------------------- */
/* --------------------------------------------------------------------------------- */
/*                                                                                   */
/*       END OF EXECUTE OPERATION MODULE                                             */
/*                                                                                   */
/* --------------------------------------------------------------------------------- */
/* --------------------------------------------------------------------------------- */
/* --------------------------------------------------------------------------------- */
/* --------------------------------------------------------------------------------- */
/*                                                                                   */
/*       MODULE:         INSERT                                                      */
/*               THE FOLLOWING SUBROUTINES ARE ONLY USED BY INSERT_ELEMENT. THIS     */
/*               ROUTINE IS THE SOLE INTERFACE TO INSERT ELEMENTS INTO THE INDEX.    */
/*               CURRENT USERS ARE INSERT REQUESTS, EXPAND CONTAINER AND SHRINK      */
/*               CONTAINER.                                                          */
/*                                                                                   */
/*               THE FOLLOWING SUBROUTINES ARE INCLUDED IN THIS MODULE:              */
/*               INSERT_ELEMENT                                                      */
/*               INSERT_CONTAINER                                                    */
/*               ADDNEWCONTAINER                                                     */
/*               GETFREELIST                                                         */
/*               INCREASELISTCONT                                                    */
/*               SEIZE_LEFTLIST                                                      */
/*               SEIZE_RIGHTLIST                                                     */
/*                                                                                   */
/*               THESE ROUTINES ARE ONLY USED BY THIS MODULE AND BY NO ONE ELSE.     */
/*               ALSO THE ROUTINES MAKE NO USE OF ROUTINES IN OTHER MODULES.         */
/*               TAKE_REC_OUT_OF_FREE_OVERPAGE AND RELEASE_OVERFLOW_REC ARE          */
/*               EXCEPTIONS TO THIS RULE.                                            */
/*                                                                                   */
/*               THE ONLY SHORT-LIVED VARIABLES USED IN OTHER PARTS OF THE BLOCK ARE */
/*               THOSE DEFINED AS INPUT AND OUTPUT IN INSERT_ELEMENT                 */
/*               SHORT-LIVED VARIABLES INCLUDE TEMPORARY VARIABLES, COMMON VARIABLES */
/*               AND POINTER VARIABLES.                                              */
/*               THE ONLY EXCEPTION TO THIS RULE IS FRAGRECPTR WHICH POINTS TO THE   */
/*               FRAGMENT RECORD. THIS IS MORE LESS STATIC ALWAYS DURING A SIGNAL    */
/*               EXECUTION.                                                          */
/*                                                                                   */
/* --------------------------------------------------------------------------------- */
/* --------------------------------------------------------------------------------- */
/* --------------------------------------------------------------------------------- */
/* INSERT_ELEMENT                                                                    */
/*       INPUT:                                                                      */
/*               IDR_PAGEPTR (POINTER TO THE ACTIVE PAGE REC)                        */
/*               TIDR_PAGEINDEX (INDEX OF THE CONTAINER)                             */
/*               TIDR_FORWARD (DIRECTION FORWARD OR BACKWARD)                        */
/*               TIDR_ELEMHEAD (HEADER OF ELEMENT TO BE INSERTED                     */
/*               CIDR_KEYS(ARRAY OF TUPLE KEYS)                                      */
/*               CLOCALKEY(ARRAY OF LOCAL KEYS).                                     */
/*               FRAGRECPTR                                                          */
/*               IDR_OPERATION_REC_PTR                                               */
/*               TIDR_KEY_LEN                                                        */
/*                                                                                   */
/*       OUTPUT:                                                                     */
/*               TIDR_PAGEINDEX (PAGE INDEX OF INSERTED ELEMENT)                     */
/*               IDR_PAGEPTR    (PAGE POINTER OF INSERTED ELEMENT)                   */
/*               TIDR_FORWARD   (CONTAINER DIRECTION OF INSERTED ELEMENT)            */
/*               NONE                                                                */
/* --------------------------------------------------------------------------------- */
void Dbacc::insertElement(Signal* signal) 
{
  DirRangePtr inrOverflowrangeptr;
  DirectoryarrayPtr inrOverflowDirptr;
  OverflowRecordPtr inrOverflowRecPtr;
  Page8Ptr inrNewPageptr;
  Uint32 tinrNextSamePage;
  Uint32 tinrTmp;

  do {
    insertContainer(signal);
    if (tidrResult != ZFALSE) {
      jam();
      return;
      /* INSERTION IS DONE, OR */
      /* AN ERROR IS DETECTED  */
    }//if
    if (((tidrContainerhead >> 7) & 0x3) != 0) {
      tinrNextSamePage = (tidrContainerhead >> 9) & 0x1;	/* CHECK BIT FOR CHECKING WHERE */
      /* THE NEXT CONTAINER IS IN THE SAME PAGE */
      tidrPageindex = tidrContainerhead & 0x7f;	/* NEXT CONTAINER PAGE INDEX 7 BITS */
      if (((tidrContainerhead >> 7) & 3) == ZLEFT) {
        jam();
        tidrForward = ZTRUE;
      } else if (((tidrContainerhead >> 7) & 3) == ZRIGHT) {
        jam();
        tidrForward = cminusOne;
      } else {
        ndbrequire(false);
        return;
      }//if
      if (tinrNextSamePage == ZFALSE) {
        jam();     /* NEXT CONTAINER IS IN AN OVERFLOW PAGE */
        tinrTmp = idrPageptr.p->word32[tidrContainerptr + 1];
        inrOverflowrangeptr.i = fragrecptr.p->overflowdir;
        ptrCheckGuard(inrOverflowrangeptr, cdirrangesize, dirRange);
        arrGuard((tinrTmp >> 8), 256);
        inrOverflowDirptr.i = inrOverflowrangeptr.p->dirArray[tinrTmp >> 8];
        ptrCheckGuard(inrOverflowDirptr, cdirarraysize, directoryarray);
        idrPageptr.i = inrOverflowDirptr.p->pagep[tinrTmp & 0xff];
        ptrCheckGuard(idrPageptr, cpagesize, page8);
      }//if
      ndbrequire(tidrPageindex < ZEMPTYLIST);
    } else {
      break;
    }//if
  } while (1);
  gflPageptr.p = idrPageptr.p;
  getfreelist(signal);
  if (tgflPageindex == ZEMPTYLIST) {
    jam();
    /* NO FREE BUFFER IS FOUND */
    if (fragrecptr.p->firstOverflowRec == RNIL) {
      jam();
      allocOverflowPage(signal);
      ndbrequire(tresult <= ZLIMIT_OF_ERROR);
    }//if
    inrOverflowRecPtr.i = fragrecptr.p->firstOverflowRec;
    ptrCheckGuard(inrOverflowRecPtr, coverflowrecsize, overflowRecord);
    inrNewPageptr.i = inrOverflowRecPtr.p->overpage;
    ptrCheckGuard(inrNewPageptr, cpagesize, page8);
    gflPageptr.p = inrNewPageptr.p;
    getfreelist(signal);
    ndbrequire(tgflPageindex != ZEMPTYLIST);
    tancNext = 0;
  } else {
    jam();
    inrNewPageptr = idrPageptr;
    tancNext = 1;
  }//if
  tslUpdateHeader = ZTRUE;
  tslPageindex = tgflPageindex;
  slPageptr.p = inrNewPageptr.p;
  if (tgflBufType == ZLEFT) {
    seizeLeftlist(signal);
    tidrForward = ZTRUE;
  } else {
    seizeRightlist(signal);
    tidrForward = cminusOne;
  }//if
  tancPageindex = tgflPageindex;
  tancPageid = inrNewPageptr.p->word32[ZPOS_PAGE_ID];
  tancBufType = tgflBufType;
  tancContainerptr = tidrContainerptr;
  ancPageptr.p = idrPageptr.p;
  addnewcontainer(signal);

  idrPageptr = inrNewPageptr;
  tidrPageindex = tgflPageindex;
  insertContainer(signal);
  ndbrequire(tidrResult == ZTRUE);
}//Dbacc::insertElement()

/* --------------------------------------------------------------------------------- */
/* INSERT_CONTAINER                                                                  */
/*           INPUT:                                                                  */
/*               IDR_PAGEPTR (POINTER TO THE ACTIVE PAGE REC)                        */
/*               TIDR_PAGEINDEX (INDEX OF THE CONTAINER)                             */
/*               TIDR_FORWARD (DIRECTION FORWARD OR BACKWARD)                        */
/*               TIDR_ELEMHEAD (HEADER OF ELEMENT TO BE INSERTED                     */
/*               CKEYS(ARRAY OF TUPLE KEYS)                                          */
/*               CLOCALKEY(ARRAY 0F LOCAL KEYS).                                     */
/*               TIDR_KEY_LEN                                                        */
/*               FRAGRECPTR                                                          */
/*               IDR_OPERATION_REC_PTR                                               */
/*           OUTPUT:                                                                 */
/*               TIDR_RESULT (ZTRUE FOR SUCCESS AND ZFALSE OTHERWISE)                */
/*               TIDR_CONTAINERHEAD (HEADER OF CONTAINER)                            */
/*               TIDR_CONTAINERPTR (POINTER TO CONTAINER HEADER)                     */
/*                                                                                   */
/*           DESCRIPTION:                                                            */
/*               THE FREE AREA OF THE CONTAINER WILL BE CALCULATED. IF IT IS         */
/*               LARGER THAN OR EQUAL THE ELEMENT LENGTH. THE ELEMENT WILL BE        */
/*               INSERT IN THE CONTAINER AND CONTAINER HEAD WILL BE UPDATED.         */
/*               THIS ROUTINE ALWAYS DEALS WITH ONLY ONE CONTAINER AND DO NEVER      */
/*               START ANYTHING OUTSIDE OF THIS CONTAINER.                           */
/*                                                                                   */
/*       SHORT FORM: IDR                                                             */
/* --------------------------------------------------------------------------------- */
void Dbacc::insertContainer(Signal* signal) 
{
  Uint32 tidrContainerlen;
  Uint32 tidrConfreelen;
  Uint32 tidrNextSide;
  Uint32 tidrNextConLen;
  Uint32 tidrIndex;
  Uint32 tidrInputIndex;
  Uint32 tidrContLen;
  Uint32 guard26;

  tidrResult = ZFALSE;
  tidrContainerptr = (tidrPageindex << ZSHIFT_PLUS) - (tidrPageindex << ZSHIFT_MINUS);
  tidrContainerptr = tidrContainerptr + ZHEAD_SIZE;
  /* --------------------------------------------------------------------------------- */
  /*       CALCULATE THE POINTER TO THE ELEMENT TO BE INSERTED AND THE POINTER TO THE  */
  /*       CONTAINER HEADER OF THE OTHER SIDE OF THE BUFFER.                           */
  /* --------------------------------------------------------------------------------- */
  if (tidrForward == ZTRUE) {
    jam();
    tidrNextSide = tidrContainerptr + (ZBUF_SIZE - ZCON_HEAD_SIZE);
    arrGuard(tidrNextSide + 1, 2048);
    tidrContainerhead = idrPageptr.p->word32[tidrContainerptr];
    tidrContainerlen = tidrContainerhead >> 26;
    tidrIndex = tidrContainerptr + tidrContainerlen;
  } else {
    jam();
    tidrNextSide = tidrContainerptr;
    tidrContainerptr = tidrContainerptr + (ZBUF_SIZE - ZCON_HEAD_SIZE);
    arrGuard(tidrContainerptr + 1, 2048);
    tidrContainerhead = idrPageptr.p->word32[tidrContainerptr];
    tidrContainerlen = tidrContainerhead >> 26;
    tidrIndex = (tidrContainerptr - tidrContainerlen) + (ZCON_HEAD_SIZE - 1);
  }//if
  if (tidrContainerlen > (ZBUF_SIZE - 3)) {
    return;
  }//if
  tidrConfreelen = ZBUF_SIZE - tidrContainerlen;
  /* --------------------------------------------------------------------------------- */
  /*       WE CALCULATE THE TOTAL LENGTH THE CONTAINER CAN EXPAND TO                   */
  /*       THIS INCLUDES THE OTHER SIDE OF THE BUFFER IF POSSIBLE TO EXPAND THERE.     */
  /* --------------------------------------------------------------------------------- */
  if (((tidrContainerhead >> 10) & 1) == 0) {
    jam();
    /* --------------------------------------------------------------------------------- */
    /*       WE HAVE NOT EXPANDED TO THE ENTIRE BUFFER YET. WE CAN THUS READ THE OTHER   */
    /*       SIDE'S CONTAINER HEADER TO READ HIS LENGTH.                                 */
    /* --------------------------------------------------------------------------------- */
    tidrNextConLen = idrPageptr.p->word32[tidrNextSide] >> 26;
    tidrConfreelen = tidrConfreelen - tidrNextConLen;
    if (tidrConfreelen > ZBUF_SIZE) {
      ndbrequire(false);
      /* --------------------------------------------------------------------------------- */
      /*       THE BUFFERS ARE PLACED ON TOP OF EACH OTHER. THIS SHOULD NEVER OCCUR.       */
      /* --------------------------------------------------------------------------------- */
      return;
    }//if
  } else {
    jam();
    tidrNextConLen = 1;	/* INDICATE OTHER SIDE IS NOT PART OF FREE LIST */
  }//if
  if (tidrConfreelen < fragrecptr.p->elementLength) {
    jam();
    /* --------------------------------------------------------------------------------- */
    /*       THE CONTAINER COULD NOT BE EXPANDED TO FIT THE NEW ELEMENT. WE HAVE TO      */
    /*       RETURN AND FIND A NEW CONTAINER TO INSERT IT INTO.                          */
    /* --------------------------------------------------------------------------------- */
    return;
  }//if
  tidrContainerlen = tidrContainerlen + fragrecptr.p->elementLength;
  if (tidrNextConLen == 0) {
    /* EACH SIDE OF THE BUFFER WHICH BELONG TO A FREE */
    /* LIST, HAS ZERO AS LENGTH. */
    if (tidrContainerlen > ZUP_LIMIT) {
      dbgWord32(idrPageptr, tidrContainerptr, idrPageptr.p->word32[tidrContainerptr] | (1 << 10));
      idrPageptr.p->word32[tidrContainerptr] = idrPageptr.p->word32[tidrContainerptr] | (1 << 10);
      tslUpdateHeader = ZFALSE;
      tslPageindex = tidrPageindex;
      slPageptr.p = idrPageptr.p;
      if (tidrForward == ZTRUE) {
        jam();
        seizeRightlist(signal);	/* REMOVE THE RIGHT SIDE OF THE BUFFER FROM THE LIST */
      } else {
        jam();
	/* OF THE FREE CONTAINERS */
        seizeLeftlist(signal);	/* REMOVE THE LEFT SIDE OF THE BUFFER FROM THE LIST */
      }//if
    }//if
  }//if
  /* OF THE FREE CONTAINERS */
  /* --------------------------------------------------------------------------------- */
  /*       WE HAVE NOW FOUND A FREE SPOT IN THE CURRENT CONTAINER. WE INSERT THE       */
  /*       ELEMENT HERE. THE ELEMENT CONTAINS A HEADER, A LOCAL KEY AND A TUPLE KEY.   */
  /*       BEFORE INSERTING THE ELEMENT WE WILL UPDATE THE OPERATION RECORD WITH THE   */
  /*       DATA CONCERNING WHERE WE INSERTED THE ELEMENT. THIS MAKES IT EASY TO FIND   */
  /*       THIS INFORMATION WHEN WE RETURN TO UPDATE THE LOCAL KEY OR RETURN TO COMMIT */
  /*       OR ABORT THE INSERT. IF NO OPERATION RECORD EXIST IT MEANS THAT WE ARE      */
  /*       PERFORMING THIS AS A PART OF THE EXPAND OR SHRINK PROCESS.                  */
  /* --------------------------------------------------------------------------------- */
  if (idrOperationRecPtr.i != RNIL) {
    jam();
    idrOperationRecPtr.p->elementIsforward = tidrForward;
    idrOperationRecPtr.p->elementPage = idrPageptr.i;
    idrOperationRecPtr.p->elementContainer = tidrContainerptr;
    idrOperationRecPtr.p->elementPointer = tidrIndex;
  }//if
  /* --------------------------------------------------------------------------------- */
  /*       WE CHOOSE TO UNDO LOG INSERTS BY WRITING THE BEFORE VALUE TO THE UNDO LOG.  */
  /*       WE COULD ALSO HAVE DONE THIS BY WRITING THIS BEFORE VALUE WHEN DELETING     */
  /*       ELEMENTS. WE CHOOSE TO PUT IT HERE SINCE WE THEREBY ENSURE THAT WE ALWAYS   */
  /*       UNDO LOG ALL WRITES TO PAGE MEMORY. IT SHOULD BE EASIER TO MAINTAIN SUCH A  */
  /*       STRUCTURE. IT IS RATHER DIFFICULT TO MAINTAIN A LOGICAL STRUCTURE WHERE     */
  /*       DELETES ARE INSERTS AND INSERTS ARE PURELY DELETES.                         */
  /* --------------------------------------------------------------------------------- */
  dbgWord32(idrPageptr, tidrIndex, tidrElemhead);
  idrPageptr.p->word32[tidrIndex] = tidrElemhead;	/* INSERTS THE HEAD OF THE ELEMENT */
  tidrIndex += tidrForward;
  guard26 = fragrecptr.p->localkeylen - 1;
  arrGuard(guard26, 2);
  for (tidrInputIndex = 0; tidrInputIndex <= guard26; tidrInputIndex++) {
    dbgWord32(idrPageptr, tidrIndex, clocalkey[tidrInputIndex]);
    arrGuard(tidrIndex, 2048);
    idrPageptr.p->word32[tidrIndex] = clocalkey[tidrInputIndex];	/* INSERTS LOCALKEY */
    tidrIndex += tidrForward;
  }//for
  tidrContLen = idrPageptr.p->word32[tidrContainerptr] << 6;
  tidrContLen = tidrContLen >> 6;
  dbgWord32(idrPageptr, tidrContainerptr, (tidrContainerlen << 26) | tidrContLen);
  idrPageptr.p->word32[tidrContainerptr] = (tidrContainerlen << 26) | tidrContLen;
  tidrResult = ZTRUE;
}//Dbacc::insertContainer()

/* --------------------------------------------------------------------------------- */
/* ADDNEWCONTAINER                                                                   */
/*       INPUT:                                                                      */
/*               TANC_CONTAINERPTR                                                   */
/*               ANC_PAGEPTR                                                         */
/*               TANC_NEXT                                                           */
/*               TANC_PAGEINDEX                                                      */
/*               TANC_BUF_TYPE                                                       */
/*               TANC_PAGEID                                                         */
/*       OUTPUT:                                                                     */
/*               NONE                                                                */
/*                                                                                   */
/* --------------------------------------------------------------------------------- */
void Dbacc::addnewcontainer(Signal* signal) 
{
  Uint32 tancTmp1;

  /* THE OLD DATA IS STORED ON AN UNDO PAGE */
  /* --------------------------------------------------------------------------------- */
  /*       KEEP LENGTH INFORMATION IN BIT 26-31.                                       */
  /*       SET BIT 9  INDICATING IF NEXT BUFFER IN THE SAME PAGE USING TANC_NEXT.      */
  /*       SET TYPE OF NEXT CONTAINER IN BIT 7-8.                                      */
  /*       SET PAGE INDEX OF NEXT CONTAINER IN BIT 0-6.                                */
  /*       KEEP INDICATOR OF OWNING OTHER SIDE OF BUFFER IN BIT 10.                    */
  /* --------------------------------------------------------------------------------- */
  tancTmp1 = ancPageptr.p->word32[tancContainerptr] >> 10;
  tancTmp1 = tancTmp1 << 1;
  tancTmp1 = tancTmp1 | tancNext;
  tancTmp1 = tancTmp1 << 2;
  tancTmp1 = tancTmp1 | tancBufType;	/* TYPE OF THE NEXT CONTAINER */
  tancTmp1 = tancTmp1 << 7;
  tancTmp1 = tancTmp1 | tancPageindex;
  dbgWord32(ancPageptr, tancContainerptr, tancTmp1);
  ancPageptr.p->word32[tancContainerptr] = tancTmp1;	/* HEAD OF THE CONTAINER IS UPDATED */
  dbgWord32(ancPageptr, tancContainerptr + 1, tancPageid);
  ancPageptr.p->word32[tancContainerptr + 1] = tancPageid;
}//Dbacc::addnewcontainer()

/* --------------------------------------------------------------------------------- */
/* GETFREELIST                                                                       */
/*         INPUT:                                                                    */
/*               GFL_PAGEPTR (POINTER TO A PAGE RECORD).                             */
/*         OUTPUT:                                                                   */
/*                TGFL_PAGEINDEX(POINTER TO A FREE BUFFER IN THE FREEPAGE), AND      */
/*                TGFL_BUF_TYPE( TYPE OF THE FREE BUFFER).                           */
/*         DESCRIPTION: SEARCHS IN THE FREE LIST OF THE FREE BUFFER IN THE PAGE HEAD */
/*                     (WORD32(1)),AND RETURN ADDRESS OF A FREE BUFFER OR NIL.       */
/*                     THE FREE BUFFER CAN BE A RIGHT CONTAINER OR A LEFT ONE        */
/*                     THE KIND OF THE CONTAINER IS NOTED BY TGFL_BUF_TYPE.          */
/* --------------------------------------------------------------------------------- */
void Dbacc::getfreelist(Signal* signal) 
{
  Uint32 tgflTmp;

  tgflTmp = gflPageptr.p->word32[ZPOS_EMPTY_LIST];
  tgflPageindex = (tgflTmp >> 7) & 0x7f;	/* LEFT FREE LIST */
  tgflBufType = ZLEFT;
  if (tgflPageindex == ZEMPTYLIST) {
    jam();
    tgflPageindex = tgflTmp & 0x7f;	/* RIGHT FREE LIST */
    tgflBufType = ZRIGHT;
  }//if
  ndbrequire(tgflPageindex <= ZEMPTYLIST);
}//Dbacc::getfreelist()

/* --------------------------------------------------------------------------------- */
/* INCREASELISTCONT                                                                  */
/*       INPUT:                                                                      */
/*               ILC_PAGEPTR     PAGE POINTER TO INCREASE NUMBER OF CONTAINERS IN    */
/*           A CONTAINER OF AN OVERFLOW PAGE (FREEPAGEPTR) IS ALLOCATED, NR OF       */
/*           ALLOCATED CONTAINER HAVE TO BE INCRESE BY ONE .                         */
/*           IF THE NUMBER OF ALLOCATED CONTAINERS IS ABOVE THE FREE LIMIT WE WILL   */
/*           REMOVE THE PAGE FROM THE FREE LIST.                                     */
/* --------------------------------------------------------------------------------- */
void Dbacc::increaselistcont(Signal* signal) 
{
  OverflowRecordPtr ilcOverflowRecPtr;

  dbgWord32(ilcPageptr, ZPOS_ALLOC_CONTAINERS, ilcPageptr.p->word32[ZPOS_ALLOC_CONTAINERS] + 1);
  ilcPageptr.p->word32[ZPOS_ALLOC_CONTAINERS] = ilcPageptr.p->word32[ZPOS_ALLOC_CONTAINERS] + 1;
  if (ilcPageptr.p->word32[ZPOS_ALLOC_CONTAINERS] > ZFREE_LIMIT) {
    if (ilcPageptr.p->word32[ZPOS_OVERFLOWREC] != RNIL) {
      jam();
      ilcOverflowRecPtr.i = ilcPageptr.p->word32[ZPOS_OVERFLOWREC];
      dbgWord32(ilcPageptr, ZPOS_OVERFLOWREC, RNIL);
      ilcPageptr.p->word32[ZPOS_OVERFLOWREC] = RNIL;
      ptrCheckGuard(ilcOverflowRecPtr, coverflowrecsize, overflowRecord);
      tfoOverflowRecPtr = ilcOverflowRecPtr;
      takeRecOutOfFreeOverpage(signal);
      rorOverflowRecPtr = ilcOverflowRecPtr;
      releaseOverflowRec(signal);
    }//if
  }//if
}//Dbacc::increaselistcont()

/* --------------------------------------------------------------------------------- */
/* SEIZE_LEFTLIST                                                                    */
/*       INPUT:                                                                      */
/*               TSL_PAGEINDEX           PAGE INDEX OF CONTAINER TO SEIZE            */
/*               SL_PAGEPTR              PAGE POINTER OF CONTAINER TO SEIZE          */
/*               TSL_UPDATE_HEADER       SHOULD WE UPDATE THE CONTAINER HEADER       */
/*                                                                                   */
/*       OUTPUT:                                                                     */
/*               NONE                                                                */
/*         DESCRIPTION: THE BUFFER NOTED BY TSL_PAGEINDEX WILL BE REMOVED FROM THE   */
/*                      LIST OF LEFT FREE CONTAINER, IN THE HEADER OF THE PAGE       */
/*                      (FREEPAGEPTR). PREVIOUS AND NEXT BUFFER OF REMOVED BUFFER    */
/*                      WILL BE UPDATED.                                             */
/* --------------------------------------------------------------------------------- */
void Dbacc::seizeLeftlist(Signal* signal) 
{
  Uint32 tsllTmp1;
  Uint32 tsllNewHead;
  Uint32 tsllHeadIndex;
  Uint32 tsllTmp;

  tsllHeadIndex = ((tslPageindex << ZSHIFT_PLUS) - (tslPageindex << ZSHIFT_MINUS)) + ZHEAD_SIZE;
  arrGuard(tsllHeadIndex + 1, 2048);
  tslNextfree = slPageptr.p->word32[tsllHeadIndex];
  tslPrevfree = slPageptr.p->word32[tsllHeadIndex + 1];
  if (tslPrevfree == ZEMPTYLIST) {
    jam();
    /* UPDATE FREE LIST OF LEFT CONTAINER IN PAGE HEAD */
    tsllTmp1 = slPageptr.p->word32[ZPOS_EMPTY_LIST];
    tsllTmp = tsllTmp1 & 0x7f;
    tsllTmp1 = (tsllTmp1 >> 14) << 14;
    tsllTmp1 = (tsllTmp1 | (tslNextfree << 7)) | tsllTmp;
    dbgWord32(slPageptr, ZPOS_EMPTY_LIST, tsllTmp1);
    slPageptr.p->word32[ZPOS_EMPTY_LIST] = tsllTmp1;
  } else {
    ndbrequire(tslPrevfree < ZEMPTYLIST);
    jam();
    tsllTmp = ((tslPrevfree << ZSHIFT_PLUS) - (tslPrevfree << ZSHIFT_MINUS)) + ZHEAD_SIZE;
    dbgWord32(slPageptr, tsllTmp, tslNextfree);
    slPageptr.p->word32[tsllTmp] = tslNextfree;
  }//if
  if (tslNextfree < ZEMPTYLIST) {
    jam();
    tsllTmp = (((tslNextfree << ZSHIFT_PLUS) - (tslNextfree << ZSHIFT_MINUS)) + ZHEAD_SIZE) + 1;
    dbgWord32(slPageptr, tsllTmp, tslPrevfree);
    slPageptr.p->word32[tsllTmp] = tslPrevfree;
  } else {
    ndbrequire(tslNextfree == ZEMPTYLIST);
    jam();
  }//if
  /* --------------------------------------------------------------------------------- */
  /*       IF WE ARE UPDATING THE HEADER WE ARE CREATING A NEW CONTAINER IN THE PAGE.  */
  /*       TO BE ABLE TO FIND ALL LOCKED ELEMENTS WE KEEP ALL CONTAINERS IN LINKED     */
  /*       LISTS IN THE PAGE.                                                          */
  /*                                                                                   */
  /*       ZPOS_EMPTY_LIST CONTAINS A NEXT POINTER IN BIT 16-22 THAT REFERS TO THE     */
  /*       FIRST CONTAINER IN A LIST OF USED RIGHT CONTAINERS IN THE PAGE.             */
  /*       ZPOS_EMPTY_LIST CONTAINS A NEXT POINTER IN BIT 23-29 THAT REFERS TO THE     */
  /*       FIRST CONTAINER IN A LIST OF USED LEFT CONTAINERS IN THE PAGE.              */
  /*       EACH CONTAINER IN THE LIST CONTAINS A NEXT POINTER IN BIT 11-17 AND IT      */
  /*       CONTAINS A PREVIOUS POINTER IN BIT 18-24.                                   */
  /*	WE ALSO SET BIT 25 TO INDICATE THAT IT IS A CONTAINER HEADER.               */
  /* --------------------------------------------------------------------------------- */
  if (tslUpdateHeader == ZTRUE) {
    jam();
    tslNextfree = (slPageptr.p->word32[ZPOS_EMPTY_LIST] >> 23) & 0x7f;
    tsllNewHead = ZCON_HEAD_SIZE;
    tsllNewHead = ((tsllNewHead << 8) + ZEMPTYLIST) + (1 << 7);
    tsllNewHead = (tsllNewHead << 7) + tslNextfree;
    tsllNewHead = tsllNewHead << 11;
    dbgWord32(slPageptr, tsllHeadIndex, tsllNewHead);
    slPageptr.p->word32[tsllHeadIndex] = tsllNewHead;
    tsllTmp = slPageptr.p->word32[ZPOS_EMPTY_LIST] & 0xc07fffff;
    tsllTmp = tsllTmp | (tslPageindex << 23);
    dbgWord32(slPageptr, ZPOS_EMPTY_LIST, tsllTmp);
    slPageptr.p->word32[ZPOS_EMPTY_LIST] = tsllTmp;
    if (tslNextfree < ZEMPTYLIST) {
      jam();
      tsllTmp = ((tslNextfree << ZSHIFT_PLUS) - (tslNextfree << ZSHIFT_MINUS)) + ZHEAD_SIZE;
      tsllTmp1 = slPageptr.p->word32[tsllTmp] & 0xfe03ffff;
      tsllTmp1 = tsllTmp1 | (tslPageindex << 18);
      dbgWord32(slPageptr, tsllTmp, tsllTmp1);
      slPageptr.p->word32[tsllTmp] = tsllTmp1;
    } else {
      ndbrequire(tslNextfree == ZEMPTYLIST);
      jam();
    }//if
  }//if
  ilcPageptr.p = slPageptr.p;
  increaselistcont(signal);
}//Dbacc::seizeLeftlist()

/* --------------------------------------------------------------------------------- */
/* SEIZE_RIGHTLIST                                                                   */
/*         DESCRIPTION: THE BUFFER NOTED BY TSL_PAGEINDEX WILL BE REMOVED FROM THE   */
/*                      LIST OF RIGHT FREE CONTAINER, IN THE HEADER OF THE PAGE      */
/*                      (SL_PAGEPTR). PREVIOUS AND NEXT BUFFER OF REMOVED BUFFER     */
/*                      WILL BE UPDATED.                                             */
/* --------------------------------------------------------------------------------- */
void Dbacc::seizeRightlist(Signal* signal) 
{
  Uint32 tsrlTmp1;
  Uint32 tsrlNewHead;
  Uint32 tsrlHeadIndex;
  Uint32 tsrlTmp;

  tsrlHeadIndex = ((tslPageindex << ZSHIFT_PLUS) - (tslPageindex << ZSHIFT_MINUS)) + ((ZHEAD_SIZE + ZBUF_SIZE) - ZCON_HEAD_SIZE);
  arrGuard(tsrlHeadIndex + 1, 2048);
  tslNextfree = slPageptr.p->word32[tsrlHeadIndex];
  tslPrevfree = slPageptr.p->word32[tsrlHeadIndex + 1];
  if (tslPrevfree == ZEMPTYLIST) {
    jam();
    tsrlTmp = slPageptr.p->word32[ZPOS_EMPTY_LIST];
    dbgWord32(slPageptr, ZPOS_EMPTY_LIST, ((tsrlTmp >> 7) << 7) | tslNextfree);
    slPageptr.p->word32[ZPOS_EMPTY_LIST] = ((tsrlTmp >> 7) << 7) | tslNextfree;
  } else {
    ndbrequire(tslPrevfree < ZEMPTYLIST);
    jam();
    tsrlTmp = ((tslPrevfree << ZSHIFT_PLUS) - (tslPrevfree << ZSHIFT_MINUS)) + ((ZHEAD_SIZE + ZBUF_SIZE) - ZCON_HEAD_SIZE);
    dbgWord32(slPageptr, tsrlTmp, tslNextfree);
    slPageptr.p->word32[tsrlTmp] = tslNextfree;
  }//if
  if (tslNextfree < ZEMPTYLIST) {
    jam();
    tsrlTmp = ((tslNextfree << ZSHIFT_PLUS) - (tslNextfree << ZSHIFT_MINUS)) + ((ZHEAD_SIZE + ZBUF_SIZE) - (ZCON_HEAD_SIZE - 1));
    dbgWord32(slPageptr, tsrlTmp, tslPrevfree);
    slPageptr.p->word32[tsrlTmp] = tslPrevfree;
  } else {
    ndbrequire(tslNextfree == ZEMPTYLIST);
    jam();
  }//if
  /* --------------------------------------------------------------------------------- */
  /*       IF WE ARE UPDATING THE HEADER WE ARE CREATING A NEW CONTAINER IN THE PAGE.  */
  /*       TO BE ABLE TO FIND ALL LOCKED ELEMENTS WE KEEP ALL CONTAINERS IN LINKED     */
  /*       LISTS IN THE PAGE.                                                          */
  /*                                                                                   */
  /*       ZPOS_EMPTY_LIST CONTAINS A NEXT POINTER IN BIT 16-22 THAT REFERS TO THE     */
  /*       FIRST CONTAINER IN A LIST OF USED RIGHT CONTAINERS IN THE PAGE.             */
  /*       ZPOS_EMPTY_LIST CONTAINS A NEXT POINTER IN BIT 23-29 THAT REFERS TO THE     */
  /*       FIRST CONTAINER IN A LIST OF USED LEFT CONTAINERS IN THE PAGE.              */
  /*       EACH CONTAINER IN THE LIST CONTAINS A NEXT POINTER IN BIT 11-17 AND IT      */
  /*       CONTAINS A PREVIOUS POINTER IN BIT 18-24.                                   */
  /* --------------------------------------------------------------------------------- */
  if (tslUpdateHeader == ZTRUE) {
    jam();
    tslNextfree = (slPageptr.p->word32[ZPOS_EMPTY_LIST] >> 16) & 0x7f;
    tsrlNewHead = ZCON_HEAD_SIZE;
    tsrlNewHead = ((tsrlNewHead << 8) + ZEMPTYLIST) + (1 << 7);
    tsrlNewHead = (tsrlNewHead << 7) + tslNextfree;
    tsrlNewHead = tsrlNewHead << 11;
    dbgWord32(slPageptr, tsrlHeadIndex, tsrlNewHead);
    slPageptr.p->word32[tsrlHeadIndex] = tsrlNewHead;
    tsrlTmp = slPageptr.p->word32[ZPOS_EMPTY_LIST] & 0xff80ffff;
    dbgWord32(slPageptr, ZPOS_EMPTY_LIST, tsrlTmp | (tslPageindex << 16));
    slPageptr.p->word32[ZPOS_EMPTY_LIST] = tsrlTmp | (tslPageindex << 16);
    if (tslNextfree < ZEMPTYLIST) {
      jam();
      tsrlTmp = ((tslNextfree << ZSHIFT_PLUS) - (tslNextfree << ZSHIFT_MINUS)) + ((ZHEAD_SIZE + ZBUF_SIZE) - ZCON_HEAD_SIZE);
      tsrlTmp1 = slPageptr.p->word32[tsrlTmp] & 0xfe03ffff;
      dbgWord32(slPageptr, tsrlTmp, tsrlTmp1 | (tslPageindex << 18));
      slPageptr.p->word32[tsrlTmp] = tsrlTmp1 | (tslPageindex << 18);
    } else {
      ndbrequire(tslNextfree == ZEMPTYLIST);
      jam();
    }//if
  }//if
  ilcPageptr.p = slPageptr.p;
  increaselistcont(signal);
}//Dbacc::seizeRightlist()

/* --------------------------------------------------------------------------------- */
/* --------------------------------------------------------------------------------- */
/* --------------------------------------------------------------------------------- */
/*                                                                                   */
/*       END OF INSERT_ELEMENT MODULE                                                */
/*                                                                                   */
/* --------------------------------------------------------------------------------- */
/* --------------------------------------------------------------------------------- */
/* --------------------------------------------------------------------------------- */
/* --------------------------------------------------------------------------------- */
/* --------------------------------------------------------------------------------- */
/*                                                                                   */
/*       MODULE:         GET_ELEMENT                                                 */
/*               THE FOLLOWING SUBROUTINES ARE ONLY USED BY GET_ELEMENT AND          */
/*               GETDIRINDEX. THIS ROUTINE IS THE SOLE INTERFACE TO GET ELEMENTS     */
/*               FROM THE INDEX. CURRENT USERS ARE ALL REQUESTS AND EXECUTE UNDO LOG */
/*                                                                                   */
/*               THE FOLLOWING SUBROUTINES ARE INCLUDED IN THIS MODULE:              */
/*               GET_ELEMENT                                                         */
/*               GET_DIRINDEX                                                        */
/*               SEARCH_LONG_KEY                                                     */
/*                                                                                   */
/*               THESE ROUTINES ARE ONLY USED BY THIS MODULE AND BY NO ONE ELSE.     */
/*               ALSO THE ROUTINES MAKE NO USE OF ROUTINES IN OTHER MODULES.         */
/*               THE ONLY SHORT-LIVED VARIABLES USED IN OTHER PARTS OF THE BLOCK ARE */
/*               THOSE DEFINED AS INPUT AND OUTPUT IN GET_ELEMENT AND GETDIRINDEX    */
/*               SHORT-LIVED VARIABLES INCLUDE TEMPORARY VARIABLES, COMMON VARIABLES */
/*               AND POINTER VARIABLES.                                              */
/*               THE ONLY EXCEPTION TO THIS RULE IS FRAGRECPTR WHICH POINTS TO THE   */
/*               FRAGMENT RECORD. THIS IS MORE LESS STATIC ALWAYS DURING A SIGNAL    */
/*               EXECUTION.                                                          */
/*                                                                                   */
/* --------------------------------------------------------------------------------- */
/* --------------------------------------------------------------------------------- */
/* --------------------------------------------------------------------------------- */
/* GETDIRINDEX                                                                       */
/*       SUPPORT ROUTINE FOR INSERT ELEMENT, GET ELEMENT AND COMMITDELETE            */
/*         INPUT:FRAGRECPTR ( POINTER TO THE ACTIVE FRAGMENT REC)                    */
/*               OPERATION_REC_PTR  (POINTER TO THE OPERATION REC).                  */
/*                                                                                   */
/*         OUTPUT:GDI_PAGEPTR ( POINTER TO THE PAGE OF THE ELEMENT)                  */
/*                TGDI_PAGEINDEX ( INDEX OF THE ELEMENT IN THE PAGE).                */
/*                                                                                   */
/*         DESCRIPTION: CHECK THE HASH VALUE OF THE OPERATION REC AND CALCULATE THE  */
/*                     THE ADDRESS OF THE ELEMENT IN THE HASH TABLE,(GDI_PAGEPTR,    */
/*                     TGDI_PAGEINDEX) ACCORDING TO LH3.                             */
/* --------------------------------------------------------------------------------- */
void Dbacc::getdirindex(Signal* signal) 
{
  DirRangePtr gdiDirRangePtr;
  DirectoryarrayPtr gdiDirptr;
  Uint32 tgdiTmp;
  Uint32 tgdiAddress;

  tgdiTmp = fragrecptr.p->k + fragrecptr.p->lhfragbits;	/* OBS K = 6 */
  tgdiPageindex = operationRecPtr.p->hashValue & ((1 << fragrecptr.p->k) - 1);
  tgdiTmp = operationRecPtr.p->hashValue >> tgdiTmp;
  tgdiTmp = (tgdiTmp << fragrecptr.p->k) | tgdiPageindex;
  tgdiAddress = tgdiTmp & fragrecptr.p->maxp;
  gdiDirRangePtr.i = fragrecptr.p->directory;
  ptrCheckGuard(gdiDirRangePtr, cdirrangesize, dirRange);
  if (tgdiAddress < fragrecptr.p->p) {
    jam();
    tgdiAddress = tgdiTmp & ((fragrecptr.p->maxp << 1) | 1);
  }//if
  tgdiTmp = tgdiAddress >> fragrecptr.p->k;
  arrGuard((tgdiTmp >> 8), 256);
  gdiDirptr.i = gdiDirRangePtr.p->dirArray[tgdiTmp >> 8];
  ptrCheckGuard(gdiDirptr, cdirarraysize, directoryarray);
  gdiPageptr.i = gdiDirptr.p->pagep[tgdiTmp & 0xff];	/* DIRECTORY INDEX OF SEND BUCKET PAGE */
  ptrCheckGuard(gdiPageptr, cpagesize, page8);
}//Dbacc::getdirindex()

Uint32
Dbacc::readTablePk(Uint32 localkey1, Uint32 eh, Ptr<Operationrec> opPtr)
{
  int ret;
  Uint32 tableId = fragrecptr.p->myTableId;
  Uint32 fragId = fragrecptr.p->myfid;
  bool xfrm = fragrecptr.p->hasCharAttr;

#ifdef VM_TRACE
  memset(ckeys, 0x1f, (fragrecptr.p->keyLength * MAX_XFRM_MULTIPLY) << 2);
#endif
  
  if (likely(localkey1 != ~(Uint32)0))
  {
    Uint32 fragPageId = localkey1 >> MAX_TUPLES_BITS;
    Uint32 pageIndex = localkey1 & ((1 << MAX_TUPLES_BITS ) - 1);
    ret = c_tup->accReadPk(tableId, fragId, fragPageId, pageIndex, 
			   ckeys, true);
  }
  else
  {
    ndbrequire(ElementHeader::getLocked(eh));
    if (unlikely((opPtr.p->m_op_bits & Operationrec::OP_MASK) == ZSCAN_OP))
    {
      dump_lock_queue(opPtr);
      ndbrequire(opPtr.p->nextParallelQue == RNIL);
      ndbrequire(opPtr.p->m_op_bits & Operationrec::OP_ELEMENT_DISAPPEARED);
      ndbrequire(opPtr.p->m_op_bits & Operationrec::OP_COMMIT_DELETE_CHECK);
      ndbrequire((opPtr.p->m_op_bits & Operationrec::OP_STATE_MASK) == Operationrec::OP_STATE_RUNNING);
      return 0;
    }
    ret = c_lqh->readPrimaryKeys(opPtr.p->userptr, ckeys, xfrm);
  }
  jamEntry();
  ndbrequire(ret >= 0);
  return ret;
}

/* --------------------------------------------------------------------------------- */
/* GET_ELEMENT                                                                       */
/*        INPUT:                                                                     */
/*               OPERATION_REC_PTR                                                   */
/*               FRAGRECPTR                                                          */
/*        OUTPUT:                                                                    */
/*               TGE_RESULT      RESULT SUCCESS = ZTRUE OTHERWISE ZFALSE             */
/*               TGE_LOCKED      LOCK INFORMATION IF SUCCESSFUL RESULT               */
/*               GE_PAGEPTR      PAGE POINTER OF FOUND ELEMENT                       */
/*               TGE_CONTAINERPTR CONTAINER INDEX OF FOUND ELEMENT                   */
/*               TGE_ELEMENTPTR  ELEMENT INDEX OF FOUND ELEMENT                      */
/*               TGE_FORWARD     DIRECTION OF CONTAINER WHERE ELEMENT FOUND          */
/*                                                                                   */
/*        DESCRIPTION: THE SUBROUTIN GOES THROUGH ALL CONTAINERS OF THE ACTIVE       */
/*                     BUCKET, AND SERCH FOR ELEMENT.THE PRIMARY KEYS WHICH IS SAVED */
/*                     IN THE OPERATION REC ARE THE CHECK ITEMS IN THE SEARCHING.    */
/* --------------------------------------------------------------------------------- */

#if __ia64 == 1
#if __INTEL_COMPILER == 810
int ndb_acc_ia64_icc810_dummy_var = 0;
void ndb_acc_ia64_icc810_dummy_func()
{
  ndb_acc_ia64_icc810_dummy_var++;
}
#endif
#endif

Uint32
Dbacc::getElement(Signal* signal, OperationrecPtr& lockOwnerPtr) 
{
  Uint32 errcode;
  DirRangePtr geOverflowrangeptr;
  DirectoryarrayPtr geOverflowDirptr;
  Uint32 tgeElementHeader;
  Uint32 tgeElemStep;
  Uint32 tgeContainerhead;
  Uint32 tgePageindex;
  Uint32 tgeActivePageDir;
  Uint32 tgeNextptrtype;
  register Uint32 tgeKeyptr;
  register Uint32 tgeRemLen;
  register Uint32 TelemLen = fragrecptr.p->elementLength;
  register Uint32* Tkeydata = (Uint32*)&signal->theData[7];

  getdirindex(signal);
  tgePageindex = tgdiPageindex;
  gePageptr = gdiPageptr;
  /*
   * The value seached is
   * - table key for ACCKEYREQ, stored in TUP
   * - local key (1 word) for ACC_LOCKREQ and UNDO, stored in ACC
   */
  const bool searchLocalKey = operationRecPtr.p->tupkeylen == 0;

  ndbrequire(TelemLen == ZELEM_HEAD_SIZE + fragrecptr.p->localkeylen);
  tgeNextptrtype = ZLEFT;

  const Uint32 tmp = fragrecptr.p->k + fragrecptr.p->lhfragbits;
  const Uint32 opHashValuePart = (operationRecPtr.p->hashValue >> tmp) &0xFFFF;
  do {
    tgeContainerptr = (tgePageindex << ZSHIFT_PLUS) - (tgePageindex << ZSHIFT_MINUS);
    if (tgeNextptrtype == ZLEFT) {
      jam();
      tgeContainerptr = tgeContainerptr + ZHEAD_SIZE;
      tgeElementptr = tgeContainerptr + ZCON_HEAD_SIZE;
      tgeKeyptr = (tgeElementptr + ZELEM_HEAD_SIZE) + fragrecptr.p->localkeylen;
      tgeElemStep = TelemLen;
      tgeForward = 1;
      if (unlikely(tgeContainerptr >= 2048)) 
      { 
	errcode = 4;
	goto error;
      }
      tgeRemLen = gePageptr.p->word32[tgeContainerptr] >> 26;
      if (unlikely(((tgeContainerptr + tgeRemLen - 1) >= 2048)))
      { 
	errcode = 5;
	goto error;
      }
    } else if (tgeNextptrtype == ZRIGHT) {
      jam();
      tgeContainerptr = tgeContainerptr + ((ZHEAD_SIZE + ZBUF_SIZE) - ZCON_HEAD_SIZE);
      tgeElementptr = tgeContainerptr - 1;
      tgeKeyptr = (tgeElementptr - ZELEM_HEAD_SIZE) - fragrecptr.p->localkeylen;
      tgeElemStep = 0 - TelemLen;
      tgeForward = (Uint32)-1;
      if (unlikely(tgeContainerptr >= 2048)) 
      { 
	errcode = 4;
	goto error;
      }
      tgeRemLen = gePageptr.p->word32[tgeContainerptr] >> 26;
      if (unlikely((tgeContainerptr - tgeRemLen) >= 2048)) 
      { 
	errcode = 5;
	goto error;
      }
    } else {
      errcode = 6;
      goto error;
    }//if
    if (tgeRemLen >= ZCON_HEAD_SIZE + TelemLen) {
      if (unlikely(tgeRemLen > ZBUF_SIZE)) 
      {
	errcode = 7;
	goto error;
      }//if
      /* ------------------------------------------------------------------- */
      // There is at least one element in this container. 
      // Check if it is the element searched for.
      /* ------------------------------------------------------------------- */
      do {
        tgeElementHeader = gePageptr.p->word32[tgeElementptr];
        tgeRemLen = tgeRemLen - TelemLen;
        Uint32 hashValuePart;
	Uint32 localkey1, localkey2;
	lockOwnerPtr.i = RNIL;
	lockOwnerPtr.p = NULL;
        if (ElementHeader::getLocked(tgeElementHeader)) {
          jam();
	  lockOwnerPtr.i = ElementHeader::getOpPtrI(tgeElementHeader);
          ptrCheckGuard(lockOwnerPtr, coprecsize, operationrec);
          hashValuePart = lockOwnerPtr.p->hashvaluePart;
	  localkey1 = lockOwnerPtr.p->localdata[0];
	  localkey2 = lockOwnerPtr.p->localdata[1];
        } else {
          jam();
          hashValuePart = ElementHeader::getHashValuePart(tgeElementHeader);
          localkey1 = gePageptr.p->word32[tgeElementptr + tgeForward];
          localkey2 = 0;
        }
        if (hashValuePart == opHashValuePart) {
          jam();
          bool found;
          if (! searchLocalKey) 
	  {
            Uint32 len = readTablePk(localkey1, tgeElementHeader, 
				     lockOwnerPtr);
            found = (len == operationRecPtr.p->xfrmtupkeylen) &&
	      (memcmp(Tkeydata, ckeys, len << 2) == 0);
          } else {
            jam();
            found = (localkey1 == Tkeydata[0]);
          }
          if (found) 
	  {
            jam();
            operationRecPtr.p->localdata[0] = localkey1;
            operationRecPtr.p->localdata[1] = localkey2;
            return ZTRUE;
          }
        }
        if (tgeRemLen <= ZCON_HEAD_SIZE) {
          break;
        }
        tgeElementptr = tgeElementptr + tgeElemStep;
      } while (true);
    }//if
    if (unlikely(tgeRemLen != ZCON_HEAD_SIZE)) 
    {
      errcode = 8;
      goto error;
    }//if
    tgeContainerhead = gePageptr.p->word32[tgeContainerptr];
    tgeNextptrtype = (tgeContainerhead >> 7) & 0x3;
    if (tgeNextptrtype == 0) {
      jam();
      return ZFALSE;	/* NO MORE CONTAINER */
    }//if
    tgePageindex = tgeContainerhead & 0x7f;	/* NEXT CONTAINER PAGE INDEX 7 BITS */
    if (unlikely(tgePageindex > ZEMPTYLIST)) 
    {
      errcode = 9;
      goto error;
    }//if
    if (((tgeContainerhead >> 9) & 1) == ZFALSE) {
      jam();
      tgeActivePageDir = gePageptr.p->word32[tgeContainerptr + 1];	/* NEXT PAGE ID */
      geOverflowrangeptr.i = fragrecptr.p->overflowdir;
      ptrCheckGuard(geOverflowrangeptr, cdirrangesize, dirRange);
      arrGuard((tgeActivePageDir >> 8), 256);
      geOverflowDirptr.i = geOverflowrangeptr.p->dirArray[tgeActivePageDir >> 8];
      ptrCheckGuard(geOverflowDirptr, cdirarraysize, directoryarray);
      gePageptr.i = geOverflowDirptr.p->pagep[tgeActivePageDir & 0xff];
      ptrCheckGuard(gePageptr, cpagesize, page8);
    }//if
  } while (1);

  return ZFALSE;

error:
  ACCKEY_error(errcode);
  return ~0;
}//Dbacc::getElement()

/* ------------------------------------------------------------------------- */
/* ------------------------------------------------------------------------- */
/* ------------------------------------------------------------------------- */
/*                                                                           */
/*       END OF GET_ELEMENT MODULE                                           */
/*                                                                           */
/* ------------------------------------------------------------------------- */
/* ------------------------------------------------------------------------- */
/* ------------------------------------------------------------------------- */
/* ------------------------------------------------------------------------- */
/* ------------------------------------------------------------------------- */
/*                                                                           */
/*       MODULE:         DELETE                                              */
/*                                                                           */
/* ------------------------------------------------------------------------- */
/* ------------------------------------------------------------------------- */
/* ------------------------------------------------------------------------- */
/* COMMITDELETE                                                              */
/*         INPUT: OPERATION_REC_PTR, PTR TO AN OPERATION RECORD.             */
/*                FRAGRECPTR, PTR TO A FRAGMENT RECORD                       */
/*                                                                           */
/*         OUTPUT:                                                           */
/*                NONE                                                       */
/*         DESCRIPTION: DELETE OPERATIONS WILL BE COMPLETED AT THE 
 *         COMMIT OF TRANSACTION. THIS SUBROUTINE SEARCHS FOR ELEMENT AND 
 *         DELETES IT. IT DOES SO BY REPLACING IT WITH THE LAST 
 *         ELEMENT IN THE BUCKET. IF THE DELETED ELEMENT IS ALSO THE LAST 
 *         ELEMENT THEN IT IS ONLY NECESSARY TO REMOVE THE ELEMENT
 * ------------------------------------------------------------------------- */
void
Dbacc::report_dealloc(Signal* signal, const Operationrec* opPtrP)
{
  Uint32 localKey = opPtrP->localdata[0];
  Uint32 opbits = opPtrP->m_op_bits;
  Uint32 userptr= opPtrP->userptr;
  Uint32 scanInd = 
    ((opbits & Operationrec::OP_MASK) == ZSCAN_OP) || 
    (opbits & Operationrec::OP_LOCK_REQ);
  
  if (localKey != ~(Uint32)0)
  {
    signal->theData[0] = fragrecptr.p->myfid;
    signal->theData[1] = fragrecptr.p->myTableId;
    Uint32 pageId = localKey >> MAX_TUPLES_BITS;
    Uint32 pageIndex = localKey & ((1 << MAX_TUPLES_BITS) - 1);
    signal->theData[2] = pageId;
    signal->theData[3] = pageIndex;
    signal->theData[4] = userptr;
    signal->theData[5] = scanInd;
    EXECUTE_DIRECT(DBLQH, GSN_TUP_DEALLOCREQ, signal, 6);
    jamEntry();
  }
}

void Dbacc::commitdelete(Signal* signal)
{
  jam();
  report_dealloc(signal, operationRecPtr.p);
  
  getdirindex(signal);
  tlastPageindex = tgdiPageindex;
  lastPageptr.i = gdiPageptr.i;
  lastPageptr.p = gdiPageptr.p;
  tlastForward = ZTRUE;
  tlastContainerptr = (tlastPageindex << ZSHIFT_PLUS) - (tlastPageindex << ZSHIFT_MINUS);
  tlastContainerptr = tlastContainerptr + ZHEAD_SIZE;
  arrGuard(tlastContainerptr, 2048);
  tlastContainerhead = lastPageptr.p->word32[tlastContainerptr];
  tlastContainerlen = tlastContainerhead >> 26;
  lastPrevpageptr.i = RNIL;
  ptrNull(lastPrevpageptr);
  tlastPrevconptr = 0;
  getLastAndRemove(signal);

  delPageptr.i = operationRecPtr.p->elementPage;
  ptrCheckGuard(delPageptr, cpagesize, page8);
  tdelElementptr = operationRecPtr.p->elementPointer;
  /* --------------------------------------------------------------------------------- */
  // Here we have to take extreme care since we do not want locks to end up after the
  // log execution. Thus it is necessary to put back the element in unlocked shape.
  // We thus update the element header to ensure we log an unlocked element. We do not
  // need to restore it later since it is deleted immediately anyway.
  /* --------------------------------------------------------------------------------- */
  const Uint32 hv = operationRecPtr.p->hashvaluePart;
  const Uint32 eh = ElementHeader::setUnlocked(hv, 0);
  delPageptr.p->word32[tdelElementptr] = eh;
  if (operationRecPtr.p->elementPage == lastPageptr.i) {
    if (operationRecPtr.p->elementPointer == tlastElementptr) {
      jam();
      /* --------------------------------------------------------------------------------- */
      /*  THE LAST ELEMENT WAS THE ELEMENT TO BE DELETED. WE NEED NOT COPY IT.             */
      /* --------------------------------------------------------------------------------- */
      return;
    }//if
  }//if
  /* --------------------------------------------------------------------------------- */
  /*  THE DELETED ELEMENT IS NOT THE LAST. WE READ THE LAST ELEMENT AND OVERWRITE THE  */
  /*  DELETED ELEMENT.                                                                 */
  /* --------------------------------------------------------------------------------- */
  tdelContainerptr = operationRecPtr.p->elementContainer;
  tdelForward = operationRecPtr.p->elementIsforward;
  deleteElement(signal);
}//Dbacc::commitdelete()

/* --------------------------------------------------------------------------------- */
/* DELETE_ELEMENT                                                                    */
/*        INPUT: FRAGRECPTR, POINTER TO A FRAGMENT RECORD                            */
/*               LAST_PAGEPTR, POINTER TO THE PAGE OF THE LAST ELEMENT               */
/*               DEL_PAGEPTR, POINTER TO THE PAGE OF THE DELETED ELEMENT             */
/*               TLAST_ELEMENTPTR, ELEMENT POINTER OF THE LAST ELEMENT               */
/*               TDEL_ELEMENTPTR, ELEMENT POINTER OF THE DELETED ELEMENT             */
/*               TLAST_FORWARD, DIRECTION OF LAST ELEMENT                            */
/*               TDEL_FORWARD, DIRECTION OF DELETED ELEMENT                          */
/*               TDEL_CONTAINERPTR, CONTAINER POINTER OF DELETED ELEMENT             */
/*        DESCRIPTION: COPY LAST ELEMENT TO DELETED ELEMENT AND UPDATE UNDO LOG AND  */
/*                     UPDATE ANY ACTIVE OPERATION ON THE MOVED ELEMENT.             */
/* --------------------------------------------------------------------------------- */
void Dbacc::deleteElement(Signal* signal) 
{
  OperationrecPtr deOperationRecPtr;
  Uint32 tdeIndex;
  Uint32 tlastMoveElemptr;
  Uint32 tdelMoveElemptr;
  Uint32 guard31;

  if (tlastElementptr >= 2048)
    goto deleteElement_index_error1;
  {
    const Uint32 tdeElemhead = lastPageptr.p->word32[tlastElementptr];
    tlastMoveElemptr = tlastElementptr;
    tdelMoveElemptr = tdelElementptr;
    guard31 = fragrecptr.p->elementLength - 1;
    for (tdeIndex = 0; tdeIndex <= guard31; tdeIndex++) {
      dbgWord32(delPageptr, tdelMoveElemptr, lastPageptr.p->word32[tlastMoveElemptr]);
      if ((tlastMoveElemptr >= 2048) ||
	  (tdelMoveElemptr >= 2048))
	goto deleteElement_index_error2;
      delPageptr.p->word32[tdelMoveElemptr] = lastPageptr.p->word32[tlastMoveElemptr];
      tdelMoveElemptr = tdelMoveElemptr + tdelForward;
      tlastMoveElemptr = tlastMoveElemptr + tlastForward;
    }//for
    if (ElementHeader::getLocked(tdeElemhead)) {
      /* --------------------------------------------------------------------------------- */
      /* THE LAST ELEMENT IS LOCKED AND IS THUS REFERENCED BY AN OPERATION RECORD. WE NEED */
      /* TO UPDATE THE OPERATION RECORD WITH THE NEW REFERENCE TO THE ELEMENT.             */
      /* --------------------------------------------------------------------------------- */
      deOperationRecPtr.i = ElementHeader::getOpPtrI(tdeElemhead);
      ptrCheckGuard(deOperationRecPtr, coprecsize, operationrec);
      deOperationRecPtr.p->elementPage = delPageptr.i;
      deOperationRecPtr.p->elementContainer = tdelContainerptr;
      deOperationRecPtr.p->elementPointer = tdelElementptr;
      deOperationRecPtr.p->elementIsforward = tdelForward;
      /* --------------------------------------------------------------------------------- */
      // We need to take extreme care to not install locked records after system restart.
      // An undo of the delete will reinstall the moved record. We have to ensure that the
      // lock is removed to ensure that no such thing happen.
      /* --------------------------------------------------------------------------------- */
      Uint32 eh = ElementHeader::setUnlocked(deOperationRecPtr.p->hashvaluePart,
					     0);
      lastPageptr.p->word32[tlastElementptr] = eh;
    }//if
    return;
  }

 deleteElement_index_error1:
  arrGuard(tlastElementptr, 2048);
  return;

 deleteElement_index_error2:
  arrGuard(tdelMoveElemptr + guard31, 2048);
  arrGuard(tlastMoveElemptr, 2048);
  return;

}//Dbacc::deleteElement()

/* --------------------------------------------------------------------------------- */
/* GET_LAST_AND_REMOVE                                                               */
/*        INPUT:                                                                     */
/*               LAST_PAGEPTR       PAGE POINTER OF FIRST CONTAINER IN SEARCH OF LAST*/
/*               TLAST_CONTAINERPTR CONTAINER INDEX OF THE SAME                      */
/*               TLAST_CONTAINERHEAD CONTAINER HEADER OF THE SAME                    */
/*               TLAST_PAGEINDEX    PAGE INDEX OF THE SAME                           */
/*               TLAST_FORWARD      CONTAINER DIRECTION OF THE SAME                  */
/*               TLAST_CONTAINERLEN CONTAINER LENGTH OF THE SAME                     */
/*               LAST_PREVPAGEPTR   PAGE POINTER OF PREVIOUS CONTAINER OF THE SAME   */
/*               TLAST_PREVCONPTR   CONTAINER INDEX OF PREVIOUS CONTAINER OF THE SAME*/
/*                                                                                   */
/*       OUTPUT:                                                                     */
/*               ALL VARIABLES FROM INPUT BUT NOW CONTAINING INFO ABOUT LAST         */
/*               CONTAINER.                                                          */
/*               TLAST_ELEMENTPTR   LAST ELEMENT POINTER IN LAST CONTAINER           */
/* --------------------------------------------------------------------------------- */
void Dbacc::getLastAndRemove(Signal* signal) 
{
  DirRangePtr glrOverflowrangeptr;
  DirectoryarrayPtr glrOverflowDirptr;
  Uint32 tglrHead;
  Uint32 tglrTmp;

 GLR_LOOP_10:
  if (((tlastContainerhead >> 7) & 0x3) != 0) {
    jam();
    lastPrevpageptr.i = lastPageptr.i;
    lastPrevpageptr.p = lastPageptr.p;
    tlastPrevconptr = tlastContainerptr;
    tlastPageindex = tlastContainerhead & 0x7f;
    if (((tlastContainerhead >> 9) & 0x1) == ZFALSE) {
      jam();
      arrGuard(tlastContainerptr + 1, 2048);
      tglrTmp = lastPageptr.p->word32[tlastContainerptr + 1];
      glrOverflowrangeptr.i = fragrecptr.p->overflowdir;
      ptrCheckGuard(glrOverflowrangeptr, cdirrangesize, dirRange);
      arrGuard((tglrTmp >> 8), 256);
      glrOverflowDirptr.i = glrOverflowrangeptr.p->dirArray[tglrTmp >> 8];
      ptrCheckGuard(glrOverflowDirptr, cdirarraysize, directoryarray);
      lastPageptr.i = glrOverflowDirptr.p->pagep[tglrTmp & 0xff];
      ptrCheckGuard(lastPageptr, cpagesize, page8);
    }//if
    tlastContainerptr = (tlastPageindex << ZSHIFT_PLUS) - (tlastPageindex << ZSHIFT_MINUS);
    if (((tlastContainerhead >> 7) & 3) == ZLEFT) {
      jam();
      tlastForward = ZTRUE;
      tlastContainerptr = tlastContainerptr + ZHEAD_SIZE;
    } else if (((tlastContainerhead >> 7) & 3) == ZRIGHT) {
      jam();
      tlastForward = cminusOne;
      tlastContainerptr = ((tlastContainerptr + ZHEAD_SIZE) + ZBUF_SIZE) - ZCON_HEAD_SIZE;
    } else {
      ndbrequire(false);
      return;
    }//if
    arrGuard(tlastContainerptr, 2048);
    tlastContainerhead = lastPageptr.p->word32[tlastContainerptr];
    tlastContainerlen = tlastContainerhead >> 26;
    ndbrequire(tlastContainerlen >= ((Uint32)ZCON_HEAD_SIZE + fragrecptr.p->elementLength));
    goto GLR_LOOP_10;
  }//if
  tlastContainerlen = tlastContainerlen - fragrecptr.p->elementLength;
  if (tlastForward == ZTRUE) {
    jam();
    tlastElementptr = tlastContainerptr + tlastContainerlen;
  } else {
    jam();
    tlastElementptr = (tlastContainerptr + (ZCON_HEAD_SIZE - 1)) - tlastContainerlen;
  }//if
  rlPageptr.i = lastPageptr.i;
  rlPageptr.p = lastPageptr.p;
  trlPageindex = tlastPageindex;
  if (((tlastContainerhead >> 10) & 1) == 1) {
    /* --------------------------------------------------------------------------------- */
    /*       WE HAVE OWNERSHIP OF BOTH PARTS OF THE CONTAINER ENDS.                      */
    /* --------------------------------------------------------------------------------- */
    if (tlastContainerlen < ZDOWN_LIMIT) {
      /* --------------------------------------------------------------------------------- */
      /*       WE HAVE DECREASED THE SIZE BELOW THE DOWN LIMIT, WE MUST GIVE UP THE OTHER  */
      /*       SIDE OF THE BUFFER.                                                         */
      /* --------------------------------------------------------------------------------- */
      tlastContainerhead = tlastContainerhead ^ (1 << 10);
      trlRelCon = ZFALSE;
      if (tlastForward == ZTRUE) {
        jam();
        turlIndex = tlastContainerptr + (ZBUF_SIZE - ZCON_HEAD_SIZE);
        releaseRightlist(signal);
      } else {
        jam();
        tullIndex = tlastContainerptr - (ZBUF_SIZE - ZCON_HEAD_SIZE);
        releaseLeftlist(signal);
      }//if
    }//if
  }//if
  if (tlastContainerlen <= 2) {
    ndbrequire(tlastContainerlen == 2);
    if (lastPrevpageptr.i != RNIL) {
      jam();
      /* --------------------------------------------------------------------------------- */
      /*  THE LAST CONTAINER IS EMPTY AND IS NOT THE FIRST CONTAINER WHICH IS NOT REMOVED. */
      /*  DELETE THE LAST CONTAINER AND UPDATE THE PREVIOUS CONTAINER. ALSO PUT THIS       */
      /*  CONTAINER IN FREE CONTAINER LIST OF THE PAGE.                                    */
      /* --------------------------------------------------------------------------------- */
      ndbrequire(tlastPrevconptr < 2048);
      tglrTmp = lastPrevpageptr.p->word32[tlastPrevconptr] >> 9;
      dbgWord32(lastPrevpageptr, tlastPrevconptr, tglrTmp << 9);
      lastPrevpageptr.p->word32[tlastPrevconptr] = tglrTmp << 9;
      trlRelCon = ZTRUE;
      if (tlastForward == ZTRUE) {
        jam();
        tullIndex = tlastContainerptr;
        releaseLeftlist(signal);
      } else {
        jam();
        turlIndex = tlastContainerptr;
        releaseRightlist(signal);
      }//if
      return;
    }//if
  }//if
  tglrHead = tlastContainerhead << 6;
  tglrHead = tglrHead >> 6;
  tglrHead = tglrHead | (tlastContainerlen << 26);
  dbgWord32(lastPageptr, tlastContainerptr, tglrHead);
  arrGuard(tlastContainerptr, 2048);
  lastPageptr.p->word32[tlastContainerptr] = tglrHead;
}//Dbacc::getLastAndRemove()

/* --------------------------------------------------------------------------------- */
/* RELEASE_LEFTLIST                                                                  */
/*       INPUT:                                                                      */
/*               RL_PAGEPTR              PAGE POINTER OF CONTAINER TO BE RELEASED    */
/*               TRL_PAGEINDEX           PAGE INDEX OF CONTAINER TO BE RELEASED      */
/*               TURL_INDEX              INDEX OF CONTAINER TO BE RELEASED           */
/*               TRL_REL_CON             TRUE IF CONTAINER RELEASED OTHERWISE ONLY   */
/*                                       A PART IS RELEASED.                         */
/*                                                                                   */
/*       OUTPUT:                                                                     */
/*               NONE                                                                */
/*                                                                                   */
/*          THE FREE LIST OF LEFT FREE BUFFER IN THE PAGE WILL BE UPDATE             */
/*     TULL_INDEX IS INDEX TO THE FIRST WORD IN THE LEFT SIDE OF THE BUFFER          */
/* --------------------------------------------------------------------------------- */
void Dbacc::releaseLeftlist(Signal* signal) 
{
  Uint32 tullTmp;
  Uint32 tullTmp1;

  /* --------------------------------------------------------------------------------- */
  /*       IF A CONTAINER IS RELEASED AND NOT ONLY A PART THEN WE HAVE TO REMOVE IT    */
  /*       FROM THE LIST OF USED CONTAINERS IN THE PAGE. THIS IN ORDER TO ENSURE THAT  */
  /*       WE CAN FIND ALL LOCKED ELEMENTS DURING LOCAL CHECKPOINT.                    */
  /* --------------------------------------------------------------------------------- */
  if (trlRelCon == ZTRUE) {
    arrGuard(tullIndex, 2048);
    trlHead = rlPageptr.p->word32[tullIndex];
    trlNextused = (trlHead >> 11) & 0x7f;
    trlPrevused = (trlHead >> 18) & 0x7f;
    if (trlNextused < ZEMPTYLIST) {
      jam();
      tullTmp1 = (trlNextused << ZSHIFT_PLUS) - (trlNextused << ZSHIFT_MINUS);
      tullTmp1 = tullTmp1 + ZHEAD_SIZE;
      tullTmp = rlPageptr.p->word32[tullTmp1] & 0xfe03ffff;
      dbgWord32(rlPageptr, tullTmp1, tullTmp | (trlPrevused << 18));
      rlPageptr.p->word32[tullTmp1] = tullTmp | (trlPrevused << 18);
    } else {
      ndbrequire(trlNextused == ZEMPTYLIST);
      jam();
    }//if
    if (trlPrevused < ZEMPTYLIST) {
      jam();
      tullTmp1 = (trlPrevused << ZSHIFT_PLUS) - (trlPrevused << ZSHIFT_MINUS);
      tullTmp1 = tullTmp1 + ZHEAD_SIZE;
      tullTmp = rlPageptr.p->word32[tullTmp1] & 0xfffc07ff;
      dbgWord32(rlPageptr, tullTmp1, tullTmp | (trlNextused << 11));
      rlPageptr.p->word32[tullTmp1] = tullTmp | (trlNextused << 11);
    } else {
      ndbrequire(trlPrevused == ZEMPTYLIST);
      jam();
      /* --------------------------------------------------------------------------------- */
      /*       WE ARE FIRST IN THE LIST AND THUS WE NEED TO UPDATE THE FIRST POINTER.      */
      /* --------------------------------------------------------------------------------- */
      tullTmp = rlPageptr.p->word32[ZPOS_EMPTY_LIST] & 0xc07fffff;
      dbgWord32(rlPageptr, ZPOS_EMPTY_LIST, tullTmp | (trlNextused << 23));
      rlPageptr.p->word32[ZPOS_EMPTY_LIST] = tullTmp | (trlNextused << 23);
    }//if
  }//if
  dbgWord32(rlPageptr, tullIndex + 1, ZEMPTYLIST);
  arrGuard(tullIndex + 1, 2048);
  rlPageptr.p->word32[tullIndex + 1] = ZEMPTYLIST;
  tullTmp1 = (rlPageptr.p->word32[ZPOS_EMPTY_LIST] >> 7) & 0x7f;
  dbgWord32(rlPageptr, tullIndex, tullTmp1);
  arrGuard(tullIndex, 2048);
  rlPageptr.p->word32[tullIndex] = tullTmp1;
  if (tullTmp1 < ZEMPTYLIST) {
    jam();
    tullTmp1 = (tullTmp1 << ZSHIFT_PLUS) - (tullTmp1 << ZSHIFT_MINUS);
    tullTmp1 = (tullTmp1 + ZHEAD_SIZE) + 1;
    dbgWord32(rlPageptr, tullTmp1, trlPageindex);
    rlPageptr.p->word32[tullTmp1] = trlPageindex;	/* UPDATES PREV POINTER IN THE NEXT FREE */
  } else {
    ndbrequire(tullTmp1 == ZEMPTYLIST);
  }//if
  tullTmp = rlPageptr.p->word32[ZPOS_EMPTY_LIST];
  tullTmp = (((tullTmp >> 14) << 14) | (trlPageindex << 7)) | (tullTmp & 0x7f);
  dbgWord32(rlPageptr, ZPOS_EMPTY_LIST, tullTmp);
  rlPageptr.p->word32[ZPOS_EMPTY_LIST] = tullTmp;
  dbgWord32(rlPageptr, ZPOS_ALLOC_CONTAINERS, rlPageptr.p->word32[ZPOS_ALLOC_CONTAINERS] - 1);
  rlPageptr.p->word32[ZPOS_ALLOC_CONTAINERS] = rlPageptr.p->word32[ZPOS_ALLOC_CONTAINERS] - 1;
  ndbrequire(rlPageptr.p->word32[ZPOS_ALLOC_CONTAINERS] <= ZNIL);
  if (((rlPageptr.p->word32[ZPOS_EMPTY_LIST] >> ZPOS_PAGE_TYPE_BIT) & 3) == 1) {
    jam();
    colPageptr.i = rlPageptr.i;
    colPageptr.p = rlPageptr.p;
    ptrCheck(colPageptr, cpagesize, page8);
    checkoverfreelist(signal);
  }//if
}//Dbacc::releaseLeftlist()

/* --------------------------------------------------------------------------------- */
/* RELEASE_RIGHTLIST                                                                 */
/*       INPUT:                                                                      */
/*               RL_PAGEPTR              PAGE POINTER OF CONTAINER TO BE RELEASED    */
/*               TRL_PAGEINDEX           PAGE INDEX OF CONTAINER TO BE RELEASED      */
/*               TURL_INDEX              INDEX OF CONTAINER TO BE RELEASED           */
/*               TRL_REL_CON             TRUE IF CONTAINER RELEASED OTHERWISE ONLY   */
/*                                       A PART IS RELEASED.                         */
/*                                                                                   */
/*       OUTPUT:                                                                     */
/*               NONE                                                                */
/*                                                                                   */
/*         THE FREE LIST OF RIGHT FREE BUFFER IN THE PAGE WILL BE UPDATE.            */
/*         TURL_INDEX IS INDEX TO THE FIRST WORD IN THE RIGHT SIDE OF                */
/*         THE BUFFER, WHICH IS THE LAST WORD IN THE BUFFER.                         */
/* --------------------------------------------------------------------------------- */
void Dbacc::releaseRightlist(Signal* signal) 
{
  Uint32 turlTmp1;
  Uint32 turlTmp;

  /* --------------------------------------------------------------------------------- */
  /*       IF A CONTAINER IS RELEASED AND NOT ONLY A PART THEN WE HAVE TO REMOVE IT    */
  /*       FROM THE LIST OF USED CONTAINERS IN THE PAGE. THIS IN ORDER TO ENSURE THAT  */
  /*       WE CAN FIND ALL LOCKED ELEMENTS DURING LOCAL CHECKPOINT.                    */
  /* --------------------------------------------------------------------------------- */
  if (trlRelCon == ZTRUE) {
    jam();
    arrGuard(turlIndex, 2048);
    trlHead = rlPageptr.p->word32[turlIndex];
    trlNextused = (trlHead >> 11) & 0x7f;
    trlPrevused = (trlHead >> 18) & 0x7f;
    if (trlNextused < ZEMPTYLIST) {
      jam();
      turlTmp1 = (trlNextused << ZSHIFT_PLUS) - (trlNextused << ZSHIFT_MINUS);
      turlTmp1 = turlTmp1 + ((ZHEAD_SIZE + ZBUF_SIZE) - ZCON_HEAD_SIZE);
      turlTmp = rlPageptr.p->word32[turlTmp1] & 0xfe03ffff;
      dbgWord32(rlPageptr, turlTmp1, turlTmp | (trlPrevused << 18));
      rlPageptr.p->word32[turlTmp1] = turlTmp | (trlPrevused << 18);
    } else {
      ndbrequire(trlNextused == ZEMPTYLIST);
      jam();
    }//if
    if (trlPrevused < ZEMPTYLIST) {
      jam();
      turlTmp1 = (trlPrevused << ZSHIFT_PLUS) - (trlPrevused << ZSHIFT_MINUS);
      turlTmp1 = turlTmp1 + ((ZHEAD_SIZE + ZBUF_SIZE) - ZCON_HEAD_SIZE);
      turlTmp = rlPageptr.p->word32[turlTmp1] & 0xfffc07ff;
      dbgWord32(rlPageptr, turlTmp1, turlTmp | (trlNextused << 11));
      rlPageptr.p->word32[turlTmp1] = turlTmp | (trlNextused << 11);
    } else {
      ndbrequire(trlPrevused == ZEMPTYLIST);
      jam();
      /* --------------------------------------------------------------------------------- */
      /*       WE ARE FIRST IN THE LIST AND THUS WE NEED TO UPDATE THE FIRST POINTER       */
      /*       OF THE RIGHT CONTAINER LIST.                                                */
      /* --------------------------------------------------------------------------------- */
      turlTmp = rlPageptr.p->word32[ZPOS_EMPTY_LIST] & 0xff80ffff;
      dbgWord32(rlPageptr, ZPOS_EMPTY_LIST, turlTmp | (trlNextused << 16));
      rlPageptr.p->word32[ZPOS_EMPTY_LIST] = turlTmp | (trlNextused << 16);
    }//if
  }//if
  dbgWord32(rlPageptr, turlIndex + 1, ZEMPTYLIST);
  arrGuard(turlIndex + 1, 2048);
  rlPageptr.p->word32[turlIndex + 1] = ZEMPTYLIST;
  turlTmp1 = rlPageptr.p->word32[ZPOS_EMPTY_LIST] & 0x7f;
  dbgWord32(rlPageptr, turlIndex, turlTmp1);
  arrGuard(turlIndex, 2048);
  rlPageptr.p->word32[turlIndex] = turlTmp1;
  if (turlTmp1 < ZEMPTYLIST) {
    jam();
    turlTmp = (turlTmp1 << ZSHIFT_PLUS) - (turlTmp1 << ZSHIFT_MINUS);
    turlTmp = turlTmp + ((ZHEAD_SIZE + ZBUF_SIZE) - (ZCON_HEAD_SIZE - 1));
    dbgWord32(rlPageptr, turlTmp, trlPageindex);
    rlPageptr.p->word32[turlTmp] = trlPageindex;	/* UPDATES PREV POINTER IN THE NEXT FREE */
  } else {
    ndbrequire(turlTmp1 == ZEMPTYLIST);
  }//if
  turlTmp = rlPageptr.p->word32[ZPOS_EMPTY_LIST];
  dbgWord32(rlPageptr, ZPOS_EMPTY_LIST, ((turlTmp >> 7) << 7) | trlPageindex);
  rlPageptr.p->word32[ZPOS_EMPTY_LIST] = ((turlTmp >> 7) << 7) | trlPageindex;
  dbgWord32(rlPageptr, ZPOS_ALLOC_CONTAINERS, rlPageptr.p->word32[ZPOS_ALLOC_CONTAINERS] - 1);
  rlPageptr.p->word32[ZPOS_ALLOC_CONTAINERS] = rlPageptr.p->word32[ZPOS_ALLOC_CONTAINERS] - 1;
  ndbrequire(rlPageptr.p->word32[ZPOS_ALLOC_CONTAINERS] <= ZNIL);
  if (((rlPageptr.p->word32[ZPOS_EMPTY_LIST] >> ZPOS_PAGE_TYPE_BIT) & 3) == 1) {
    jam();
    colPageptr.i = rlPageptr.i;
    colPageptr.p = rlPageptr.p;
    checkoverfreelist(signal);
  }//if
}//Dbacc::releaseRightlist()

/* --------------------------------------------------------------------------------- */
/* CHECKOVERFREELIST                                                                 */
/*        INPUT: COL_PAGEPTR, POINTER OF AN OVERFLOW PAGE RECORD.                    */
/*        DESCRIPTION: CHECKS IF THE PAGE HAVE TO PUT IN FREE LIST OF OVER FLOW      */
/*                     PAGES. WHEN IT HAVE TO, AN OVERFLOW REC PTR WILL BE ALLOCATED */
/*                     TO KEEP NFORMATION  ABOUT THE PAGE.                           */
/* --------------------------------------------------------------------------------- */
void Dbacc::checkoverfreelist(Signal* signal) 
{
  Uint32 tcolTmp;

  tcolTmp = colPageptr.p->word32[ZPOS_ALLOC_CONTAINERS];
  if (tcolTmp <= ZFREE_LIMIT) {
    if (tcolTmp == 0) {
      jam();
      ropPageptr = colPageptr;
      releaseOverpage(signal);
    } else {
      jam();
      if (colPageptr.p->word32[ZPOS_OVERFLOWREC] == RNIL) {
	ndbrequire(cfirstfreeoverrec != RNIL);
	jam();
	seizeOverRec(signal);
	sorOverflowRecPtr.p->dirindex = colPageptr.p->word32[ZPOS_PAGE_ID];
	sorOverflowRecPtr.p->overpage = colPageptr.i;
	dbgWord32(colPageptr, ZPOS_OVERFLOWREC, sorOverflowRecPtr.i);
	colPageptr.p->word32[ZPOS_OVERFLOWREC] = sorOverflowRecPtr.i;
	porOverflowRecPtr = sorOverflowRecPtr;
	putOverflowRecInFrag(signal);
      }//if
    }//if
  }//if
}//Dbacc::checkoverfreelist()

/* ------------------------------------------------------------------------- */
/* ------------------------------------------------------------------------- */
/* ------------------------------------------------------------------------- */
/*                                                                           */
/*       END OF DELETE MODULE                                                */
/*                                                                           */
/* ------------------------------------------------------------------------- */
/* ------------------------------------------------------------------------- */
/* ------------------------------------------------------------------------- */
/* ------------------------------------------------------------------------- */
/* ------------------------------------------------------------------------- */
/* ------------------------------------------------------------------------- */
/*                                                                           */
/*       COMMIT AND ABORT MODULE                                             */
/*                                                                           */
/* ------------------------------------------------------------------------- */
/* ------------------------------------------------------------------------- */
/* ------------------------------------------------------------------------- */
/* ------------------------------------------------------------------------- */
/* ABORT_OPERATION                                                           */
/*DESCRIPTION: AN OPERATION RECORD CAN BE IN A LOCK QUEUE OF AN ELEMENT OR   */
/*OWNS THE LOCK. BY THIS SUBROUTINE THE LOCK STATE OF THE OPERATION WILL     */
/*BE CHECKED. THE OPERATION RECORD WILL BE REMOVED FROM THE QUEUE IF IT      */
/*BELONGED TO ANY ONE, OTHERWISE THE ELEMENT HEAD WILL BE UPDATED.           */
/* ------------------------------------------------------------------------- */

/**
 * 
 * P0 - P1 - P2 - P3
 * S0
 * S1
 * S2
 */
void
Dbacc::abortParallelQueueOperation(Signal* signal, OperationrecPtr opPtr)
{
  jam();
  OperationrecPtr nextP;
  OperationrecPtr prevP;
  OperationrecPtr loPtr;

  Uint32 opbits = opPtr.p->m_op_bits;
  Uint32 opstate = opbits & Operationrec::OP_STATE_MASK;
  nextP.i = opPtr.p->nextParallelQue;
  prevP.i = opPtr.p->prevParallelQue;
  loPtr.i = opPtr.p->m_lock_owner_ptr_i;

  ndbassert(! (opbits & Operationrec::OP_LOCK_OWNER));
  ndbassert(opbits & Operationrec::OP_RUN_QUEUE);

  ptrCheckGuard(prevP, coprecsize, operationrec);    
  ndbassert(prevP.p->nextParallelQue == opPtr.i);
  prevP.p->nextParallelQue = nextP.i;
  
  if (nextP.i != RNIL)
  {
    ptrCheckGuard(nextP, coprecsize, operationrec);
    ndbassert(nextP.p->prevParallelQue == opPtr.i);
    nextP.p->prevParallelQue = prevP.i;
  }
  else if (prevP.i != loPtr.i)
  {
    jam();
    ptrCheckGuard(loPtr, coprecsize, operationrec);
    ndbassert(loPtr.p->m_op_bits & Operationrec::OP_LOCK_OWNER);
    ndbassert(loPtr.p->m_lo_last_parallel_op_ptr_i == opPtr.i);
    loPtr.p->m_lo_last_parallel_op_ptr_i = prevP.i;
    prevP.p->m_lock_owner_ptr_i = loPtr.i;
    
    /**
     * Abort P3...check start next
     */
    startNext(signal, prevP);
    validate_lock_queue(prevP);
    return;
  }
  else
  {
    jam();
    /**
     * P0 - P1
     *
     * Abort P1, check start next
     */
    ndbassert(prevP.p->m_op_bits & Operationrec::OP_LOCK_OWNER);
    prevP.p->m_lo_last_parallel_op_ptr_i = RNIL;
    startNext(signal, prevP);
    validate_lock_queue(prevP);
    return;
  }

  /**
   * Abort P1/P2
   */
  if (opbits & Operationrec::OP_LOCK_MODE)
  {
    Uint32 nextbits = nextP.p->m_op_bits;
    while ((nextbits & Operationrec::OP_LOCK_MODE) == 0)
    {
      ndbassert(nextbits & Operationrec::OP_ACC_LOCK_MODE);
      nextbits &= ~(Uint32)Operationrec::OP_ACC_LOCK_MODE;
      nextP.p->m_op_bits = nextbits;
      
      if (nextP.p->nextParallelQue != RNIL)
      {
	nextP.i = nextP.p->nextParallelQue;
	ptrCheckGuard(nextP, coprecsize, operationrec);
	nextbits = nextP.p->m_op_bits;
      }
      else
      {
	break;
      }
    }
  }

  /**
   * Abort P1, P2
   */
  if (opstate == Operationrec::OP_STATE_RUNNING)
  {
    jam();
    startNext(signal, prevP);
    validate_lock_queue(prevP);
    return;
  }
  
  ndbassert(opstate == Operationrec::OP_STATE_EXECUTED ||
	    opstate == Operationrec::OP_STATE_WAITING);
  
  /**
   * Scan to last of run queue
   */
  while (nextP.p->nextParallelQue != RNIL)
  {
    jam();
    nextP.i = nextP.p->nextParallelQue;
    ptrCheckGuard(nextP, coprecsize, operationrec);
  }

#ifdef VM_TRACE
  loPtr.i = nextP.p->m_lock_owner_ptr_i;
  ptrCheckGuard(loPtr, coprecsize, operationrec);
  ndbassert(loPtr.p->m_op_bits & Operationrec::OP_LOCK_OWNER);
  ndbassert(loPtr.p->m_lo_last_parallel_op_ptr_i == nextP.i);
#endif
  startNext(signal, nextP);
  validate_lock_queue(nextP);
  
  return;
}

void 
Dbacc::abortSerieQueueOperation(Signal* signal, OperationrecPtr opPtr) 
{
  jam();
  OperationrecPtr prevS, nextS;
  OperationrecPtr prevP, nextP;
  OperationrecPtr loPtr;

  Uint32 opbits = opPtr.p->m_op_bits;

  prevS.i = opPtr.p->prevSerialQue;
  nextS.i = opPtr.p->nextSerialQue;

  prevP.i = opPtr.p->prevParallelQue;
  nextP.i = opPtr.p->nextParallelQue;

  ndbassert((opbits & Operationrec::OP_LOCK_OWNER) == 0);
  ndbassert((opbits & Operationrec::OP_RUN_QUEUE) == 0);
  
  if (prevP.i != RNIL)
  {
    /**
     * We're not list head...
     */
    ptrCheckGuard(prevP, coprecsize, operationrec);    
    ndbassert(prevP.p->nextParallelQue == opPtr.i);
    prevP.p->nextParallelQue = nextP.i;

    if (nextP.i != RNIL)
    {
      ptrCheckGuard(nextP, coprecsize, operationrec);      
      ndbassert(nextP.p->prevParallelQue == opPtr.i);
      ndbassert((nextP.p->m_op_bits & Operationrec::OP_STATE_MASK) == 
		Operationrec::OP_STATE_WAITING);
      nextP.p->prevParallelQue = prevP.i;
      
      if ((prevP.p->m_op_bits & Operationrec::OP_ACC_LOCK_MODE) == 0 &&
	  opbits & Operationrec::OP_LOCK_MODE)
      {
	/**
	 * Scan right in parallel queue to fix OP_ACC_LOCK_MODE
	 */
	while ((nextP.p->m_op_bits & Operationrec::OP_LOCK_MODE) == 0)
	{
	  ndbassert(nextP.p->m_op_bits & Operationrec::OP_ACC_LOCK_MODE);
	  nextP.p->m_op_bits &= ~(Uint32)Operationrec::OP_ACC_LOCK_MODE;
	  nextP.i = nextP.p->nextParallelQue;
	  if (nextP.i == RNIL)
	    break;
	  ptrCheckGuard(nextP, coprecsize, operationrec);	  
	}
      }
    }
    validate_lock_queue(prevP);
    return;
  }
  else
  {
    /**
     * We're a list head
     */
    ptrCheckGuard(prevS, coprecsize, operationrec);      
    ndbassert(prevS.p->nextSerialQue == opPtr.i);
    
    if (nextP.i != RNIL)
    {
      /**
       * Promote nextP to list head
       */
      ptrCheckGuard(nextP, coprecsize, operationrec);      
      ndbassert(nextP.p->prevParallelQue == opPtr.i);
      prevS.p->nextSerialQue = nextP.i;
      nextP.p->prevParallelQue = RNIL;
      nextP.p->nextSerialQue = nextS.i;
      if (nextS.i != RNIL)
      {
	jam();
	ptrCheckGuard(nextS, coprecsize, operationrec); 	
	ndbassert(nextS.p->prevSerialQue == opPtr.i);
	nextS.p->prevSerialQue = nextP.i;
	validate_lock_queue(prevS);
	return;
      }
      else
      {
	// nextS is RNIL, i.e we're last in serie queue...
	// we must update lockOwner.m_lo_last_serial_op_ptr_i
	loPtr = prevS;
	while ((loPtr.p->m_op_bits & Operationrec::OP_LOCK_OWNER) == 0)
	{
	  loPtr.i = loPtr.p->prevSerialQue;
	  ptrCheckGuard(loPtr, coprecsize, operationrec);	  
	}
	ndbassert(loPtr.p->m_lo_last_serial_op_ptr_i == opPtr.i);
	loPtr.p->m_lo_last_serial_op_ptr_i = nextP.i;
	validate_lock_queue(loPtr);
	return;
      }
    }
    
    if (nextS.i == RNIL)
    {
      /**
       * Abort S2
       */

      // nextS is RNIL, i.e we're last in serie queue...
      // and we have no parallel queue, 
      // we must update lockOwner.m_lo_last_serial_op_ptr_i
      prevS.p->nextSerialQue = RNIL;
      
      loPtr = prevS;
      while ((loPtr.p->m_op_bits & Operationrec::OP_LOCK_OWNER) == 0)
      {
	loPtr.i = loPtr.p->prevSerialQue;
	ptrCheckGuard(loPtr, coprecsize, operationrec);	  
      }
      ndbassert(loPtr.p->m_lo_last_serial_op_ptr_i == opPtr.i);
      if (prevS.i != loPtr.i)
      {
	jam();
	loPtr.p->m_lo_last_serial_op_ptr_i = prevS.i;
      }
      else
      {
	loPtr.p->m_lo_last_serial_op_ptr_i = RNIL;
      }
      validate_lock_queue(loPtr);
    }
    else if (nextP.i == RNIL)
    {
      ptrCheckGuard(nextS, coprecsize, operationrec);      
      ndbassert(nextS.p->prevSerialQue == opPtr.i);
      prevS.p->nextSerialQue = nextS.i;
      nextS.p->prevSerialQue = prevS.i;
      
      if (prevS.p->m_op_bits & Operationrec::OP_LOCK_OWNER)
      {
	/**
	 * Abort S0
	 */
	OperationrecPtr lastOp;
	lastOp.i = prevS.p->m_lo_last_parallel_op_ptr_i;
	if (lastOp.i != RNIL)
	{
	  jam();
	  ptrCheckGuard(lastOp, coprecsize, operationrec);	
	  ndbassert(lastOp.p->m_lock_owner_ptr_i == prevS.i);
	}
	else
	{
	  jam();
	  lastOp = prevS;
	}
	startNext(signal, lastOp);
	validate_lock_queue(lastOp);
      }
      else
      {
	validate_lock_queue(prevS);
      }
    }
  }
}


void Dbacc::abortOperation(Signal* signal) 
{
  Uint32 opbits = operationRecPtr.p->m_op_bits;

  validate_lock_queue(operationRecPtr);

  if (opbits & Operationrec::OP_LOCK_OWNER) 
  {
    takeOutLockOwnersList(signal, operationRecPtr);
    opbits &= ~(Uint32)Operationrec::OP_LOCK_OWNER;
    if (opbits & Operationrec::OP_INSERT_IS_DONE)
    { 
      jam();
      opbits |= Operationrec::OP_ELEMENT_DISAPPEARED;
    }//if
    operationRecPtr.p->m_op_bits = opbits;
    const bool queue = (operationRecPtr.p->nextParallelQue != RNIL ||
			operationRecPtr.p->nextSerialQue != RNIL);
    
    if (queue)
    {
      jam();
      release_lockowner(signal, operationRecPtr, false);
    } 
    else 
    {
      /* -------------------------------------------------------------------
       * WE ARE OWNER OF THE LOCK AND NO OTHER OPERATIONS ARE QUEUED. 
       * IF INSERT OR STANDBY WE DELETE THE ELEMENT OTHERWISE WE REMOVE 
       * THE LOCK FROM THE ELEMENT.
       * ------------------------------------------------------------------ */
      if ((opbits & Operationrec::OP_ELEMENT_DISAPPEARED) == 0)
      {
        jam();
	Page8Ptr aboPageidptr;
	Uint32 taboElementptr;
	Uint32 tmp2Olq;

        taboElementptr = operationRecPtr.p->elementPointer;
        aboPageidptr.i = operationRecPtr.p->elementPage;
        tmp2Olq = ElementHeader::setUnlocked(operationRecPtr.p->hashvaluePart,
					     operationRecPtr.p->scanBits);
        ptrCheckGuard(aboPageidptr, cpagesize, page8);
        dbgWord32(aboPageidptr, taboElementptr, tmp2Olq);
        arrGuard(taboElementptr, 2048);
        aboPageidptr.p->word32[taboElementptr] = tmp2Olq;
        return;
      } 
      else 
      {
        jam();
        commitdelete(signal);
      }//if
    }//if
  } 
  else if (opbits & Operationrec::OP_RUN_QUEUE)
  {
    abortParallelQueueOperation(signal, operationRecPtr);
  }
  else
  {
    abortSerieQueueOperation(signal, operationRecPtr);
  }
}

void
Dbacc::commitDeleteCheck()
{
  OperationrecPtr opPtr;
  OperationrecPtr lastOpPtr;
  OperationrecPtr deleteOpPtr;
  Uint32 elementDeleted = 0;
  bool deleteCheckOngoing = true;
  Uint32 hashValue = 0;
  lastOpPtr = operationRecPtr;
  opPtr.i = operationRecPtr.p->nextParallelQue;
  while (opPtr.i != RNIL) {
    jam();
    ptrCheckGuard(opPtr, coprecsize, operationrec);
    lastOpPtr = opPtr;
    opPtr.i = opPtr.p->nextParallelQue;
  }//while
  deleteOpPtr = lastOpPtr;
  do {
    Uint32 opbits = deleteOpPtr.p->m_op_bits;
    Uint32 op = opbits & Operationrec::OP_MASK;
    if (op == ZDELETE) {
      jam();
      /* -------------------------------------------------------------------
       * IF THE CURRENT OPERATION TO BE COMMITTED IS A DELETE OPERATION DUE TO
       * A SCAN-TAKEOVER THE ACTUAL DELETE WILL BE PERFORMED BY THE PREVIOUS 
       * OPERATION (SCAN) IN THE PARALLEL QUEUE WHICH OWNS THE LOCK.
       * THE PROBLEM IS THAT THE SCAN OPERATION DOES NOT HAVE A HASH VALUE 
       * ASSIGNED TO IT SO WE COPY IT FROM THIS OPERATION.
       *
       * WE ASSUME THAT THIS SOLUTION WILL WORK BECAUSE THE ONLY WAY A 
       * SCAN CAN PERFORM A DELETE IS BY BEING FOLLOWED BY A NORMAL 
       * DELETE-OPERATION THAT HAS A HASH VALUE.
       * ----------------------------------------------------------------- */
      hashValue = deleteOpPtr.p->hashValue;
      elementDeleted = Operationrec::OP_ELEMENT_DISAPPEARED;
      deleteCheckOngoing = false;
    } else if (op == ZREAD || op == ZSCAN_OP) {
      /* -------------------------------------------------------------------
       * We are trying to find out whether the commit will in the end delete 
       * the tuple. Normally the delete will be the last operation in the 
       * list of operations on this. It is however possible to issue reads 
       * and scans in the same savepoint as the delete operation was issued 
       * and these can end up after the delete in the list of operations 
       * in the parallel queue. Thus if we discover a read or a scan 
       * we have to continue scanning the list looking for a delete operation.
       */
      deleteOpPtr.i = deleteOpPtr.p->prevParallelQue;
      if (opbits & Operationrec::OP_LOCK_OWNER) {
        jam();
        deleteCheckOngoing = false;
      } else {
        jam();
        ptrCheckGuard(deleteOpPtr, coprecsize, operationrec);
      }//if
    } else {
      jam();
      /* ------------------------------------------------------------------ */
      /* Finding an UPDATE or INSERT before finding a DELETE 
       * means we cannot be deleting as the end result of this transaction.
       */
      deleteCheckOngoing = false;
    }//if
  } while (deleteCheckOngoing);
  opPtr = lastOpPtr;
  do {
    jam();
    opPtr.p->m_op_bits |= Operationrec::OP_COMMIT_DELETE_CHECK;
    if (elementDeleted) {
      jam();
      opPtr.p->m_op_bits |= elementDeleted;
      opPtr.p->hashValue = hashValue;
    }//if
    opPtr.i = opPtr.p->prevParallelQue;
    if (opPtr.p->m_op_bits & Operationrec::OP_LOCK_OWNER) {
      jam();
      break;
    }//if
    ptrCheckGuard(opPtr, coprecsize, operationrec);
  } while (true);
}//Dbacc::commitDeleteCheck()

/* ------------------------------------------------------------------------- */
/* COMMIT_OPERATION                                                          */
/* INPUT: OPERATION_REC_PTR, POINTER TO AN OPERATION RECORD                  */
/* DESCRIPTION: THE OPERATION RECORD WILL BE TAKE OUT OF ANY LOCK QUEUE.     */
/*         IF IT OWNS THE ELEMENT LOCK. HEAD OF THE ELEMENT WILL BE UPDATED. */
/* ------------------------------------------------------------------------- */
void Dbacc::commitOperation(Signal* signal) 
{
  validate_lock_queue(operationRecPtr);

  Uint32 opbits = operationRecPtr.p->m_op_bits;
  Uint32 op = opbits & Operationrec::OP_MASK;
  ndbrequire((opbits & Operationrec::OP_STATE_MASK) == Operationrec::OP_STATE_EXECUTED);
  if ((opbits & Operationrec::OP_COMMIT_DELETE_CHECK) == 0 && 
      (op != ZREAD && op != ZSCAN_OP))
  {
    jam();
    /*  This method is used to check whether the end result of the transaction
        will be to delete the tuple. In this case all operation will be marked
        with elementIsDisappeared = true to ensure that the last operation
        committed will remove the tuple. We only run this once per transaction
        (commitDeleteCheckFlag = true if performed earlier) and we don't
        execute this code when committing a scan operation since committing
        a scan operation only means that the scan is continuing and the scan
        lock is released.
    */
    commitDeleteCheck();
    opbits = operationRecPtr.p->m_op_bits;
  }//if

  ndbassert(opbits & Operationrec::OP_RUN_QUEUE);
  
  if (opbits & Operationrec::OP_LOCK_OWNER) 
  {
    takeOutLockOwnersList(signal, operationRecPtr);
    opbits &= ~(Uint32)Operationrec::OP_LOCK_OWNER;
    operationRecPtr.p->m_op_bits = opbits;
    
    const bool queue = (operationRecPtr.p->nextParallelQue != RNIL ||
			operationRecPtr.p->nextSerialQue != RNIL);
    
    if (!queue && (opbits & Operationrec::OP_ELEMENT_DISAPPEARED) == 0) 
    {
      /* 
       * This is the normal path through the commit for operations owning the
       * lock without any queues and not a delete operation.
       */
      Page8Ptr coPageidptr;
      Uint32 tcoElementptr;
      Uint32 tmp2Olq;
      
      coPageidptr.i = operationRecPtr.p->elementPage;
      tcoElementptr = operationRecPtr.p->elementPointer;
      tmp2Olq = ElementHeader::setUnlocked(operationRecPtr.p->hashvaluePart,
					   operationRecPtr.p->scanBits);   
      ptrCheckGuard(coPageidptr, cpagesize, page8);
      dbgWord32(coPageidptr, tcoElementptr, tmp2Olq);
      arrGuard(tcoElementptr, 2048);
      coPageidptr.p->word32[tcoElementptr] = tmp2Olq;
      return;
    }
    else if (queue)
    {
      jam();
      /*
       * The case when there is a queue lined up.
       * Release the lock and pass it to the next operation lined up.
       */
      release_lockowner(signal, operationRecPtr, true);
      return;
    } 
    else 
    {
      jam();
      /*
       * No queue and elementIsDisappeared is true. 
       * We perform the actual delete operation.
       */
      commitdelete(signal);
      return;
    }//if
  } 
  else 
  {
    /**
     * THE OPERATION DOES NOT OWN THE LOCK. IT MUST BE IN A LOCK QUEUE OF THE
     * ELEMENT.
     */
    jam();
    OperationrecPtr prev, next, lockOwner;
    prev.i = operationRecPtr.p->prevParallelQue;
    next.i = operationRecPtr.p->nextParallelQue;
    lockOwner.i = operationRecPtr.p->m_lock_owner_ptr_i;
    ptrCheckGuard(prev, coprecsize, operationrec);
    
    prev.p->nextParallelQue = next.i;
    if (next.i != RNIL) 
    {
      jam();
      ptrCheckGuard(next, coprecsize, operationrec);
      next.p->prevParallelQue = prev.i;
    }
    else if (prev.p->m_op_bits & Operationrec::OP_LOCK_OWNER)
    {
      jam();
      ndbassert(lockOwner.i == prev.i);
      prev.p->m_lo_last_parallel_op_ptr_i = RNIL;
      next = prev;
    }
    else
    {
      jam();
      /**
       * Last operation in parallell queue
       */
      ndbassert(prev.i != lockOwner.i);
      ptrCheckGuard(lockOwner, coprecsize, operationrec);      
      ndbassert(lockOwner.p->m_op_bits & Operationrec::OP_LOCK_OWNER);
      lockOwner.p->m_lo_last_parallel_op_ptr_i = prev.i;
      prev.p->m_lock_owner_ptr_i = lockOwner.i;
      next = prev;
    }
    
    /**
     * Check possible lock upgrade
     */
    if(opbits & Operationrec::OP_ACC_LOCK_MODE)
    {
      jam();

      /**
       * Not lock owner...committing a exclusive operation...
       *
       * e.g
       *   T1(R) T1(X)
       *   T2(R/X)
       *
       *   If T1(X) commits T2(R/X) is not supposed to run
       *     as T1(R) should also commit
       *
       * e.g
       *   T1(R) T1(X) T1*(R)
       *   T2(R/X)
       *
       *   If T1*(R) commits T2(R/X) is not supposed to run
       *     as T1(R),T2(x) should also commit
       */
      validate_lock_queue(prev);
      return;
    }

    /**
     * We committed a shared lock
     *   Check if we can start next...
     */
    while(next.p->nextParallelQue != RNIL)
    {
      jam();
      next.i = next.p->nextParallelQue;
      ptrCheckGuard(next, coprecsize, operationrec);
      
      if ((next.p->m_op_bits & Operationrec::OP_STATE_MASK) != 
	  Operationrec::OP_STATE_EXECUTED)
      {
	jam();
	return;
      }
    }
    
    startNext(signal, next);
    
    validate_lock_queue(prev);
  }
}//Dbacc::commitOperation()

void 
Dbacc::release_lockowner(Signal* signal, OperationrecPtr opPtr, bool commit)
{
  OperationrecPtr nextP;
  OperationrecPtr nextS;
  OperationrecPtr newOwner;
  OperationrecPtr lastP;
  
  Uint32 opbits = opPtr.p->m_op_bits;
  nextP.i = opPtr.p->nextParallelQue;
  nextS.i = opPtr.p->nextSerialQue;
  lastP.i = opPtr.p->m_lo_last_parallel_op_ptr_i;
  Uint32 lastS = opPtr.p->m_lo_last_serial_op_ptr_i;

  ndbassert(lastP.i != RNIL || lastS != RNIL);
  ndbassert(nextP.i != RNIL || nextS.i != RNIL);

  enum {
    NOTHING,
    CHECK_LOCK_UPGRADE,
    START_NEW
  } action = NOTHING;

  if (nextP.i != RNIL)
  {
    jam();
    ptrCheckGuard(nextP, coprecsize, operationrec);
    newOwner = nextP;

    if (lastP.i == newOwner.i)
    {
      newOwner.p->m_lo_last_parallel_op_ptr_i = RNIL;
      lastP = nextP;
    }
    else
    {
      ptrCheckGuard(lastP, coprecsize, operationrec);
      newOwner.p->m_lo_last_parallel_op_ptr_i = lastP.i;
      lastP.p->m_lock_owner_ptr_i = newOwner.i;
    }
    
    newOwner.p->m_lo_last_serial_op_ptr_i = lastS;
    newOwner.p->nextSerialQue = nextS.i;
    
    if (nextS.i != RNIL)
    {
      jam();
      ptrCheckGuard(nextS, coprecsize, operationrec);
      ndbassert(nextS.p->prevSerialQue == opPtr.i);
      nextS.p->prevSerialQue = newOwner.i;
    }
    
    if (commit)
    {
      if ((opbits & Operationrec::OP_ACC_LOCK_MODE) == ZREADLOCK)
      {
	jam();
	/**
	 * Lock owner...committing a shared operation...
	 * this can be a lock upgrade
	 *
	 * e.g
	 *   T1(R) T2(R)
	 *   T2(X)
	 *
	 *   If T1(R) commits T2(X) is supposed to run
	 *
	 * e.g
	 *   T1(X) T1(R)
	 *   T2(R)
	 *
	 *   If T1(X) commits, then T1(R) _should_ commit before T2(R) is
	 *     allowed to proceed
	 */
	action = CHECK_LOCK_UPGRADE;
      }
      else
      {
	jam();
	newOwner.p->m_op_bits |= Operationrec::OP_LOCK_MODE;
      }
    }
    else
    {
      /**
       * Aborting an operation can *always* lead to lock upgrade
       */
      action = CHECK_LOCK_UPGRADE;
      Uint32 opstate = opbits & Operationrec::OP_STATE_MASK;
      if (opstate != Operationrec::OP_STATE_EXECUTED)
      {
	ndbassert(opstate == Operationrec::OP_STATE_RUNNING);
	if (opbits & Operationrec::OP_ELEMENT_DISAPPEARED)
	{
	  jam();
	  report_dealloc(signal, opPtr.p);
	  newOwner.p->localdata[0] = ~(Uint32)0;
	}
	else
	{
	  jam();
	  newOwner.p->localdata[0] = opPtr.p->localdata[0];
	  newOwner.p->localdata[1] = opPtr.p->localdata[1];
	}
	action = START_NEW;
      }
      
      /**
       * Update ACC_LOCK_MODE
       */
      if (opbits & Operationrec::OP_LOCK_MODE)
      {
	Uint32 nextbits = nextP.p->m_op_bits;
	while ((nextbits & Operationrec::OP_LOCK_MODE) == 0)
	{
	  ndbassert(nextbits & Operationrec::OP_ACC_LOCK_MODE);
	  nextbits &= ~(Uint32)Operationrec::OP_ACC_LOCK_MODE;
	  nextP.p->m_op_bits = nextbits;
	  
	  if (nextP.p->nextParallelQue != RNIL)
	  {
	    nextP.i = nextP.p->nextParallelQue;
	    ptrCheckGuard(nextP, coprecsize, operationrec);
	    nextbits = nextP.p->m_op_bits;
	  }
	  else
	  {
	    break;
	  }
	}
      }
    }
  }
  else
  {
    jam();
    ptrCheckGuard(nextS, coprecsize, operationrec);
    newOwner = nextS;
    
    newOwner.p->m_op_bits |= Operationrec::OP_RUN_QUEUE;
    
    if (opbits & Operationrec::OP_ELEMENT_DISAPPEARED)
    {
      report_dealloc(signal, opPtr.p);
      newOwner.p->localdata[0] = ~(Uint32)0;
    }
    else
    {
      jam();
      newOwner.p->localdata[0] = opPtr.p->localdata[0];
      newOwner.p->localdata[1] = opPtr.p->localdata[1];
    }
    
    lastP = newOwner;
    while (lastP.p->nextParallelQue != RNIL)
    {
      lastP.i = lastP.p->nextParallelQue;
      ptrCheckGuard(lastP, coprecsize, operationrec);      
      lastP.p->m_op_bits |= Operationrec::OP_RUN_QUEUE;
    }
    
    if (newOwner.i != lastP.i)
    {
      jam();
      newOwner.p->m_lo_last_parallel_op_ptr_i = lastP.i;
    }
    else
    {
      jam();
      newOwner.p->m_lo_last_parallel_op_ptr_i = RNIL;
    }

    if (newOwner.i != lastS)
    {
      jam();
      newOwner.p->m_lo_last_serial_op_ptr_i = lastS;
    }
    else
    {
      jam();
      newOwner.p->m_lo_last_serial_op_ptr_i = RNIL;
    }
    
    action = START_NEW;
  }
  
  insertLockOwnersList(signal, newOwner);
  
  /**
   * Copy op info, and store op in element
   *
   */
  {
    newOwner.p->elementPage = opPtr.p->elementPage;
    newOwner.p->elementIsforward = opPtr.p->elementIsforward;
    newOwner.p->elementPointer = opPtr.p->elementPointer;
    newOwner.p->elementContainer = opPtr.p->elementContainer;
    newOwner.p->scanBits = opPtr.p->scanBits;
    newOwner.p->hashvaluePart = opPtr.p->hashvaluePart;
    newOwner.p->m_op_bits |= (opbits & Operationrec::OP_ELEMENT_DISAPPEARED);
    if (opbits & Operationrec::OP_ELEMENT_DISAPPEARED)
    {
      /* ------------------------------------------------------------------- */
      // If the elementIsDisappeared is set then we know that the 
      // hashValue is also set since it always originates from a 
      // committing abort or a aborting insert. 
      // Scans do not initialise the hashValue and must have this 
      // value initialised if they are
      // to successfully commit the delete.
      /* ------------------------------------------------------------------- */
      jam();
      newOwner.p->hashValue = opPtr.p->hashValue;
    }//if

    Page8Ptr pagePtr;
    pagePtr.i = newOwner.p->elementPage;
    ptrCheckGuard(pagePtr, cpagesize, page8);
    const Uint32 tmp = ElementHeader::setLocked(newOwner.i);
    arrGuard(newOwner.p->elementPointer, 2048);
    pagePtr.p->word32[newOwner.p->elementPointer] = tmp;
  }
  
  switch(action){
  case NOTHING:
    validate_lock_queue(newOwner);
    return;
  case START_NEW:
    startNew(signal, newOwner);
    validate_lock_queue(newOwner);
    return;
  case CHECK_LOCK_UPGRADE:
    startNext(signal, lastP);
    validate_lock_queue(lastP);
    break;
  }
  
}

void
Dbacc::startNew(Signal* signal, OperationrecPtr newOwner) 
{
  OperationrecPtr save = operationRecPtr;
  operationRecPtr = newOwner;
  
  Uint32 opbits = newOwner.p->m_op_bits;
  Uint32 op = opbits & Operationrec::OP_MASK;
  Uint32 opstate = (opbits & Operationrec::OP_STATE_MASK);
  ndbassert(opstate == Operationrec::OP_STATE_WAITING);
  ndbassert(opbits & Operationrec::OP_LOCK_OWNER);
  const bool deleted = opbits & Operationrec::OP_ELEMENT_DISAPPEARED;
  Uint32 errCode = 0;

  opbits &= opbits & ~(Uint32)Operationrec::OP_STATE_MASK;
  opbits |= Operationrec::OP_STATE_RUNNING;
  
  if (op == ZSCAN_OP && (opbits & Operationrec::OP_LOCK_REQ) == 0)
    goto scan;

  if (deleted)
  {
    jam();
    if (op != ZINSERT && op != ZWRITE)
    {
      errCode = ZREAD_ERROR;
      goto ref;
    }
    
    opbits &= ~(Uint32)Operationrec::OP_MASK;
    opbits &= ~(Uint32)Operationrec::OP_ELEMENT_DISAPPEARED;
    opbits |= (op = ZINSERT);
    opbits |= Operationrec::OP_INSERT_IS_DONE;
    goto conf;
  }
  else if (op == ZINSERT)
  {
    jam();
    errCode = ZWRITE_ERROR;
    goto ref;
  }
  else if (op == ZWRITE)
  {
    jam();
    opbits &= ~(Uint32)Operationrec::OP_MASK;
    opbits |= (op = ZUPDATE);
    goto conf;
  }

conf:
  newOwner.p->m_op_bits = opbits;

  sendAcckeyconf(signal);
  sendSignal(newOwner.p->userblockref, GSN_ACCKEYCONF, 
	     signal, 6, JBB);

  operationRecPtr = save;
  return;
  
scan:
  jam();
  newOwner.p->m_op_bits = opbits;
  
  takeOutScanLockQueue(newOwner.p->scanRecPtr);
  putReadyScanQueue(signal, newOwner.p->scanRecPtr);

  operationRecPtr = save;
  return;
  
ref:
  newOwner.p->m_op_bits = opbits;
  
  signal->theData[0] = newOwner.p->userptr;
  signal->theData[1] = errCode;
  sendSignal(newOwner.p->userblockref, GSN_ACCKEYREF, signal, 
	     2, JBB);
  
  operationRecPtr = save;
  return;
}

/**
 * takeOutLockOwnersList
 *
 * Description: Take out an operation from the doubly linked 
 * lock owners list on the fragment.
 *
 */
void Dbacc::takeOutLockOwnersList(Signal* signal,
				  const OperationrecPtr& outOperPtr) 
{
  const Uint32 Tprev = outOperPtr.p->prevLockOwnerOp;
  const Uint32 Tnext = outOperPtr.p->nextLockOwnerOp;
#ifdef VM_TRACE
  // Check that operation is already in the list
  OperationrecPtr tmpOperPtr;
  bool inList = false;
  tmpOperPtr.i = fragrecptr.p->lockOwnersList;
  while (tmpOperPtr.i != RNIL){
    ptrCheckGuard(tmpOperPtr, coprecsize, operationrec);
    if (tmpOperPtr.i == outOperPtr.i)
      inList = true;
    tmpOperPtr.i = tmpOperPtr.p->nextLockOwnerOp;
  }
  ndbrequire(inList == true);
#endif
  
  ndbassert(outOperPtr.p->m_op_bits & Operationrec::OP_LOCK_OWNER);
  
  // Fast path through the code for the common case.
  if ((Tprev == RNIL) && (Tnext == RNIL)) {
    ndbrequire(fragrecptr.p->lockOwnersList == outOperPtr.i);
    fragrecptr.p->lockOwnersList = RNIL;
    return;
  } 

  // Check previous operation 
  if (Tprev != RNIL) {    
    jam();
    arrGuard(Tprev, coprecsize);
    operationrec[Tprev].nextLockOwnerOp = Tnext;
  } else {
    fragrecptr.p->lockOwnersList = Tnext;
  }//if

  // Check next operation
  if (Tnext == RNIL) {
    return;
  } else {
    jam();
    arrGuard(Tnext, coprecsize);
    operationrec[Tnext].prevLockOwnerOp = Tprev;
  }//if

  return;
}//Dbacc::takeOutLockOwnersList()

/**
 * insertLockOwnersList
 *
 * Description: Insert an operation first in the dubly linked lock owners 
 * list on the fragment.
 *
 */
void Dbacc::insertLockOwnersList(Signal* signal, 
				 const OperationrecPtr& insOperPtr) 
{
  OperationrecPtr tmpOperPtr;
#ifdef VM_TRACE
  // Check that operation is not already in list
  tmpOperPtr.i = fragrecptr.p->lockOwnersList;
  while(tmpOperPtr.i != RNIL){
    ptrCheckGuard(tmpOperPtr, coprecsize, operationrec);
    ndbrequire(tmpOperPtr.i != insOperPtr.i);
    tmpOperPtr.i = tmpOperPtr.p->nextLockOwnerOp;    
  }
#endif
  tmpOperPtr.i = fragrecptr.p->lockOwnersList;
  
  ndbrequire(! (insOperPtr.p->m_op_bits & Operationrec::OP_LOCK_OWNER));

  insOperPtr.p->m_op_bits |= Operationrec::OP_LOCK_OWNER;
  insOperPtr.p->prevLockOwnerOp = RNIL;
  insOperPtr.p->nextLockOwnerOp = tmpOperPtr.i;
  
  fragrecptr.p->lockOwnersList = insOperPtr.i;
  if (tmpOperPtr.i == RNIL) {
    return;
  } else {
    jam();
    ptrCheckGuard(tmpOperPtr, coprecsize, operationrec);
    tmpOperPtr.p->prevLockOwnerOp = insOperPtr.i;
  }//if
}//Dbacc::insertLockOwnersList()


/* --------------------------------------------------------------------------------- */
/* --------------------------------------------------------------------------------- */
/* --------------------------------------------------------------------------------- */
/*                                                                                   */
/*       END OF COMMIT AND ABORT MODULE                                              */
/*                                                                                   */
/* --------------------------------------------------------------------------------- */
/* --------------------------------------------------------------------------------- */
/* --------------------------------------------------------------------------------- */
/* --------------------------------------------------------------------------------- */
/* --------------------------------------------------------------------------------- */
/* ALLOC_OVERFLOW_PAGE                                                               */
/*          DESCRIPTION:                                                             */
/* --------------------------------------------------------------------------------- */
void Dbacc::allocOverflowPage(Signal* signal) 
{
  DirRangePtr aopDirRangePtr;
  DirectoryarrayPtr aopOverflowDirptr;
  OverflowRecordPtr aopOverflowRecPtr;
  Uint32 taopTmp1;
  Uint32 taopTmp2;
  Uint32 taopTmp3;

  tresult = 0;
  if (cfirstfreepage == RNIL)
  {
    jam();  
    zpagesize_error("Dbacc::allocOverflowPage");
    tresult = ZPAGESIZE_ERROR;
    return;
  }//if
  if (fragrecptr.p->firstFreeDirindexRec != RNIL) {
    jam();
    /* FRAGRECPTR:FIRST_FREE_DIRINDEX_REC POINTS  */
    /* TO THE FIRST ELEMENT IN A FREE LIST OF THE */
    /* DIRECTORY INDEX WICH HAVE NULL AS PAGE     */
    aopOverflowRecPtr.i = fragrecptr.p->firstFreeDirindexRec;
    ptrCheckGuard(aopOverflowRecPtr, coverflowrecsize, overflowRecord);
    troOverflowRecPtr.p = aopOverflowRecPtr.p;
    takeRecOutOfFreeOverdir(signal);
  } else if (cfirstfreeoverrec == RNIL) {
    jam();
    tresult = ZOVER_REC_ERROR;
    return;
  } else if ((cfirstfreedir == RNIL) &&
             (cdirarraysize <= cdirmemory)) {
    jam();
    tresult = ZDIRSIZE_ERROR;
    return;
  } else {
    jam();
    seizeOverRec(signal);
    aopOverflowRecPtr = sorOverflowRecPtr;
    aopOverflowRecPtr.p->dirindex = fragrecptr.p->lastOverIndex;
  }//if
  aopOverflowRecPtr.p->nextOverRec = RNIL;
  aopOverflowRecPtr.p->prevOverRec = RNIL;
  fragrecptr.p->firstOverflowRec = aopOverflowRecPtr.i;
  fragrecptr.p->lastOverflowRec = aopOverflowRecPtr.i;
  taopTmp1 = aopOverflowRecPtr.p->dirindex;
  aopDirRangePtr.i = fragrecptr.p->overflowdir;
  taopTmp2 = taopTmp1 >> 8;
  taopTmp3 = taopTmp1 & 0xff;
  ptrCheckGuard(aopDirRangePtr, cdirrangesize, dirRange);
  arrGuard(taopTmp2, 256);
  if (aopDirRangePtr.p->dirArray[taopTmp2] == RNIL) {
    jam();
    seizeDirectory(signal);
    ndbrequire(tresult <= ZLIMIT_OF_ERROR);
    aopDirRangePtr.p->dirArray[taopTmp2] = sdDirptr.i;
  }//if
  aopOverflowDirptr.i = aopDirRangePtr.p->dirArray[taopTmp2];
  seizePage(signal);
  ndbrequire(tresult <= ZLIMIT_OF_ERROR);
  ptrCheckGuard(aopOverflowDirptr, cdirarraysize, directoryarray);
  aopOverflowDirptr.p->pagep[taopTmp3] = spPageptr.i;
  tiopPageId = aopOverflowRecPtr.p->dirindex;
  iopOverflowRecPtr = aopOverflowRecPtr;
  iopPageptr = spPageptr;
  initOverpage(signal);
  aopOverflowRecPtr.p->overpage = spPageptr.i;
  if (fragrecptr.p->lastOverIndex <= aopOverflowRecPtr.p->dirindex) {
    jam();
    ndbrequire(fragrecptr.p->lastOverIndex == aopOverflowRecPtr.p->dirindex);
    fragrecptr.p->lastOverIndex++;
  }//if
}//Dbacc::allocOverflowPage()

/* --------------------------------------------------------------------------------- */
/* --------------------------------------------------------------------------------- */
/* --------------------------------------------------------------------------------- */
/*                                                                                   */
/*       EXPAND/SHRINK MODULE                                                        */
/*                                                                                   */
/* --------------------------------------------------------------------------------- */
/* --------------------------------------------------------------------------------- */
/* ******************--------------------------------------------------------------- */
/*EXPANDCHECK                                        EXPAND BUCKET ORD               */
/* SENDER: ACC,    LEVEL B         */
/*   INPUT:   FRAGRECPTR, POINTS TO A FRAGMENT RECORD.                               */
/*   DESCRIPTION: A BUCKET OF A FRAGMENT PAGE WILL BE EXPAND INTO TWO BUCKETS        */
/*                                 ACCORDING TO LH3.                                 */
/* ******************--------------------------------------------------------------- */
/* ******************--------------------------------------------------------------- */
/* EXPANDCHECK                                        EXPAND BUCKET ORD              */
/* ******************------------------------------+                                 */
/* SENDER: ACC,    LEVEL B         */
/* A BUCKET OF THE FRAGMENT WILL   */
/* BE EXPANDED ACORDING TO LH3,    */
/* AND COMMIT TRANSACTION PROCESS  */
/* WILL BE CONTINUED */
Uint32 Dbacc::checkScanExpand(Signal* signal)
{
  Uint32 Ti;
  Uint32 TreturnCode = 0;
  Uint32 TPageIndex;
  Uint32 TDirInd;
  Uint32 TSplit;
  Uint32 TreleaseInd = 0;
  Uint32 TreleaseScanBucket;
  Uint32 TreleaseScanIndicator[MAX_PARALLEL_SCANS_PER_FRAG];
  DirectoryarrayPtr TDirptr;
  DirRangePtr TDirRangePtr;
  Page8Ptr TPageptr;
  ScanRecPtr TscanPtr;

  TSplit = fragrecptr.p->p;
  for (Ti = 0; Ti < MAX_PARALLEL_SCANS_PER_FRAG; Ti++) {
    TreleaseScanIndicator[Ti] = 0;
    if (fragrecptr.p->scan[Ti] != RNIL) {
      //-------------------------------------------------------------
      // A scan is ongoing on this particular local fragment. We have
      // to check its current state.
      //-------------------------------------------------------------
      TscanPtr.i = fragrecptr.p->scan[Ti];
      ptrCheckGuard(TscanPtr, cscanRecSize, scanRec);
      if (TscanPtr.p->activeLocalFrag == fragrecptr.i) {
        if (TscanPtr.p->scanBucketState ==  ScanRec::FIRST_LAP) {
          if (TSplit == TscanPtr.p->nextBucketIndex) {
            jam();
	    //-------------------------------------------------------------
	    // We are currently scanning this bucket. We cannot split it
	    // simultaneously with the scan. We have to pass this offer for
	    // splitting the bucket.
	    //-------------------------------------------------------------
            TreturnCode = 1;
            return TreturnCode;
          } else if (TSplit > TscanPtr.p->nextBucketIndex) {
            jam();
	    //-------------------------------------------------------------
	    // This bucket has not yet been scanned. We must reset the scanned
	    // bit indicator for this scan on this bucket.
	    //-------------------------------------------------------------
            TreleaseScanIndicator[Ti] = 1;
            TreleaseInd = 1;
          } else {
            jam();
          }//if
        } else if (TscanPtr.p->scanBucketState ==  ScanRec::SECOND_LAP) {
          jam();
	  //-------------------------------------------------------------
	  // We are performing a second lap to handle buckets that was
	  // merged during the first lap of scanning. During this second
	  // lap we do not allow any splits or merges.
	  //-------------------------------------------------------------
          TreturnCode = 1;
          return TreturnCode;
        } else {
          ndbrequire(TscanPtr.p->scanBucketState ==  ScanRec::SCAN_COMPLETED);
          jam();
	  //-------------------------------------------------------------
	  // The scan is completed and we can thus go ahead and perform
	  // the split.
	  //-------------------------------------------------------------
        }//if
      }//if
    }//if
  }//for
  if (TreleaseInd == 1) {
    TreleaseScanBucket = TSplit;
    TDirRangePtr.i = fragrecptr.p->directory;
    TPageIndex = TreleaseScanBucket & ((1 << fragrecptr.p->k) - 1);	/* PAGE INDEX OBS K = 6 */
    TDirInd = TreleaseScanBucket >> fragrecptr.p->k;	/* DIRECTORY INDEX OBS K = 6 */
    ptrCheckGuard(TDirRangePtr, cdirrangesize, dirRange);
    arrGuard((TDirInd >> 8), 256);
    TDirptr.i = TDirRangePtr.p->dirArray[TDirInd >> 8];
    ptrCheckGuard(TDirptr, cdirarraysize, directoryarray);
    TPageptr.i = TDirptr.p->pagep[TDirInd & 0xff];
    ptrCheckGuard(TPageptr, cpagesize, page8);
    for (Ti = 0; Ti < MAX_PARALLEL_SCANS_PER_FRAG; Ti++) {
      if (TreleaseScanIndicator[Ti] == 1) {
        jam();
        scanPtr.i = fragrecptr.p->scan[Ti];
        ptrCheckGuard(scanPtr, cscanRecSize, scanRec);
        rsbPageidptr = TPageptr;
        trsbPageindex = TPageIndex;
        releaseScanBucket(signal);
      }//if
    }//for
  }//if
  return TreturnCode;
}//Dbacc::checkScanExpand()

void Dbacc::execEXPANDCHECK2(Signal* signal) 
{
  jamEntry();

  if(refToBlock(signal->getSendersBlockRef()) == DBLQH)
  {
    jam();
    return;
  }

  DirectoryarrayPtr newDirptr;

  fragrecptr.i = signal->theData[0];
  tresult = 0;	/* 0= FALSE,1= TRUE,> ZLIMIT_OF_ERROR =ERRORCODE */
  Uint32 tmp = 1;
  tmp = tmp << 31;
  ptrCheckGuard(fragrecptr, cfragmentsize, fragmentrec);
  fragrecptr.p->expandFlag = 0;
  if (fragrecptr.p->slack < tmp) {
    jam();
    /* IT MEANS THAT IF SLACK > ZERO */
    /*--------------------------------------------------------------*/
    /*       THE SLACK HAS IMPROVED AND IS NOW ACCEPTABLE AND WE    */
    /*       CAN FORGET ABOUT THE EXPAND PROCESS.                   */
    /*--------------------------------------------------------------*/
    if (ERROR_INSERTED(3002))
      debug_lh_vars("SLK");
    if (fragrecptr.p->dirRangeFull == ZTRUE) {
      jam();
      fragrecptr.p->dirRangeFull = ZFALSE;
    }
    return;
  }//if
  if (fragrecptr.p->firstOverflowRec == RNIL) {
    jam();
    allocOverflowPage(signal);
    if (tresult > ZLIMIT_OF_ERROR) {
      jam();
      /*--------------------------------------------------------------*/
      /* WE COULD NOT ALLOCATE ANY OVERFLOW PAGE. THUS WE HAVE TO STOP*/
      /* THE EXPAND SINCE WE CANNOT GUARANTEE ITS COMPLETION.         */
      /*--------------------------------------------------------------*/
      return;
    }//if
  }//if
  if (cfirstfreepage == RNIL)
  {
    /*--------------------------------------------------------------*/
    /* WE HAVE TO STOP THE EXPAND PROCESS SINCE THERE ARE NO FREE   */
    /* PAGES. THIS MEANS THAT WE COULD BE FORCED TO CRASH SINCE WE  */
    /* CANNOT COMPLETE THE EXPAND. TO AVOID THE CRASH WE EXIT HERE. */
    /*--------------------------------------------------------------*/
    return;
  }//if
  if (checkScanExpand(signal) == 1) {
    jam();
    /*--------------------------------------------------------------*/
    // A scan state was inconsistent with performing an expand
    // operation.
    /*--------------------------------------------------------------*/
    return;
  }//if

  /*--------------------------------------------------------------------------*/
  /*       WE START BY FINDING THE PAGE, THE PAGE INDEX AND THE PAGE DIRECTORY*/
  /*       OF THE NEW BUCKET WHICH SHALL RECEIVE THE ELEMENT WHICH HAVE A 1 IN*/
  /*       THE NEXT HASH BIT. THIS BIT IS USED IN THE SPLIT MECHANISM TO      */
  /*       DECIDE WHICH ELEMENT GOES WHERE.                                   */
  /*--------------------------------------------------------------------------*/
  expDirRangePtr.i = fragrecptr.p->directory;
  texpReceivedBucket = (fragrecptr.p->maxp + fragrecptr.p->p) + 1;	/* RECEIVED BUCKET */
  texpDirInd = texpReceivedBucket >> fragrecptr.p->k;
  newDirptr.i = RNIL;
  ptrNull(newDirptr);
  texpDirRangeIndex = texpDirInd >> 8;
  ptrCheckGuard(expDirRangePtr, cdirrangesize, dirRange);
  Uint32 max_dir_range_size = 256;
  if (ERROR_INSERTED(3002)) {
      debug_lh_vars("EXP");
      max_dir_range_size = 2;
  }
  if (texpDirRangeIndex >= max_dir_range_size) {
    jam();
    ndbrequire(texpDirRangeIndex == max_dir_range_size);
    if (fragrecptr.p->dirRangeFull == ZFALSE) {
      jam();
      fragrecptr.p->dirRangeFull = ZTRUE;
    }
    return;
  }
  expDirptr.i = expDirRangePtr.p->dirArray[texpDirRangeIndex];
  if (expDirptr.i == RNIL) {
    jam();
    seizeDirectory(signal);
    if (tresult > ZLIMIT_OF_ERROR) {
      jam();
      return;
    } else {
      jam();
      newDirptr = sdDirptr;
      expDirptr = sdDirptr;
      expDirRangePtr.p->dirArray[texpDirRangeIndex] = sdDirptr.i;
    }//if
  } else {
    ptrCheckGuard(expDirptr, cdirarraysize, directoryarray);
  }//if
  texpDirPageIndex = texpDirInd & 0xff;
  expPageptr.i = expDirptr.p->pagep[texpDirPageIndex];
  if (expPageptr.i == RNIL) {
    jam();
    seizePage(signal);
    if (tresult > ZLIMIT_OF_ERROR) {
      jam();
      if (newDirptr.i != RNIL) {
        jam();
        rdDirptr.i = newDirptr.i;
        releaseDirectory(signal);
      }//if
      return;
    }//if
    expDirptr.p->pagep[texpDirPageIndex] = spPageptr.i;
    tipPageId = texpDirInd;
    inpPageptr = spPageptr;
    initPage(signal);
    fragrecptr.p->dirsize++;
    expPageptr = spPageptr;
  } else {
    ptrCheckGuard(expPageptr, cpagesize, page8);
  }//if

  fragrecptr.p->expReceivePageptr = expPageptr.i;
  fragrecptr.p->expReceiveIndex = texpReceivedBucket & ((1 << fragrecptr.p->k) - 1);
  /*--------------------------------------------------------------------------*/
  /*       THE NEXT ACTION IS TO FIND THE PAGE, THE PAGE INDEX AND THE PAGE   */
  /*       DIRECTORY OF THE BUCKET TO BE SPLIT.                               */
  /*--------------------------------------------------------------------------*/
  expDirRangePtr.i = fragrecptr.p->directory;
  cexcPageindex = fragrecptr.p->p & ((1 << fragrecptr.p->k) - 1);	/* PAGE INDEX OBS K = 6 */
  texpDirInd = fragrecptr.p->p >> fragrecptr.p->k;	/* DIRECTORY INDEX OBS K = 6 */
  ptrCheckGuard(expDirRangePtr, cdirrangesize, dirRange);
  arrGuard((texpDirInd >> 8), 256);
  expDirptr.i = expDirRangePtr.p->dirArray[texpDirInd >> 8];
  ptrCheckGuard(expDirptr, cdirarraysize, directoryarray);
  excPageptr.i = expDirptr.p->pagep[texpDirInd & 0xff];
  fragrecptr.p->expSenderIndex = cexcPageindex;
  fragrecptr.p->expSenderPageptr = excPageptr.i;
  if (excPageptr.i == RNIL) {
    jam();
    endofexpLab(signal);	/* EMPTY BUCKET */
    return;
  }//if
  fragrecptr.p->expReceiveForward = ZTRUE;
  ptrCheckGuard(excPageptr, cpagesize, page8);
  expandcontainer(signal);
  endofexpLab(signal);
  return;
}//Dbacc::execEXPANDCHECK2()
  
void Dbacc::endofexpLab(Signal* signal) 
{
  fragrecptr.p->p++;
  fragrecptr.p->slack += fragrecptr.p->maxloadfactor;
  fragrecptr.p->expandCounter++;
  if (fragrecptr.p->p > fragrecptr.p->maxp) {
    jam();
    fragrecptr.p->maxp = (fragrecptr.p->maxp << 1) | 1;
    fragrecptr.p->lhdirbits++;
    fragrecptr.p->hashcheckbit++;
    fragrecptr.p->p = 0;
  }//if
  Uint32 noOfBuckets = (fragrecptr.p->maxp + 1) + fragrecptr.p->p;
  Uint32 Thysteres = fragrecptr.p->maxloadfactor - fragrecptr.p->minloadfactor;
  fragrecptr.p->slackCheck = noOfBuckets * Thysteres;
  if (fragrecptr.p->slack > (1u << 31)) {
    jam();
    /* IT MEANS THAT IF SLACK < ZERO */
    /* --------------------------------------------------------------------------------- */
    /*       IT IS STILL NECESSARY TO EXPAND THE FRAGMENT EVEN MORE. START IT FROM HERE  */
    /*       WITHOUT WAITING FOR NEXT COMMIT ON THE FRAGMENT.                            */
    /* --------------------------------------------------------------------------------- */
    fragrecptr.p->expandFlag = 2;
    signal->theData[0] = fragrecptr.i;
    signal->theData[1] = fragrecptr.p->p;
    signal->theData[2] = fragrecptr.p->maxp;
    sendSignal(cownBlockref, GSN_EXPANDCHECK2, signal, 3, JBB);
  }//if
  return;
}//Dbacc::endofexpLab()

void Dbacc::reenable_expand_after_redo_log_exection_complete(Signal* signal){

  tabptr.i = signal->theData[0];
  Uint32 fragId = signal->theData[1];

  ptrCheckGuard(tabptr, ctablesize, tabrec);
  ndbrequire(getfragmentrec(signal, fragrecptr, fragId));
#if 0
  ndbout_c("reenable expand check for table %d fragment: %d", 
	   tabptr.i, fragId);
#endif

  switch(fragrecptr.p->expandFlag){
  case 0:
    /**
     * Hmm... this means that it's alreay has been reenabled...
     */
    fragrecptr.p->expandFlag = 1;
    break;
  case 1:
    /**
     * Nothing is going on start expand check
     */
  case 2:
    /**
     * A shrink is running, do expand check anyway
     *  (to reset expandFlag)
     */
    fragrecptr.p->expandFlag = 2; 
    signal->theData[0] = fragrecptr.i;
    signal->theData[1] = fragrecptr.p->p;
    signal->theData[2] = fragrecptr.p->maxp;
    sendSignal(cownBlockref, GSN_EXPANDCHECK2, signal, 3, JBB);
    break;
  }
}

void Dbacc::execDEBUG_SIG(Signal* signal) 
{
  jamEntry();
  expPageptr.i = signal->theData[0];

  progError(__LINE__, NDBD_EXIT_SR_UNDOLOG);
  return;
}//Dbacc::execDEBUG_SIG()

/* --------------------------------------------------------------------------------- */
/* EXPANDCONTAINER                                                                   */
/*        INPUT: EXC_PAGEPTR (POINTER TO THE ACTIVE PAGE RECORD)                     */
/*               CEXC_PAGEINDEX (INDEX OF THE BUCKET).                               */
/*                                                                                   */
/*        DESCRIPTION: THE HASH VALUE OF ALL ELEMENTS IN THE CONTAINER WILL BE       */
/*                  CHECKED. SOME OF THIS ELEMENTS HAVE TO MOVE TO THE NEW CONTAINER */
/* --------------------------------------------------------------------------------- */
void Dbacc::expandcontainer(Signal* signal) 
{
  Uint32 texcHashvalue;
  Uint32 texcTmp;
  Uint32 texcIndex;
  Uint32 guard20;

  cexcPrevpageptr = RNIL;
  cexcPrevconptr = 0;
  cexcForward = ZTRUE;
 EXP_CONTAINER_LOOP:
  cexcContainerptr = (cexcPageindex << ZSHIFT_PLUS) - (cexcPageindex << ZSHIFT_MINUS);
  if (cexcForward == ZTRUE) {
    jam();
    cexcContainerptr = cexcContainerptr + ZHEAD_SIZE;
    cexcElementptr = cexcContainerptr + ZCON_HEAD_SIZE;
  } else {
    jam();
    cexcContainerptr = ((cexcContainerptr + ZHEAD_SIZE) + ZBUF_SIZE) - ZCON_HEAD_SIZE;
    cexcElementptr = cexcContainerptr - 1;
  }//if
  arrGuard(cexcContainerptr, 2048);
  cexcContainerhead = excPageptr.p->word32[cexcContainerptr];
  cexcContainerlen = cexcContainerhead >> 26;
  cexcMovedLen = ZCON_HEAD_SIZE;
  if (cexcContainerlen <= ZCON_HEAD_SIZE) {
    ndbrequire(cexcContainerlen >= ZCON_HEAD_SIZE);
    jam();
    goto NEXT_ELEMENT;
  }//if
 NEXT_ELEMENT_LOOP:
  idrOperationRecPtr.i = RNIL;
  ptrNull(idrOperationRecPtr);
  /* --------------------------------------------------------------------------------- */
  /*       CEXC_PAGEINDEX         PAGE INDEX OF CURRENT CONTAINER BEING EXAMINED.      */
  /*       CEXC_CONTAINERPTR      INDEX OF CURRENT CONTAINER BEING EXAMINED.           */
  /*       CEXC_ELEMENTPTR        INDEX OF CURRENT ELEMENT BEING EXAMINED.             */
  /*       EXC_PAGEPTR            PAGE WHERE CURRENT ELEMENT RESIDES.                  */
  /*       CEXC_PREVPAGEPTR        PAGE OF PREVIOUS CONTAINER.                         */
  /*       CEXC_PREVCONPTR        INDEX OF PREVIOUS CONTAINER                          */
  /*       CEXC_FORWARD           DIRECTION OF CURRENT CONTAINER                       */
  /* --------------------------------------------------------------------------------- */
  arrGuard(cexcElementptr, 2048);
  tidrElemhead = excPageptr.p->word32[cexcElementptr];
  if (ElementHeader::getUnlocked(tidrElemhead)){
    jam();
    texcHashvalue = ElementHeader::getHashValuePart(tidrElemhead);
  } else {
    jam();
    idrOperationRecPtr.i = ElementHeader::getOpPtrI(tidrElemhead);
    ptrCheckGuard(idrOperationRecPtr, coprecsize, operationrec);
    texcHashvalue = idrOperationRecPtr.p->hashvaluePart;
  }//if
  if (((texcHashvalue >> fragrecptr.p->hashcheckbit) & 1) == 0) {
    jam();
    /* --------------------------------------------------------------------------------- */
    /*       THIS ELEMENT IS NOT TO BE MOVED. WE CALCULATE THE WHEREABOUTS OF THE NEXT   */
    /*       ELEMENT AND PROCEED WITH THAT OR END THE SEARCH IF THERE ARE NO MORE        */
    /*       ELEMENTS IN THIS CONTAINER.                                                 */
    /* --------------------------------------------------------------------------------- */
    goto NEXT_ELEMENT;
  }//if
  /* --------------------------------------------------------------------------------- */
  /*       THE HASH BIT WAS SET AND WE SHALL MOVE THIS ELEMENT TO THE NEW BUCKET.      */
  /*       WE START BY READING THE ELEMENT TO BE ABLE TO INSERT IT INTO THE NEW BUCKET.*/
  /*       THEN WE INSERT THE ELEMENT INTO THE NEW BUCKET. THE NEXT STEP IS TO DELETE  */
  /*       THE ELEMENT FROM THIS BUCKET. THIS IS PERFORMED BY REPLACING IT WITH THE    */
  /*       LAST ELEMENT IN THE BUCKET. IF THIS ELEMENT IS TO BE MOVED WE MOVE IT AND   */
  /*       GET THE LAST ELEMENT AGAIN UNTIL WE EITHER FIND ONE THAT STAYS OR THIS      */
  /*       ELEMENT IS THE LAST ELEMENT.                                                */
  /* --------------------------------------------------------------------------------- */
  texcTmp = cexcElementptr + cexcForward;
  guard20 = fragrecptr.p->localkeylen - 1;
  for (texcIndex = 0; texcIndex <= guard20; texcIndex++) {
    arrGuard(texcIndex, 2);
    arrGuard(texcTmp, 2048);
    clocalkey[texcIndex] = excPageptr.p->word32[texcTmp];
    texcTmp = texcTmp + cexcForward;
  }//for
  tidrPageindex = fragrecptr.p->expReceiveIndex;
  idrPageptr.i = fragrecptr.p->expReceivePageptr;
  ptrCheckGuard(idrPageptr, cpagesize, page8);
  tidrForward = fragrecptr.p->expReceiveForward;
  insertElement(signal);
  fragrecptr.p->expReceiveIndex = tidrPageindex;
  fragrecptr.p->expReceivePageptr = idrPageptr.i;
  fragrecptr.p->expReceiveForward = tidrForward;
 REMOVE_LAST_LOOP:
  jam();
  lastPageptr.i = excPageptr.i;
  lastPageptr.p = excPageptr.p;
  tlastContainerptr = cexcContainerptr;
  lastPrevpageptr.i = cexcPrevpageptr;
  ptrCheck(lastPrevpageptr, cpagesize, page8);
  tlastPrevconptr = cexcPrevconptr;
  arrGuard(tlastContainerptr, 2048);
  tlastContainerhead = lastPageptr.p->word32[tlastContainerptr];
  tlastContainerlen = tlastContainerhead >> 26;
  tlastForward = cexcForward;
  tlastPageindex = cexcPageindex;
  getLastAndRemove(signal);
  if (excPageptr.i == lastPageptr.i) {
    if (cexcElementptr == tlastElementptr) {
      jam();
      /* --------------------------------------------------------------------------------- */
      /*       THE CURRENT ELEMENT WAS ALSO THE LAST ELEMENT.                              */
      /* --------------------------------------------------------------------------------- */
      return;
    }//if
  }//if
  /* --------------------------------------------------------------------------------- */
  /*       THE CURRENT ELEMENT WAS NOT THE LAST ELEMENT. IF THE LAST ELEMENT SHOULD    */
  /*       STAY WE COPY IT TO THE POSITION OF THE CURRENT ELEMENT, OTHERWISE WE INSERT */
  /*       INTO THE NEW BUCKET, REMOVE IT AND TRY WITH THE NEW LAST ELEMENT.           */
  /* --------------------------------------------------------------------------------- */
  idrOperationRecPtr.i = RNIL;
  ptrNull(idrOperationRecPtr);
  arrGuard(tlastElementptr, 2048);
  tidrElemhead = lastPageptr.p->word32[tlastElementptr];
  if (ElementHeader::getUnlocked(tidrElemhead)) {
    jam();
    texcHashvalue = ElementHeader::getHashValuePart(tidrElemhead);
  } else {
    jam();
    idrOperationRecPtr.i = ElementHeader::getOpPtrI(tidrElemhead);
    ptrCheckGuard(idrOperationRecPtr, coprecsize, operationrec);
    texcHashvalue = idrOperationRecPtr.p->hashvaluePart;
  }//if
  if (((texcHashvalue >> fragrecptr.p->hashcheckbit) & 1) == 0) {
    jam();
    /* --------------------------------------------------------------------------------- */
    /*       THE LAST ELEMENT IS NOT TO BE MOVED. WE COPY IT TO THE CURRENT ELEMENT.     */
    /* --------------------------------------------------------------------------------- */
    delPageptr = excPageptr;
    tdelContainerptr = cexcContainerptr;
    tdelForward = cexcForward;
    tdelElementptr = cexcElementptr;
    deleteElement(signal);
  } else {
    jam();
    /* --------------------------------------------------------------------------------- */
    /*       THE LAST ELEMENT IS ALSO TO BE MOVED.                                       */
    /* --------------------------------------------------------------------------------- */
    texcTmp = tlastElementptr + tlastForward;
    for (texcIndex = 0; texcIndex < fragrecptr.p->localkeylen; texcIndex++) {
      arrGuard(texcIndex, 2);
      arrGuard(texcTmp, 2048);
      clocalkey[texcIndex] = lastPageptr.p->word32[texcTmp];
      texcTmp = texcTmp + tlastForward;
    }//for
    tidrPageindex = fragrecptr.p->expReceiveIndex;
    idrPageptr.i = fragrecptr.p->expReceivePageptr;
    ptrCheckGuard(idrPageptr, cpagesize, page8);
    tidrForward = fragrecptr.p->expReceiveForward;
    insertElement(signal);
    fragrecptr.p->expReceiveIndex = tidrPageindex;
    fragrecptr.p->expReceivePageptr = idrPageptr.i;
    fragrecptr.p->expReceiveForward = tidrForward;
    goto REMOVE_LAST_LOOP;
  }//if
 NEXT_ELEMENT:
  arrGuard(cexcContainerptr, 2048);
  cexcContainerhead = excPageptr.p->word32[cexcContainerptr];
  cexcMovedLen = cexcMovedLen + fragrecptr.p->elementLength;
  if ((cexcContainerhead >> 26) > cexcMovedLen) {
    jam();
    /* --------------------------------------------------------------------------------- */
    /*       WE HAVE NOT YET MOVED THE COMPLETE CONTAINER. WE PROCEED WITH THE NEXT      */
    /*       ELEMENT IN THE CONTAINER. IT IS IMPORTANT TO READ THE CONTAINER LENGTH      */
    /*       FROM THE CONTAINER HEADER SINCE IT MIGHT CHANGE BY REMOVING THE LAST        */
    /*       ELEMENT IN THE BUCKET.                                                      */
    /* --------------------------------------------------------------------------------- */
    cexcElementptr = cexcElementptr + (cexcForward * fragrecptr.p->elementLength);
    goto NEXT_ELEMENT_LOOP;
  }//if
  if (((cexcContainerhead >> 7) & 3) != 0) {
    jam();
    /* --------------------------------------------------------------------------------- */
    /*       WE PROCEED TO THE NEXT CONTAINER IN THE BUCKET.                             */
    /* --------------------------------------------------------------------------------- */
    cexcPrevpageptr = excPageptr.i;
    cexcPrevconptr = cexcContainerptr;
    nextcontainerinfoExp(signal);
    goto EXP_CONTAINER_LOOP;
  }//if
}//Dbacc::expandcontainer()

/* ******************--------------------------------------------------------------- */
/* SHRINKCHECK                                        JOIN BUCKET ORD                */
/*                                                   SENDER: ACC,    LEVEL B         */
/*   INPUT:   FRAGRECPTR, POINTS TO A FRAGMENT RECORD.                               */
/*   DESCRIPTION: TWO BUCKET OF A FRAGMENT PAGE WILL BE JOINED TOGETHER              */
/*                                 ACCORDING TO LH3.                                 */
/* ******************--------------------------------------------------------------- */
/* ******************--------------------------------------------------------------- */
/* SHRINKCHECK                                            JOIN BUCKET ORD            */
/* ******************------------------------------+                                 */
/*   SENDER: ACC,    LEVEL B       */
/* TWO BUCKETS OF THE FRAGMENT     */
/* WILL BE JOINED  ACORDING TO LH3 */
/* AND COMMIT TRANSACTION PROCESS  */
/* WILL BE CONTINUED */
Uint32 Dbacc::checkScanShrink(Signal* signal)
{
  Uint32 Ti;
  Uint32 TreturnCode = 0;
  Uint32 TPageIndex;
  Uint32 TDirInd;
  Uint32 TmergeDest;
  Uint32 TmergeSource;
  Uint32 TreleaseScanBucket;
  Uint32 TreleaseInd = 0;
  Uint32 TreleaseScanIndicator[MAX_PARALLEL_SCANS_PER_FRAG];
  DirectoryarrayPtr TDirptr;
  DirRangePtr TDirRangePtr;
  Page8Ptr TPageptr;
  ScanRecPtr TscanPtr;

  if (fragrecptr.p->p == 0) {
    jam();
    TmergeDest = fragrecptr.p->maxp >> 1;
  } else {
    jam();
    TmergeDest = fragrecptr.p->p - 1;
  }//if
  TmergeSource = fragrecptr.p->maxp + fragrecptr.p->p;
  for (Ti = 0; Ti < MAX_PARALLEL_SCANS_PER_FRAG; Ti++) {
    TreleaseScanIndicator[Ti] = 0;
    if (fragrecptr.p->scan[Ti] != RNIL) {
      TscanPtr.i = fragrecptr.p->scan[Ti];
      ptrCheckGuard(TscanPtr, cscanRecSize, scanRec);
      if (TscanPtr.p->activeLocalFrag == fragrecptr.i) {
	//-------------------------------------------------------------
	// A scan is ongoing on this particular local fragment. We have
	// to check its current state.
	//-------------------------------------------------------------
        if (TscanPtr.p->scanBucketState ==  ScanRec::FIRST_LAP) {
          jam();
          if ((TmergeDest == TscanPtr.p->nextBucketIndex) ||
              (TmergeSource == TscanPtr.p->nextBucketIndex)) {
            jam();
	    //-------------------------------------------------------------
	    // We are currently scanning one of the buckets involved in the
	    // merge. We cannot merge while simultaneously performing a scan.
	    // We have to pass this offer for merging the buckets.
	    //-------------------------------------------------------------
            TreturnCode = 1;
            return TreturnCode;
          } else if (TmergeDest < TscanPtr.p->nextBucketIndex) {
            jam();
            TreleaseScanIndicator[Ti] = 1;
            TreleaseInd = 1;
          }//if
        } else if (TscanPtr.p->scanBucketState ==  ScanRec::SECOND_LAP) {
          jam();
	  //-------------------------------------------------------------
	  // We are performing a second lap to handle buckets that was
	  // merged during the first lap of scanning. During this second
	  // lap we do not allow any splits or merges.
	  //-------------------------------------------------------------
          TreturnCode = 1;
          return TreturnCode;
        } else if (TscanPtr.p->scanBucketState ==  ScanRec::SCAN_COMPLETED) {
          jam();
	  //-------------------------------------------------------------
	  // The scan is completed and we can thus go ahead and perform
	  // the split.
	  //-------------------------------------------------------------
        } else {
          jam();
          sendSystemerror(signal, __LINE__);
          return TreturnCode;
        }//if
      }//if
    }//if
  }//for
  if (TreleaseInd == 1) {
    jam();
    TreleaseScanBucket = TmergeSource;
    TDirRangePtr.i = fragrecptr.p->directory;
    TPageIndex = TreleaseScanBucket & ((1 << fragrecptr.p->k) - 1);	/* PAGE INDEX OBS K = 6 */
    TDirInd = TreleaseScanBucket >> fragrecptr.p->k;	/* DIRECTORY INDEX OBS K = 6 */
    ptrCheckGuard(TDirRangePtr, cdirrangesize, dirRange);
    arrGuard((TDirInd >> 8), 256);
    TDirptr.i = TDirRangePtr.p->dirArray[TDirInd >> 8];
    ptrCheckGuard(TDirptr, cdirarraysize, directoryarray);
    TPageptr.i = TDirptr.p->pagep[TDirInd & 0xff];
    ptrCheckGuard(TPageptr, cpagesize, page8);
    for (Ti = 0; Ti < MAX_PARALLEL_SCANS_PER_FRAG; Ti++) {
      if (TreleaseScanIndicator[Ti] == 1) {
        jam();
        scanPtr.i = fragrecptr.p->scan[Ti];
        ptrCheckGuard(scanPtr, cscanRecSize, scanRec);
        rsbPageidptr.i = TPageptr.i;
        rsbPageidptr.p = TPageptr.p;
        trsbPageindex = TPageIndex;
        releaseScanBucket(signal);
        if (TmergeDest < scanPtr.p->minBucketIndexToRescan) {
          jam();
	  //-------------------------------------------------------------
	  // We have to keep track of the starting bucket to Rescan in the
	  // second lap.
	  //-------------------------------------------------------------
          scanPtr.p->minBucketIndexToRescan = TmergeDest;
        }//if
        if (TmergeDest > scanPtr.p->maxBucketIndexToRescan) {
          jam();
	  //-------------------------------------------------------------
	  // We have to keep track of the ending bucket to Rescan in the
	  // second lap.
	  //-------------------------------------------------------------
          scanPtr.p->maxBucketIndexToRescan = TmergeDest;
        }//if
      }//if
    }//for
  }//if
  return TreturnCode;
}//Dbacc::checkScanShrink()

void Dbacc::execSHRINKCHECK2(Signal* signal) 
{
  Uint32 tshrTmp1;

  jamEntry();
  fragrecptr.i = signal->theData[0];
  Uint32 oldFlag = signal->theData[3];
  ptrCheckGuard(fragrecptr, cfragmentsize, fragmentrec);
  fragrecptr.p->expandFlag = oldFlag;
  tresult = 0;	/* 0= FALSE,1= TRUE,> ZLIMIT_OF_ERROR =ERRORCODE */
  if (fragrecptr.p->slack <= fragrecptr.p->slackCheck) {
    jam();
    /* TIME FOR JOIN BUCKETS PROCESS */
    /*--------------------------------------------------------------*/
    /*       NO LONGER NECESSARY TO SHRINK THE FRAGMENT.            */
    /*--------------------------------------------------------------*/
    return;
  }//if
  if (fragrecptr.p->slack > (1u << 31)) {
    jam();
    /*--------------------------------------------------------------*/
    /* THE SLACK IS NEGATIVE, IN THIS CASE WE WILL NOT NEED ANY     */
    /* SHRINK.                                                      */
    /*--------------------------------------------------------------*/
    return;
  }//if
  texpDirInd = (fragrecptr.p->maxp + fragrecptr.p->p) >> fragrecptr.p->k;
  if (fragrecptr.p->firstOverflowRec == RNIL) {
    jam();
    allocOverflowPage(signal);
    if (tresult > ZLIMIT_OF_ERROR) {
      jam();
      return;
    }//if
  }//if
  if (cfirstfreepage == RNIL)
  {
    jam();
    /*--------------------------------------------------------------*/
    /* WE HAVE TO STOP THE SHRINK PROCESS SINCE THERE ARE NO FREE   */
    /* PAGES. THIS MEANS THAT WE COULD BE FORCED TO CRASH SINCE WE  */
    /* CANNOT COMPLETE THE SHRINK. TO AVOID THE CRASH WE EXIT HERE. */
    /*--------------------------------------------------------------*/
    return;
  }//if
  if (checkScanShrink(signal) == 1) {
    jam();
    /*--------------------------------------------------------------*/
    // A scan state was inconsistent with performing a shrink
    // operation.
    /*--------------------------------------------------------------*/
    return;
  }//if
  if (fragrecptr.p->p == 0) {
    jam();
    fragrecptr.p->maxp = fragrecptr.p->maxp >> 1;
    fragrecptr.p->p = fragrecptr.p->maxp;
    fragrecptr.p->lhdirbits--;
    fragrecptr.p->hashcheckbit--;
  } else {
    jam();
    fragrecptr.p->p--;
  }//if
  
  if (ERROR_INSERTED(3002))
    debug_lh_vars("SHR");
  if (fragrecptr.p->dirRangeFull == ZTRUE) {
    jam();
    fragrecptr.p->dirRangeFull = ZFALSE;
  }

  /*--------------------------------------------------------------------------*/
  /*       WE START BY FINDING THE NECESSARY INFORMATION OF THE BUCKET TO BE  */
  /*       REMOVED WHICH WILL SEND ITS ELEMENTS TO THE RECEIVING BUCKET.      */
  /*--------------------------------------------------------------------------*/
  expDirRangePtr.i = fragrecptr.p->directory;
  cexcPageindex = ((fragrecptr.p->maxp + fragrecptr.p->p) + 1) & ((1 << fragrecptr.p->k) - 1);
  texpDirInd = ((fragrecptr.p->maxp + fragrecptr.p->p) + 1) >> fragrecptr.p->k;
  texpDirRangeIndex = texpDirInd >> 8;
  texpDirPageIndex = texpDirInd & 0xff;
  ptrCheckGuard(expDirRangePtr, cdirrangesize, dirRange);
  arrGuard(texpDirRangeIndex, 256);
  expDirptr.i = expDirRangePtr.p->dirArray[texpDirRangeIndex];
  ptrCheckGuard(expDirptr, cdirarraysize, directoryarray);
  excPageptr.i = expDirptr.p->pagep[texpDirPageIndex];
  fragrecptr.p->expSenderDirptr = expDirptr.i;
  fragrecptr.p->expSenderIndex = cexcPageindex;
  fragrecptr.p->expSenderPageptr = excPageptr.i;
  fragrecptr.p->expSenderDirIndex = texpDirInd;
  /*--------------------------------------------------------------------------*/
  /*       WE NOW PROCEED BY FINDING THE NECESSARY INFORMATION ABOUT THE      */
  /*       RECEIVING BUCKET.                                                  */
  /*--------------------------------------------------------------------------*/
  expDirRangePtr.i = fragrecptr.p->directory;
  texpReceivedBucket = fragrecptr.p->p >> fragrecptr.p->k;
  ptrCheckGuard(expDirRangePtr, cdirrangesize, dirRange);
  arrGuard((texpReceivedBucket >> 8), 256);
  expDirptr.i = expDirRangePtr.p->dirArray[texpReceivedBucket >> 8];
  ptrCheckGuard(expDirptr, cdirarraysize, directoryarray);
  fragrecptr.p->expReceivePageptr = expDirptr.p->pagep[texpReceivedBucket & 0xff];
  fragrecptr.p->expReceiveIndex = fragrecptr.p->p & ((1 << fragrecptr.p->k) - 1);
  fragrecptr.p->expReceiveForward = ZTRUE;
  if (excPageptr.i == RNIL) {
    jam();
    endofshrinkbucketLab(signal);	/* EMPTY BUCKET */
    return;
  }//if
  /*--------------------------------------------------------------------------*/
  /*       INITIALISE THE VARIABLES FOR THE SHRINK PROCESS.                   */
  /*--------------------------------------------------------------------------*/
  ptrCheckGuard(excPageptr, cpagesize, page8);
  cexcForward = ZTRUE;
  cexcContainerptr = (cexcPageindex << ZSHIFT_PLUS) - (cexcPageindex << ZSHIFT_MINUS);
  cexcContainerptr = cexcContainerptr + ZHEAD_SIZE;
  arrGuard(cexcContainerptr, 2048);
  cexcContainerhead = excPageptr.p->word32[cexcContainerptr];
  cexcContainerlen = cexcContainerhead >> 26;
  if (cexcContainerlen <= ZCON_HEAD_SIZE) {
    ndbrequire(cexcContainerlen == ZCON_HEAD_SIZE);
  } else {
    jam();
    shrinkcontainer(signal);
  }//if
  /*--------------------------------------------------------------------------*/
  /*       THIS CONTAINER IS NOT YET EMPTY AND WE REMOVE ALL THE ELEMENTS.    */
  /*--------------------------------------------------------------------------*/
  if (((cexcContainerhead >> 10) & 1) == 1) {
    jam();
    rlPageptr = excPageptr;
    trlPageindex = cexcPageindex;
    trlRelCon = ZFALSE;
    turlIndex = cexcContainerptr + (ZBUF_SIZE - ZCON_HEAD_SIZE);
    releaseRightlist(signal);
  }//if
  tshrTmp1 = ZCON_HEAD_SIZE;
  tshrTmp1 = tshrTmp1 << 26;
  dbgWord32(excPageptr, cexcContainerptr, tshrTmp1);
  arrGuard(cexcContainerptr, 2048);
  excPageptr.p->word32[cexcContainerptr] = tshrTmp1;
  if (((cexcContainerhead >> 7) & 0x3) == 0) {
    jam();
    endofshrinkbucketLab(signal);
    return;
  }//if
  nextcontainerinfoExp(signal);
  do {
    cexcContainerptr = (cexcPageindex << ZSHIFT_PLUS) - (cexcPageindex << ZSHIFT_MINUS);
    if (cexcForward == ZTRUE) {
      jam();
      cexcContainerptr = cexcContainerptr + ZHEAD_SIZE;
    } else {
      jam();
      cexcContainerptr = ((cexcContainerptr + ZHEAD_SIZE) + ZBUF_SIZE) - ZCON_HEAD_SIZE;
    }//if
    arrGuard(cexcContainerptr, 2048);
    cexcContainerhead = excPageptr.p->word32[cexcContainerptr];
    cexcContainerlen = cexcContainerhead >> 26;
    ndbrequire(cexcContainerlen > ZCON_HEAD_SIZE);
    /*--------------------------------------------------------------------------*/
    /*       THIS CONTAINER IS NOT YET EMPTY AND WE REMOVE ALL THE ELEMENTS.    */
    /*--------------------------------------------------------------------------*/
    shrinkcontainer(signal);
    cexcPrevpageptr = excPageptr.i;
    cexcPrevpageindex = cexcPageindex;
    cexcPrevforward = cexcForward;
    if (((cexcContainerhead >> 7) & 0x3) != 0) {
      jam();
      /*--------------------------------------------------------------------------*/
      /*       WE MUST CALL THE NEXT CONTAINER INFO ROUTINE BEFORE WE RELEASE THE */
      /*       CONTAINER SINCE THE RELEASE WILL OVERWRITE THE NEXT POINTER.       */
      /*--------------------------------------------------------------------------*/
      nextcontainerinfoExp(signal);
    }//if
    rlPageptr.i = cexcPrevpageptr;
    ptrCheckGuard(rlPageptr, cpagesize, page8);
    trlPageindex = cexcPrevpageindex;
    if (cexcPrevforward == ZTRUE) {
      jam();
      if (((cexcContainerhead >> 10) & 1) == 1) {
        jam();
        trlRelCon = ZFALSE;
        turlIndex = cexcContainerptr + (ZBUF_SIZE - ZCON_HEAD_SIZE);
        releaseRightlist(signal);
      }//if
      trlRelCon = ZTRUE;
      tullIndex = cexcContainerptr;
      releaseLeftlist(signal);
    } else {
      jam();
      if (((cexcContainerhead >> 10) & 1) == 1) {
        jam();
        trlRelCon = ZFALSE;
        tullIndex = cexcContainerptr - (ZBUF_SIZE - ZCON_HEAD_SIZE);
        releaseLeftlist(signal);
      }//if
      trlRelCon = ZTRUE;
      turlIndex = cexcContainerptr;
      releaseRightlist(signal);
    }//if
  } while (((cexcContainerhead >> 7) & 0x3) != 0);
  endofshrinkbucketLab(signal);
  return;
}//Dbacc::execSHRINKCHECK2()

void Dbacc::endofshrinkbucketLab(Signal* signal) 
{
  fragrecptr.p->expandCounter--;
  fragrecptr.p->slack -= fragrecptr.p->maxloadfactor;
  if (fragrecptr.p->expSenderIndex == 0) {
    jam();
    fragrecptr.p->dirsize--;
    if (fragrecptr.p->expSenderPageptr != RNIL) {
      jam();
      rpPageptr.i = fragrecptr.p->expSenderPageptr;
      ptrCheckGuard(rpPageptr, cpagesize, page8);
      releasePage(signal);
      expDirptr.i = fragrecptr.p->expSenderDirptr;
      ptrCheckGuard(expDirptr, cdirarraysize, directoryarray);
      expDirptr.p->pagep[fragrecptr.p->expSenderDirIndex & 0xff] = RNIL;
    }//if
    if (((((fragrecptr.p->p + fragrecptr.p->maxp) + 1) >> fragrecptr.p->k) & 0xff) == 0) {
      jam();
      rdDirptr.i = fragrecptr.p->expSenderDirptr;
      releaseDirectory(signal);
      expDirRangePtr.i = fragrecptr.p->directory;
      ptrCheckGuard(expDirRangePtr, cdirrangesize, dirRange);
      arrGuard((fragrecptr.p->expSenderDirIndex >> 8), 256);
      expDirRangePtr.p->dirArray[fragrecptr.p->expSenderDirIndex >> 8] = RNIL;
    }//if
  }//if
  if (fragrecptr.p->slack < (1u << 31)) {
    jam();
    /*--------------------------------------------------------------*/
    /* THE SLACK IS POSITIVE, IN THIS CASE WE WILL CHECK WHETHER    */
    /* WE WILL CONTINUE PERFORM ANOTHER SHRINK.                     */
    /*--------------------------------------------------------------*/
    Uint32 noOfBuckets = (fragrecptr.p->maxp + 1) + fragrecptr.p->p;
    Uint32 Thysteresis = fragrecptr.p->maxloadfactor - fragrecptr.p->minloadfactor;
    fragrecptr.p->slackCheck = noOfBuckets * Thysteresis;
    if (fragrecptr.p->slack > Thysteresis) {
      /*--------------------------------------------------------------*/
      /*       IT IS STILL NECESSARY TO SHRINK THE FRAGMENT MORE. THIS*/
      /*       CAN HAPPEN WHEN A NUMBER OF SHRINKS GET REJECTED       */
      /*       DURING A LOCAL CHECKPOINT. WE START A NEW SHRINK       */
      /*       IMMEDIATELY FROM HERE WITHOUT WAITING FOR A COMMIT TO  */
      /*       START IT.                                              */
      /*--------------------------------------------------------------*/
      if (fragrecptr.p->expandCounter > 0) {
        jam();
	/*--------------------------------------------------------------*/
	/*       IT IS VERY IMPORTANT TO NOT TRY TO SHRINK MORE THAN    */
	/*       WAS EXPANDED. IF MAXP IS SET TO A VALUE BELOW 63 THEN  */
	/*       WE WILL LOSE RECORDS SINCE GETDIRINDEX CANNOT HANDLE   */
	/*       SHRINKING BELOW 2^K - 1 (NOW 63). THIS WAS A BUG THAT  */
	/*       WAS REMOVED 2000-05-12.                                */
	/*--------------------------------------------------------------*/
        signal->theData[0] = fragrecptr.i;
        signal->theData[1] = fragrecptr.p->p;
        signal->theData[2] = fragrecptr.p->maxp;
        signal->theData[3] = fragrecptr.p->expandFlag;
	ndbrequire(fragrecptr.p->expandFlag < 2);
        fragrecptr.p->expandFlag = 2;
        sendSignal(cownBlockref, GSN_SHRINKCHECK2, signal, 4, JBB);
      }//if
    }//if
  }//if
  ndbrequire(fragrecptr.p->maxp >= (Uint32)((1 << fragrecptr.p->k) - 1));
  return;
}//Dbacc::endofshrinkbucketLab()

/* --------------------------------------------------------------------------------- */
/* SHRINKCONTAINER                                                                   */
/*        INPUT: EXC_PAGEPTR (POINTER TO THE ACTIVE PAGE RECORD)                     */
/*               CEXC_CONTAINERLEN (LENGTH OF THE CONTAINER).                        */
/*               CEXC_CONTAINERPTR (ARRAY INDEX OF THE CONTAINER).                   */
/*               CEXC_FORWARD (CONTAINER FORWARD (+1) OR BACKWARD (-1))              */
/*                                                                                   */
/*        DESCRIPTION: ALL ELEMENTS OF THE ACTIVE CONTAINER HAVE TO MOVE TO THE NEW  */
/*                  CONTAINER.                                                       */
/* --------------------------------------------------------------------------------- */
void Dbacc::shrinkcontainer(Signal* signal) 
{
  Uint32 tshrElementptr;
  Uint32 tshrRemLen;
  Uint32 tshrInc;
  Uint32 tshrTmp;
  Uint32 tshrIndex;
  Uint32 guard21;

  tshrRemLen = cexcContainerlen - ZCON_HEAD_SIZE;
  tshrInc = fragrecptr.p->elementLength;
  if (cexcForward == ZTRUE) {
    jam();
    tshrElementptr = cexcContainerptr + ZCON_HEAD_SIZE;
  } else {
    jam();
    tshrElementptr = cexcContainerptr - 1;
  }//if
 SHR_LOOP:
  idrOperationRecPtr.i = RNIL;
  ptrNull(idrOperationRecPtr);
  /* --------------------------------------------------------------------------------- */
  /*       THE CODE BELOW IS ALL USED TO PREPARE FOR THE CALL TO INSERT_ELEMENT AND    */
  /*       HANDLE THE RESULT FROM INSERT_ELEMENT. INSERT_ELEMENT INSERTS THE ELEMENT   */
  /*       INTO ANOTHER BUCKET.                                                        */
  /* --------------------------------------------------------------------------------- */
  arrGuard(tshrElementptr, 2048);
  tidrElemhead = excPageptr.p->word32[tshrElementptr];
  if (ElementHeader::getLocked(tidrElemhead)) {
    jam();
    /* --------------------------------------------------------------------------------- */
    /*       IF THE ELEMENT IS LOCKED WE MUST UPDATE THE ELEMENT INFO IN THE OPERATION   */
    /*       RECORD OWNING THE LOCK. WE DO THIS BY READING THE OPERATION RECORD POINTER  */
    /*       FROM THE ELEMENT HEADER.                                                    */
    /* --------------------------------------------------------------------------------- */
    idrOperationRecPtr.i = ElementHeader::getOpPtrI(tidrElemhead);
    ptrCheckGuard(idrOperationRecPtr, coprecsize, operationrec);
  }//if
  tshrTmp = tshrElementptr + cexcForward;
  guard21 = fragrecptr.p->localkeylen - 1;
  for (tshrIndex = 0; tshrIndex <= guard21; tshrIndex++) {
    arrGuard(tshrIndex, 2);
    arrGuard(tshrTmp, 2048);
    clocalkey[tshrIndex] = excPageptr.p->word32[tshrTmp];
    tshrTmp = tshrTmp + cexcForward;
  }//for
  tidrPageindex = fragrecptr.p->expReceiveIndex;
  idrPageptr.i = fragrecptr.p->expReceivePageptr;
  ptrCheckGuard(idrPageptr, cpagesize, page8);
  tidrForward = fragrecptr.p->expReceiveForward;
  insertElement(signal);
  /* --------------------------------------------------------------------------------- */
  /*       TAKE CARE OF RESULT FROM INSERT_ELEMENT.                                    */
  /* --------------------------------------------------------------------------------- */
  fragrecptr.p->expReceiveIndex = tidrPageindex;
  fragrecptr.p->expReceivePageptr = idrPageptr.i;
  fragrecptr.p->expReceiveForward = tidrForward;
  if (tshrRemLen < tshrInc) {
    jam();
    sendSystemerror(signal, __LINE__);
  }//if
  tshrRemLen = tshrRemLen - tshrInc;
  if (tshrRemLen != 0) {
    jam();
    tshrElementptr = tshrTmp;
    goto SHR_LOOP;
  }//if
}//Dbacc::shrinkcontainer()

/* --------------------------------------------------------------------------------- */
/* NEXTCONTAINERINFO_EXP                                                             */
/*        DESCRIPTION:THE CONTAINER HEAD WILL BE CHECKED TO CALCULATE INFORMATION    */
/*                    ABOUT NEXT CONTAINER IN THE BUCKET.                            */
/*          INPUT:       CEXC_CONTAINERHEAD                                          */
/*                       CEXC_CONTAINERPTR                                           */
/*                       EXC_PAGEPTR                                                 */
/*          OUTPUT:                                                                  */
/*             CEXC_PAGEINDEX (INDEX FROM WHICH PAGE INDEX CAN BE CALCULATED.        */
/*             EXC_PAGEPTR (PAGE REFERENCE OF NEXT CONTAINER)                        */
/*             CEXC_FORWARD                                                          */
/* --------------------------------------------------------------------------------- */
void Dbacc::nextcontainerinfoExp(Signal* signal) 
{
  tnciNextSamePage = (cexcContainerhead >> 9) & 0x1;	/* CHECK BIT FOR CHECKING WHERE */
  /* THE NEXT CONTAINER IS IN THE SAME PAGE */
  cexcPageindex = cexcContainerhead & 0x7f;	/* NEXT CONTAINER PAGE INDEX 7 BITS */
  if (((cexcContainerhead >> 7) & 3) == ZLEFT) {
    jam();
    cexcForward = ZTRUE;
  } else if (((cexcContainerhead >> 7) & 3) == ZRIGHT) {
    jam();
    cexcForward = cminusOne;
  } else {
    jam();
    sendSystemerror(signal, __LINE__);
    cexcForward = 0;	/* DUMMY FOR COMPILER */
  }//if
  if (tnciNextSamePage == ZFALSE) {
    jam();
    /* NEXT CONTAINER IS IN AN OVERFLOW PAGE */
    arrGuard(cexcContainerptr + 1, 2048);
    tnciTmp = excPageptr.p->word32[cexcContainerptr + 1];
    nciOverflowrangeptr.i = fragrecptr.p->overflowdir;
    ptrCheckGuard(nciOverflowrangeptr, cdirrangesize, dirRange);
    arrGuard((tnciTmp >> 8), 256);
    nciOverflowDirptr.i = nciOverflowrangeptr.p->dirArray[tnciTmp >> 8];
    ptrCheckGuard(nciOverflowDirptr, cdirarraysize, directoryarray);
    excPageptr.i = nciOverflowDirptr.p->pagep[tnciTmp & 0xff];
    ptrCheckGuard(excPageptr, cpagesize, page8);
  }//if
}//Dbacc::nextcontainerinfoExp()

void Dbacc::initFragAdd(Signal* signal,
                        FragmentrecPtr regFragPtr) 
{
  const AccFragReq * const req = (AccFragReq*)&signal->theData[0];  
  Uint32 lhFragBits = req->lhFragBits + 1;
  Uint32 minLoadFactor = (req->minLoadFactor * ZBUF_SIZE) / 100;
  Uint32 maxLoadFactor = (req->maxLoadFactor * ZBUF_SIZE) / 100;
  if (minLoadFactor >= maxLoadFactor) {
    jam();
    minLoadFactor = maxLoadFactor - 1;
  }//if
  regFragPtr.p->fragState = ACTIVEFRAG;
  // NOTE: next line must match calculation in Dblqh::execLQHFRAGREQ
  regFragPtr.p->myfid = req->fragId;
  regFragPtr.p->myTableId = req->tableId;
  ndbrequire(req->kValue == 6);
  regFragPtr.p->k = req->kValue;	/* TK_SIZE = 6 IN THIS VERSION */
  regFragPtr.p->expandCounter = 0;

  /**
   * Only allow shrink during SR
   *   - to make sure we don't run out of pages during REDO log execution
   *
   * Is later restored to 0 by LQH at end of REDO log execution
   */
  regFragPtr.p->expandFlag = 0;
  regFragPtr.p->p = 0;
  regFragPtr.p->maxp = (1 << req->kValue) - 1;
  regFragPtr.p->minloadfactor = minLoadFactor;
  regFragPtr.p->maxloadfactor = maxLoadFactor;
  regFragPtr.p->slack = (regFragPtr.p->maxp + 1) * maxLoadFactor;
  regFragPtr.p->lhfragbits = lhFragBits;
  regFragPtr.p->lhdirbits = 0;
  regFragPtr.p->hashcheckbit = 0; //lhFragBits;
  regFragPtr.p->localkeylen = req->localKeyLen;
  regFragPtr.p->nodetype = (req->reqInfo >> 4) & 0x3;
  regFragPtr.p->lastOverIndex = 0;
  regFragPtr.p->dirsize = 1;
  regFragPtr.p->keyLength = req->keyLength;
  ndbrequire(req->keyLength != 0);
  regFragPtr.p->elementLength = ZELEM_HEAD_SIZE + regFragPtr.p->localkeylen;
  Uint32 Tmp1 = (regFragPtr.p->maxp + 1) + regFragPtr.p->p;
  Uint32 Tmp2 = regFragPtr.p->maxloadfactor - regFragPtr.p->minloadfactor;
  Tmp2 = Tmp1 * Tmp2;
  regFragPtr.p->slackCheck = Tmp2;
  regFragPtr.p->mytabptr = req->tableId;
  regFragPtr.p->roothashcheck = req->kValue + req->lhFragBits;
  regFragPtr.p->noOfElements = 0;
  regFragPtr.p->m_commit_count = 0; // stable results
  for (Uint32 i = 0; i < MAX_PARALLEL_SCANS_PER_FRAG; i++) {
    regFragPtr.p->scan[i] = RNIL;
  }//for
  
  Uint32 hasCharAttr = g_key_descriptor_pool.getPtr(req->tableId)->hasCharAttr;
  regFragPtr.p->hasCharAttr = hasCharAttr;
}//Dbacc::initFragAdd()

void Dbacc::initFragGeneral(FragmentrecPtr regFragPtr)
{
  regFragPtr.p->directory = RNIL;
  regFragPtr.p->overflowdir = RNIL;
  regFragPtr.p->firstOverflowRec = RNIL;
  regFragPtr.p->lastOverflowRec = RNIL;
  regFragPtr.p->lockOwnersList = RNIL;
  regFragPtr.p->firstFreeDirindexRec = RNIL;

  regFragPtr.p->activeDataPage = 0;
  regFragPtr.p->hasCharAttr = ZFALSE;
  regFragPtr.p->dirRangeFull = ZFALSE;
  regFragPtr.p->nextAllocPage = 0;
  regFragPtr.p->fragState = FREEFRAG;
}//Dbacc::initFragGeneral()


void
Dbacc::releaseLogicalPage(Fragmentrec * fragP, Uint32 logicalPageId){
  Ptr<struct DirRange> dirRangePtr;
  dirRangePtr.i = fragP->directory;
  ptrCheckGuard(dirRangePtr, cdirrangesize, dirRange);

  const Uint32 lp1 = logicalPageId >> 8;
  const Uint32 lp2 = logicalPageId & 0xFF;
  ndbrequire(lp1 < 256);

  Ptr<struct Directoryarray> dirArrPtr;
  dirArrPtr.i = dirRangePtr.p->dirArray[lp1];
  ptrCheckGuard(dirArrPtr, cdirarraysize, directoryarray);

  const Uint32 physicalPageId = dirArrPtr.p->pagep[lp2];
  
  rpPageptr.i = physicalPageId;
  ptrCheckGuard(rpPageptr, cpagesize, page8);
  releasePage(0);

  dirArrPtr.p->pagep[lp2] = RNIL;
}

void Dbacc::execACC_SCANREQ(Signal* signal) 
{
  jamEntry();
  AccScanReq * req = (AccScanReq*)&signal->theData[0];
  tuserptr = req->senderData;
  tuserblockref = req->senderRef;
  tabptr.i = req->tableId;
  tfid = req->fragmentNo;
  tscanFlag = req->requestInfo;
  tscanTrid1 = req->transId1;
  tscanTrid2 = req->transId2;
  
  tresult = 0;
  ptrCheckGuard(tabptr, ctablesize, tabrec);
  ndbrequire(getfragmentrec(signal, fragrecptr, tfid));
  
  Uint32 i;
  for (i = 0; i < MAX_PARALLEL_SCANS_PER_FRAG; i++) {
    jam();
    if (fragrecptr.p->scan[i] == RNIL) {
      jam();
      break;
    }
  }
  ndbrequire(i != MAX_PARALLEL_SCANS_PER_FRAG);
  ndbrequire(cfirstFreeScanRec != RNIL);
  seizeScanRec(signal);

  fragrecptr.p->scan[i] = scanPtr.i;
  scanPtr.p->scanBucketState =  ScanRec::FIRST_LAP;
  scanPtr.p->scanLockMode = AccScanReq::getLockMode(tscanFlag);
  scanPtr.p->scanReadCommittedFlag = AccScanReq::getReadCommittedFlag(tscanFlag);
  
  /* TWELVE BITS OF THE ELEMENT HEAD ARE SCAN */
  /* CHECK BITS. THE MASK NOTES WHICH BIT IS */
  /* ALLOCATED FOR THE ACTIVE SCAN */
  scanPtr.p->scanMask = 1 << i;
  scanPtr.p->scanUserptr = tuserptr;
  scanPtr.p->scanUserblockref = tuserblockref;
  scanPtr.p->scanTrid1 = tscanTrid1;
  scanPtr.p->scanTrid2 = tscanTrid2;
  scanPtr.p->scanLockHeld = 0;
  scanPtr.p->scanOpsAllocated = 0;
  scanPtr.p->scanFirstActiveOp = RNIL;
  scanPtr.p->scanFirstQueuedOp = RNIL;
  scanPtr.p->scanLastQueuedOp = RNIL;
  scanPtr.p->scanFirstLockedOp = RNIL;
  scanPtr.p->scanLastLockedOp = RNIL;
  scanPtr.p->scanState = ScanRec::WAIT_NEXT;
  initScanFragmentPart(signal);

  /* ************************ */
  /*  ACC_SCANCONF            */
  /* ************************ */
  signal->theData[0] = scanPtr.p->scanUserptr;
  signal->theData[1] = scanPtr.i;
  signal->theData[2] = 1; /* NR OF LOCAL FRAGMENT */
  signal->theData[3] = fragrecptr.p->fragmentid;
  signal->theData[4] = RNIL;
  signal->theData[7] = AccScanConf::ZNOT_EMPTY_FRAGMENT;
  sendSignal(scanPtr.p->scanUserblockref, GSN_ACC_SCANCONF, signal, 8, JBB);
  /* NOT EMPTY FRAGMENT */
  return;
}//Dbacc::execACC_SCANREQ()

/* ******************--------------------------------------------------------------- */
/*  NEXT_SCANREQ                                       REQUEST FOR NEXT ELEMENT OF   */
/* ******************------------------------------+   A FRAGMENT.                   */
/*   SENDER: LQH,    LEVEL B       */
void Dbacc::execNEXT_SCANREQ(Signal* signal) 
{
  Uint32 tscanNextFlag;
  jamEntry();
  scanPtr.i = signal->theData[0];
  operationRecPtr.i = signal->theData[1];
  tscanNextFlag = signal->theData[2];
  /* ------------------------------------------ */
  /* 1 = ZCOPY_NEXT  GET NEXT ELEMENT           */
  /* 2 = ZCOPY_NEXT_COMMIT COMMIT THE           */
  /* ACTIVE ELEMENT AND GET THE NEXT ONE        */
  /* 3 = ZCOPY_COMMIT COMMIT THE ACTIVE ELEMENT */
  /* 4 = ZCOPY_REPEAT GET THE ACTIVE ELEMENT    */
  /* 5 = ZCOPY_ABORT RELOCK THE ACTIVE ELEMENT  */
  /* 6 = ZCOPY_CLOSE THE SCAN PROCESS IS READY  */
  /* ------------------------------------------ */
  tresult = 0;
  ptrCheckGuard(scanPtr, cscanRecSize, scanRec);
  ndbrequire(scanPtr.p->scanState == ScanRec::WAIT_NEXT);

  switch (tscanNextFlag) {
  case NextScanReq::ZSCAN_NEXT:
    jam();
    /*empty*/;
    break;
  case NextScanReq::ZSCAN_NEXT_COMMIT:
  case NextScanReq::ZSCAN_COMMIT:
    jam();
    /* --------------------------------------------------------------------- */
    /* COMMIT ACTIVE OPERATION. 
     * SEND NEXT SCAN ELEMENT IF IT IS ZCOPY_NEXT_COMMIT.
     * --------------------------------------------------------------------- */
    ptrCheckGuard(operationRecPtr, coprecsize, operationrec); 
    fragrecptr.i = operationRecPtr.p->fragptr;
    ptrCheckGuard(fragrecptr, cfragmentsize, fragmentrec);
    if (!scanPtr.p->scanReadCommittedFlag) {
      commitOperation(signal);
    }//if
    operationRecPtr.p->m_op_bits = Operationrec::OP_INITIAL;
    takeOutActiveScanOp(signal);
    releaseOpRec(signal);
    scanPtr.p->scanOpsAllocated--;
    if (tscanNextFlag == NextScanReq::ZSCAN_COMMIT) {
      jam();
      signal->theData[0] = scanPtr.p->scanUserptr;
      Uint32 blockNo = refToMain(scanPtr.p->scanUserblockref);
      EXECUTE_DIRECT(blockNo, GSN_NEXT_SCANCONF, signal, 1);
      return;
    }//if
    break;
  case NextScanReq::ZSCAN_CLOSE:
    jam();
    fragrecptr.i = scanPtr.p->activeLocalFrag;
    ptrCheckGuard(fragrecptr, cfragmentsize, fragmentrec);
    /* ---------------------------------------------------------------------
     * THE SCAN PROCESS IS FINISHED. RELOCK ALL LOCKED EL. 
     * RELESE ALL INVOLVED REC.
     * ------------------------------------------------------------------- */
    releaseScanLab(signal);
    return;
    break;
  default:
    ndbrequire(false);
    break;
  }//switch
  signal->theData[0] = scanPtr.i;
  signal->theData[1] = AccCheckScan::ZNOT_CHECK_LCP_STOP;
  execACC_CHECK_SCAN(signal);
  return;
}//Dbacc::execNEXT_SCANREQ()

void Dbacc::checkNextBucketLab(Signal* signal) 
{
  DirRangePtr cscDirRangePtr;
  DirectoryarrayPtr cscDirptr;
  DirectoryarrayPtr tnsDirptr;
  Page8Ptr nsPageptr;
  Page8Ptr cscPageidptr;
  Page8Ptr gnsPageidptr;
  Page8Ptr tnsPageidptr;
  Uint32 tnsElementptr;
  Uint32 tnsContainerptr;
  Uint32 tnsIsLocked;
  Uint32 tnsTmp1;
  Uint32 tnsTmp2;
  Uint32 tnsCopyIndex1;
  Uint32 tnsCopyIndex2;
  Uint32 tnsCopyDir;

  tnsCopyDir = scanPtr.p->nextBucketIndex >> fragrecptr.p->k;
  tnsCopyIndex1 = tnsCopyDir >> 8;
  tnsCopyIndex2 = tnsCopyDir & 0xff;
  arrGuard(tnsCopyIndex1, 256);
  tnsDirptr.i = gnsDirRangePtr.p->dirArray[tnsCopyIndex1];
  ptrCheckGuard(tnsDirptr, cdirarraysize, directoryarray);
  tnsPageidptr.i = tnsDirptr.p->pagep[tnsCopyIndex2];
  ptrCheckGuard(tnsPageidptr, cpagesize, page8);
  gnsPageidptr.i = tnsPageidptr.i;
  gnsPageidptr.p = tnsPageidptr.p;
  tnsTmp1 = (1 << fragrecptr.p->k) - 1;
  tgsePageindex = scanPtr.p->nextBucketIndex & tnsTmp1;
  gsePageidptr.i = gnsPageidptr.i;
  gsePageidptr.p = gnsPageidptr.p;
  if (!getScanElement(signal)) {
    scanPtr.p->nextBucketIndex++;
    if (scanPtr.p->scanBucketState ==  ScanRec::SECOND_LAP) {
      if (scanPtr.p->nextBucketIndex > scanPtr.p->maxBucketIndexToRescan) {
	/* ---------------------------------------------------------------- */
	// We have finished the rescan phase. 
	// We are ready to proceed with the next fragment part.
	/* ---------------------------------------------------------------- */
        jam();
        checkNextFragmentLab(signal);
        return;
      }//if
    } else if (scanPtr.p->scanBucketState ==  ScanRec::FIRST_LAP) {
      if ((fragrecptr.p->p + fragrecptr.p->maxp) < scanPtr.p->nextBucketIndex) {
	/* ---------------------------------------------------------------- */
	// All buckets have been scanned a first time.
	/* ---------------------------------------------------------------- */
        if (scanPtr.p->minBucketIndexToRescan == 0xFFFFFFFF) {
          jam();
	  /* -------------------------------------------------------------- */
	  // We have not had any merges behind the scan. 
	  // Thus it is not necessary to perform any rescan any buckets 
	  // and we can proceed immediately with the next fragment part.
	  /* --------------------------------------------------------------- */
          checkNextFragmentLab(signal);
          return;
        } else {
          jam();
	  /* --------------------------------------------------------------------------------- */
	  // Some buckets are in the need of rescanning due to merges that have moved records
	  // from in front of the scan to behind the scan. During the merges we kept track of
	  // which buckets that need a rescan. We start with the minimum and end with maximum.
	  /* --------------------------------------------------------------------------------- */
          scanPtr.p->nextBucketIndex = scanPtr.p->minBucketIndexToRescan;
	  scanPtr.p->scanBucketState =  ScanRec::SECOND_LAP;
          if (scanPtr.p->maxBucketIndexToRescan > (fragrecptr.p->p + fragrecptr.p->maxp)) {
            jam();
	    /* --------------------------------------------------------------------------------- */
	    // If we have had so many merges that the maximum is bigger than the number of buckets
	    // then we will simply satisfy ourselves with scanning to the end. This can only happen
	    // after bringing down the total of buckets to less than half and the minimum should
	    // be 0 otherwise there is some problem.
	    /* --------------------------------------------------------------------------------- */
            if (scanPtr.p->minBucketIndexToRescan != 0) {
              jam();
              sendSystemerror(signal, __LINE__);
              return;
            }//if
            scanPtr.p->maxBucketIndexToRescan = fragrecptr.p->p + fragrecptr.p->maxp;
          }//if
        }//if
      }//if
    }//if
    if ((scanPtr.p->scanBucketState ==  ScanRec::FIRST_LAP) &&
        (scanPtr.p->nextBucketIndex <= scanPtr.p->startNoOfBuckets)) {
      /* --------------------------------------------------------------------------------- */
      // We will only reset the scan indicator on the buckets that existed at the start of the
      // scan. The others will be handled by the split and merge code.
      /* --------------------------------------------------------------------------------- */
      tnsTmp2 = (1 << fragrecptr.p->k) - 1;
      trsbPageindex = scanPtr.p->nextBucketIndex & tnsTmp2;
      if (trsbPageindex != 0) {
        jam();
        rsbPageidptr.i = gnsPageidptr.i;
        rsbPageidptr.p = gnsPageidptr.p;
      } else {
        jam();
        cscDirRangePtr.i = fragrecptr.p->directory;
        tmpP = scanPtr.p->nextBucketIndex >> fragrecptr.p->k;
        tmpP2 = tmpP >> 8;
        tmpP = tmpP & 0xff;
        ptrCheckGuard(cscDirRangePtr, cdirrangesize, dirRange);
        arrGuard(tmpP2, 256);
        cscDirptr.i = cscDirRangePtr.p->dirArray[tmpP2];
        ptrCheckGuard(cscDirptr, cdirarraysize, directoryarray);
        cscPageidptr.i = cscDirptr.p->pagep[tmpP];
        ptrCheckGuard(cscPageidptr, cpagesize, page8);
        tmp1 = (1 << fragrecptr.p->k) - 1;
        trsbPageindex = scanPtr.p->nextBucketIndex & tmp1;
        rsbPageidptr.i = cscPageidptr.i;
        rsbPageidptr.p = cscPageidptr.p;
      }//if
      releaseScanBucket(signal);
    }//if
    signal->theData[0] = scanPtr.i;
    signal->theData[1] = AccCheckScan::ZCHECK_LCP_STOP;
    sendSignal(cownBlockref, GSN_ACC_CHECK_SCAN, signal, 2, JBB);
    return;
  }//if
  /* ----------------------------------------------------------------------- */
  /*	AN ELEMENT WHICH HAVE NOT BEEN SCANNED WAS FOUND. WE WILL PREPARE IT */
  /*	TO BE SENT TO THE LQH BLOCK FOR FURTHER PROCESSING.                  */
  /*    WE ASSUME THERE ARE OPERATION RECORDS AVAILABLE SINCE LQH SHOULD HAVE*/
  /*    GUARANTEED THAT THROUGH EARLY BOOKING.                               */
  /* ----------------------------------------------------------------------- */
  tnsIsLocked = tgseIsLocked;
  tnsElementptr = tgseElementptr;
  tnsContainerptr = tgseContainerptr;
  nsPageptr.i = gsePageidptr.i;
  nsPageptr.p = gsePageidptr.p;
  seizeOpRec(signal);
  tisoIsforward = tgseIsforward;
  tisoContainerptr = tnsContainerptr;
  tisoElementptr = tnsElementptr;
  isoPageptr.i = nsPageptr.i;
  isoPageptr.p = nsPageptr.p;
  initScanOpRec(signal);
 
  if (!tnsIsLocked){
    if (!scanPtr.p->scanReadCommittedFlag) {
      jam();
      slPageidptr = nsPageptr;
      tslElementptr = tnsElementptr;
      setlock(signal);
      insertLockOwnersList(signal, operationRecPtr);
      operationRecPtr.p->m_op_bits |= 
	Operationrec::OP_STATE_RUNNING | Operationrec::OP_RUN_QUEUE;
    }//if
  } else {
    arrGuard(tnsElementptr, 2048);
    queOperPtr.i = 
      ElementHeader::getOpPtrI(nsPageptr.p->word32[tnsElementptr]);
    ptrCheckGuard(queOperPtr, coprecsize, operationrec);
    if (queOperPtr.p->m_op_bits & Operationrec::OP_ELEMENT_DISAPPEARED ||
	queOperPtr.p->localdata[0] == ~(Uint32)0) 
    {
      jam();
      /* ------------------------------------------------------------------ */
      // If the lock owner indicates the element is disappeared then 
      // we will not report this tuple. We will continue with the next tuple.
      /* ------------------------------------------------------------------ */
      operationRecPtr.p->m_op_bits = Operationrec::OP_INITIAL;
      releaseOpRec(signal);
      scanPtr.p->scanOpsAllocated--;
      signal->theData[0] = scanPtr.i;
      signal->theData[1] = AccCheckScan::ZCHECK_LCP_STOP;
      sendSignal(cownBlockref, GSN_ACC_CHECK_SCAN, signal, 2, JBB);
      return;
    }//if
    if (!scanPtr.p->scanReadCommittedFlag) {
      Uint32 return_result;
      if (scanPtr.p->scanLockMode == ZREADLOCK) {
        jam();
        return_result = placeReadInLockQueue(queOperPtr);
      } else {
        jam();
        return_result = placeWriteInLockQueue(queOperPtr);
      }//if
      if (return_result == ZSERIAL_QUEUE) {
	/* -----------------------------------------------------------------
	 * WE PLACED THE OPERATION INTO A SERIAL QUEUE AND THUS WE HAVE TO 
	 * WAIT FOR THE LOCK TO BE RELEASED. WE CONTINUE WITH THE NEXT ELEMENT
	 * ----------------------------------------------------------------- */
        putOpScanLockQue();	/* PUT THE OP IN A QUE IN THE SCAN REC */
        signal->theData[0] = scanPtr.i;
        signal->theData[1] = AccCheckScan::ZCHECK_LCP_STOP;
        sendSignal(cownBlockref, GSN_ACC_CHECK_SCAN, signal, 2, JBB);
        return;
      } else if (return_result != ZPARALLEL_QUEUE) {
        jam();
	/* ----------------------------------------------------------------- */
	// The tuple is either not committed yet or a delete in 
	// the same transaction (not possible here since we are a scan). 
	// Thus we simply continue with the next tuple.
	/* ----------------------------------------------------------------- */
	operationRecPtr.p->m_op_bits = Operationrec::OP_INITIAL;
        releaseOpRec(signal);
	scanPtr.p->scanOpsAllocated--;
        signal->theData[0] = scanPtr.i;
        signal->theData[1] = AccCheckScan::ZCHECK_LCP_STOP;
        sendSignal(cownBlockref, GSN_ACC_CHECK_SCAN, signal, 2, JBB);
        return;
      }//if
      ndbassert(return_result == ZPARALLEL_QUEUE);
    }//if
  }//if
  /* ----------------------------------------------------------------------- */
  // Committed read proceed without caring for locks immediately 
  // down here except when the tuple was deleted permanently 
  // and no new operation has inserted it again.
  /* ----------------------------------------------------------------------- */
  putActiveScanOp(signal);
  sendNextScanConf(signal);
  return;
}//Dbacc::checkNextBucketLab()


void Dbacc::checkNextFragmentLab(Signal* signal) 
{
  scanPtr.p->scanBucketState =  ScanRec::SCAN_COMPLETED;
  // The scan is completed. ACC_CHECK_SCAN will perform all the necessary 
  // checks to see
  // what the next step is.
  signal->theData[0] = scanPtr.i;
  signal->theData[1] = AccCheckScan::ZCHECK_LCP_STOP;
  execACC_CHECK_SCAN(signal);
  return;
}//Dbacc::checkNextFragmentLab()

void Dbacc::initScanFragmentPart(Signal* signal)
{
  DirRangePtr cnfDirRangePtr;
  DirectoryarrayPtr cnfDirptr;
  Page8Ptr cnfPageidptr;
  /* ----------------------------------------------------------------------- */
  // Set the active fragment part.
  // Set the current bucket scanned to the first.
  // Start with the first lap.
  // Remember the number of buckets at start of the scan.
  // Set the minimum and maximum to values that will always be smaller and 
  //    larger than.
  // Reset the scan indicator on the first bucket.
  /* ----------------------------------------------------------------------- */
  scanPtr.p->activeLocalFrag = fragrecptr.i;
  scanPtr.p->nextBucketIndex = 0;	/* INDEX OF SCAN BUCKET */
  scanPtr.p->scanBucketState = ScanRec::FIRST_LAP;
  scanPtr.p->startNoOfBuckets = fragrecptr.p->p + fragrecptr.p->maxp;
  scanPtr.p->minBucketIndexToRescan = 0xFFFFFFFF;
  scanPtr.p->maxBucketIndexToRescan = 0;
  cnfDirRangePtr.i = fragrecptr.p->directory;
  ptrCheckGuard(cnfDirRangePtr, cdirrangesize, dirRange);
  cnfDirptr.i = cnfDirRangePtr.p->dirArray[0];
  ptrCheckGuard(cnfDirptr, cdirarraysize, directoryarray);
  cnfPageidptr.i = cnfDirptr.p->pagep[0];
  ptrCheckGuard(cnfPageidptr, cpagesize, page8);
  trsbPageindex = scanPtr.p->nextBucketIndex & ((1 << fragrecptr.p->k) - 1);
  rsbPageidptr.i = cnfPageidptr.i;
  rsbPageidptr.p = cnfPageidptr.p;
  releaseScanBucket(signal);
}//Dbacc::initScanFragmentPart()

/* -------------------------------------------------------------------------
 * FLAG = 6 = ZCOPY_CLOSE THE SCAN PROCESS IS READY OR ABORTED. 
 * ALL OPERATION IN THE ACTIVE OR WAIT QUEUE ARE RELEASED, 
 * SCAN FLAG OF ROOT FRAG IS RESET AND THE SCAN RECORD IS RELEASED.
 * ------------------------------------------------------------------------ */
void Dbacc::releaseScanLab(Signal* signal) 
{
  releaseAndCommitActiveOps(signal);
  releaseAndCommitQueuedOps(signal);
  releaseAndAbortLockedOps(signal);

  fragrecptr.i = scanPtr.p->activeLocalFrag;
  ptrCheckGuard(fragrecptr, cfragmentsize, fragmentrec);
  for (tmp = 0; tmp < MAX_PARALLEL_SCANS_PER_FRAG; tmp++) {
    jam();
    if (fragrecptr.p->scan[tmp] == scanPtr.i) {
      jam();
      fragrecptr.p->scan[tmp] = RNIL;
    }//if
  }//for
  // Stops the heartbeat.
  signal->theData[0] = scanPtr.p->scanUserptr;
  signal->theData[1] = RNIL;
  signal->theData[2] = RNIL;
  sendSignal(scanPtr.p->scanUserblockref, GSN_NEXT_SCANCONF, signal, 3, JBB);
  releaseScanRec(signal);
  return;
}//Dbacc::releaseScanLab()


void Dbacc::releaseAndCommitActiveOps(Signal* signal) 
{
  OperationrecPtr trsoOperPtr;
  operationRecPtr.i = scanPtr.p->scanFirstActiveOp;
  while (operationRecPtr.i != RNIL) {
    jam();
    ptrCheckGuard(operationRecPtr, coprecsize, operationrec);
    trsoOperPtr.i = operationRecPtr.p->nextOp;
    fragrecptr.i = operationRecPtr.p->fragptr;
    ptrCheckGuard(fragrecptr, cfragmentsize, fragmentrec);
    if (!scanPtr.p->scanReadCommittedFlag) {
      jam();
      if ((operationRecPtr.p->m_op_bits & Operationrec::OP_STATE_MASK) ==
	  Operationrec::OP_STATE_EXECUTED)
      {
	commitOperation(signal);
      }
      else
      {
	abortOperation(signal);
      }
    }//if
    operationRecPtr.p->m_op_bits = Operationrec::OP_INITIAL;
    takeOutActiveScanOp(signal);
    releaseOpRec(signal);
    scanPtr.p->scanOpsAllocated--;
    operationRecPtr.i = trsoOperPtr.i;
  }//if
}//Dbacc::releaseAndCommitActiveOps()


void Dbacc::releaseAndCommitQueuedOps(Signal* signal) 
{
  OperationrecPtr trsoOperPtr;
  operationRecPtr.i = scanPtr.p->scanFirstQueuedOp;
  while (operationRecPtr.i != RNIL) {
    jam();
    ptrCheckGuard(operationRecPtr, coprecsize, operationrec);
    trsoOperPtr.i = operationRecPtr.p->nextOp;
    fragrecptr.i = operationRecPtr.p->fragptr;
    ptrCheckGuard(fragrecptr, cfragmentsize, fragmentrec);
    if (!scanPtr.p->scanReadCommittedFlag) {
      jam();
      if ((operationRecPtr.p->m_op_bits & Operationrec::OP_STATE_MASK) ==
	  Operationrec::OP_STATE_EXECUTED)
      {
	commitOperation(signal);
      }
      else
      {
	abortOperation(signal);
      }
    }//if
    operationRecPtr.p->m_op_bits = Operationrec::OP_INITIAL;
    takeOutReadyScanQueue(signal);
    releaseOpRec(signal);
    scanPtr.p->scanOpsAllocated--;
    operationRecPtr.i = trsoOperPtr.i;
  }//if
}//Dbacc::releaseAndCommitQueuedOps()

void Dbacc::releaseAndAbortLockedOps(Signal* signal) {

  OperationrecPtr trsoOperPtr;
  operationRecPtr.i = scanPtr.p->scanFirstLockedOp;
  while (operationRecPtr.i != RNIL) {
    jam();
    ptrCheckGuard(operationRecPtr, coprecsize, operationrec);
    trsoOperPtr.i = operationRecPtr.p->nextOp;
    fragrecptr.i = operationRecPtr.p->fragptr;
    ptrCheckGuard(fragrecptr, cfragmentsize, fragmentrec);
    if (!scanPtr.p->scanReadCommittedFlag) {
      jam();
      abortOperation(signal);
    }//if
    takeOutScanLockQueue(scanPtr.i);
    operationRecPtr.p->m_op_bits = Operationrec::OP_INITIAL;
    releaseOpRec(signal);
    scanPtr.p->scanOpsAllocated--;
    operationRecPtr.i = trsoOperPtr.i;
  }//if
}//Dbacc::releaseAndAbortLockedOps()

/* 3.18.3  ACC_CHECK_SCAN */
/* ******************--------------------------------------------------------------- */
/* ACC_CHECK_SCAN                                                                    */
/*          ENTER ACC_CHECK_SCAN WITH                                                */
/*                    SCAN_PTR                                                       */
/* ******************--------------------------------------------------------------- */
/* ******************--------------------------------------------------------------- */
/* ACC_CHECK_SCAN                                                                    */
/* ******************------------------------------+                                 */
void Dbacc::execACC_CHECK_SCAN(Signal* signal) 
{
  Uint32 TcheckLcpStop;
  jamEntry();
  scanPtr.i = signal->theData[0];
  TcheckLcpStop = signal->theData[1];
  ptrCheckGuard(scanPtr, cscanRecSize, scanRec);
  while (scanPtr.p->scanFirstQueuedOp != RNIL) {
    jam();
    //---------------------------------------------------------------------
    // An operation has been released from the lock queue. 
    // We are in the parallel queue of this tuple. We are 
    // ready to report the tuple now.
    //------------------------------------------------------------------------
    operationRecPtr.i = scanPtr.p->scanFirstQueuedOp;
    ptrCheckGuard(operationRecPtr, coprecsize, operationrec);
    takeOutReadyScanQueue(signal);
    fragrecptr.i = operationRecPtr.p->fragptr;
    ptrCheckGuard(fragrecptr, cfragmentsize, fragmentrec);
    if (operationRecPtr.p->m_op_bits & Operationrec::OP_ELEMENT_DISAPPEARED) 
    {
      jam();
      abortOperation(signal);
      operationRecPtr.p->m_op_bits = Operationrec::OP_INITIAL;
      releaseOpRec(signal);
      scanPtr.p->scanOpsAllocated--;
      continue;
    }//if
    putActiveScanOp(signal);
    sendNextScanConf(signal);
    return;
  }//while


  if ((scanPtr.p->scanBucketState == ScanRec::SCAN_COMPLETED) &&
      (scanPtr.p->scanLockHeld == 0)) {
    jam();
    //----------------------------------------------------------------------------
    // The scan is now completed and there are no more locks outstanding. Thus we
    // we will report the scan as completed to LQH.
    //----------------------------------------------------------------------------
    signal->theData[0] = scanPtr.p->scanUserptr;
    signal->theData[1] = RNIL;
    signal->theData[2] = RNIL;
    sendSignal(scanPtr.p->scanUserblockref, GSN_NEXT_SCANCONF, signal, 3, JBB);
    return;
  }//if
  if (TcheckLcpStop == AccCheckScan::ZCHECK_LCP_STOP) {
  //---------------------------------------------------------------------------
  // To ensure that the block of the fragment occurring at the start of a local
  // checkpoint is not held for too long we insert a release and reacquiring of
  // that lock here. This is performed in LQH. If we are blocked or if we have
  // requested a sleep then we will receive RNIL in the returning signal word.
  //---------------------------------------------------------------------------
    signal->theData[0] = scanPtr.p->scanUserptr;
    signal->theData[1] =
                    ((scanPtr.p->scanLockHeld >= ZSCAN_MAX_LOCK) ||
                     (scanPtr.p->scanBucketState ==  ScanRec::SCAN_COMPLETED));
    EXECUTE_DIRECT(DBLQH, GSN_CHECK_LCP_STOP, signal, 2);
    jamEntry();
    if (signal->theData[0] == RNIL) {
      jam();
      return;
    }//if
  }//if
  /**
   * If we have more than max locks held OR
   * scan is completed AND at least one lock held
   *  - Inform LQH about this condition
   */
  if ((scanPtr.p->scanLockHeld >= ZSCAN_MAX_LOCK) ||
      (cfreeopRec == RNIL) ||
      ((scanPtr.p->scanBucketState == ScanRec::SCAN_COMPLETED) &&
       (scanPtr.p->scanLockHeld > 0))) {
    jam();
    signal->theData[0] = scanPtr.p->scanUserptr;
    signal->theData[1] = RNIL; // No operation is returned
    signal->theData[2] = 512;  // MASV  
    sendSignal(scanPtr.p->scanUserblockref, GSN_NEXT_SCANCONF, signal, 3, JBB);
    return;
  }
  if (scanPtr.p->scanBucketState == ScanRec::SCAN_COMPLETED) {
    jam();
    signal->theData[0] = scanPtr.i;
    signal->theData[1] = AccCheckScan::ZCHECK_LCP_STOP;
    execACC_CHECK_SCAN(signal);
    return;
  }//if

  fragrecptr.i = scanPtr.p->activeLocalFrag;
  ptrCheckGuard(fragrecptr, cfragmentsize, fragmentrec);
  gnsDirRangePtr.i = fragrecptr.p->directory;
  ptrCheckGuard(gnsDirRangePtr, cdirrangesize, dirRange);
  checkNextBucketLab(signal);
  return;
}//Dbacc::execACC_CHECK_SCAN()

/* ******************---------------------------------------------------- */
/* ACC_TO_REQ                                       PERFORM A TAKE OVER   */
/* ******************-------------------+                                 */
/*   SENDER: LQH,    LEVEL B       */
void Dbacc::execACC_TO_REQ(Signal* signal) 
{
  OperationrecPtr tatrOpPtr;

  jamEntry();
  tatrOpPtr.i = signal->theData[1];     /*  OPER PTR OF ACC                */
  ptrCheckGuard(tatrOpPtr, coprecsize, operationrec);
  if ((tatrOpPtr.p->m_op_bits & Operationrec::OP_MASK) == ZSCAN_OP) 
  {
    tatrOpPtr.p->transId1 = signal->theData[2];
    tatrOpPtr.p->transId2 = signal->theData[3];
    validate_lock_queue(tatrOpPtr);
  } else {
    jam();
    signal->theData[0] = cminusOne;
    signal->theData[1] = ZTO_OP_STATE_ERROR;
  }//if
  return;
}//Dbacc::execACC_TO_REQ()

/* --------------------------------------------------------------------------------- */
/* CONTAINERINFO                                                                     */
/*        INPUT:                                                                     */
/*               CI_PAGEIDPTR (PAGE POINTER WHERE CONTAINER RESIDES)                 */
/*               TCI_PAGEINDEX (INDEX OF CONTAINER, USED TO CALCULATE PAGE INDEX)    */
/*               TCI_ISFORWARD (DIRECTION OF CONTAINER FORWARD OR BACKWARD)          */
/*                                                                                   */
/*        OUTPUT:                                                                    */
/*               TCI_CONTAINERPTR (A POINTER TO THE HEAD OF THE CONTAINER)           */
/*               TCI_CONTAINERLEN (LENGTH OF THE CONTAINER                           */
/*               TCI_CONTAINERHEAD (THE HEADER OF THE CONTAINER)                     */
/*                                                                                   */
/*        DESCRIPTION: THE ADDRESS OF THE CONTAINER WILL BE CALCULATED AND           */
/*                     ALL INFORMATION ABOUT THE CONTAINER WILL BE READ              */
/* --------------------------------------------------------------------------------- */
void Dbacc::containerinfo(Signal* signal) 
{
  tciContainerptr = (tciPageindex << ZSHIFT_PLUS) - (tciPageindex << ZSHIFT_MINUS);
  if (tciIsforward == ZTRUE) {
    jam();
    tciContainerptr = tciContainerptr + ZHEAD_SIZE;
  } else {
    jam();
    tciContainerptr = ((tciContainerptr + ZHEAD_SIZE) + ZBUF_SIZE) - ZCON_HEAD_SIZE;
  }//if
  arrGuard(tciContainerptr, 2048);
  tciContainerhead = ciPageidptr.p->word32[tciContainerptr];
  tciContainerlen = tciContainerhead >> 26;
}//Dbacc::containerinfo()

/* --------------------------------------------------------------------------------- */
/* GET_SCAN_ELEMENT                                                                  */
/*       INPUT:          GSE_PAGEIDPTR                                               */
/*                       TGSE_PAGEINDEX                                              */
/*       OUTPUT:         TGSE_IS_LOCKED (IF TRESULT /= ZFALSE)                       */
/*                       GSE_PAGEIDPTR                                               */
/*                       TGSE_PAGEINDEX                                              */
/* --------------------------------------------------------------------------------- */
bool Dbacc::getScanElement(Signal* signal) 
{
  tgseIsforward = ZTRUE;
 NEXTSEARCH_SCAN_LOOP:
  ciPageidptr.i = gsePageidptr.i;
  ciPageidptr.p = gsePageidptr.p;
  tciPageindex = tgsePageindex;
  tciIsforward = tgseIsforward;
  containerinfo(signal);
  sscPageidptr.i = gsePageidptr.i;
  sscPageidptr.p = gsePageidptr.p;
  tsscContainerlen = tciContainerlen;
  tsscContainerptr = tciContainerptr;
  tsscIsforward = tciIsforward;
  if (searchScanContainer(signal)) {
    jam();
    tgseIsLocked = tsscIsLocked;
    tgseElementptr = tsscElementptr;
    tgseContainerptr = tsscContainerptr;
    return true;
  }//if
  if (((tciContainerhead >> 7) & 0x3) != 0) {
    jam();
    nciPageidptr.i = gsePageidptr.i;
    nciPageidptr.p = gsePageidptr.p;
    tnciContainerhead = tciContainerhead;
    tnciContainerptr = tciContainerptr;
    nextcontainerinfo(signal);
    tgsePageindex = tnciPageindex;
    gsePageidptr.i = nciPageidptr.i;
    gsePageidptr.p = nciPageidptr.p;
    tgseIsforward = tnciIsforward;
    goto NEXTSEARCH_SCAN_LOOP;
  }//if
  return false;
}//Dbacc::getScanElement()

/* --------------------------------------------------------------------------------- */
/*  INIT_SCAN_OP_REC                                                                 */
/* --------------------------------------------------------------------------------- */
void Dbacc::initScanOpRec(Signal* signal) 
{
  Uint32 tisoTmp;
  Uint32 tisoLocalPtr;
  Uint32 guard24;

  scanPtr.p->scanOpsAllocated++;

  Uint32 opbits = 0;
  opbits |= ZSCAN_OP;
  opbits |= scanPtr.p->scanLockMode ? (Uint32) Operationrec::OP_LOCK_MODE : 0;
  opbits |= scanPtr.p->scanLockMode ? (Uint32) Operationrec::OP_ACC_LOCK_MODE : 0;
  opbits |= (scanPtr.p->scanReadCommittedFlag ? 
             (Uint32) Operationrec::OP_EXECUTED_DIRTY_READ : 0);
  opbits |= Operationrec::OP_COMMIT_DELETE_CHECK;
  operationRecPtr.p->userptr = RNIL;
  operationRecPtr.p->scanRecPtr = scanPtr.i;
  operationRecPtr.p->fid = fragrecptr.p->myfid;
  operationRecPtr.p->fragptr = fragrecptr.i;
  operationRecPtr.p->nextParallelQue = RNIL;
  operationRecPtr.p->prevParallelQue = RNIL;
  operationRecPtr.p->nextSerialQue = RNIL;
  operationRecPtr.p->prevSerialQue = RNIL;
  operationRecPtr.p->transId1 = scanPtr.p->scanTrid1;
  operationRecPtr.p->transId2 = scanPtr.p->scanTrid2;
  operationRecPtr.p->elementIsforward = tisoIsforward;
  operationRecPtr.p->elementContainer = tisoContainerptr;
  operationRecPtr.p->elementPointer = tisoElementptr;
  operationRecPtr.p->elementPage = isoPageptr.i;
  operationRecPtr.p->m_op_bits = opbits;
  tisoLocalPtr = tisoElementptr + tisoIsforward;
  guard24 = fragrecptr.p->localkeylen - 1;
  for (tisoTmp = 0; tisoTmp <= guard24; tisoTmp++) {
    arrGuard(tisoTmp, 2);
    arrGuard(tisoLocalPtr, 2048);
    operationRecPtr.p->localdata[tisoTmp] = isoPageptr.p->word32[tisoLocalPtr];
    tisoLocalPtr = tisoLocalPtr + tisoIsforward;
  }//for
  arrGuard(tisoLocalPtr, 2048);
  operationRecPtr.p->tupkeylen = fragrecptr.p->keyLength;
  operationRecPtr.p->xfrmtupkeylen = 0; // not used
}//Dbacc::initScanOpRec()

/* --------------------------------------------------------------------------------- */
/* NEXTCONTAINERINFO                                                                 */
/*        DESCRIPTION:THE CONTAINER HEAD WILL BE CHECKED TO CALCULATE INFORMATION    */
/*                    ABOUT NEXT CONTAINER IN THE BUCKET.                            */
/*          INPUT:       TNCI_CONTAINERHEAD                                          */
/*                       NCI_PAGEIDPTR                                               */
/*                       TNCI_CONTAINERPTR                                           */
/*          OUTPUT:                                                                  */
/*             TNCI_PAGEINDEX (INDEX FROM WHICH PAGE INDEX CAN BE CALCULATED).       */
/*             TNCI_ISFORWARD (IS THE NEXT CONTAINER FORWARD (+1) OR BACKWARD (-1)   */
/*             NCI_PAGEIDPTR (PAGE REFERENCE OF NEXT CONTAINER)                      */
/* --------------------------------------------------------------------------------- */
void Dbacc::nextcontainerinfo(Signal* signal) 
{
  tnciNextSamePage = (tnciContainerhead >> 9) & 0x1;	/* CHECK BIT FOR CHECKING WHERE */
  /* THE NEXT CONTAINER IS IN THE SAME PAGE */
  tnciPageindex = tnciContainerhead & 0x7f;	/* NEXT CONTAINER PAGE INDEX 7 BITS */
  if (((tnciContainerhead >> 7) & 3) == ZLEFT) {
    jam();
    tnciIsforward = ZTRUE;
  } else {
    jam();
    tnciIsforward = cminusOne;
  }//if
  if (tnciNextSamePage == ZFALSE) {
    jam();
    /* NEXT CONTAINER IS IN AN OVERFLOW PAGE */
    arrGuard(tnciContainerptr + 1, 2048);
    tnciTmp = nciPageidptr.p->word32[tnciContainerptr + 1];
    nciOverflowrangeptr.i = fragrecptr.p->overflowdir;
    ptrCheckGuard(nciOverflowrangeptr, cdirrangesize, dirRange);
    arrGuard((tnciTmp >> 8), 256);
    nciOverflowDirptr.i = nciOverflowrangeptr.p->dirArray[tnciTmp >> 8];
    ptrCheckGuard(nciOverflowDirptr, cdirarraysize, directoryarray);
    nciPageidptr.i = nciOverflowDirptr.p->pagep[tnciTmp & 0xff];
    ptrCheckGuard(nciPageidptr, cpagesize, page8);
  }//if
}//Dbacc::nextcontainerinfo()

/* --------------------------------------------------------------------------------- */
/* PUT_ACTIVE_SCAN_OP                                                                */
/* --------------------------------------------------------------------------------- */
void Dbacc::putActiveScanOp(Signal* signal) 
{
  OperationrecPtr pasOperationRecPtr;
  pasOperationRecPtr.i = scanPtr.p->scanFirstActiveOp;
  if (pasOperationRecPtr.i != RNIL) {
    jam();
    ptrCheckGuard(pasOperationRecPtr, coprecsize, operationrec);
    pasOperationRecPtr.p->prevOp = operationRecPtr.i;
  }//if
  operationRecPtr.p->nextOp = pasOperationRecPtr.i;
  operationRecPtr.p->prevOp = RNIL;
  scanPtr.p->scanFirstActiveOp = operationRecPtr.i;
}//Dbacc::putActiveScanOp()

/**
 * putOpScanLockQueue
 *
 * Description: Put an operation in the doubly linked 
 * lock list on a scan record. The list is used to 
 * keep track of which operations belonging
 * to the scan are put in serial lock list of another 
 * operation
 *
 * @note Use takeOutScanLockQueue to remove an operation
 *       from the list
 *
 */
void Dbacc::putOpScanLockQue() 
{

#ifdef VM_TRACE
  // DEBUG CODE
  // Check that there are as many operations in the lockqueue as 
  // scanLockHeld indicates
  OperationrecPtr tmpOp;
  int numLockedOpsBefore = 0;
  tmpOp.i = scanPtr.p->scanFirstLockedOp;
  while(tmpOp.i != RNIL){
    numLockedOpsBefore++;
    ptrCheckGuard(tmpOp, coprecsize, operationrec);
    if (tmpOp.p->nextOp == RNIL)
      ndbrequire(tmpOp.i == scanPtr.p->scanLastLockedOp);
    tmpOp.i = tmpOp.p->nextOp;
  } 
  ndbrequire(numLockedOpsBefore==scanPtr.p->scanLockHeld);
#endif

  OperationrecPtr pslOperationRecPtr;
  ScanRec theScanRec;
  theScanRec = *scanPtr.p;

  pslOperationRecPtr.i = scanPtr.p->scanLastLockedOp;
  operationRecPtr.p->prevOp = pslOperationRecPtr.i;
  operationRecPtr.p->nextOp = RNIL;
  if (pslOperationRecPtr.i != RNIL) {
    jam();
    ptrCheckGuard(pslOperationRecPtr, coprecsize, operationrec);
    pslOperationRecPtr.p->nextOp = operationRecPtr.i;
  } else {
    jam();
    scanPtr.p->scanFirstLockedOp = operationRecPtr.i;
  }//if
  scanPtr.p->scanLastLockedOp = operationRecPtr.i;
  scanPtr.p->scanLockHeld++;

}//Dbacc::putOpScanLockQue()

/* --------------------------------------------------------------------------------- */
/* PUT_READY_SCAN_QUEUE                                                              */
/* --------------------------------------------------------------------------------- */
void Dbacc::putReadyScanQueue(Signal* signal, Uint32 scanRecIndex) 
{
  OperationrecPtr prsOperationRecPtr;
  ScanRecPtr TscanPtr;

  TscanPtr.i = scanRecIndex;
  ptrCheckGuard(TscanPtr, cscanRecSize, scanRec);

  prsOperationRecPtr.i = TscanPtr.p->scanLastQueuedOp;
  operationRecPtr.p->prevOp = prsOperationRecPtr.i;
  operationRecPtr.p->nextOp = RNIL;
  TscanPtr.p->scanLastQueuedOp = operationRecPtr.i;
  if (prsOperationRecPtr.i != RNIL) {
    jam();
    ptrCheckGuard(prsOperationRecPtr, coprecsize, operationrec);
    prsOperationRecPtr.p->nextOp = operationRecPtr.i;
  } else {
    jam();
    TscanPtr.p->scanFirstQueuedOp = operationRecPtr.i;
  }//if
}//Dbacc::putReadyScanQueue()

/* --------------------------------------------------------------------------------- */
/* RELEASE_SCAN_BUCKET                                                               */
// Input:
//   rsbPageidptr.i     Index to page where buckets starts
//   rsbPageidptr.p     Pointer to page where bucket starts
//   trsbPageindex      Page index of starting container in bucket
/* --------------------------------------------------------------------------------- */
void Dbacc::releaseScanBucket(Signal* signal) 
{
  Uint32 trsbIsforward;

  trsbIsforward = ZTRUE;
 NEXTRELEASESCANLOOP:
  ciPageidptr.i = rsbPageidptr.i;
  ciPageidptr.p = rsbPageidptr.p;
  tciPageindex = trsbPageindex;
  tciIsforward = trsbIsforward;
  containerinfo(signal);
  rscPageidptr.i = rsbPageidptr.i;
  rscPageidptr.p = rsbPageidptr.p;
  trscContainerlen = tciContainerlen;
  trscContainerptr = tciContainerptr;
  trscIsforward = trsbIsforward;
  releaseScanContainer(signal);
  if (((tciContainerhead >> 7) & 0x3) != 0) {
    jam();
    nciPageidptr.i = rsbPageidptr.i;
    nciPageidptr.p = rsbPageidptr.p;
    tnciContainerhead = tciContainerhead;
    tnciContainerptr = tciContainerptr;
    nextcontainerinfo(signal);
    rsbPageidptr.i = nciPageidptr.i;
    rsbPageidptr.p = nciPageidptr.p;
    trsbPageindex = tnciPageindex;
    trsbIsforward = tnciIsforward;
    goto NEXTRELEASESCANLOOP;
  }//if
}//Dbacc::releaseScanBucket()

/* --------------------------------------------------------------------------------- */
/*  RELEASE_SCAN_CONTAINER                                                           */
/*       INPUT:           TRSC_CONTAINERLEN                                          */
/*                        RSC_PAGEIDPTR                                              */
/*                        TRSC_CONTAINERPTR                                          */
/*                        TRSC_ISFORWARD                                             */
/*                        SCAN_PTR                                                   */
/*                                                                                   */
/*            DESCRIPTION: SEARCHS IN A CONTAINER, AND THE SCAN BIT OF THE ELEMENTS  */
/*                            OF THE CONTAINER IS RESET                              */
/* --------------------------------------------------------------------------------- */
void Dbacc::releaseScanContainer(Signal* signal) 
{
  OperationrecPtr rscOperPtr;
  Uint32 trscElemStep;
  Uint32 trscElementptr;
  Uint32 trscElemlens;
  Uint32 trscElemlen;

  if (trscContainerlen < 4) {
    if (trscContainerlen != ZCON_HEAD_SIZE) {
      jam();
      sendSystemerror(signal, __LINE__);
    }//if
    return;	/* 2 IS THE MINIMUM SIZE OF THE ELEMENT */
  }//if
  trscElemlens = trscContainerlen - ZCON_HEAD_SIZE;
  trscElemlen = fragrecptr.p->elementLength;
  if (trscIsforward == 1) {
    jam();
    trscElementptr = trscContainerptr + ZCON_HEAD_SIZE;
    trscElemStep = trscElemlen;
  } else {
    jam();
    trscElementptr = trscContainerptr - 1;
    trscElemStep = 0 - trscElemlen;
  }//if
  do {
    arrGuard(trscElementptr, 2048);
    const Uint32 eh = rscPageidptr.p->word32[trscElementptr];
    const Uint32 scanMask = scanPtr.p->scanMask;
    if (ElementHeader::getUnlocked(eh)) {
      jam();
      const Uint32 tmp = ElementHeader::clearScanBit(eh, scanMask);
      dbgWord32(rscPageidptr, trscElementptr, tmp);
      rscPageidptr.p->word32[trscElementptr] = tmp;
    } else {
      jam();
      rscOperPtr.i = ElementHeader::getOpPtrI(eh);
      ptrCheckGuard(rscOperPtr, coprecsize, operationrec);
      rscOperPtr.p->scanBits &= ~scanMask;
    }//if
    trscElemlens = trscElemlens - trscElemlen;
    trscElementptr = trscElementptr + trscElemStep;
  } while (trscElemlens > 1);
  if (trscElemlens != 0) {
    jam();
    sendSystemerror(signal, __LINE__);
  }//if
}//Dbacc::releaseScanContainer()

/* --------------------------------------------------------------------------------- */
/* RELEASE_SCAN_REC                                                                  */
/* --------------------------------------------------------------------------------- */
void Dbacc::releaseScanRec(Signal* signal) 
{  
  // Check that all ops this scan has allocated have been 
  // released
  ndbrequire(scanPtr.p->scanOpsAllocated==0);

  // Check that all locks this scan might have aquired 
  // have been properly released
  ndbrequire(scanPtr.p->scanLockHeld == 0);
  ndbrequire(scanPtr.p->scanFirstLockedOp == RNIL);
  ndbrequire(scanPtr.p->scanLastLockedOp == RNIL);

  // Check that all active operations have been 
  // properly released
  ndbrequire(scanPtr.p->scanFirstActiveOp == RNIL);

  // Check that all queued operations have been 
  // properly released
  ndbrequire(scanPtr.p->scanFirstQueuedOp == RNIL);
  ndbrequire(scanPtr.p->scanLastQueuedOp == RNIL);

  // Put scan record in free list
  scanPtr.p->scanNextfreerec = cfirstFreeScanRec;
  scanPtr.p->scanState = ScanRec::SCAN_DISCONNECT;
  cfirstFreeScanRec = scanPtr.i;

}//Dbacc::releaseScanRec()

/* --------------------------------------------------------------------------------- */
/*  SEARCH_SCAN_CONTAINER                                                            */
/*       INPUT:           TSSC_CONTAINERLEN                                          */
/*                        TSSC_CONTAINERPTR                                          */
/*                        TSSC_ISFORWARD                                             */
/*                        SSC_PAGEIDPTR                                              */
/*                        SCAN_PTR                                                   */
/*       OUTPUT:          TSSC_IS_LOCKED                                             */
/*                                                                                   */
/*            DESCRIPTION: SEARCH IN A CONTAINER TO FIND THE NEXT SCAN ELEMENT.      */
/*                    TO DO THIS THE SCAN BIT OF THE ELEMENT HEADER IS CHECKED. IF   */
/*                    THIS BIT IS ZERO, IT IS SET TO ONE AND THE ELEMENT IS RETURNED.*/
/* --------------------------------------------------------------------------------- */
bool Dbacc::searchScanContainer(Signal* signal) 
{
  OperationrecPtr sscOperPtr;
  Uint32 tsscScanBits;
  Uint32 tsscElemlens;
  Uint32 tsscElemlen;
  Uint32 tsscElemStep;

  if (tsscContainerlen < 4) {
    jam();
    return false;	/* 2 IS THE MINIMUM SIZE OF THE ELEMENT */
  }//if
  tsscElemlens = tsscContainerlen - ZCON_HEAD_SIZE;
  tsscElemlen = fragrecptr.p->elementLength;
  /* LENGTH OF THE ELEMENT */
  if (tsscIsforward == 1) {
    jam();
    tsscElementptr = tsscContainerptr + ZCON_HEAD_SIZE;
    tsscElemStep = tsscElemlen;
  } else {
    jam();
    tsscElementptr = tsscContainerptr - 1;
    tsscElemStep = 0 - tsscElemlen;
  }//if
 SCANELEMENTLOOP001:
  arrGuard(tsscElementptr, 2048);
  const Uint32 eh = sscPageidptr.p->word32[tsscElementptr];
  tsscIsLocked = ElementHeader::getLocked(eh);
  if (!tsscIsLocked){
    jam();
    tsscScanBits = ElementHeader::getScanBits(eh);
    if ((scanPtr.p->scanMask & tsscScanBits) == 0) {
      jam();
      const Uint32 tmp = ElementHeader::setScanBit(eh, scanPtr.p->scanMask);
      dbgWord32(sscPageidptr, tsscElementptr, tmp);
      sscPageidptr.p->word32[tsscElementptr] = tmp;
      return true;
    }//if
  } else {
    jam();
    sscOperPtr.i = ElementHeader::getOpPtrI(eh);
    ptrCheckGuard(sscOperPtr, coprecsize, operationrec);
    if ((sscOperPtr.p->scanBits & scanPtr.p->scanMask) == 0) {
      jam();
      sscOperPtr.p->scanBits |= scanPtr.p->scanMask;
      return true;
    }//if
  }//if
  /* THE ELEMENT IS ALREADY SENT. */
  /* SEARCH FOR NEXT ONE */
  tsscElemlens = tsscElemlens - tsscElemlen;
  if (tsscElemlens > 1) {
    jam();
    tsscElementptr = tsscElementptr + tsscElemStep;
    goto SCANELEMENTLOOP001;
  }//if
  return false;
}//Dbacc::searchScanContainer()

/* --------------------------------------------------------------------------------- */
/*  SEND THE RESPONSE NEXT_SCANCONF AND POSSIBLE KEYINFO SIGNALS AS WELL.            */
/* --------------------------------------------------------------------------------- */
void Dbacc::sendNextScanConf(Signal* signal) 
{
  Uint32 blockNo = refToMain(scanPtr.p->scanUserblockref);
  jam();
  /** ---------------------------------------------------------------------
   * LQH WILL NOT HAVE ANY USE OF THE TUPLE KEY LENGTH IN THIS CASE AND 
   * SO WE DO NOT PROVIDE IT. IN THIS CASE THESE VALUES ARE UNDEFINED. 
   * ---------------------------------------------------------------------- */
  signal->theData[0] = scanPtr.p->scanUserptr;
  signal->theData[1] = operationRecPtr.i;
  signal->theData[2] = operationRecPtr.p->fid;
  signal->theData[3] = operationRecPtr.p->localdata[0];
  signal->theData[4] = operationRecPtr.p->localdata[1];
  signal->theData[5] = fragrecptr.p->localkeylen;
  EXECUTE_DIRECT(blockNo, GSN_NEXT_SCANCONF, signal, 6);
  return;
}//Dbacc::sendNextScanConf()

/* --------------------------------------------------------------------------------- */
/* SETLOCK                                                                           */
/*          DESCRIPTION:SETS LOCK ON AN ELEMENT. INFORMATION ABOUT THE ELEMENT IS    */
/*                      SAVED IN THE ELEMENT HEAD.A COPY OF THIS INFORMATION WILL    */
/*                       BE PUT IN THE OPERATION RECORD. A FIELD IN THE  HEADER OF   */
/*                       THE ELEMENT POINTS TO THE OPERATION RECORD.                 */
/* --------------------------------------------------------------------------------- */
void Dbacc::setlock(Signal* signal) 
{
  Uint32 tselTmp1;

  arrGuard(tslElementptr, 2048);
  tselTmp1 = slPageidptr.p->word32[tslElementptr];
  operationRecPtr.p->scanBits = ElementHeader::getScanBits(tselTmp1);
  operationRecPtr.p->hashvaluePart = ElementHeader::getHashValuePart(tselTmp1);

  tselTmp1 = ElementHeader::setLocked(operationRecPtr.i);
  dbgWord32(slPageidptr, tslElementptr, tselTmp1);
  slPageidptr.p->word32[tslElementptr] = tselTmp1;
}//Dbacc::setlock()

/* --------------------------------------------------------------------------------- */
/*  TAKE_OUT_ACTIVE_SCAN_OP                                                          */
/*         DESCRIPTION: AN ACTIVE SCAN OPERATION IS BELOGED TO AN ACTIVE LIST OF THE */
/*                      SCAN RECORD. BY THIS SUBRUTIN THE LIST IS UPDATED.           */
/* --------------------------------------------------------------------------------- */
void Dbacc::takeOutActiveScanOp(Signal* signal) 
{
  OperationrecPtr tasOperationRecPtr;

  if (operationRecPtr.p->prevOp != RNIL) {
    jam();
    tasOperationRecPtr.i = operationRecPtr.p->prevOp;
    ptrCheckGuard(tasOperationRecPtr, coprecsize, operationrec);
    tasOperationRecPtr.p->nextOp = operationRecPtr.p->nextOp;
  } else {
    jam();
    scanPtr.p->scanFirstActiveOp = operationRecPtr.p->nextOp;
  }//if
  if (operationRecPtr.p->nextOp != RNIL) {
    jam();
    tasOperationRecPtr.i = operationRecPtr.p->nextOp;
    ptrCheckGuard(tasOperationRecPtr, coprecsize, operationrec);
    tasOperationRecPtr.p->prevOp = operationRecPtr.p->prevOp;
  }//if
}//Dbacc::takeOutActiveScanOp()

/**
 * takeOutScanLockQueue
 *
 * Description: Take out an operation from the doubly linked 
 * lock list on a scan record.
 *
 * @note Use putOpScanLockQue to insert a operation in 
 *       the list
 *
 */
void Dbacc::takeOutScanLockQueue(Uint32 scanRecIndex) 
{
  OperationrecPtr tslOperationRecPtr;
  ScanRecPtr TscanPtr;

  TscanPtr.i = scanRecIndex;
  ptrCheckGuard(TscanPtr, cscanRecSize, scanRec);

  if (operationRecPtr.p->prevOp != RNIL) {
    jam();
    tslOperationRecPtr.i = operationRecPtr.p->prevOp;
    ptrCheckGuard(tslOperationRecPtr, coprecsize, operationrec);
    tslOperationRecPtr.p->nextOp = operationRecPtr.p->nextOp;
  } else {
    jam();
    // Check that first are pointing at operation to take out
    ndbrequire(TscanPtr.p->scanFirstLockedOp==operationRecPtr.i);
    TscanPtr.p->scanFirstLockedOp = operationRecPtr.p->nextOp;
  }//if
  if (operationRecPtr.p->nextOp != RNIL) {
    jam();
    tslOperationRecPtr.i = operationRecPtr.p->nextOp;
    ptrCheckGuard(tslOperationRecPtr, coprecsize, operationrec);
    tslOperationRecPtr.p->prevOp = operationRecPtr.p->prevOp;
  } else {
    jam();
    // Check that last are pointing at operation to take out
    ndbrequire(TscanPtr.p->scanLastLockedOp==operationRecPtr.i);
    TscanPtr.p->scanLastLockedOp = operationRecPtr.p->prevOp;
  }//if
  TscanPtr.p->scanLockHeld--;

#ifdef VM_TRACE
  // DEBUG CODE
  // Check that there are as many operations in the lockqueue as 
  // scanLockHeld indicates
  OperationrecPtr tmpOp;
  int numLockedOps = 0;
  tmpOp.i = TscanPtr.p->scanFirstLockedOp;
  while(tmpOp.i != RNIL){
    numLockedOps++;
    ptrCheckGuard(tmpOp, coprecsize, operationrec);
    if (tmpOp.p->nextOp == RNIL)
      ndbrequire(tmpOp.i == TscanPtr.p->scanLastLockedOp);
    tmpOp.i = tmpOp.p->nextOp;
  } 
  ndbrequire(numLockedOps==TscanPtr.p->scanLockHeld);
#endif
}//Dbacc::takeOutScanLockQueue()

/* --------------------------------------------------------------------------------- */
/* TAKE_OUT_READY_SCAN_QUEUE                                                         */
/* --------------------------------------------------------------------------------- */
void Dbacc::takeOutReadyScanQueue(Signal* signal) 
{
  OperationrecPtr trsOperationRecPtr;

  if (operationRecPtr.p->prevOp != RNIL) {
    jam();
    trsOperationRecPtr.i = operationRecPtr.p->prevOp;
    ptrCheckGuard(trsOperationRecPtr, coprecsize, operationrec);
    trsOperationRecPtr.p->nextOp = operationRecPtr.p->nextOp;
  } else {
    jam();
    scanPtr.p->scanFirstQueuedOp = operationRecPtr.p->nextOp;
  }//if
  if (operationRecPtr.p->nextOp != RNIL) {
    jam();
    trsOperationRecPtr.i = operationRecPtr.p->nextOp;
    ptrCheckGuard(trsOperationRecPtr, coprecsize, operationrec);
    trsOperationRecPtr.p->prevOp = operationRecPtr.p->prevOp;
  } else {
    jam();
    scanPtr.p->scanLastQueuedOp = operationRecPtr.p->nextOp;
  }//if
}//Dbacc::takeOutReadyScanQueue()

/* --------------------------------------------------------------------------------- */
/* --------------------------------------------------------------------------------- */
/* --------------------------------------------------------------------------------- */
/*                                                                                   */
/*       END OF SCAN MODULE                                                          */
/*                                                                                   */
/* --------------------------------------------------------------------------------- */
/* --------------------------------------------------------------------------------- */

bool Dbacc::getfragmentrec(Signal* signal, FragmentrecPtr& rootPtr, Uint32 fid) 
{
  for (Uint32 i = 0; i < MAX_FRAG_PER_NODE; i++) {
    jam();
    if (tabptr.p->fragholder[i] == fid) {
      jam();
      fragrecptr.i = tabptr.p->fragptrholder[i];
      ptrCheckGuard(fragrecptr, cfragmentsize, fragmentrec);
      return true;
    }//if
  }//for
  return false;
}//Dbacc::getrootfragmentrec()

/* --------------------------------------------------------------------------------- */
/* INIT_OVERPAGE                                                                     */
/*         INPUT. IOP_PAGEPTR, POINTER TO AN OVERFLOW PAGE RECORD                    */
/*         DESCRIPTION: CONTAINERS AND FREE LISTS OF THE PAGE, GET INITIALE VALUE    */
/*         ACCORDING TO LH3 AND PAGE STRUCTOR DESCRIPTION OF NDBACC BLOCK            */
/* --------------------------------------------------------------------------------- */
void Dbacc::initOverpage(Signal* signal) 
{
  Uint32 tiopTmp;
  Uint32 tiopPrevFree;
  Uint32 tiopNextFree;

  for (tiopIndex = 0; tiopIndex <= 2047; tiopIndex++) {
    iopPageptr.p->word32[tiopIndex] = 0;
  }//for
  iopPageptr.p->word32[ZPOS_OVERFLOWREC] = iopOverflowRecPtr.i;
  iopPageptr.p->word32[ZPOS_CHECKSUM] = 0;
  iopPageptr.p->word32[ZPOS_PAGE_ID] = tiopPageId;
  iopPageptr.p->word32[ZPOS_ALLOC_CONTAINERS] = 0;
  tiopTmp = ZEMPTYLIST;
  tiopTmp = (tiopTmp << 16) + (tiopTmp << 23);
  iopPageptr.p->word32[ZPOS_EMPTY_LIST] = tiopTmp + (1 << ZPOS_PAGE_TYPE_BIT);
  /* --------------------------------------------------------------------------------- */
  /*       INITIALISE PREVIOUS PART OF DOUBLY LINKED LIST FOR LEFT CONTAINERS.         */
  /* --------------------------------------------------------------------------------- */
  tiopIndex = ZHEAD_SIZE + 1;
  iopPageptr.p->word32[tiopIndex] = ZEMPTYLIST;
  for (tiopPrevFree = 0; tiopPrevFree <= ZEMPTYLIST - 2; tiopPrevFree++) {
    tiopIndex = tiopIndex + ZBUF_SIZE;
    iopPageptr.p->word32[tiopIndex] = tiopPrevFree;
  }//for
  /* --------------------------------------------------------------------------------- */
  /*       INITIALISE NEXT PART OF DOUBLY LINKED LIST FOR LEFT CONTAINERS.             */
  /* --------------------------------------------------------------------------------- */
  tiopIndex = ZHEAD_SIZE;
  for (tiopNextFree = 1; tiopNextFree <= ZEMPTYLIST - 1; tiopNextFree++) {
    iopPageptr.p->word32[tiopIndex] = tiopNextFree;
    tiopIndex = tiopIndex + ZBUF_SIZE;
  }//for
  iopPageptr.p->word32[tiopIndex] = ZEMPTYLIST;	/* LEFT_LIST IS UPDATED */
  /* --------------------------------------------------------------------------------- */
  /*       INITIALISE PREVIOUS PART OF DOUBLY LINKED LIST FOR RIGHT CONTAINERS.        */
  /* --------------------------------------------------------------------------------- */
  tiopIndex = (ZBUF_SIZE + ZHEAD_SIZE) - 1;
  iopPageptr.p->word32[tiopIndex] = ZEMPTYLIST;
  for (tiopPrevFree = 0; tiopPrevFree <= ZEMPTYLIST - 2; tiopPrevFree++) {
    tiopIndex = tiopIndex + ZBUF_SIZE;
    iopPageptr.p->word32[tiopIndex] = tiopPrevFree;
  }//for
  /* --------------------------------------------------------------------------------- */
  /*       INITIALISE NEXT PART OF DOUBLY LINKED LIST FOR RIGHT CONTAINERS.            */
  /* --------------------------------------------------------------------------------- */
  tiopIndex = (ZBUF_SIZE + ZHEAD_SIZE) - 2;
  for (tiopNextFree = 1; tiopNextFree <= ZEMPTYLIST - 1; tiopNextFree++) {
    iopPageptr.p->word32[tiopIndex] = tiopNextFree;
    tiopIndex = tiopIndex + ZBUF_SIZE;
  }//for
  iopPageptr.p->word32[tiopIndex] = ZEMPTYLIST;	/* RIGHT_LIST IS UPDATED */
}//Dbacc::initOverpage()

/* --------------------------------------------------------------------------------- */
/* INIT_PAGE                                                                         */
/*         INPUT. INP_PAGEPTR, POINTER TO A PAGE RECORD                              */
/*         DESCRIPTION: CONTAINERS AND FREE LISTS OF THE PAGE, GET INITIALE VALUE    */
/*         ACCORDING TO LH3 AND PAGE STRUCTOR DISACRIPTION OF NDBACC BLOCK           */
/* --------------------------------------------------------------------------------- */
void Dbacc::initPage(Signal* signal) 
{
  Uint32 tinpTmp1;
  Uint32 tinpIndex;
  Uint32 tinpTmp;
  Uint32 tinpPrevFree;
  Uint32 tinpNextFree;

  for (tiopIndex = 0; tiopIndex <= 2047; tiopIndex++) {
    inpPageptr.p->word32[tiopIndex] = 0;
  }//for
  /* --------------------------------------------------------------------------------- */
  /*       SET PAGE ID FOR USE OF CHECKPOINTER.                                        */
  /*       PREPARE CONTAINER HEADERS INDICATING EMPTY CONTAINERS WITHOUT NEXT.         */
  /* --------------------------------------------------------------------------------- */
  inpPageptr.p->word32[ZPOS_PAGE_ID] = tipPageId;
  tinpTmp1 = ZCON_HEAD_SIZE;
  tinpTmp1 = tinpTmp1 << 26;
  /* --------------------------------------------------------------------------------- */
  /*       INITIALISE ZNO_CONTAINERS PREDEFINED HEADERS ON LEFT SIZE.                  */
  /* --------------------------------------------------------------------------------- */
  tinpIndex = ZHEAD_SIZE;
  for (tinpTmp = 0; tinpTmp <= ZNO_CONTAINERS - 1; tinpTmp++) {
    inpPageptr.p->word32[tinpIndex] = tinpTmp1;
    tinpIndex = tinpIndex + ZBUF_SIZE;
  }//for
  /* WORD32(ZPOS_EMPTY_LIST) DATA STRUCTURE:*/
  /*--------------------------------------- */
  /*| PAGE TYPE|LEFT FREE|RIGHT FREE        */
  /*|     1    |  LIST   |  LIST            */
  /*|    BIT   | 7 BITS  | 7 BITS           */
  /*--------------------------------------- */
  /* --------------------------------------------------------------------------------- */
  /*       INITIALISE FIRST POINTER TO DOUBLY LINKED LIST OF FREE CONTAINERS.          */
  /*       INITIALISE EMPTY LISTS OF USED CONTAINERS.                                  */
  /*       INITIALISE LEFT FREE LIST TO 64 AND RIGHT FREE LIST TO ZERO.                */
  /*       ALSO INITIALISE PAGE TYPE TO NOT OVERFLOW PAGE.                             */
  /* --------------------------------------------------------------------------------- */
  tinpTmp = ZEMPTYLIST;
  tinpTmp = (tinpTmp << 16) + (tinpTmp << 23);
  tinpTmp = tinpTmp + (ZNO_CONTAINERS << 7);
  inpPageptr.p->word32[ZPOS_EMPTY_LIST] = tinpTmp;
  /* --------------------------------------------------------------------------------- */
  /*       INITIALISE PREVIOUS PART OF DOUBLY LINKED LIST FOR RIGHT CONTAINERS.        */
  /* --------------------------------------------------------------------------------- */
  tinpIndex = (ZHEAD_SIZE + ZBUF_SIZE) - 1;
  inpPageptr.p->word32[tinpIndex] = ZEMPTYLIST;
  for (tinpPrevFree = 0; tinpPrevFree <= ZEMPTYLIST - 2; tinpPrevFree++) {
    tinpIndex = tinpIndex + ZBUF_SIZE;
    inpPageptr.p->word32[tinpIndex] = tinpPrevFree;
  }//for
  /* --------------------------------------------------------------------------------- */
  /*       INITIALISE NEXT PART OF DOUBLY LINKED LIST FOR RIGHT CONTAINERS.            */
  /* --------------------------------------------------------------------------------- */
  tinpIndex = (ZHEAD_SIZE + ZBUF_SIZE) - 2;
  for (tinpNextFree = 1; tinpNextFree <= ZEMPTYLIST - 1; tinpNextFree++) {
    inpPageptr.p->word32[tinpIndex] = tinpNextFree;
    tinpIndex = tinpIndex + ZBUF_SIZE;
  }//for
  inpPageptr.p->word32[tinpIndex] = ZEMPTYLIST;
  /* --------------------------------------------------------------------------------- */
  /*       INITIALISE PREVIOUS PART OF DOUBLY LINKED LIST FOR LEFT CONTAINERS.         */
  /*       THE FIRST ZNO_CONTAINERS ARE NOT PUT INTO FREE LIST SINCE THEY ARE          */
  /*       PREDEFINED AS OCCUPIED.                                                     */
  /* --------------------------------------------------------------------------------- */
  tinpIndex = (ZNO_CONTAINERS * ZBUF_SIZE) + ZHEAD_SIZE;
  for (tinpNextFree = ZNO_CONTAINERS + 1; tinpNextFree <= ZEMPTYLIST - 1; tinpNextFree++) {
    inpPageptr.p->word32[tinpIndex] = tinpNextFree;
    tinpIndex = tinpIndex + ZBUF_SIZE;
  }//for
  inpPageptr.p->word32[tinpIndex] = ZEMPTYLIST;
  /* --------------------------------------------------------------------------------- */
  /*       INITIALISE NEXT PART OF DOUBLY LINKED LIST FOR LEFT CONTAINERS.             */
  /*       THE FIRST ZNO_CONTAINERS ARE NOT PUT INTO FREE LIST SINCE THEY ARE          */
  /*       PREDEFINED AS OCCUPIED.                                                     */
  /* --------------------------------------------------------------------------------- */
  tinpIndex = ((ZNO_CONTAINERS * ZBUF_SIZE) + ZHEAD_SIZE) + 1;
  inpPageptr.p->word32[tinpIndex] = ZEMPTYLIST;
  for (tinpPrevFree = ZNO_CONTAINERS; tinpPrevFree <= ZEMPTYLIST - 2; tinpPrevFree++) {
    tinpIndex = tinpIndex + ZBUF_SIZE;
    inpPageptr.p->word32[tinpIndex] = tinpPrevFree;
  }//for
  /* --------------------------------------------------------------------------------- */
  /*       INITIALISE HEADER POSITIONS NOT CURRENTLY USED AND ENSURE USE OF OVERFLOW   */
  /*       RECORD POINTER ON THIS PAGE LEADS TO ERROR.                                 */
  /* --------------------------------------------------------------------------------- */
  inpPageptr.p->word32[ZPOS_CHECKSUM] = 0;
  inpPageptr.p->word32[ZPOS_ALLOC_CONTAINERS] = 0;
  inpPageptr.p->word32[ZPOS_OVERFLOWREC] = RNIL;
}//Dbacc::initPage()

/* --------------------------------------------------------------------------------- */
/* PUT_OVERFLOW_REC_IN_FRAG                                                          */
/*         DESCRIPTION: AN OVERFLOW RECORD WITCH IS USED TO KEEP INFORMATION ABOUT   */
/*                      OVERFLOW PAGE WILL BE PUT IN A LIST OF OVERFLOW RECORDS IN   */
/*                      THE FRAGMENT RECORD.                                         */
/* --------------------------------------------------------------------------------- */
void Dbacc::putOverflowRecInFrag(Signal* signal) 
{
  OverflowRecordPtr tpifNextOverrecPtr;
  OverflowRecordPtr tpifPrevOverrecPtr;

  tpifNextOverrecPtr.i = fragrecptr.p->firstOverflowRec;
  LINT_INIT(tpifPrevOverrecPtr.p);
  tpifPrevOverrecPtr.i = RNIL;
  while (tpifNextOverrecPtr.i != RNIL) {
    ptrCheckGuard(tpifNextOverrecPtr, coverflowrecsize, overflowRecord);
    if (tpifNextOverrecPtr.p->dirindex < porOverflowRecPtr.p->dirindex) {
      jam();
      /* --------------------------------------------------------------------------------- */
      /*       PROCEED IN LIST TO THE NEXT IN THE LIST SINCE THE ENTRY HAD A LOWER PAGE ID.*/
      /*       WE WANT TO ENSURE THAT LOWER PAGE ID'S ARE KEPT FULL RATHER THAN THE        */
      /*       OPPOSITE TO ENSURE THAT HIGH PAGE ID'S CAN BE REMOVED WHEN SHRINKS ARE      */
      /*       PERFORMED.                                                                  */
      /* --------------------------------------------------------------------------------- */
      tpifPrevOverrecPtr = tpifNextOverrecPtr;
      tpifNextOverrecPtr.i = tpifNextOverrecPtr.p->nextOverRec;
    } else {
      jam();
      ndbrequire(tpifNextOverrecPtr.p->dirindex != porOverflowRecPtr.p->dirindex);
      /* --------------------------------------------------------------------------------- */
      /*       TRYING TO INSERT THE SAME PAGE TWICE. SYSTEM ERROR.                         */
      /* --------------------------------------------------------------------------------- */
      break;
    }//if
  }//while
  if (tpifNextOverrecPtr.i == RNIL) {
    jam();
    fragrecptr.p->lastOverflowRec = porOverflowRecPtr.i;
  } else {
    jam();
    tpifNextOverrecPtr.p->prevOverRec = porOverflowRecPtr.i;
  }//if
  if (tpifPrevOverrecPtr.i == RNIL) {
    jam();
    fragrecptr.p->firstOverflowRec = porOverflowRecPtr.i;
  } else {
    jam();
    tpifPrevOverrecPtr.p->nextOverRec = porOverflowRecPtr.i;
  }//if
  porOverflowRecPtr.p->prevOverRec = tpifPrevOverrecPtr.i;
  porOverflowRecPtr.p->nextOverRec = tpifNextOverrecPtr.i;
}//Dbacc::putOverflowRecInFrag()

/* --------------------------------------------------------------------------------- */
/* PUT_REC_IN_FREE_OVERDIR                                                           */
/* --------------------------------------------------------------------------------- */
void Dbacc::putRecInFreeOverdir(Signal* signal) 
{
  OverflowRecordPtr tpfoNextOverrecPtr;
  OverflowRecordPtr tpfoPrevOverrecPtr;

  tpfoNextOverrecPtr.i = fragrecptr.p->firstFreeDirindexRec;
  LINT_INIT(tpfoPrevOverrecPtr.p);
  tpfoPrevOverrecPtr.i = RNIL;
  while (tpfoNextOverrecPtr.i != RNIL) {
    ptrCheckGuard(tpfoNextOverrecPtr, coverflowrecsize, overflowRecord);
    if (tpfoNextOverrecPtr.p->dirindex < priOverflowRecPtr.p->dirindex) {
      jam();
      /* --------------------------------------------------------------------------------- */
      /*       PROCEED IN LIST TO THE NEXT IN THE LIST SINCE THE ENTRY HAD A LOWER PAGE ID.*/
      /*       WE WANT TO ENSURE THAT LOWER PAGE ID'S ARE KEPT FULL RATHER THAN THE        */
      /*       OPPOSITE TO ENSURE THAT HIGH PAGE ID'S CAN BE REMOVED WHEN SHRINKS ARE      */
      /*       PERFORMED.                                                                  */
      /* --------------------------------------------------------------------------------- */
      tpfoPrevOverrecPtr = tpfoNextOverrecPtr;
      tpfoNextOverrecPtr.i = tpfoNextOverrecPtr.p->nextOverList;
    } else {
      jam();
      ndbrequire(tpfoNextOverrecPtr.p->dirindex != priOverflowRecPtr.p->dirindex);
      /* --------------------------------------------------------------------------------- */
      /*       ENSURE WE ARE NOT TRYING TO INSERT THE SAME PAGE TWICE.                     */
      /* --------------------------------------------------------------------------------- */
      break;
    }//if
  }//while
  if (tpfoNextOverrecPtr.i != RNIL) {
    jam();
    tpfoNextOverrecPtr.p->prevOverList = priOverflowRecPtr.i;
  }//if
  if (tpfoPrevOverrecPtr.i == RNIL) {
    jam();
    fragrecptr.p->firstFreeDirindexRec = priOverflowRecPtr.i;
  } else {
    jam();
    tpfoPrevOverrecPtr.p->nextOverList = priOverflowRecPtr.i;
  }//if
  priOverflowRecPtr.p->prevOverList = tpfoPrevOverrecPtr.i;
  priOverflowRecPtr.p->nextOverList = tpfoNextOverrecPtr.i;
}//Dbacc::putRecInFreeOverdir()

/* --------------------------------------------------------------------------------- */
/* RELEASE_DIRECTORY                                                                 */
/* --------------------------------------- ----------------------------------------- */
void Dbacc::releaseDirectory(Signal* signal) 
{
  ptrCheckGuard(rdDirptr, cdirarraysize, directoryarray);
  rdDirptr.p->pagep[0] = cfirstfreedir;
  cfirstfreedir = rdDirptr.i;
}//Dbacc::releaseDirectory()

/* --------------------------------------------------------------------------------- */
/* RELEASE_DIRRANGE                                                                  */
/* --------------------------------------------------------------------------------- */
void Dbacc::releaseDirrange(Signal* signal) 
{
  ptrCheckGuard(rdDirRangePtr, cdirrangesize, dirRange);
  rdDirRangePtr.p->dirArray[0] = cfirstfreeDirrange;
  cfirstfreeDirrange = rdDirRangePtr.i;
}//Dbacc::releaseDirrange()

/* --------------------------------------------------------------------------------- */
/* RELEASE OP RECORD                                                                 */
/*         PUT A FREE OPERATION IN A FREE LIST OF THE OPERATIONS                     */
/* --------------------------------------------------------------------------------- */
void Dbacc::releaseOpRec(Signal* signal) 
{
#if 0
  // DEBUG CODE
  // Check that the operation to be released isn't 
  // already in the list of free operations
  // Since this code loops through the entire list of free operations
  // it's only enabled in VM_TRACE mode
  OperationrecPtr opRecPtr;
  bool opInList = false;
  opRecPtr.i = cfreeopRec;
  while (opRecPtr.i != RNIL){
    if (opRecPtr.i == operationRecPtr.i){
      opInList = true;
      break;
    }
    ptrCheckGuard(opRecPtr, coprecsize, operationrec);
    opRecPtr.i = opRecPtr.p->nextOp;
  }
  ndbrequire(opInList == false);
#endif
  ndbrequire(operationRecPtr.p->m_op_bits == Operationrec::OP_INITIAL);

  operationRecPtr.p->nextOp = cfreeopRec;
  cfreeopRec = operationRecPtr.i;	/* UPDATE FREE LIST OF OP RECORDS */
  operationRecPtr.p->prevOp = RNIL;
  operationRecPtr.p->m_op_bits = Operationrec::OP_INITIAL;
}//Dbacc::releaseOpRec()

/* --------------------------------------------------------------------------------- */
/* RELEASE_OVERFLOW_REC                                                              */
/*         PUT A FREE OVERFLOW REC IN A FREE LIST OF THE OVERFLOW RECORDS            */
/* --------------------------------------------------------------------------------- */
void Dbacc::releaseOverflowRec(Signal* signal) 
{
  rorOverflowRecPtr.p->nextfreeoverrec = cfirstfreeoverrec;
  cfirstfreeoverrec = rorOverflowRecPtr.i;
}//Dbacc::releaseOverflowRec()

/* --------------------------------------------------------------------------------- */
/* RELEASE_OVERPAGE                                                                  */
/* --------------------------------------------------------------------------------- */
void Dbacc::releaseOverpage(Signal* signal) 
{
  DirRangePtr ropOverflowrangeptr;
  DirectoryarrayPtr ropOverflowDirptr;
  OverflowRecordPtr ropOverflowRecPtr;
  OverflowRecordPtr tuodOverflowRecPtr;
  Uint32 tropTmp;
  Uint32 tropTmp1;
  Uint32 tropTmp2;

  ropOverflowRecPtr.i = ropPageptr.p->word32[ZPOS_OVERFLOWREC];
  ndbrequire(ropOverflowRecPtr.i != RNIL);
  /* THE OVERFLOW REC WILL BE TAKEN OUT OF THE */
  /* FREELIST OF OVERFLOW PAGE WITH FREE */
  /* CONTAINER AND WILL BE PUT IN THE FREE LIST */
  /* OF THE FREE DIRECTORY INDEXES. */
  if ((fragrecptr.p->lastOverflowRec == ropOverflowRecPtr.i) &&
      (fragrecptr.p->firstOverflowRec == ropOverflowRecPtr.i)) {
    jam();
    return;	/* THERE IS ONLY ONE OVERFLOW PAGE */
  }//if
#if kalle
  logicalPage = 0;

  i = fragrecptr.p->directory;
  p = dirRange.getPtr(i);

  i1 = logicalPage >> 8;
  i2 = logicalPage & 0xFF;

  ndbrequire(i1 < 256);
  
  i = p->dirArray[i1];
  p = directoryarray.getPtr(i);

  physicPageId = p->pagep[i2];
  physicPageP = page8.getPtr(physicPageId);
  
  p->pagep[i2] = RNIL;
  rpPageptr = { physicPageId, physicPageP };
  releasePage(signal);
  
#endif

  /* ----------------------------------------------------------------------- */
  /* IT WAS OK TO RELEASE THE PAGE.                                          */
  /* ----------------------------------------------------------------------- */
  ptrCheckGuard(ropOverflowRecPtr, coverflowrecsize, overflowRecord);
  tfoOverflowRecPtr = ropOverflowRecPtr;
  takeRecOutOfFreeOverpage(signal);
  ropOverflowRecPtr.p->overpage = RNIL;
  priOverflowRecPtr = ropOverflowRecPtr;
  putRecInFreeOverdir(signal);
  tropTmp = ropPageptr.p->word32[ZPOS_PAGE_ID];
  ropOverflowrangeptr.i = fragrecptr.p->overflowdir;
  tropTmp1 = tropTmp >> 8;
  tropTmp2 = tropTmp & 0xff;
  ptrCheckGuard(ropOverflowrangeptr, cdirrangesize, dirRange);
  arrGuard(tropTmp1, 256);
  ropOverflowDirptr.i = ropOverflowrangeptr.p->dirArray[tropTmp1];
  ptrCheckGuard(ropOverflowDirptr, cdirarraysize, directoryarray);
  ropOverflowDirptr.p->pagep[tropTmp2] = RNIL;
  rpPageptr = ropPageptr;
  releasePage(signal);
  if (ropOverflowRecPtr.p->dirindex != (fragrecptr.p->lastOverIndex - 1)) {
    jam();
    return;
  }//if
  /* ----------------------------------------------------------------------- */
  /* THE LAST PAGE IN THE DIRECTORY WAS RELEASED IT IS NOW NECESSARY 
   * TO REMOVE ALL RELEASED OVERFLOW DIRECTORIES AT THE END OF THE LIST.   
   * ---------------------------------------------------------------------- */
  do {
    fragrecptr.p->lastOverIndex--;
    if (tropTmp2 == 0) {
      jam();
      ndbrequire(tropTmp1 != 0);
      ropOverflowrangeptr.p->dirArray[tropTmp1] = RNIL;
      rdDirptr.i = ropOverflowDirptr.i;
      releaseDirectory(signal);
      tropTmp1--;
      tropTmp2 = 255;
    } else {
      jam();
      tropTmp2--;
    }//if
    ropOverflowDirptr.i = ropOverflowrangeptr.p->dirArray[tropTmp1];
    ptrCheckGuard(ropOverflowDirptr, cdirarraysize, directoryarray);
  } while (ropOverflowDirptr.p->pagep[tropTmp2] == RNIL);
  /* ----------------------------------------------------------------------- */
  /* RELEASE ANY OVERFLOW RECORDS THAT ARE PART OF THE FREE INDEX LIST WHICH */
  /* DIRECTORY INDEX NOW HAS BEEN RELEASED.                                  */
  /* ----------------------------------------------------------------------- */
  tuodOverflowRecPtr.i = fragrecptr.p->firstFreeDirindexRec;
  jam();
  while (tuodOverflowRecPtr.i != RNIL) {
    jam();
    ptrCheckGuard(tuodOverflowRecPtr, coverflowrecsize, overflowRecord);
    if (tuodOverflowRecPtr.p->dirindex >= fragrecptr.p->lastOverIndex) {
      jam();
      rorOverflowRecPtr = tuodOverflowRecPtr;
      troOverflowRecPtr.p = tuodOverflowRecPtr.p;
      tuodOverflowRecPtr.i = troOverflowRecPtr.p->nextOverList;
      takeRecOutOfFreeOverdir(signal);
      releaseOverflowRec(signal);
    } else {
      jam();
      tuodOverflowRecPtr.i = tuodOverflowRecPtr.p->nextOverList;
    }//if
  }//while
}//Dbacc::releaseOverpage()

/* ------------------------------------------------------------------------- */
/* RELEASE_PAGE                                                              */
/* ------------------------------------------------------------------------- */
void Dbacc::releasePage(Signal* signal) 
{
#ifdef VM_TRACE
  bool inList = false;
  Uint32 numInList = 0;
  Page8Ptr tmpPagePtr;
  tmpPagePtr.i = cfirstfreepage;
  while (tmpPagePtr.i != RNIL){
    ptrCheckGuard(tmpPagePtr, cpagesize, page8);
    if (tmpPagePtr.i == rpPageptr.i){
      jam(); inList = true; 
      break;
    }    
    numInList++;
    tmpPagePtr.i = tmpPagePtr.p->word32[0];    
  }
  ndbrequire(inList == false);
  //  ndbrequire(numInList == cnoOfAllocatedPages);
#endif
  rpPageptr.p->word32[0] = cfirstfreepage;
  cfirstfreepage = rpPageptr.i;
  cnoOfAllocatedPages--;
}//Dbacc::releasePage()

/* --------------------------------------------------------------------------------- */
/* SEIZE_DIRECTORY                                                                   */
/*          DESCRIPTION: A DIRECTORY BLOCK (ZDIRBLOCKSIZE NUMBERS OF DIRECTORY       */
/*               RECORDS WILL BE ALLOCATED AND RETURNED.                             */
/*               SIZE OF DIRECTORY ERROR_CODE, WILL BE RETURNED IF THERE IS NO ANY   */
/*               FREE BLOCK                                                          */
/* --------------------------------------------------------------------------------- */
void Dbacc::seizeDirectory(Signal* signal) 
{
  Uint32 tsdyIndex;

  if (cfirstfreedir == RNIL) {
    jam();
    if (cdirarraysize <= cdirmemory) {
      jam();
      tresult = ZDIRSIZE_ERROR;
      return;
    } else {
      jam();
      sdDirptr.i = cdirmemory;
      ptrCheckGuard(sdDirptr, cdirarraysize, directoryarray);
      cdirmemory = cdirmemory + 1;
    }//if
  } else {
    jam();
    sdDirptr.i = cfirstfreedir;
    ptrCheckGuard(sdDirptr, cdirarraysize, directoryarray);
    cfirstfreedir = sdDirptr.p->pagep[0];
    sdDirptr.p->pagep[0] = RNIL;
  }//if
  for (tsdyIndex = 0; tsdyIndex <= 255; tsdyIndex++) {
    sdDirptr.p->pagep[tsdyIndex] = RNIL;
  }//for
}//Dbacc::seizeDirectory()

/* --------------------------------------------------------------------------------- */
/* SEIZE_DIRRANGE                                                                    */
/* --------------------------------------------------------------------------------- */
void Dbacc::seizeDirrange(Signal* signal) 
{
  Uint32 tsdeIndex;

  newDirRangePtr.i = cfirstfreeDirrange;
  ptrCheckGuard(newDirRangePtr, cdirrangesize, dirRange);
  cfirstfreeDirrange = newDirRangePtr.p->dirArray[0];
  for (tsdeIndex = 0; tsdeIndex <= 255; tsdeIndex++) {
    newDirRangePtr.p->dirArray[tsdeIndex] = RNIL;
  }//for
}//Dbacc::seizeDirrange()

/* --------------------------------------------------------------------------------- */
/* SEIZE    FRAGREC                                                                  */
/* --------------------------------------------------------------------------------- */
void Dbacc::seizeFragrec(Signal* signal) 
{
  RSS_OP_ALLOC(cnoOfFreeFragrec);
  fragrecptr.i = cfirstfreefrag;
  ptrCheckGuard(fragrecptr, cfragmentsize, fragmentrec);
  cfirstfreefrag = fragrecptr.p->nextfreefrag;
  fragrecptr.p->nextfreefrag = RNIL;
}//Dbacc::seizeFragrec()

/* --------------------------------------------------------------------------------- */
/* SEIZE_OP_REC                                                                      */
/* --------------------------------------------------------------------------------- */
void Dbacc::seizeOpRec(Signal* signal) 
{
  operationRecPtr.i = cfreeopRec;
  ptrCheckGuard(operationRecPtr, coprecsize, operationrec);
  cfreeopRec = operationRecPtr.p->nextOp;	/* UPDATE FREE LIST OF OP RECORDS */
  /* PUTS OPERTION RECORD PTR IN THE LIST */
  /* OF OPERATION IN CONNECTION RECORD */
  operationRecPtr.p->nextOp = RNIL;
}//Dbacc::seizeOpRec()

/* --------------------------------------------------------------------------------- */
/* SEIZE OVERFLOW RECORD                                                             */
/* --------------------------------------------------------------------------------- */
void Dbacc::seizeOverRec(Signal* signal) {
  sorOverflowRecPtr.i = cfirstfreeoverrec;
  ptrCheckGuard(sorOverflowRecPtr, coverflowrecsize, overflowRecord);
  cfirstfreeoverrec = sorOverflowRecPtr.p->nextfreeoverrec;
  sorOverflowRecPtr.p->nextfreeoverrec = RNIL;
  sorOverflowRecPtr.p->prevOverRec = RNIL;
  sorOverflowRecPtr.p->nextOverRec = RNIL;
}//Dbacc::seizeOverRec()


/** 
 * A ZPAGESIZE_ERROR has occured, out of index pages
 * Print some debug info if debug compiled
 */
void Dbacc::zpagesize_error(const char* where){
  DEBUG(where << endl
	<< "  ZPAGESIZE_ERROR" << endl
	<< "  cfirstfreepage=" << cfirstfreepage << endl
	<< "  cpagesize=" <<cpagesize<<endl
	<< "  cnoOfAllocatedPages="<<cnoOfAllocatedPages);
}


/* --------------------------------------------------------------------------------- */
/* SEIZE_PAGE                                                                        */
/* --------------------------------------------------------------------------------- */
void Dbacc::seizePage(Signal* signal) 
{
  tresult = 0;
  if (cfirstfreepage == RNIL)
  {
    jam();
    zpagesize_error("Dbacc::seizePage");
    tresult = ZPAGESIZE_ERROR;
  }
  else
  {
    jam();
    spPageptr.i = cfirstfreepage;
    ptrCheckGuard(spPageptr, cpagesize, page8);
    cfirstfreepage = spPageptr.p->word32[0];
    cnoOfAllocatedPages++;
  }//if

  if (cnoOfAllocatedPages > cnoOfAllocatedPagesMax)
    cnoOfAllocatedPagesMax = cnoOfAllocatedPages;

}//Dbacc::seizePage()

/* --------------------------------------------------------------------------------- */
/* SEIZE_ROOTFRAGREC                                                                 */
/* --------------------------------------------------------------------------------- */

/* --------------------------------------------------------------------------------- */
/* SEIZE_SCAN_REC                                                                    */
/* --------------------------------------------------------------------------------- */
void Dbacc::seizeScanRec(Signal* signal) 
{
  scanPtr.i = cfirstFreeScanRec;
  ptrCheckGuard(scanPtr, cscanRecSize, scanRec);
  ndbrequire(scanPtr.p->scanState == ScanRec::SCAN_DISCONNECT);
  cfirstFreeScanRec = scanPtr.p->scanNextfreerec;
}//Dbacc::seizeScanRec()

/* --------------------------------------------------------------------------------- */
/* SEIZE_SR_VERSION_REC                                                              */
/* --------------------------------------------------------------------------------- */
/* --------------------------------------------------------------------------------- */
/* SEND_SYSTEMERROR                                                                  */
/* --------------------------------------------------------------------------------- */
void Dbacc::sendSystemerror(Signal* signal, int line)
{
  progError(line, NDBD_EXIT_PRGERR);
}//Dbacc::sendSystemerror()

/* --------------------------------------------------------------------------------- */
/* TAKE_REC_OUT_OF_FREE_OVERDIR                                                      */
/* --------------------------------------------------------------------------------- */
void Dbacc::takeRecOutOfFreeOverdir(Signal* signal) 
{
  OverflowRecordPtr tofoOverrecPtr;
  if (troOverflowRecPtr.p->nextOverList != RNIL) {
    jam();
    tofoOverrecPtr.i = troOverflowRecPtr.p->nextOverList;
    ptrCheckGuard(tofoOverrecPtr, coverflowrecsize, overflowRecord);
    tofoOverrecPtr.p->prevOverList = troOverflowRecPtr.p->prevOverList;
  }//if
  if (troOverflowRecPtr.p->prevOverList != RNIL) {
    jam();
    tofoOverrecPtr.i = troOverflowRecPtr.p->prevOverList;
    ptrCheckGuard(tofoOverrecPtr, coverflowrecsize, overflowRecord);
    tofoOverrecPtr.p->nextOverList = troOverflowRecPtr.p->nextOverList;
  } else {
    jam();
    fragrecptr.p->firstFreeDirindexRec = troOverflowRecPtr.p->nextOverList;
  }//if
}//Dbacc::takeRecOutOfFreeOverdir()

/* --------------------------------------------------------------------------------- */
/* TAKE_REC_OUT_OF_FREE_OVERPAGE                                                     */
/*         DESCRIPTION: AN OVERFLOW PAGE WHICH IS EMPTY HAVE TO BE TAKE OUT OF THE   */
/*                      FREE LIST OF OVERFLOW PAGE. BY THIS SUBROUTINE THIS LIST     */
/*                      WILL BE UPDATED.                                             */
/* --------------------------------------------------------------------------------- */
void Dbacc::takeRecOutOfFreeOverpage(Signal* signal) 
{
  OverflowRecordPtr tfoNextOverflowRecPtr;
  OverflowRecordPtr tfoPrevOverflowRecPtr;

  if (tfoOverflowRecPtr.p->nextOverRec != RNIL) {
    jam();
    tfoNextOverflowRecPtr.i = tfoOverflowRecPtr.p->nextOverRec;
    ptrCheckGuard(tfoNextOverflowRecPtr, coverflowrecsize, overflowRecord);
    tfoNextOverflowRecPtr.p->prevOverRec = tfoOverflowRecPtr.p->prevOverRec;
  } else {
    ndbrequire(fragrecptr.p->lastOverflowRec == tfoOverflowRecPtr.i);
    jam();
    fragrecptr.p->lastOverflowRec = tfoOverflowRecPtr.p->prevOverRec;
  }//if
  if (tfoOverflowRecPtr.p->prevOverRec != RNIL) {
    jam();
    tfoPrevOverflowRecPtr.i = tfoOverflowRecPtr.p->prevOverRec;
    ptrCheckGuard(tfoPrevOverflowRecPtr, coverflowrecsize, overflowRecord);
    tfoPrevOverflowRecPtr.p->nextOverRec = tfoOverflowRecPtr.p->nextOverRec;
  } else {
    ndbrequire(fragrecptr.p->firstOverflowRec == tfoOverflowRecPtr.i);
    jam();
    fragrecptr.p->firstOverflowRec = tfoOverflowRecPtr.p->nextOverRec;
  }//if
}//Dbacc::takeRecOutOfFreeOverpage()

void
Dbacc::reportMemoryUsage(Signal* signal, int gth){
  signal->theData[0] = NDB_LE_MemoryUsage;
  signal->theData[1] = gth;
  signal->theData[2] = sizeof(* rpPageptr.p);
  signal->theData[3] = cnoOfAllocatedPages;
  signal->theData[4] = cpageCount;
  signal->theData[5] = DBACC;
  sendSignal(CMVMI_REF, GSN_EVENT_REP, signal, 6, JBB);
}

void Dbacc::execDBINFO_SCANREQ(Signal *signal)
{
  jamEntry();
  DbinfoScanReq req= *(DbinfoScanReq*)signal->theData;
  const Ndbinfo::ScanCursor* cursor =
    (Ndbinfo::ScanCursor*)DbinfoScan::getCursorPtr(&req);

  Ndbinfo::Ratelimit rl;

  switch(req.tableId){
  case Ndbinfo::POOLS_TABLEID:
  {
    jam();

    Ndbinfo::pool_entry pools[] =
    {
      { "Index memory",
        cnoOfAllocatedPages,
<<<<<<< HEAD
        cpagesize,
=======
        cpageCount,
>>>>>>> 9bba6ee2
        sizeof(page8),
        cnoOfAllocatedPagesMax = 0,
        { CFG_DB_INDEX_MEM,0,0,0 }},
      { NULL, 0,0,0,0,{ 0,0,0,0 }}
    };

    static const size_t num_config_params =
      sizeof(pools[0].config_params)/sizeof(pools[0].config_params[0]);
    Uint32 pool = cursor->data[0];
    BlockNumber bn = blockToMain(number());
    while(pools[pool].poolname)
    {
      jam();
      Ndbinfo::Row row(signal, req);
      row.write_uint32(getOwnNodeId());
      row.write_uint32(bn);           // block number
      row.write_uint32(instance());   // block instance
      row.write_string(pools[pool].poolname);

      row.write_uint64(pools[pool].used);
      row.write_uint64(pools[pool].total);
      row.write_uint64(pools[pool].used_hi);
      row.write_uint64(pools[pool].entry_size);
      for (size_t i = 0; i < num_config_params; i++)
        row.write_uint32(pools[pool].config_params[i]);
      ndbinfo_send_row(signal, req, row, rl);
      pool++;
      if (rl.need_break(req))
      {
        jam();
        ndbinfo_send_scan_break(signal, req, rl, pool);
        return;
      }
    }
  }
  default:
    break;
  }

  ndbinfo_send_scan_conf(signal, req, rl);
}

void
Dbacc::execDUMP_STATE_ORD(Signal* signal)
{
  DumpStateOrd * const dumpState = (DumpStateOrd *)&signal->theData[0];
  if (dumpState->args[0] == DumpStateOrd::AccDumpOneScanRec){
    Uint32 recordNo = RNIL;
    if (signal->length() == 2)
      recordNo = dumpState->args[1];
    else 
      return;

    if (recordNo >= cscanRecSize) 
      return;
    
    scanPtr.i = recordNo;
    ptrAss(scanPtr, scanRec);
    infoEvent("Dbacc::ScanRec[%d]: state=%d, transid(0x%x, 0x%x)",
	      scanPtr.i, scanPtr.p->scanState,scanPtr.p->scanTrid1,
	      scanPtr.p->scanTrid2);
    infoEvent(" activeLocalFrag=%d, nextBucketIndex=%d",
	      scanPtr.p->activeLocalFrag,
	      scanPtr.p->nextBucketIndex);
    infoEvent(" scanNextfreerec=%d firstActOp=%d firstLockedOp=%d, "
	      "scanLastLockedOp=%d firstQOp=%d lastQOp=%d",
	      scanPtr.p->scanNextfreerec,
	      scanPtr.p->scanFirstActiveOp,
	      scanPtr.p->scanFirstLockedOp,
	      scanPtr.p->scanLastLockedOp,
	      scanPtr.p->scanFirstQueuedOp,
	      scanPtr.p->scanLastQueuedOp);
    infoEvent(" scanUserP=%d, startNoBuck=%d, minBucketIndexToRescan=%d, "
	      "maxBucketIndexToRescan=%d",
	      scanPtr.p->scanUserptr,
	      scanPtr.p->startNoOfBuckets,
	      scanPtr.p->minBucketIndexToRescan,
	      scanPtr.p->maxBucketIndexToRescan);
    infoEvent(" scanBucketState=%d, scanLockHeld=%d, userBlockRef=%d, "
	      "scanMask=%d scanLockMode=%d",
	      scanPtr.p->scanBucketState,
	      scanPtr.p->scanLockHeld,
	      scanPtr.p->scanUserblockref,
	      scanPtr.p->scanMask,
	      scanPtr.p->scanLockMode);
    return;
  }

  // Dump all ScanRec(ords)
  if (dumpState->args[0] == DumpStateOrd::AccDumpAllScanRec){
    Uint32 recordNo = 0;
    if (signal->length() == 1)
      infoEvent("ACC: Dump all ScanRec - size: %d",
		cscanRecSize);
    else if (signal->length() == 2)
      recordNo = dumpState->args[1];
    else
      return;
    
    dumpState->args[0] = DumpStateOrd::AccDumpOneScanRec;
    dumpState->args[1] = recordNo;
    execDUMP_STATE_ORD(signal);
    
    if (recordNo < cscanRecSize-1){
      dumpState->args[0] = DumpStateOrd::AccDumpAllScanRec;
      dumpState->args[1] = recordNo+1;
      sendSignal(reference(), GSN_DUMP_STATE_ORD, signal, 2, JBB);
    }
    return;
  }

  // Dump all active ScanRec(ords)
  if (dumpState->args[0] == DumpStateOrd::AccDumpAllActiveScanRec){
    Uint32 recordNo = 0;
    if (signal->length() == 1)
      infoEvent("ACC: Dump active ScanRec - size: %d",
		cscanRecSize);
    else if (signal->length() == 2)
      recordNo = dumpState->args[1];
    else
      return;

    ScanRecPtr sp;
    sp.i = recordNo;
    ptrAss(sp, scanRec);
    if (sp.p->scanState != ScanRec::SCAN_DISCONNECT){
      dumpState->args[0] = DumpStateOrd::AccDumpOneScanRec;
      dumpState->args[1] = recordNo;
      execDUMP_STATE_ORD(signal);
    }

    if (recordNo < cscanRecSize-1){
      dumpState->args[0] = DumpStateOrd::AccDumpAllActiveScanRec;
      dumpState->args[1] = recordNo+1;
      sendSignal(reference(), GSN_DUMP_STATE_ORD, signal, 2, JBB);
    }
    return;
  }

  if(dumpState->args[0] == DumpStateOrd::DumpPageMemory && 
     signal->getLength() == 1){
    reportMemoryUsage(signal, 0);
    return;
  }
  
  if(dumpState->args[0] == DumpStateOrd::EnableUndoDelayDataWrite){
    ndbout << "Dbacc:: delay write of datapages for table = " 
	   << dumpState->args[1]<< endl;
    c_errorInsert3000_TableId = dumpState->args[1];
    SET_ERROR_INSERT_VALUE(3000);
    return;
  }

  if(dumpState->args[0] == DumpStateOrd::AccDumpOneOperationRec){
    Uint32 recordNo = RNIL;
    if (signal->length() == 2)
      recordNo = dumpState->args[1];
    else 
      return;

    if (recordNo >= coprecsize) 
      return;
    
    OperationrecPtr tmpOpPtr;
    tmpOpPtr.i = recordNo;
    ptrAss(tmpOpPtr, operationrec);
    infoEvent("Dbacc::operationrec[%d]: transid(0x%x, 0x%x)",
	      tmpOpPtr.i, tmpOpPtr.p->transId1,
	      tmpOpPtr.p->transId2);
    infoEvent("elementIsforward=%d, elementPage=%d, elementPointer=%d ",
	      tmpOpPtr.p->elementIsforward, tmpOpPtr.p->elementPage, 
	      tmpOpPtr.p->elementPointer);
    infoEvent("fid=%d, fragptr=%d, hashvaluePart=%d ",
	      tmpOpPtr.p->fid, tmpOpPtr.p->fragptr, 
	      tmpOpPtr.p->hashvaluePart);
    infoEvent("hashValue=%d", tmpOpPtr.p->hashValue);
    infoEvent("nextLockOwnerOp=%d, nextOp=%d, nextParallelQue=%d ",
	      tmpOpPtr.p->nextLockOwnerOp, tmpOpPtr.p->nextOp, 
	      tmpOpPtr.p->nextParallelQue);
    infoEvent("nextSerialQue=%d, prevOp=%d ",
	      tmpOpPtr.p->nextSerialQue, 
	      tmpOpPtr.p->prevOp);
    infoEvent("prevLockOwnerOp=%d, prevParallelQue=%d",
	      tmpOpPtr.p->prevLockOwnerOp, tmpOpPtr.p->nextParallelQue);
    infoEvent("prevSerialQue=%d, scanRecPtr=%d",
	      tmpOpPtr.p->prevSerialQue, tmpOpPtr.p->scanRecPtr);
    infoEvent("m_op_bits=0x%x, scanBits=%d ",
	      tmpOpPtr.p->m_op_bits, tmpOpPtr.p->scanBits);
    return;
  }

  if(dumpState->args[0] == DumpStateOrd::AccDumpNumOpRecs){

    Uint32 freeOpRecs = 0;
    OperationrecPtr opRecPtr;
    opRecPtr.i = cfreeopRec;
    while (opRecPtr.i != RNIL){
      freeOpRecs++;
      ptrCheckGuard(opRecPtr, coprecsize, operationrec);
      opRecPtr.i = opRecPtr.p->nextOp;
    }

    infoEvent("Dbacc::OperationRecords: num=%d, free=%d",	      
	      coprecsize, freeOpRecs);

    return;
  }
  if(dumpState->args[0] == DumpStateOrd::AccDumpFreeOpRecs){

    OperationrecPtr opRecPtr;
    opRecPtr.i = cfreeopRec;
    while (opRecPtr.i != RNIL){
      
      dumpState->args[0] = DumpStateOrd::AccDumpOneOperationRec;
      dumpState->args[1] = opRecPtr.i;
      execDUMP_STATE_ORD(signal);

      ptrCheckGuard(opRecPtr, coprecsize, operationrec);
      opRecPtr.i = opRecPtr.p->nextOp;
    }


    return;
  }

  if(dumpState->args[0] == DumpStateOrd::AccDumpNotFreeOpRecs){
    Uint32 recordStart = RNIL;
    if (signal->length() == 2)
      recordStart = dumpState->args[1];
    else 
      return;

    if (recordStart >= coprecsize) 
      return;

    for (Uint32 i = recordStart; i < coprecsize; i++){

      bool inFreeList = false;
      OperationrecPtr opRecPtr;
      opRecPtr.i = cfreeopRec;
      while (opRecPtr.i != RNIL){
	if (opRecPtr.i == i){
	  inFreeList = true;
	  break;
	}
	ptrCheckGuard(opRecPtr, coprecsize, operationrec);
	opRecPtr.i = opRecPtr.p->nextOp;
      }
      if (inFreeList == false){
	dumpState->args[0] = DumpStateOrd::AccDumpOneOperationRec;
	dumpState->args[1] = i;
	execDUMP_STATE_ORD(signal);	
      }
    }
    return;
  }

#if 0
  if (type == 100) {
    RelTabMemReq * const req = (RelTabMemReq *)signal->getDataPtrSend();
    req->primaryTableId = 2;
    req->secondaryTableId = RNIL;
    req->userPtr = 2;
    req->userRef = DBDICT_REF;
    sendSignal(cownBlockref, GSN_REL_TABMEMREQ, signal,
               RelTabMemReq::SignalLength, JBB);
    return;
  }//if
  if (type == 101) {
    RelTabMemReq * const req = (RelTabMemReq *)signal->getDataPtrSend();
    req->primaryTableId = 4;
    req->secondaryTableId = 5;
    req->userPtr = 4;
    req->userRef = DBDICT_REF;
    sendSignal(cownBlockref, GSN_REL_TABMEMREQ, signal,
               RelTabMemReq::SignalLength, JBB);
    return;
  }//if
  if (type == 102) {
    RelTabMemReq * const req = (RelTabMemReq *)signal->getDataPtrSend();
    req->primaryTableId = 6;
    req->secondaryTableId = 8;
    req->userPtr = 6;
    req->userRef = DBDICT_REF;
    sendSignal(cownBlockref, GSN_REL_TABMEMREQ, signal,
               RelTabMemReq::SignalLength, JBB);
    return;
  }//if
  if (type == 103) {
    DropTabFileReq * const req = (DropTabFileReq *)signal->getDataPtrSend();
    req->primaryTableId = 2;
    req->secondaryTableId = RNIL;
    req->userPtr = 2;
    req->userRef = DBDICT_REF;
    sendSignal(cownBlockref, GSN_DROP_TABFILEREQ, signal,
               DropTabFileReq::SignalLength, JBB);
    return;
  }//if
  if (type == 104) {
    DropTabFileReq * const req = (DropTabFileReq *)signal->getDataPtrSend();
    req->primaryTableId = 4;
    req->secondaryTableId = 5;
    req->userPtr = 4;
    req->userRef = DBDICT_REF;
    sendSignal(cownBlockref, GSN_DROP_TABFILEREQ, signal,
               DropTabFileReq::SignalLength, JBB);
    return;
  }//if
  if (type == 105) {
    DropTabFileReq * const req = (DropTabFileReq *)signal->getDataPtrSend();
    req->primaryTableId = 6;
    req->secondaryTableId = 8;
    req->userPtr = 6;
    req->userRef = DBDICT_REF;
    sendSignal(cownBlockref, GSN_DROP_TABFILEREQ, signal,
               DropTabFileReq::SignalLength, JBB);
    return;
  }//if
#endif

  if (signal->theData[0] == DumpStateOrd::SchemaResourceSnapshot)
  {
    RSS_OP_SNAPSHOT_SAVE(cnoOfFreeFragrec);
    return;
  }

  if (signal->theData[0] == DumpStateOrd::SchemaResourceCheckLeak)
  {
    RSS_OP_SNAPSHOT_CHECK(cnoOfFreeFragrec);
    return;
  }
}//Dbacc::execDUMP_STATE_ORD()

void
Dbacc::execREAD_PSEUDO_REQ(Signal* signal){
  jamEntry();
  fragrecptr.i = signal->theData[0];
  Uint32 attrId = signal->theData[1];
  ptrCheckGuard(fragrecptr, cfragmentsize, fragmentrec);
  Uint64 tmp;
  switch(attrId){
  case AttributeHeader::ROW_COUNT:
    tmp = fragrecptr.p->noOfElements;
    break;
  case AttributeHeader::COMMIT_COUNT:
    tmp = fragrecptr.p->m_commit_count;
    break;
  default:
    tmp = 0;
  }
  memcpy(signal->theData, &tmp, 8); /* must be memcpy, gives strange results on
				     * ithanium gcc (GCC) 3.4.1 smp linux 2.4
				     * otherwise
				     */
  //  Uint32 * src = (Uint32*)&tmp;
  //  signal->theData[0] = src[0];
  //  signal->theData[1] = src[1];
}

#ifdef VM_TRACE
void
Dbacc::debug_lh_vars(const char* where)
{
  Uint32 b = fragrecptr.p->maxp + fragrecptr.p->p;
  Uint32 di = b >> fragrecptr.p->k;
  Uint32 ri = di >> 8;
  ndbout
    << "DBACC: " << where << ":"
    << " frag:" << fragrecptr.p->myTableId
    << "/" << fragrecptr.p->myfid
    << " slack:" << (Int32)fragrecptr.p->slack
    << "/" << fragrecptr.p->slackCheck
    << " maxp:" << fragrecptr.p->maxp
    << " p:" << fragrecptr.p->p
    << " di:" << di
    << " ri:" << ri
    << " full:" << fragrecptr.p->dirRangeFull
    << "\n";
}
#endif<|MERGE_RESOLUTION|>--- conflicted
+++ resolved
@@ -8278,11 +8278,7 @@
     {
       { "Index memory",
         cnoOfAllocatedPages,
-<<<<<<< HEAD
-        cpagesize,
-=======
         cpageCount,
->>>>>>> 9bba6ee2
         sizeof(page8),
         cnoOfAllocatedPagesMax = 0,
         { CFG_DB_INDEX_MEM,0,0,0 }},
