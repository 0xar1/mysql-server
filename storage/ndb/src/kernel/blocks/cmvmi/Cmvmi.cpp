/*
   Copyright (c) 2003, 2023, Oracle and/or its affiliates.

   This program is free software; you can redistribute it and/or modify
   it under the terms of the GNU General Public License, version 2.0,
   as published by the Free Software Foundation.

   This program is also distributed with certain software (including
   but not limited to OpenSSL) that is licensed under separate terms,
   as designated in a particular file or component or in included license
   documentation.  The authors of MySQL hereby grant you an additional
   permission to link the program and your derivative works with the
   separately licensed software that they have included with MySQL.

   This program is distributed in the hope that it will be useful,
   but WITHOUT ANY WARRANTY; without even the implied warranty of
   MERCHANTABILITY or FITNESS FOR A PARTICULAR PURPOSE.  See the
   GNU General Public License, version 2.0, for more details.

   You should have received a copy of the GNU General Public License
   along with this program; if not, write to the Free Software
   Foundation, Inc., 51 Franklin St, Fifth Floor, Boston, MA 02110-1301  USA
*/

#include "util/require.h"
#include "Cmvmi.hpp"

#include <cstring>
#include <signal.h>
#include <Configuration.hpp>
#include <kernel_types.h>
#include <NdbOut.hpp>
#include <portlib/NdbMem.h>
#include <NdbTick.h>
#include <util/ConfigValues.hpp>

#include <TransporterRegistry.hpp>
#include <SignalLoggerManager.hpp>
#include <FastScheduler.hpp>

#define DEBUG(x) { ndbout << "CMVMI::" << x << endl; }

#include <signaldata/TestOrd.hpp>
#include <signaldata/EventReport.hpp>
#include <signaldata/TamperOrd.hpp>
#include <signaldata/StartOrd.hpp>
#include <signaldata/SetLogLevelOrd.hpp>
#include <signaldata/EventSubscribeReq.hpp>
#include <signaldata/DumpStateOrd.hpp>
#include <signaldata/DbinfoScan.hpp>
#include <signaldata/Sync.hpp>
#include <signaldata/AllocMem.hpp>
#include <signaldata/NodeStateSignalData.hpp>
#include <signaldata/GetConfig.hpp>

#ifdef ERROR_INSERT
#include <signaldata/FsOpenReq.hpp>
#endif

#include <EventLogger.hpp>
#include <TimeQueue.hpp>

#include <NdbSleep.h>
#include <SafeCounter.hpp>
#include <SectionReader.hpp>
#include <vm/WatchDog.hpp>

#include <DebuggerNames.hpp>

#define JAM_FILE_ID 380


#define ZREPORT_MEMORY_USAGE 1000

extern int simulate_error_during_shutdown;

#ifdef ERROR_INSERT
extern int simulate_error_during_error_reporting;
#endif

// Index pages used by ACC instances
Uint32 g_acc_pages_used[1 + MAX_NDBMT_LQH_WORKERS];

extern void mt_init_receiver_cache();
extern void mt_set_section_chunk_size();

Cmvmi::Cmvmi(Block_context& ctx) :
  SimulatedBlock(CMVMI, ctx)
  ,subscribers(subscriberPool)
{
  BLOCK_CONSTRUCTOR(Cmvmi);

  Uint32 long_sig_buffer_size;
  const ndb_mgm_configuration_iterator * p = 
    m_ctx.m_config.getOwnConfigIterator();
  ndbrequire(p != 0);

  ndb_mgm_get_int_parameter(p, CFG_DB_LONG_SIGNAL_BUFFER,  
			    &long_sig_buffer_size);

  /* Ensure that aligned allocation will result in 64-bit
   * aligned offset for theData
   */
  static_assert((sizeof(SectionSegment) % 8) == 0);
  static_assert((offsetof(SectionSegment, theData) % 8) == 0); 

  long_sig_buffer_size= long_sig_buffer_size / sizeof(SectionSegment);
  g_sectionSegmentPool.setSize(long_sig_buffer_size,
                               true,true,true,CFG_DB_LONG_SIGNAL_BUFFER);

  mt_init_receiver_cache();
  mt_set_section_chunk_size();

  // Add received signals
  addRecSignal(GSN_NDB_TAMPER,  &Cmvmi::execNDB_TAMPER, true);
  addRecSignal(GSN_SET_LOGLEVELORD,  &Cmvmi::execSET_LOGLEVELORD);
  addRecSignal(GSN_EVENT_REP,  &Cmvmi::execEVENT_REP);
  addRecSignal(GSN_STTOR,  &Cmvmi::execSTTOR);
  addRecSignal(GSN_READ_CONFIG_REQ,  &Cmvmi::execREAD_CONFIG_REQ);
  addRecSignal(GSN_TEST_ORD,  &Cmvmi::execTEST_ORD);

  addRecSignal(GSN_TAMPER_ORD,  &Cmvmi::execTAMPER_ORD);
  addRecSignal(GSN_STOP_ORD,  &Cmvmi::execSTOP_ORD);
  addRecSignal(GSN_START_ORD,  &Cmvmi::execSTART_ORD);
  addRecSignal(GSN_EVENT_SUBSCRIBE_REQ, 
               &Cmvmi::execEVENT_SUBSCRIBE_REQ);
  addRecSignal(GSN_CANCEL_SUBSCRIPTION_REQ,
               &Cmvmi::execCANCEL_SUBSCRIPTION_REQ);

  addRecSignal(GSN_DUMP_STATE_ORD, &Cmvmi::execDUMP_STATE_ORD);
  addRecSignal(GSN_TC_COMMIT_ACK, &Cmvmi::execTC_COMMIT_ACK);

  addRecSignal(GSN_TESTSIG, &Cmvmi::execTESTSIG);
  addRecSignal(GSN_NODE_START_REP, &Cmvmi::execNODE_START_REP, true);

  addRecSignal(GSN_CONTINUEB, &Cmvmi::execCONTINUEB);
  addRecSignal(GSN_DBINFO_SCANREQ, &Cmvmi::execDBINFO_SCANREQ);

  addRecSignal(GSN_SYNC_REQ, &Cmvmi::execSYNC_REQ, true);
  addRecSignal(GSN_SYNC_REF, &Cmvmi::execSYNC_REF);
  addRecSignal(GSN_SYNC_CONF, &Cmvmi::execSYNC_CONF);

  addRecSignal(GSN_ALLOC_MEM_REF, &Cmvmi::execALLOC_MEM_REF);
  addRecSignal(GSN_ALLOC_MEM_CONF, &Cmvmi::execALLOC_MEM_CONF);

  addRecSignal(GSN_GET_CONFIG_REQ, &Cmvmi::execGET_CONFIG_REQ);

#ifdef ERROR_INSERT
  addRecSignal(GSN_FSOPENCONF, &Cmvmi::execFSOPENCONF);
  addRecSignal(GSN_FSCLOSECONF, &Cmvmi::execFSCLOSECONF);
#endif

  subscriberPool.setSize(5);
  c_syncReqPool.setSize(5);

  const ndb_mgm_configuration_iterator * db = m_ctx.m_config.getOwnConfigIterator();
  for(unsigned j = 0; j<LogLevel::LOGLEVEL_CATEGORIES; j++){
    Uint32 logLevel;
    if(!ndb_mgm_get_int_parameter(db, CFG_MIN_LOGLEVEL+j, &logLevel)){
      clogLevel.setLogLevel((LogLevel::EventCategory)j, 
			    logLevel);
    }
  }
  
  ndb_mgm_configuration_iterator * iter = m_ctx.m_config.getClusterConfigIterator();
  for(ndb_mgm_first(iter); ndb_mgm_valid(iter); ndb_mgm_next(iter)){
    jam();
    Uint32 nodeId;
    Uint32 nodeType;

    ndbrequire(!ndb_mgm_get_int_parameter(iter,CFG_NODE_ID, &nodeId));
    ndbrequire(!ndb_mgm_get_int_parameter(iter,CFG_TYPE_OF_SECTION,&nodeType));

    switch(nodeType){
    case NodeInfo::DB:
      c_dbNodes.set(nodeId);
      break;
    case NodeInfo::API:
    case NodeInfo::MGM:
      break;
    default:
      ndbabort();
    }
    setNodeInfo(nodeId).m_type = nodeType;
  }

  setNodeInfo(getOwnNodeId()).m_connected = true;
  setNodeInfo(getOwnNodeId()).m_version = ndbGetOwnVersion();
  setNodeInfo(getOwnNodeId()).m_mysql_version = NDB_MYSQL_VERSION_D;

  c_memusage_report_frequency = 0;

  m_start_time = NdbTick_getCurrentTicks();

  std::memset(g_acc_pages_used, 0, sizeof(g_acc_pages_used));
}

Cmvmi::~Cmvmi()
{
  m_shared_page_pool.clear();
}

void Cmvmi::execNDB_TAMPER(Signal* signal) 
{
  jamEntry();
  SET_ERROR_INSERT_VALUE(signal->theData[0]);
  if(ERROR_INSERTED(9999)){
    CRASH_INSERTION(9999);
  }

  if(ERROR_INSERTED(9998)){
    while(true) NdbSleep_SecSleep(1);
  }

  if(ERROR_INSERTED(9997)){
    ndbabort();
  }

#ifndef _WIN32
  if(ERROR_INSERTED(9996)){
    simulate_error_during_shutdown= SIGSEGV;
    ndbabort();
  }

  if(ERROR_INSERTED(9995)){
    simulate_error_during_shutdown= SIGSEGV;
    kill(getpid(), SIGABRT);
  }

  if(ERROR_INSERTED(9006)){
    g_eventLogger->info("Activating error 9006 for SEGV of all nodes");
    /*
     * Disable this injected crash to generate core files. We can not use the
     * CRASH_INSERTION macro here since it modifies the node start type in an
     * unwanted way when testing fix for Bug #24945638 STOPONERROR = 0 WITH
     * UNCONTROLLED EXIT RESTARTS IN SAME WAY AS PREVIOUS RESTART.
     * Instead we explicitly turn off core file generation by directly
     * modifying the opt_core variable of main.cpp.
     */
    extern bool opt_core;
    opt_core = false;
    raise(SIGSEGV);
  }
#endif

  if (signal->theData[0] == 9003)
  {
    // Migrated to TRPMAN
    CLEAR_ERROR_INSERT_VALUE;
    sendSignal(TRPMAN_REF, GSN_NDB_TAMPER, signal, signal->getLength(),JBB);
  }
  if (signal->theData[0] >= 9500 &&
      signal->theData[0] <  9900)
  {
    /* Subrange for TRPMAN */
    sendSignal(TRPMAN_REF, GSN_NDB_TAMPER, signal, signal->getLength(),JBB);
  }
}//execNDB_TAMPER()

static Uint32 blocks[] =
{
  QMGR_REF,
  NDBCNTR_REF,
  DBTC_REF,
  DBDIH_REF,
  DBDICT_REF,
  DBLQH_REF,
  DBTUP_REF,
  DBACC_REF,
  NDBFS_REF,
  BACKUP_REF,
  DBUTIL_REF,
  SUMA_REF,
  TRIX_REF,
  DBTUX_REF,
  LGMAN_REF,
  TSMAN_REF,
  PGMAN_REF,
  DBINFO_REF,
  DBSPJ_REF,
  TRPMAN_REF,
  0
};

void
Cmvmi::execSYNC_REQ(Signal* signal)
{
  jamEntry();
  SyncReq req = * CAST_CONSTPTR(SyncReq, signal->getDataPtr());
  Ptr<SyncRecord> ptr;
  if (!c_syncReqPool.seize(ptr))
  {
    jam();
    SyncRecord tmp;
    ptr.p = &tmp;
    tmp.m_senderRef = req.senderRef;
    tmp.m_senderData = req.senderData;
    tmp.m_prio = req.prio;
    tmp.m_error = SyncRef::SR_OUT_OF_MEMORY;
    sendSYNC_REP(signal, ptr);
    return;
  }

  ptr.p->m_senderRef = req.senderRef;
  ptr.p->m_senderData = req.senderData;
  ptr.p->m_prio = req.prio;
  ptr.p->m_error = 0;

  SyncReq* out = CAST_PTR(SyncReq, signal->getDataPtrSend());
  out->senderRef = reference();
  out->senderData = ptr.i;
  out->prio = ptr.p->m_prio;
  Uint32 i = 0;
  for (i = 0; blocks[i] != 0; i++)
  {
    sendSignal(blocks[i], GSN_SYNC_REQ, signal, SyncReq::SignalLength,
               JobBufferLevel(ptr.p->m_prio));
  }
  ptr.p->m_cnt = i;
}

void
Cmvmi::execSYNC_CONF(Signal* signal)
{
  jamEntry();
  SyncConf conf = * CAST_CONSTPTR(SyncConf, signal->getDataPtr());

  Ptr<SyncRecord> ptr;
  ndbrequire(c_syncReqPool.getPtr(ptr, conf.senderData));
  ndbrequire(ptr.p->m_cnt > 0);
  ptr.p->m_cnt--;
  if (ptr.p->m_cnt == 0)
  {
    jam();

    sendSYNC_REP(signal, ptr);
    c_syncReqPool.release(ptr);
  }
}

void
Cmvmi::execSYNC_REF(Signal* signal)
{
  jamEntry();
  SyncRef ref = * CAST_CONSTPTR(SyncRef, signal->getDataPtr());

  Ptr<SyncRecord> ptr;
  ndbrequire(c_syncReqPool.getPtr(ptr, ref.senderData));
  ndbrequire(ptr.p->m_cnt > 0);
  ptr.p->m_cnt--;

  if (ptr.p->m_error == 0)
  {
    jam();
    ptr.p->m_error = ref.errorCode;
  }

  if (ptr.p->m_cnt == 0)
  {
    jam();

    sendSYNC_REP(signal, ptr);
    c_syncReqPool.release(ptr);
  }
}

void
Cmvmi::sendSYNC_REP(Signal * signal, Ptr<SyncRecord> ptr)
{
  if (ptr.p->m_error == 0)
  {
    jam();
    SyncConf* conf = CAST_PTR(SyncConf, signal->getDataPtrSend());
    conf->senderRef = reference();
    conf->senderData = ptr.p->m_senderData;
    sendSignal(ptr.p->m_senderRef, GSN_SYNC_CONF, signal,
               SyncConf::SignalLength,
               JobBufferLevel(ptr.p->m_prio));
  }
  else
  {
    jam();
    SyncRef* ref = CAST_PTR(SyncRef, signal->getDataPtrSend());
    ref->senderRef = reference();
    ref->senderData = ptr.p->m_senderData;
    ref->errorCode = ptr.p->m_error;
    sendSignal(ptr.p->m_senderRef, GSN_SYNC_REF, signal, SyncRef::SignalLength,
               JobBufferLevel(ptr.p->m_prio));
  }
}

void Cmvmi::execSET_LOGLEVELORD(Signal* signal) 
{
  SetLogLevelOrd * const llOrd = (SetLogLevelOrd *)&signal->theData[0];
  LogLevel::EventCategory category;
  Uint32 level;
  jamEntry();

  ndbrequire(llOrd->noOfEntries <= LogLevel::LOGLEVEL_CATEGORIES);

  for(unsigned int i = 0; i<llOrd->noOfEntries; i++){
    category = (LogLevel::EventCategory)(llOrd->theData[i] >> 16);
    level = llOrd->theData[i] & 0xFFFF;
    
    clogLevel.setLogLevel(category, level);
  }
}//execSET_LOGLEVELORD()

struct SavedEvent
{
  Uint32 m_len;
  Uint32 m_seq;
  Uint32 m_time;
  Uint32 m_data[MAX_EVENT_REP_SIZE_WORDS];

  static constexpr Uint32 HeaderLength = 3;
};

#define SAVE_BUFFER_CNT (CFG_MAX_LOGLEVEL - CFG_MIN_LOGLEVEL + 1)

Uint32 m_saved_event_sequence = 0;

static
struct SavedEventBuffer
{
  SavedEventBuffer() {
    m_read_pos = m_write_pos = 0;
    m_buffer_len = 0;
    m_data = 0;
  }

  void init(Uint32 bytes) {
    if (bytes < 128)
    {
      return; // min size...unless set to 0
    }
    Uint32 words = bytes / 4;
    m_data = new Uint32[words];
    if (m_data)
    {
      m_buffer_len = words;
    }
  }

  Uint16 m_write_pos;
  Uint16 m_read_pos;
  Uint32 m_buffer_len;
  Uint32 * m_data;

  void alloc(Uint32 len);
  void purge();
  void save(const Uint32 * theData, Uint32 len);

  Uint32 num_free() const;

  Uint32 m_scan_pos;
  int startScan();
  int scan(SavedEvent * dst, Uint32 filter[]);

  /**
   * Get sequence number of entry located at current scan pos
   */
  Uint32 getScanPosSeq() const;
} m_saved_event_buffer[SAVE_BUFFER_CNT + /* add unknown here */ 1];

void
SavedEventBuffer::alloc(Uint32 len)
{
  assert(m_buffer_len > 0);

  while (num_free() <= len)
    purge();
}

Uint32
SavedEventBuffer::num_free() const
{
  if (m_write_pos == m_read_pos)
    return m_buffer_len;
  else if (m_write_pos > m_read_pos)
    return (m_buffer_len - m_write_pos) + m_read_pos;
  else
    return m_read_pos - m_write_pos;
}

void
SavedEventBuffer::purge()
{
  const Uint32 * ptr = m_data + m_read_pos;
  /* First word of SavedEvent is m_len.
   * One can not safely cast ptr to SavedEvent pointer since it may wrap if at
   * end of buffer.
   */
  constexpr Uint32 len_off = 0;
  static_assert(offsetof(SavedEvent, m_len) == len_off * sizeof(Uint32));
  const Uint32 data_len = ptr[len_off];
  Uint32 len = SavedEvent::HeaderLength + data_len;
  m_read_pos = (m_read_pos + len) % m_buffer_len;
}

void
SavedEventBuffer::save(const Uint32 * theData, Uint32 len)
{
  if (m_buffer_len == 0)
    return;

  Uint32 total = len + SavedEvent::HeaderLength;
  alloc(total);

  SavedEvent s;
  s.m_len = len; // size of SavedEvent
  s.m_seq = m_saved_event_sequence++;
  s.m_time = (Uint32)time(0);
  const Uint32 * src = (const Uint32*)&s;
  Uint32 * dst = m_data + m_write_pos;

  Uint32 remain = m_buffer_len - m_write_pos;
  if (remain >= total)
  {
    memcpy(dst, src, 4 * SavedEvent::HeaderLength);
    memcpy(dst+SavedEvent::HeaderLength, theData, 4*len);
  }
  else
  {
    memcpy(s.m_data, theData, 4 * len);
    memcpy(dst, src, 4 * remain);
    memcpy(m_data, src + remain, 4 * (total - remain));
  }
  m_write_pos = (m_write_pos + total) % m_buffer_len;
}

int
SavedEventBuffer::startScan()
{
  if (m_read_pos == m_write_pos)
  {
    return 1;
  }
  m_scan_pos = m_read_pos;
  return 0;
}

int
SavedEventBuffer::scan(SavedEvent* _dst, Uint32 filter[])
{
  assert(m_scan_pos != m_write_pos);
  Uint32 * dst = (Uint32*)_dst;
  const Uint32 * ptr = m_data + m_scan_pos;
  /* First word of SavedEvent is m_len.
   * One can not safely cast ptr to SavedEvent pointer since it may wrap if at
   * end of buffer.
   */
  constexpr Uint32 len_off = 0;
  static_assert(offsetof(SavedEvent, m_len) == len_off * sizeof(Uint32));
  const Uint32 data_len = ptr[len_off];
  require(data_len <= MAX_EVENT_REP_SIZE_WORDS);
  Uint32 total = data_len + SavedEvent::HeaderLength;
  if (m_scan_pos + total <= m_buffer_len)
  {
    memcpy(dst, ptr, 4 * total);
  }
  else
  {
    Uint32 remain = m_buffer_len - m_scan_pos;
    memcpy(dst, ptr, 4 * remain);
    memcpy(dst + remain, m_data, 4 * (total - remain));
  }
  m_scan_pos = (m_scan_pos + total) % m_buffer_len;

  if (m_scan_pos == m_write_pos)
  {
    return 1;
  }
  return 0;
}

Uint32
SavedEventBuffer::getScanPosSeq() const
{
  assert(m_scan_pos != m_write_pos);
  const Uint32 * ptr = m_data + m_scan_pos;
  /* First word of SavedEvent is m_len.
   * Second word of SavedEvent is m_seq.
   * One can not safely cast ptr to SavedEvent pointer since it may wrap if at
   * end of buffer.
   */
  static_assert(offsetof(SavedEvent, m_seq) % sizeof(Uint32) == 0);
  constexpr Uint32 seq_off = offsetof(SavedEvent, m_seq) / sizeof(Uint32);
  if (m_scan_pos + seq_off < m_buffer_len)
  {
    return ptr[seq_off];
  }
  const Uint32 wrap_seq_off = m_scan_pos + seq_off - m_buffer_len;
  return m_data[wrap_seq_off];
}

void Cmvmi::execEVENT_REP(Signal* signal) 
{
  //-----------------------------------------------------------------------
  // This message is sent to report any types of events in NDB.
  // Based on the log level they will be either ignored or
  // reported. Currently they are printed, but they will be
  // transferred to the management server for further distribution
  // to the graphical management interface.
  //-----------------------------------------------------------------------
  EventReport * const eventReport = (EventReport *)&signal->theData[0]; 
  Ndb_logevent_type eventType = eventReport->getEventType();
  Uint32 nodeId= eventReport->getNodeId();
  if (nodeId == 0)
  {
    nodeId= refToNode(signal->getSendersBlockRef());

    if (nodeId == 0)
    {
      /* Event reporter supplied no node id,
       * assume it was local
       */
      nodeId= getOwnNodeId();
    }

    eventReport->setNodeId(nodeId);
  }

  jamEntry();

  Uint32 num_sections = signal->getNoOfSections();
  SectionHandle handle(this, signal);
  SegmentedSectionPtr segptr;
  if (num_sections > 0)
  {
    ndbrequire(num_sections == 1);
    ndbrequire(handle.getSection(segptr, 0));
  }
  /**
   * If entry is not found
   */
  Uint32 threshold;
  LogLevel::EventCategory eventCategory;
  Logger::LoggerLevel severity;  
  EventLoggerBase::EventTextFunction textF;
  if (EventLoggerBase::event_lookup(eventType,eventCategory,threshold,severity,textF))
  {
    if (num_sections > 0)
    {
      releaseSections(handle);
    }
    return;
  }
  
  Uint32 sig_length = signal->length();
  SubscriberPtr subptr;
  for(subscribers.first(subptr); subptr.i != RNIL; subscribers.next(subptr))
  {
    jam();
    if(subptr.p->logLevel.getLogLevel(eventCategory) < threshold)
    {
      jam();
      continue;
    }
    if (num_sections > 0)
    {
      /**
       * Send only to nodes that are upgraded to a version that can handle
       * signal sections in EVENT_REP.
       * Not possible to send the signal to older versions that don't support
       * sections in EVENT_REP since signal is too small for that.
       */
      Uint32 version = getNodeInfo(refToNode(subptr.p->blockRef)).m_version;
      if (ndbd_send_node_bitmask_in_section(version))
      {
        sendSignalNoRelease(subptr.p->blockRef,
                            GSN_EVENT_REP,
                            signal,
                            sig_length,
                            JBB,
                            &handle);
      }
      else
      {
        /**
         * MGM server isn't ready to receive a long signal, we need to handle
         * it for at least infoEvent's and WarningEvent's, other reports we
         * will simply throw away. The upgrade order is supposed to start
         * with upgrades of MGM server, so should normally not happen. But
         * still good to not mismanage it completely.
         */
         if (eventType == NDB_LE_WarningEvent ||
             eventType == NDB_LE_InfoEvent)
         {
           copy(&signal->theData[1], segptr);
           Uint32 sz = segptr.sz > 24 ? 24 : segptr.sz;
           sendSignal(subptr.p->blockRef,
                      GSN_EVENT_REP,
                      signal,
                      sz,
                      JBB);
         }
       }
    }
    else
    {
      sendSignal(subptr.p->blockRef,
                 GSN_EVENT_REP,
                 signal,
                 sig_length,
                 JBB);
    }
  }

  Uint32 buf[MAX_EVENT_REP_SIZE_WORDS];
  Uint32 *data = signal->theData;
  const Uint32 sz = (num_sections > 0) ? segptr.sz : signal->getLength();
  ndbrequire(sz <= MAX_EVENT_REP_SIZE_WORDS);
  if (num_sections > 0)
  {
    copy(&buf[0], segptr);
    data = &buf[0];
  }

  Uint32 saveBuf = Uint32(eventCategory);
  if (saveBuf >= NDB_ARRAY_SIZE(m_saved_event_buffer) - 1)
    saveBuf = NDB_ARRAY_SIZE(m_saved_event_buffer) - 1;
  m_saved_event_buffer[saveBuf].save(data, sz);

  if(clogLevel.getLogLevel(eventCategory) < threshold)
  {
    if (num_sections > 0)
    {
      releaseSections(handle);
    }
    return;
  }

  // Print the event info
  g_eventLogger->log(eventReport->getEventType(), 
                     data, sz, 0, 0);
  
  if (num_sections > 0)
  {
    releaseSections(handle);
  }
  return;
}//execEVENT_REP()

void
Cmvmi::execEVENT_SUBSCRIBE_REQ(Signal * signal){
  EventSubscribeReq * subReq = (EventSubscribeReq *)&signal->theData[0];
  Uint32 senderRef = signal->getSendersBlockRef();
  SubscriberPtr ptr;
  jamEntry();
  DBUG_ENTER("Cmvmi::execEVENT_SUBSCRIBE_REQ");

  /**
   * Search for subcription
   */
  for(subscribers.first(ptr); ptr.i != RNIL; subscribers.next(ptr)){
    if(ptr.p->blockRef == subReq->blockRef)
      break;
  }
  
  if(ptr.i == RNIL){
    /**
     * Create a new one
     */
    if (subscribers.seizeFirst(ptr) == false){
      sendSignal(senderRef, GSN_EVENT_SUBSCRIBE_REF, signal, 1, JBB);
      return;
    }
    ptr.p->logLevel.clear();
    ptr.p->blockRef = subReq->blockRef;    
  }
  
  if(subReq->noOfEntries == 0){
    /**
     * Cancel subscription
     */
    subscribers.release(ptr.i);
  } else {
    /**
     * Update subscription
     */
    LogLevel::EventCategory category;
    Uint32 level = 0;
    ndbrequire(subReq->noOfEntries <= LogLevel::LOGLEVEL_CATEGORIES);
    for(Uint32 i = 0; i<subReq->noOfEntries; i++){
      category = (LogLevel::EventCategory)(subReq->theData[i] >> 16);
      level = subReq->theData[i] & 0xFFFF;
      ptr.p->logLevel.setLogLevel(category, level);
      DBUG_PRINT("info",("entry %d: level=%d, category= %d", i, level, category));
    }
  }
  
  signal->theData[0] = ptr.i;
  sendSignal(senderRef, GSN_EVENT_SUBSCRIBE_CONF, signal, 1, JBB);
  DBUG_VOID_RETURN;
}

void
Cmvmi::execCANCEL_SUBSCRIPTION_REQ(Signal *signal){
  
  SubscriberPtr ptr;
  NodeId nodeId = signal->theData[0];

  subscribers.first(ptr);
  while(ptr.i != RNIL){
    Uint32 i = ptr.i;
    BlockReference blockRef = ptr.p->blockRef;
    
    subscribers.next(ptr);
    
    if(refToNode(blockRef) == nodeId){
      subscribers.release(i);
    }
  }
}

void Cmvmi::sendSTTORRY(Signal* signal)
{
  jam();
  signal->theData[3] = 1;
  signal->theData[4] = 3;
  signal->theData[5] = 8;
  signal->theData[6] = 255;
  sendSignal(NDBCNTR_REF, GSN_STTORRY, signal, 7, JBB);
}//Cmvmi::sendSTTORRY


static Uint32 f_read_config_ref = 0;
static Uint32 f_read_config_data = 0;

void 
Cmvmi::execREAD_CONFIG_REQ(Signal* signal)
{
  jamEntry();

  const ReadConfigReq * req = (ReadConfigReq*)signal->getDataPtr();

  Uint32 ref = req->senderRef;
  Uint32 senderData = req->senderData;

  const ndb_mgm_configuration_iterator * p = 
    m_ctx.m_config.getOwnConfigIterator();
  ndbrequire(p != 0);

  {
    void* ptr = m_ctx.m_mm.get_memroot();
    m_shared_page_pool.set((GlobalPage*)ptr, ~0);
  }

  Uint32 min_eventlog = (2 * MAX_EVENT_REP_SIZE_WORDS * 4) + 8;
  Uint32 eventlog = 8192;
  ndb_mgm_get_int_parameter(p, CFG_DB_EVENTLOG_BUFFER_SIZE, &eventlog);
  {
    Uint32 cnt = NDB_ARRAY_SIZE(m_saved_event_buffer);
    Uint32 split = (eventlog + (cnt / 2)) / cnt;
    for (Uint32 i = 0; i < cnt; i++)
    {
      if (split < min_eventlog)
        split = min_eventlog;
      m_saved_event_buffer[i].init(split);
    }
  }
  c_memusage_report_frequency = 0;
  ndb_mgm_get_int_parameter(p, CFG_DB_MEMREPORT_FREQUENCY,
                            &c_memusage_report_frequency);

  Uint32 late_alloc = 1;
  ndb_mgm_get_int_parameter(p, CFG_DB_LATE_ALLOC,
                            &late_alloc);
  if (late_alloc)
  {
    jam();
    f_read_config_ref = ref;
    f_read_config_data = senderData;


    AllocMemReq * req = CAST_PTR(AllocMemReq, signal->getDataPtrSend());
    req->senderData = 0;
    req->senderRef = reference();
    req->requestInfo = AllocMemReq::RT_MAP;
    if (m_ctx.m_config.lockPagesInMainMemory())
    {
      req->requestInfo |= AllocMemReq::RT_MEMLOCK;
    }

    req->bytes_hi = 0;
    req->bytes_lo = 0;
    sendSignal(NDBFS_REF, GSN_ALLOC_MEM_REQ, signal,
               AllocMemReq::SignalLength, JBB);

    /**
     * Assume this takes time...
     *   Set sp0 complete (even though it hasn't) but it makes
     *   ndb_mgm -e "show" show starting instead of not-started
     */
    {
      NodeStateRep * rep = CAST_PTR(NodeStateRep, signal->getDataPtrSend());
      NodeState newState(NodeState::SL_STARTING, 0,
                         NodeState::ST_ILLEGAL_TYPE);
      rep->nodeState = newState;
      rep->nodeState.masterNodeId = 0;
      rep->nodeState.setNodeGroup(0);
      sendSignal(QMGR_REF, GSN_NODE_STATE_REP, signal,
                 NodeStateRep::SignalLength, JBB);
    }
    return;
  }

  init_global_page_pool();

  ReadConfigConf * conf = (ReadConfigConf*)signal->getDataPtrSend();
  conf->senderRef = reference();
  conf->senderData = senderData;
  sendSignal(ref, GSN_READ_CONFIG_CONF, signal, 
	     ReadConfigConf::SignalLength, JBB);
}

void
Cmvmi::init_global_page_pool()
{
  /**
   * This subroutine takes page from m_shared_page_pool and
   *   moves them into m_global_page_pool
   *   (that is currently used by pgman(dbtup) and restore
   */
  void* ptr = m_ctx.m_mm.get_memroot();
  m_global_page_pool.set((GlobalPage*)ptr, ~0);

  Resource_limit rl;
  ndbrequire(m_ctx.m_mm.get_resource_limit(RG_DISK_PAGE_BUFFER, rl));
  while (rl.m_max)
  {
    Uint32 ptrI;
    Uint32 cnt = rl.m_max;
    m_ctx.m_mm.alloc_pages(RG_DISK_PAGE_BUFFER,
                           &ptrI,
                           &cnt,
                           1,
                           Ndbd_mem_manager::NDB_ZONE_LE_30);
    ndbrequire(cnt);
    for (Uint32 i = 0; i<cnt; i++)
    {
      Ptr<GlobalPage> pagePtr;
      ndbrequire(m_shared_page_pool.getPtr(pagePtr, ptrI + i));
      m_global_page_pool.release(pagePtr);
    }
    rl.m_max -= cnt;
  }
}

void Cmvmi::execSTTOR(Signal* signal)
{
  Uint32 theStartPhase  = signal->theData[1];

  jamEntry();
  if (theStartPhase == 1){
    jam();

    if (m_ctx.m_config.lockPagesInMainMemory())
    {
      jam();
      /**
       * Notify watchdog that we're locking memory...
       *   which can be equally "heavy" as allocating it
       */
      refresh_watch_dog(9);
      int res = NdbMem_MemLockAll(1);
      if (res != 0)
      {
        char buf[100];
        BaseString::snprintf(buf, sizeof(buf), 
                             "Failed to memlock pages, error: %d (%s)",
                             errno, strerror(errno));
        g_eventLogger->warning("%s", buf);
        warningEvent("%s", buf);
      }
      else
      {
        g_eventLogger->info("Using locked memory");
      }
    }
    
    /**
     * Install "normal" watchdog value
     */
    {
      Uint32 db_watchdog_interval = 0;
      const ndb_mgm_configuration_iterator * p = 
        m_ctx.m_config.getOwnConfigIterator();
      ndb_mgm_get_int_parameter(p, CFG_DB_WATCHDOG_INTERVAL, 
                                &db_watchdog_interval);
      ndbrequire(db_watchdog_interval);
      update_watch_dog_timer(db_watchdog_interval);
      Uint32 kill_val = 0;
      ndb_mgm_get_int_parameter(p, CFG_DB_WATCHDOG_IMMEDIATE_KILL, 
                                &kill_val);
      globalEmulatorData.theWatchDog->setKillSwitch((bool)kill_val);
    }

    /**
     * Start auto-mem reporting
     */
    signal->theData[0] = ZREPORT_MEMORY_USAGE;
    signal->theData[1] = 0;
    signal->theData[2] = 0;
    signal->theData[3] = 0;
    signal->theData[4] = 0;
    execCONTINUEB(signal);
    
    sendSTTORRY(signal);
    return;
  } else if (theStartPhase == 3) {
    jam();
    globalData.activateSendPacked = 1;
    sendSTTORRY(signal);
  } else if (theStartPhase == 8){
#ifdef ERROR_INSERT
    if (ERROR_INSERTED(9004))
    {
      Uint32 tmp[25];
      Uint32 len = signal->getLength();
      memcpy(tmp, signal->theData, sizeof(tmp));

      Uint32 db = c_dbNodes.find(0);
      if (db == getOwnNodeId())
        db = c_dbNodes.find(db);

      DumpStateOrd * ord = (DumpStateOrd *)&signal->theData[0];
      ord->args[0] = 9005; // Active 9004
      ord->args[1] = db;
      sendSignal(TRPMAN_REF, GSN_DUMP_STATE_ORD, signal, 2, JBB);
      CLEAR_ERROR_INSERT_VALUE;

      memcpy(signal->theData, tmp, sizeof(tmp));
      sendSignalWithDelay(reference(), GSN_STTOR,
                          signal, 100, len);
      return;
    }
#endif
    const ndb_mgm_configuration_iterator * p =
      m_ctx.m_config.getOwnConfigIterator();
    ndbrequire(p != 0);

    Uint32 free_pct = 5;
    ndb_mgm_get_int_parameter(p, CFG_DB_FREE_PCT, &free_pct);
    m_ctx.m_mm.init_resource_spare(RG_DATAMEM, free_pct);

    globalData.theStartLevel = NodeState::SL_STARTED;
    sendSTTORRY(signal);
  }
}

#ifdef VM_TRACE
void
modifySignalLogger(bool allBlocks, BlockNumber bno, 
                   TestOrd::Command cmd, 
                   TestOrd::SignalLoggerSpecification spec){
  SignalLoggerManager::LogMode logMode;

  /**
   * Mapping between SignalLoggerManager::LogMode and 
   *                 TestOrd::SignalLoggerSpecification
   */
  switch(spec){
  case TestOrd::InputSignals:
    logMode = SignalLoggerManager::LogIn;
    break;
  case TestOrd::OutputSignals:
    logMode = SignalLoggerManager::LogOut;
    break;
  case TestOrd::InputOutputSignals:
    logMode = SignalLoggerManager::LogInOut;
    break;
  default:
    return;
    break;
  }
  
  switch(cmd){
  case TestOrd::On:
    globalSignalLoggers.logOn(allBlocks, bno, logMode);
    break;
  case TestOrd::Off:
    globalSignalLoggers.logOff(allBlocks, bno, logMode);
    break;
  case TestOrd::Toggle:
    globalSignalLoggers.logToggle(allBlocks, bno, logMode);
    break;
  case TestOrd::KeepUnchanged:
    // Do nothing
    break;
  }
  globalSignalLoggers.flushSignalLog();
}
#endif

void
Cmvmi::execTEST_ORD(Signal * signal){
  jamEntry();
  
#ifdef VM_TRACE
  TestOrd * const testOrd = (TestOrd *)&signal->theData[0];

  TestOrd::Command cmd;

  {
    /**
     * Process Trace command
     */
    TestOrd::TraceSpecification traceSpec;

    testOrd->getTraceCommand(cmd, traceSpec);
    unsigned long traceVal = traceSpec;
    unsigned long currentTraceVal = globalSignalLoggers.getTrace();
    switch(cmd){
    case TestOrd::On:
      currentTraceVal |= traceVal;
      break;
    case TestOrd::Off:
      currentTraceVal &= (~traceVal);
      break;
    case TestOrd::Toggle:
      currentTraceVal ^= traceVal;
      break;
    case TestOrd::KeepUnchanged:
      // Do nothing
      break;
    }
    globalSignalLoggers.setTrace(currentTraceVal);
  }
  
  {
    /**
     * Process Log command
     */
    TestOrd::SignalLoggerSpecification logSpec;
    BlockNumber bno;
    unsigned int loggers = testOrd->getNoOfSignalLoggerCommands();
    
    if(loggers == (unsigned)~0){ // Apply command to all blocks
      testOrd->getSignalLoggerCommand(0, bno, cmd, logSpec);
      modifySignalLogger(true, bno, cmd, logSpec);
    } else {
      for(unsigned int i = 0; i<loggers; i++){
        testOrd->getSignalLoggerCommand(i, bno, cmd, logSpec);
        modifySignalLogger(false, bno, cmd, logSpec);
      }
    }
  }

  {
    /**
     * Process test command
     */
    testOrd->getTestCommand(cmd);
    switch(cmd){
    case TestOrd::On:{
      SET_GLOBAL_TEST_ON;
    }
    break;
    case TestOrd::Off:{
      SET_GLOBAL_TEST_OFF;
    }
    break;
    case TestOrd::Toggle:{
      TOGGLE_GLOBAL_TEST_FLAG;
    }
    break;
    case TestOrd::KeepUnchanged:
      // Do nothing
      break;
    }
    globalSignalLoggers.flushSignalLog();
  }

#endif
}

void Cmvmi::execSTOP_ORD(Signal* signal) 
{
  jamEntry();
  globalData.theRestartFlag = perform_stop;
}//execSTOP_ORD()

void
Cmvmi::execSTART_ORD(Signal* signal) {
  StartOrd * const startOrd = (StartOrd *)&signal->theData[0];
  jamEntry();
  
  Uint32 tmp = startOrd->restartInfo;
  if(StopReq::getPerformRestart(tmp)){
    jam();
    /**
     *
     */
    NdbRestartType type = NRT_Default;
    if(StopReq::getNoStart(tmp) && StopReq::getInitialStart(tmp))
      type = NRT_NoStart_InitialStart;
    if(StopReq::getNoStart(tmp) && !StopReq::getInitialStart(tmp))
      type = NRT_NoStart_Restart;
    if(!StopReq::getNoStart(tmp) && StopReq::getInitialStart(tmp))
      type = NRT_DoStart_InitialStart;
    if(!StopReq::getNoStart(tmp)&&!StopReq::getInitialStart(tmp))
      type = NRT_DoStart_Restart;
    NdbShutdown(0, NST_Restart, type);
  }

  if(globalData.theRestartFlag == system_started){
    jam();
    /**
     * START_ORD received when already started(ignored)
     */
    //ndbout << "START_ORD received when already started(ignored)" << endl;
    return;
  }
  
  if(globalData.theRestartFlag == perform_stop){
    jam();
    /**
     * START_ORD received when stopping(ignored)
     */
    //ndbout << "START_ORD received when stopping(ignored)" << endl;
    return;
  }
  
  if(globalData.theStartLevel == NodeState::SL_NOTHING)
  {
    jam();

    for(unsigned int i = 1; i < MAX_NODES; i++ )
    {
      if (getNodeInfo(i).m_type == NodeInfo::MGM)
      {
        jam();
        globalTransporterRegistry.do_connect(i);
      }
    }
    g_eventLogger->info("First START_ORD executed to connect MGM servers");

    globalData.theStartLevel = NodeState::SL_CMVMI;
    sendSignal(QMGR_REF, GSN_START_ORD, signal, 1, JBA);
    return ;
  }
  
  if(globalData.theStartLevel == NodeState::SL_CMVMI)
  {
    jam();
    globalData.theStartLevel  = NodeState::SL_STARTING;
    globalData.theRestartFlag = system_started;
    /**
     * StartLevel 1
     *
     * Do Restart
     */
    if (signal->getSendersBlockRef() == 0)
    {
      jam();
      g_eventLogger->info("Received second START_ORD as part of normal start");
    }
    else
    {
      jam();
      g_eventLogger->info("Received second START_ORD from node %u",
                          refToNode(signal->getSendersBlockRef()));
    }
    // Disconnect all nodes as part of the system restart. 
    // We need to ensure that we are starting up
    // without any connected nodes.   
    for(unsigned int i = 1; i < MAX_NODES; i++ )
    {
      if (i != getOwnNodeId() && getNodeInfo(i).m_type != NodeInfo::MGM)
      {
        globalTransporterRegistry.do_disconnect(i);
        globalTransporterRegistry.setIOState(i, HaltIO);
      }
    }
    g_eventLogger->info("Disconnect all non-MGM servers");

    CRASH_INSERTION(9994);
    
    /**
     * Start running startphases
     */
    g_eventLogger->info("Start excuting the start phases");
    sendSignal(NDBCNTR_REF, GSN_START_ORD, signal, 1, JBA);  
    return;
  }
}//execSTART_ORD()

void Cmvmi::execTAMPER_ORD(Signal* signal) 
{
  jamEntry();
  // TODO We should maybe introduce a CONF and REF signal
  // to be able to indicate if we really introduced an error.
#ifdef ERROR_INSERT
  TamperOrd* const tamperOrd = (TamperOrd*)&signal->theData[0];
  Uint32 errNo = tamperOrd->errorNo;

  if (errNo == 0)
  {
    jam();
    signal->theData[0] = 0;
    for (Uint32 i = 0; blocks[i] != 0; i++)
    {
      sendSignal(blocks[i], GSN_NDB_TAMPER, signal, 1, JBB);
    }
    return;
  }

  Uint32 tuserblockref = 0;
  if (errNo < 1000)
  {
    /*--------------------------------------------------------------------*/
    // Insert errors into QMGR.
    /*--------------------------------------------------------------------*/
    jam();
    tuserblockref = QMGR_REF;
  }
  else if (errNo < 2000)
  {
    /*--------------------------------------------------------------------*/
    // Insert errors into NDBCNTR.
    /*--------------------------------------------------------------------*/
    jam();
    tuserblockref = NDBCNTR_REF;
  }
  else if (errNo < 3000)
  {
    /*--------------------------------------------------------------------*/
    // Insert errors into NDBFS.
    /*--------------------------------------------------------------------*/
    jam();
    tuserblockref = NDBFS_REF;
  }
  else if (errNo < 4000)
  {
    /*--------------------------------------------------------------------*/
    // Insert errors into DBACC.
    /*--------------------------------------------------------------------*/
    jam();
    tuserblockref = DBACC_REF;
  }
  else if (errNo < 5000)
  {
    /*--------------------------------------------------------------------*/
    // Insert errors into DBTUP.
    /*--------------------------------------------------------------------*/
    jam();
    tuserblockref = DBTUP_REF;
  }
  else if (errNo < 6000)
  {
    /*---------------------------------------------------------------------*/
    // Insert errors into DBLQH.
    /*---------------------------------------------------------------------*/
    jam();
    tuserblockref = DBLQH_REF;
  }
  else if (errNo < 7000)
  {
    /*---------------------------------------------------------------------*/
    // Insert errors into DBDICT.
    /*---------------------------------------------------------------------*/
    jam();
    tuserblockref = DBDICT_REF;
  }
  else if (errNo < 8000)
  {
    /*---------------------------------------------------------------------*/
    // Insert errors into DBDIH.
    /*--------------------------------------------------------------------*/
    jam();
    tuserblockref = DBDIH_REF;
  }
  else if (errNo < 9000)
  {
    /*--------------------------------------------------------------------*/
    // Insert errors into DBTC.
    /*--------------------------------------------------------------------*/
    jam();
    tuserblockref = DBTC_REF;
  }
  else if (errNo < 10000)
  {
    /*--------------------------------------------------------------------*/
    // Insert errors into CMVMI.
    /*--------------------------------------------------------------------*/
    jam();
    tuserblockref = CMVMI_REF;
  }
  else if (errNo < 11000)
  {
    jam();
    tuserblockref = BACKUP_REF;
  }
  else if (errNo < 12000)
  {
    jam();
    tuserblockref = PGMAN_REF;
  }
  else if (errNo < 13000)
  {
    jam();
    tuserblockref = DBTUX_REF;
  }
  else if (errNo < 14000)
  {
    jam();
    tuserblockref = SUMA_REF;
  }
  else if (errNo < 15000)
  {
    jam();
    tuserblockref = DBDICT_REF;
  }
  else if (errNo < 16000)
  {
    jam();
    tuserblockref = LGMAN_REF;
  }
  else if (errNo < 17000)
  {
    jam();
    tuserblockref = TSMAN_REF;
  }
  else if (errNo < 18000)
  {
    jam();
    tuserblockref = DBSPJ_REF;
  }
  else if (errNo < 19000)
  {
    jam();
    tuserblockref = TRIX_REF;
  }
  else if (errNo < 20000)
  {
    jam();
    tuserblockref = DBUTIL_REF;
  }
  else if (errNo < 30000)
  {
    /*--------------------------------------------------------------------*/
    // Ignore errors in the 20000-range.
    /*--------------------------------------------------------------------*/
    jam();
    return;
  }
  else if (errNo < 40000)
  {
    jam();
    /*--------------------------------------------------------------------*/
    // Redirect errors to master DIH in the 30000-range.
    /*--------------------------------------------------------------------*/

    /**
     * since CMVMI doesn't keep track of master,
     * send to local DIH
     */
    signal->theData[0] = 5;
    signal->theData[1] = errNo;
    signal->theData[2] = 0;
    sendSignal(DBDIH_REF, GSN_DIHNDBTAMPER, signal, 3, JBB);
    return;
  }
  else if (errNo < 50000)
  {
    jam();

    /**
     * since CMVMI doesn't keep track of master,
     * send to local DIH
     */
    signal->theData[0] = 5;
    signal->theData[1] = errNo;
    signal->theData[2] = 0;
    sendSignal(DBDIH_REF, GSN_DIHNDBTAMPER, signal, 3, JBB);
    return;
  }

  ndbassert(tuserblockref != 0); // mapping missing ??
  if (tuserblockref != 0)
  {
    signal->theData[0] = errNo;
    sendSignal(tuserblockref, GSN_NDB_TAMPER, signal, signal->getLength(), JBB);
  }
#endif
}//execTAMPER_ORD()

#ifdef VM_TRACE
class RefSignalTest {
public:
  enum ErrorCode {
    OK = 0,
    NF_FakeErrorREF = 7
  };
  Uint32 senderRef;
  Uint32 senderData;
  Uint32 errorCode;
};
#endif


#define check_block(block,val) \
(((val) >= DumpStateOrd::_ ## block ## Min) && ((val) <= DumpStateOrd::_ ## block ## Max))

int
cmp_event_buf(const void * ptr0, const void * ptr1)
{
  Uint32 pos0 = * ((Uint32*)ptr0);
  Uint32 pos1 = * ((Uint32*)ptr1);

  Uint32 time0 = m_saved_event_buffer[pos0].getScanPosSeq();
  Uint32 time1 = m_saved_event_buffer[pos1].getScanPosSeq();
  return time0 - time1;
}

#if defined VM_TRACE || defined ERROR_INSERT
static Uint32 f_free_segments[256];
static Uint32 f_free_segment_pos = 0;
#endif

/**
 * TC_COMMIT_ACK is routed through CMVMI to ensure correct signal order
 * when sending DUMP_STATE_ORD to DBTC while TC_COMMIT_ACK is also
 * being in transit.
 */
void
Cmvmi::execTC_COMMIT_ACK(Signal* signal)
{
  jamEntry();
  BlockReference ref = signal->theData[2];
  sendSignal(ref, GSN_TC_COMMIT_ACK, signal, 2, JBB);
}

void
Cmvmi::execDUMP_STATE_ORD(Signal* signal)
{
  jamEntry();
  Uint32 val = signal->theData[0];
  if (val >= DumpStateOrd::OneBlockOnly)
  {
    if (check_block(Backup, val))
    {
      sendSignal(BACKUP_REF, GSN_DUMP_STATE_ORD, signal,
                 signal->length(), JBB);
    }
    else if (check_block(TC, val))
    {
      sendSignal(DBTC_REF, GSN_DUMP_STATE_ORD, signal,
                 signal->length(), JBB);
    }
    else if (check_block(LQH, val))
    {
      sendSignal(DBLQH_REF, GSN_DUMP_STATE_ORD, signal,
                 signal->length(), JBB);
    }
    else if (check_block(CMVMI, val))
    {
      /**
       * Handle here since we are already in CMVMI, mostly used for
       * online config changes.
       */
      DumpStateOrd * const & dumpState = (DumpStateOrd *)&signal->theData[0];
      Uint32 arg = dumpState->args[0];
      Uint32 first_val = dumpState->args[1];
      if (signal->length() > 0)
      {
        if (val == DumpStateOrd::SetSchedulerResponsiveness)
        {
          if (signal->length() != 2)
          {
            g_eventLogger->info(
                "dump 103000 X, where X is between 0 and 10"
                " to set transactional priority");
          }
          else if (arg == DumpStateOrd::SetSchedulerResponsiveness)
          {
            if (first_val > 10)
            {
              g_eventLogger->info(
                  "Trying to set SchedulerResponsiveness outside 0-10");
            }
            else
            {
              g_eventLogger->info("Setting SchedulerResponsiveness to %u",
                                  first_val);
              Configuration *conf = globalEmulatorData.theConfiguration;
              conf->setSchedulerResponsiveness(first_val);
            }
          }
        }
        else if (val == DumpStateOrd::EnableEventLoggerDebug)
        {
          g_eventLogger->info("Enable Debug level in node log");
          g_eventLogger->enable(Logger::LL_DEBUG);
        }
        else if (val == DumpStateOrd::DisableEventLoggerDebug)
        {
          g_eventLogger->info("Disable Debug level in node log");
          g_eventLogger->disable(Logger::LL_DEBUG);
        }
        else if (val == DumpStateOrd::CmvmiRelayDumpStateOrd)
        {
          /* MGMD have no transporter to API nodes.  To be able to send a
           * dump command to an API node MGMD send the dump signal via a
           * data node using CmvmiRelay command.  The first argument is the
           * destination node, the rest is the dump command that should be
           * sent.
           *
           * args: dest-node dump-state-ord-code dump-state-ord-arg#1 ...
           */
          jam();
          const Uint32 length = signal->length();
          if (length < 3)
          {
            // Not enough words for sending DUMP_STATE_ORD
            jam();
            return;
          }
          const Uint32 node_id = signal->theData[1];
          const Uint32 ref = numberToRef(CMVMI, node_id);
          std::memmove(&signal->theData[0],
                       &signal->theData[2],
                       (length - 2) * sizeof(Uint32));
          sendSignal(ref , GSN_DUMP_STATE_ORD, signal, length - 2, JBB);
        }
        else if (val == DumpStateOrd::CmvmiDummySignal)
        {
          /* Log in event logger that signal sent by dump command
           * CmvmiSendDummySignal is received.  Include information about
           * signal size and its sections and which node sent it.
           */
          jam();
          const Uint32 node_id = signal->theData[2];
          const Uint32 num_secs = signal->getNoOfSections();
          SectionHandle handle(this, signal);
          SegmentedSectionPtr ptr[3];
          for (Uint32 i = 0; i < num_secs; i++)
          {
              ndbrequire(handle.getSection(ptr[i], i));
          }
          char msg[24*4];
          snprintf(msg,
                   sizeof(msg),
                   "Receiving CmvmiDummySignal"
                   " (size %u+%u+%u+%u+%u) from %u to %u.",
                   signal->getLength(),
                   num_secs,
                   (num_secs > 0) ? ptr[0].sz : 0,
                   (num_secs > 1) ? ptr[1].sz : 0,
                   (num_secs > 2) ? ptr[2].sz : 0,
                   node_id,
                   getOwnNodeId());
          g_eventLogger->info("%s", msg);
          infoEvent("%s", msg);
          releaseSections(handle);
        }
        else if (val == DumpStateOrd::CmvmiSendDummySignal)
        {
          /* Send a CmvmiDummySignal to specified node with specified size and
           * sections.  This is used to verify that messages with certain
           * signal sizes and sections can be sent and received.
           *
           * The sending is also logged in event logger.  This log entry should
           * be matched with corresponding log when receiving the
           * CmvmiDummySignal dump command.  See preceding dump command above.
           *
           * args: rep-node dest-node padding frag-size
           *       #secs sec#1-len sec#2-len sec#3-len
           */
          jam();
          if (signal->length() < 5)
          {
            // Not enough words to send a dummy signal
            jam();
            return;
          }
          const Uint32 node_id = signal->theData[2];
          const Uint32 ref =
            (getNodeInfo(node_id).m_type == NodeInfo::DB)
            ? numberToRef(CMVMI, node_id)
            : numberToRef(API_CLUSTERMGR, node_id);
          const Uint32 fill_word = signal->theData[3];
          const Uint32 frag_size = signal->theData[4];
          if (frag_size != 0)
          {
            // Fragmented signals not supported yet.
            jam();
            return;
          }
          const Uint32 num_secs = (signal->length() > 5) ? signal->theData[5] : 0;
          if (num_secs > 3)
          {
            jam();
            return;
          }
          Uint32 tot_len = signal->length();
          LinearSectionPtr ptr[3];
          for (Uint32 i = 0; i < num_secs; i++)
          {
            const Uint32 sec_len = signal->theData[6 + i];
            ptr[i].sz = sec_len;
            tot_len += sec_len;
          }
          Uint32* sec_alloc = NULL;
          Uint32* sec_data = &signal->theData[signal->length()];
          if (tot_len > NDB_ARRAY_SIZE(signal->theData))
          {
            sec_data = sec_alloc = new Uint32[tot_len];
          }
          signal->theData[0] = DumpStateOrd::CmvmiDummySignal;
          signal->theData[2] = getOwnNodeId();
          for (Uint32 i = 0; i < tot_len; i++)
          {
            sec_data[i] = fill_word;
          }
          for (Uint32 i = 0; i < num_secs; i++)
          {
            const Uint32 sec_len = signal->theData[6 + i];
            ptr[i].p = sec_data;
            sec_data += sec_len;
          }
          char msg[24*4];
          snprintf(msg,
                   sizeof(msg),
                   "Sending CmvmiDummySignal"
                   " (size %u+%u+%u+%u+%u) from %u to %u.",
                   signal->getLength(),
                   num_secs,
                   (num_secs > 0) ? ptr[0].sz : 0,
                   (num_secs > 1) ? ptr[1].sz : 0,
                   (num_secs > 2) ? ptr[2].sz : 0,
                   getOwnNodeId(),
                   node_id);
          infoEvent("%s", msg);
          sendSignal(ref , GSN_DUMP_STATE_ORD, signal,
                     signal->length(), JBB, ptr, num_secs);
          delete[] sec_alloc;
        }
      }
    }
    else if (check_block(THRMAN, val))
    {
      sendSignal(THRMAN_REF, GSN_DUMP_STATE_ORD, signal,
                 signal->length(), JBB);
    }
    return;
  }

  for (Uint32 i = 0; blocks[i] != 0; i++)
  {
    sendSignal(blocks[i], GSN_DUMP_STATE_ORD, signal, signal->length(), JBB);
  }

  /**
   *
   * Here I can dump CMVMI state if needed
   */
  DumpStateOrd * const & dumpState = (DumpStateOrd *)&signal->theData[0];
  Uint32 arg = dumpState->args[0];
  if (arg == DumpStateOrd::CmvmiDumpConnections){
    for(unsigned int i = 1; i < MAX_NODES; i++ ){
      const char* nodeTypeStr = "";
      switch(getNodeInfo(i).m_type){
      case NodeInfo::DB:
	nodeTypeStr = "DB";
	break;
      case NodeInfo::API:
	nodeTypeStr = "API";
	break;
      case NodeInfo::MGM:
	nodeTypeStr = "MGM";
	break;
      case NodeInfo::INVALID:
	nodeTypeStr = 0;
	break;
      default:
	nodeTypeStr = "<UNKNOWN>";
      }

      if(nodeTypeStr == 0)
	continue;

      infoEvent("Connection to %d (%s) %s", 
                i, 
                nodeTypeStr,
                globalTransporterRegistry.getPerformStateString(i));
    }
  }
  
  if (arg == DumpStateOrd::CmvmiDumpSubscriptions)
  {
    SubscriberPtr ptr;
    subscribers.first(ptr);  
    g_eventLogger->info("List subscriptions:");
    while(ptr.i != RNIL)
    {
      g_eventLogger->info("Subscription: %u, nodeId: %u, ref: 0x%x",
                          ptr.i,  refToNode(ptr.p->blockRef), ptr.p->blockRef);
      for(Uint32 i = 0; i < LogLevel::LOGLEVEL_CATEGORIES; i++)
      {
        Uint32 level = ptr.p->logLevel.getLogLevel((LogLevel::EventCategory)i);
        g_eventLogger->info("Category %u Level %u", i, level);
      }
      subscribers.next(ptr);
    }
  }

  if (arg == DumpStateOrd::CmvmiDumpLongSignalMemory){
    infoEvent("Cmvmi: g_sectionSegmentPool size: %d free: %d",
	      g_sectionSegmentPool.getSize(),
	      g_sectionSegmentPool.getNoOfFree());
  }

  if (arg == DumpStateOrd::CmvmiLongSignalMemorySnapshotStart)
  {
#if defined VM_TRACE || defined ERROR_INSERT
    f_free_segment_pos = 0;
    std::memset(f_free_segments, 0, sizeof(f_free_segments));
#endif
  }

  if (arg == DumpStateOrd::CmvmiLongSignalMemorySnapshot)
  {
#if defined VM_TRACE || defined ERROR_INSERT
    if (f_free_segment_pos < NDB_ARRAY_SIZE(f_free_segments))
    {
      f_free_segments[f_free_segment_pos++] = g_sectionSegmentPool.getNoOfFree();
    }
    else
    {
      g_eventLogger->warning("CmvmiLongSignalMemorySnapshot IGNORED"
                             ", exceeded the max %lu snapshots",
                             NDB_ARRAY_SIZE(f_free_segments));
    }
#endif
  }

  if (arg == DumpStateOrd::CmvmiLongSignalMemorySnapshotCheck)
  {
#if defined VM_TRACE || defined ERROR_INSERT
    Uint32 start = 1;
    Uint32 stop = f_free_segment_pos;
    Uint32 cnt_dec = 0;
    Uint32 cnt_inc = 0;
    Uint32 cnt_same = 0;
<<<<<<< HEAD
    Uint32 count = 0;
    for (Uint32 i = start;
         i != stop;
         i = (i + 1) % NDB_ARRAY_SIZE(f_free_segments))
    {
      /**
       * Only check start of test with stop of test, avoid checks of what
       * happened when test wasn't active.
       */
      if (count != 0 && ((count % 2) == 0))
      {
        Uint32 prev = (i - 1) % NDB_ARRAY_SIZE(f_free_segments);
        if (f_free_segments[prev] == f_free_segments[i])
          cnt_same++;
        else if (f_free_segments[prev] > f_free_segments[i])
          cnt_dec++;
        else if (f_free_segments[prev] < f_free_segments[i])
          cnt_inc++;
      }
      count++;
    }

    printf("snapshots: ");
    for (Uint32 i = start;
         i != stop;
         i = (i + 1) % NDB_ARRAY_SIZE(f_free_segments))
=======
    for (Uint32 i = start; i < stop; i++)
    {
      Uint32 prev = (i - 1);
      if (f_free_segments[prev] == f_free_segments[i])
        cnt_same++;
      else if (f_free_segments[prev] > f_free_segments[i])
        cnt_dec++;
      else
        cnt_inc++;
    }

    printf("snapshots: ");
    for (Uint32 i = 0; i < stop; i++)
>>>>>>> e032b7f0
    {
      printf("%u ", f_free_segments[i]);
    }
    printf("\n");
    printf("summary: #same: %u #increase: %u #decrease: %u\n",
           cnt_same, cnt_inc, cnt_dec);

    if (cnt_dec > 1)
    {
      /**
       * If memory decreased more than once...
       *   it must also increase at least once
       */
      ndbrequire(cnt_inc > 0);
    }

    if (cnt_dec == 1)
    {
      // it decreased once...this is ok
      return;
    }
    if (cnt_same >= (cnt_inc + cnt_dec))
    {
      // it was frequently the same...this is ok
      return;
    }
    if (cnt_same + cnt_dec >= cnt_inc)
    {
      // it was frequently the same or less...this is ok
      return;
    }

    ndbabort();
#endif
  }

  if (arg == DumpStateOrd::CmvmiLongSignalMemorySnapshotCheck2)
  {
    g_eventLogger->info("CmvmiLongSignalMemorySnapshotCheck2");

#if defined VM_TRACE || defined ERROR_INSERT
    Uint32 orig_idx = (f_free_segment_pos - 1) % 
      NDB_ARRAY_SIZE(f_free_segments);

    Uint32 poolsize = g_sectionSegmentPool.getSize();    
    Uint32 orig_level = f_free_segments[orig_idx];
    Uint32 orig_used = poolsize - orig_level;
    Uint32 curr_level = g_sectionSegmentPool.getNoOfFree();
    Uint32 curr_used = poolsize - curr_level;

    g_eventLogger->info("  Total : %u", poolsize);
    g_eventLogger->info("  Orig free level : %u (%u pct)", orig_level,
                        orig_level * 100 / poolsize);
    g_eventLogger->info("  Curr free level : %u (%u pct)", curr_level,
                        curr_level * 100 / poolsize);
    g_eventLogger->info("  Orig in-use : %u (%u pct)", orig_used,
                        orig_used * 100 / poolsize);
    g_eventLogger->info("  Curr in-use : %u (%u pct)", curr_used,
                        curr_used * 100 / poolsize);

    if (curr_used > 2 * orig_used)
    {
      g_eventLogger->info(
          "  ERROR : in-use has grown by more than a factor of 2");
      ndbabort();
    }
    else
    {
      g_eventLogger->info("  Snapshot ok");
    }
#endif
  }

  if (arg == DumpStateOrd::CmvmiShowLongSignalOwnership)
  {
#ifdef NDB_DEBUG_RES_OWNERSHIP
    g_eventLogger->info("CMVMI dump LSB usage");
    Uint32 buffs = g_sectionSegmentPool.getSize();
    Uint32* buffOwners = (Uint32*) malloc(buffs * sizeof(Uint32));
    Uint64* buffOwnersCount = (Uint64*) malloc(buffs * sizeof(Uint64));
    
    std::memset(buffOwnersCount, 0, buffs * sizeof(Uint64));

    g_eventLogger->info("  Filling owners list");
    Uint32 zeroOwners = 0;
    lock_global_ssp();
    {
      /* Fill owners list */
      Ptr<SectionSegment> tmp;
      for (tmp.i=0; tmp.i<buffs; tmp.i++)
      {
        g_sectionSegmentPool.getPtrIgnoreAlloc(tmp);
        buffOwners[tmp.i] = tmp.p->m_ownerRef;
        if (buffOwners[tmp.i] == 0)
          zeroOwners++;
        
        /* Expensive, ideally find a hacky way to iterate the freelist */
        if (!g_sectionSegmentPool.findId(tmp.i))
        {
          buffOwners[tmp.i] = 0;
        }
      }
    }
    unlock_global_ssp();

    g_eventLogger->info("  Summing by owner");
    /* Use a linear hash to find items */
    
    Uint32 free = 0;
    Uint32 numOwners = 0;
    for (Uint32 i=0; i < buffs; i++)
    {
      Uint32 owner = buffOwners[i];
      if (owner == 0)
      {
        free++;
      }
      else
      {
        Uint32 ownerHash = 17 + 37 * owner;
        Uint32 start=ownerHash % buffs;

        Uint32 y=0;
        for (; y < buffs; y++)
        {
          Uint32 pos = (start + y) % buffs;
          if (buffOwnersCount[pos] == 0)
          {
            numOwners++;
            buffOwnersCount[pos] = (Uint64(owner) << 32 | 1);
            break;
          }
          else if ((buffOwnersCount[pos] >> 32) == owner)
          {
            buffOwnersCount[pos] ++;
            break;
          }
        }
        ndbrequire(y != buffs);
      }
    }

    g_eventLogger->info("  Summary");
    g_eventLogger->info(
        "    Warning, free buffers in thread caches considered used here");
    g_eventLogger->info("    ndbd avoids this problem");
    g_eventLogger->info("    Zero owners : %u", zeroOwners);
    g_eventLogger->info("    Num free : %u", free);
    g_eventLogger->info("    Num owners : %u", numOwners);

    for (Uint32 i=0; i < buffs; i++)
    {
      Uint64 entry = buffOwnersCount[i];
      if (entry != 0)
      {
        /* Breakdown assuming Block ref + GSN format */
        Uint32 count = Uint32(entry & 0xffffffff);
        Uint32 ownerId = Uint32(entry >> 32);
        Uint32 block = (ownerId >> 16) & 0x1ff;
        Uint32 instance = ownerId >> 25;
        Uint32 gsn = ownerId & 0xffff;
        g_eventLogger->info(
            "      Count : %u : OwnerId : 0x%x (0x%x:%u/%u) %s %s",
            count, ownerId, block, instance, gsn,
            block == 1 ? "RECV" : getBlockName(block, "Unknown"),
            getSignalName(gsn, "Unknown"));
      }
    }

    g_eventLogger->info("Done");

    ::free(buffOwners);
    ::free(buffOwnersCount);
#else
    g_eventLogger->info(
        "CMVMI :: ShowLongSignalOwnership.  Not compiled "
        "with NDB_DEBUG_RES_OWNERSHIP");
#endif

  }

  if (dumpState->args[0] == DumpStateOrd::DumpPageMemory)
  {
    const Uint32 len = signal->getLength();
    if (len == 1) // DUMP 1000
    {
      // Start dumping resource limits
      signal->theData[1] = 0;
      signal->theData[2] = ~0;
      sendSignal(reference(), GSN_DUMP_STATE_ORD, signal, 3, JBB);

      // Dump data and index memory
      reportDMUsage(signal, 0);
      reportIMUsage(signal, 0);
      return;
    }

    if (len == 2) // DUMP 1000 node-ref
    {
      // Dump data and index memory to specific ref
      Uint32 result_ref = signal->theData[1];
      /* Validate ref */
      {
        Uint32 node = refToNode(result_ref);
        if (node == 0 || 
            node >= MAX_NODES)
        {
          g_eventLogger->info("Bad node in ref to DUMP %u : %u %u",
                              DumpStateOrd::DumpPageMemory, node, result_ref);
          return;
        }
      }
      reportDMUsage(signal, 0, result_ref);
      reportIMUsage(signal, 0, result_ref);
      return;
    }

    // DUMP 1000 0 0
    Uint32 id = signal->theData[1];
    if (id == 0)
    {
      infoEvent("Resource global total: %u used: %u",
                m_ctx.m_mm.get_allocated(),
                m_ctx.m_mm.get_in_use());
      infoEvent("Resource reserved total: %u used: %u",
                m_ctx.m_mm.get_reserved(),
                m_ctx.m_mm.get_reserved_in_use());
      infoEvent("Resource shared total: %u used: %u spare: %u",
                m_ctx.m_mm.get_shared(),
                m_ctx.m_mm.get_shared_in_use(),
                m_ctx.m_mm.get_spare());
      id++;
    }
    Resource_limit rl;
    for (; id <= RG_COUNT; id++)
    {
      if (!m_ctx.m_mm.get_resource_limit(id, rl))
      {
        continue;
      }
      if (rl.m_min || rl.m_curr || rl.m_max || rl.m_spare)
      {
        infoEvent("Resource %u min: %u max: %u curr: %u spare: %u",
                  id, rl.m_min, rl.m_max, rl.m_curr, rl.m_spare);
      }
    }
    m_ctx.m_mm.dump(false); // To data node log
    return;
  }
  if (dumpState->args[0] == DumpStateOrd::DumpPageMemoryOnFail)
  {
    const Uint32 len = signal->getLength();
    const bool dump_on_fail = (len >= 2) ? (signal->theData[1] != 0) : true;
    m_ctx.m_mm.dump_on_alloc_fail(dump_on_fail);
    return;
  }
  if (arg == DumpStateOrd::CmvmiSchedulerExecutionTimer)
  {
    Uint32 exec_time = signal->theData[1];
    globalEmulatorData.theConfiguration->schedulerExecutionTimer(exec_time);
  }
  if (arg == DumpStateOrd::CmvmiSchedulerSpinTimer)
  {
    Uint32 spin_time = signal->theData[1];
    globalEmulatorData.theConfiguration->schedulerSpinTimer(spin_time);
  } 
  if (arg == DumpStateOrd::CmvmiRealtimeScheduler)
  {
    bool realtime_on = signal->theData[1];
    globalEmulatorData.theConfiguration->realtimeScheduler(realtime_on);
  }
  if (arg == DumpStateOrd::CmvmiExecuteLockCPU)
  {
  }
  if (arg == DumpStateOrd::CmvmiMaintLockCPU)
  {
  }
  if (arg == DumpStateOrd::CmvmiSetRestartOnErrorInsert)
  {
    if(signal->getLength() == 1)
    {
      Uint32 val = (Uint32)NRT_NoStart_Restart;
      const ndb_mgm_configuration_iterator * p = 
	m_ctx.m_config.getOwnConfigIterator();
      ndbrequire(p != 0);
      
      if(!ndb_mgm_get_int_parameter(p, CFG_DB_STOP_ON_ERROR_INSERT, &val))
      {
        m_ctx.m_config.setRestartOnErrorInsert(val);
      }
    }
    else
    {
      m_ctx.m_config.setRestartOnErrorInsert(signal->theData[1]);
    }
  }

  if (arg == DumpStateOrd::CmvmiTestLongSigWithDelay) {
    unsigned i;
    Uint32 testType = dumpState->args[1];
    Uint32 loopCount = dumpState->args[2];
    Uint32 print = dumpState->args[3];
    const unsigned len0 = 11;
    const unsigned len1 = 123;
    Uint32 sec0[len0];
    Uint32 sec1[len1];
    for (i = 0; i < len0; i++)
      sec0[i] = i;
    for (i = 0; i < len1; i++)
      sec1[i] = 16 * i;
    Uint32* sig = signal->getDataPtrSend();
    sig[0] = reference();
    sig[1] = testType;
    sig[2] = 0;
    sig[3] = print;
    sig[4] = loopCount;
    sig[5] = len0;
    sig[6] = len1;
    sig[7] = 0;
    LinearSectionPtr ptr[3];
    ptr[0].p = sec0;
    ptr[0].sz = len0;
    ptr[1].p = sec1;
    ptr[1].sz = len1;
    sendSignal(reference(), GSN_TESTSIG, signal, 8, JBB, ptr, 2);
  }

  if (arg == DumpStateOrd::DumpEventLog)
  {
    /**
     * Array with m_saved_event_buffer indexes sorted by time and
     */
    Uint32 cnt = 0;
    Uint32 sorted[NDB_ARRAY_SIZE(m_saved_event_buffer)];

    /**
     * insert
     */
    for (Uint32 i = 0; i < NDB_ARRAY_SIZE(m_saved_event_buffer); i++)
    {
      if (m_saved_event_buffer[i].startScan())
        continue;

      sorted[cnt] = i;
      cnt++;
    }

    /*
     * qsort
     */
    qsort(sorted, cnt, sizeof(Uint32), cmp_event_buf);

    Uint32 result_ref = signal->theData[1];
    SavedEvent s;
    EventReport * rep = CAST_PTR(EventReport, signal->getDataPtrSend());
    rep->setEventType(NDB_LE_SavedEvent);
    rep->setNodeId(getOwnNodeId());
    while (cnt > 0)
    {
      jam();

      bool done = m_saved_event_buffer[sorted[0]].scan(&s, 0);
      signal->theData[1] = s.m_len;
      signal->theData[2] = s.m_seq;
      signal->theData[3] = s.m_time;
      if (s.m_len <= 21)
      {
        jam();
        memcpy(signal->theData+4, s.m_data, 4*s.m_len);
        sendSignal(result_ref, GSN_EVENT_REP, signal, 4 + s.m_len, JBB);
      }
      else
      {
        jam();
        LinearSectionPtr ptr[3];
        ptr[0].p = s.m_data;
        ptr[0].sz = s.m_len;
        sendSignal(result_ref, GSN_EVENT_REP, signal, 4, JBB, ptr, 1);
      }

      if (done)
      {
        jam();
        memmove(sorted, sorted + 1, (cnt - 1) * sizeof(Uint32));
        cnt--;
      }
      else
      {
        jam();
        /**
         * sloppy...use qsort to re-sort
         */
        qsort(sorted, cnt, sizeof(Uint32), cmp_event_buf);
      }
    }
    signal->theData[1] = 0; // end of stream
    sendSignal(result_ref, GSN_EVENT_REP, signal, 2, JBB);
    return;
  }

  if (arg == DumpStateOrd::CmvmiTestLongSig)
  {
    /* Forward as GSN_TESTSIG to self */
    Uint32 numArgs= signal->length() - 1;
    memmove(signal->getDataPtrSend(), 
            signal->getDataPtrSend() + 1, 
            numArgs << 2);
    sendSignal(reference(), GSN_TESTSIG, signal, numArgs, JBB);
  }

  if (arg == DumpStateOrd::CmvmiSetKillerWatchdog)
  {
    bool val = true;
    if (signal->length() >= 2)
    {
      val = (signal->theData[1] != 0);
    }
    globalEmulatorData.theWatchDog->setKillSwitch(val);
    return;
  }

  if (arg == DumpStateOrd::CmvmiSetWatchdogInterval)
  {
    Uint32 val = 6000;
    const ndb_mgm_configuration_iterator * p =
      m_ctx.m_config.getOwnConfigIterator();
    ndb_mgm_get_int_parameter(p, CFG_DB_WATCHDOG_INTERVAL,
                              &val);

    if (signal->length() >= 2)
    {
      val = signal->theData[1];
    }
    g_eventLogger->info("Cmvmi : Setting watchdog interval to %u",
                        val);
    update_watch_dog_timer(val);
  }

#ifdef ERROR_INSERT
  if (arg == DumpStateOrd::CmvmiSetErrorHandlingError)
  {
    Uint32 val = 0;
    if (signal->length() >= 2)
    {
      val = signal->theData[1];
    }
    g_eventLogger->info("Cmvmi : Setting ErrorHandlingError to %u",
                        val);
    simulate_error_during_error_reporting = val;
  }
#endif

#ifdef ERROR_INSERT
  if (arg == 9004 && signal->getLength() == 2)
  {
    SET_ERROR_INSERT_VALUE(9004);

    /* Actual handling of dump code moved to TRPMAN */
  }
#endif

#ifdef VM_TRACE
#if 0
  {
    SafeCounterManager mgr(* this); mgr.setSize(1);
    SafeCounterHandle handle;

    {
      SafeCounter tmp(mgr, handle);
      tmp.init<RefSignalTest>(CMVMI, GSN_TESTSIG, /* senderData */ 13);
      tmp.setWaitingFor(3);
      ndbrequire(!tmp.done());
      g_eventLogger->info("Allocated");
    }
    ndbrequire(!handle.done());
    {
      SafeCounter tmp(mgr, handle);
      tmp.clearWaitingFor(3);
      ndbrequire(tmp.done());
      g_eventLogger->info("Deallocated");
    }
    ndbrequire(handle.done());
  }
#endif
#endif

  if (arg == 9999 || arg == 9006)
  {
    Uint32 delay = 1000;
    switch(signal->getLength()){
    case 1:
      break;
    case 2:
      delay = signal->theData[1];
      break;
    default:{
      Uint32 dmin = signal->theData[1];
      Uint32 dmax = signal->theData[2];
      delay = dmin + (rand() % (dmax - dmin));
      break;
    }
    }
    signal->theData[0] = arg;
    if (delay == 0)
    {
      execNDB_TAMPER(signal);
    }
    else if (delay < 10)
    {
      sendSignal(reference(), GSN_NDB_TAMPER, signal, 1, JBB);
    }
    else
    {
      sendSignalWithDelay(reference(), GSN_NDB_TAMPER, signal, delay, 1);
    }
  }

  if (signal->theData[0] == 666)
  {
    jam();
    Uint32 mb = 100;
    if (signal->getLength() > 1)
      mb = signal->theData[1];

    Uint64 bytes = Uint64(mb) * 1024 * 1024;
    AllocMemReq * req = CAST_PTR(AllocMemReq, signal->getDataPtrSend());
    req->senderData = 666;
    req->senderRef = reference();
    req->requestInfo = AllocMemReq::RT_EXTEND;
    req->bytes_hi = Uint32(bytes >> 32);
    req->bytes_lo = Uint32(bytes);
    sendSignal(NDBFS_REF, GSN_ALLOC_MEM_REQ, signal,
               AllocMemReq::SignalLength, JBB);
  }

#ifdef ERROR_INSERT
  if (signal->theData[0] == 667)
  {
    jam();
    Uint32 numFiles = 100;
    if (signal->getLength() == 2)
    {
      jam();
      numFiles = signal->theData[1];
    }

    /* Send a number of concurrent file open requests
     * for 'bound' files to NdbFS to test that it
     * copes
     * None are closed before all are open
     */
    g_remaining_responses = numFiles;

    g_eventLogger->info("CMVMI : Bulk open %u files",
                        numFiles);
    FsOpenReq* openReq = (FsOpenReq*) &signal->theData[0];
    openReq->userReference = reference();
    openReq->userPointer = 0;
    openReq->fileNumber[0] = ~Uint32(0);
    openReq->fileNumber[1] = ~Uint32(0);
    openReq->fileNumber[2] = 0;
    openReq->fileNumber[3] = ~Uint32(0);
    FsOpenReq::setVersion(openReq->fileNumber, 1);
    FsOpenReq::setSuffix(openReq->fileNumber, FsOpenReq::S_FRAGLOG);
    openReq->fileFlags = FsOpenReq::OM_WRITEONLY | FsOpenReq::OM_CREATE |
                         FsOpenReq::OM_TRUNCATE | FsOpenReq::OM_ZEROS_ARE_SPARSE;

    openReq->page_size = 0;
    openReq->file_size_hi = UINT32_MAX;
    openReq->file_size_lo = UINT32_MAX;
    openReq->auto_sync_size = 0;

    for (Uint32 i=0; i < numFiles; i++)
    {
      jam();
      openReq->fileNumber[2] = i;
      sendSignal(NDBFS_REF, GSN_FSOPENREQ, signal, FsOpenReq::SignalLength, JBB);
    }
    g_eventLogger->info("CMVMI : %u requests sent",
                        numFiles);
  }

  if (signal->theData[0] == 668)
  {
    jam();

    g_eventLogger->info("CMVMI : missing responses %u",
                        g_remaining_responses);
    /* Check that all files were opened */
    ndbrequire(g_remaining_responses == 0);
  }
#endif // ERROR_INSERT

}//Cmvmi::execDUMP_STATE_ORD()

#ifdef ERROR_INSERT
void
Cmvmi::execFSOPENCONF(Signal* signal)
{
  jam();
  if (signal->header.theSendersBlockRef != reference())
  {
    jam();
    g_remaining_responses--;
    g_eventLogger->info("Waiting for %u responses",
                        g_remaining_responses);
  }

  if (g_remaining_responses > 0)
  {
    // We don't close any files until all are open
    jam();
    g_eventLogger->info("CMVMI delaying CONF");
    sendSignalWithDelay(reference(), GSN_FSOPENCONF, signal, 300, signal->getLength());
  }
  else
  {
    signal->theData[0] = signal->theData[1];
    signal->theData[1] = reference();
    signal->theData[2] = 0;
    signal->theData[3] = 1; // Remove the file on close"
    signal->theData[4] = 0;
    sendSignal(NDBFS_REF, GSN_FSCLOSEREQ, signal, 5, JBB);
  }

}

void
Cmvmi::execFSCLOSECONF(Signal* signal)
{
  jam();
}

#endif // ERROR_INSERT

void
Cmvmi::execALLOC_MEM_REF(Signal* signal)
{
  jamEntry();
  const AllocMemRef * ref = CAST_CONSTPTR(AllocMemRef, signal->getDataPtr());

  if (ref->senderData == 0)
  {
    jam();
    ndbabort();
  }
}

void
Cmvmi::execALLOC_MEM_CONF(Signal* signal)
{
  jamEntry();
  const AllocMemConf * conf = CAST_CONSTPTR(AllocMemConf, signal->getDataPtr());

  if (conf->senderData == 0)
  {
    jam();

    init_global_page_pool();

    ReadConfigConf * conf = (ReadConfigConf*)signal->getDataPtrSend();
    conf->senderRef = reference();
    conf->senderData = f_read_config_data;
    sendSignal(f_read_config_ref, GSN_READ_CONFIG_CONF, signal,
               ReadConfigConf::SignalLength, JBB);
    return;
  }
}

void Cmvmi::execDBINFO_SCANREQ(Signal *signal)
{
  DbinfoScanReq req= *(DbinfoScanReq*)signal->theData;
  const Ndbinfo::ScanCursor* cursor = 
    CAST_CONSTPTR(Ndbinfo::ScanCursor, DbinfoScan::getCursorPtr(&req));
  Ndbinfo::Ratelimit rl;

  jamEntry();

  switch(req.tableId){
  case Ndbinfo::RESOURCES_TABLEID:
  {
    jam();
    Uint32 resource_id = cursor->data[0];
    Resource_limit resource_limit;

    if (resource_id == 0)
    {
      resource_id++;
    }
    while(m_ctx.m_mm.get_resource_limit(resource_id, resource_limit))
    {
      jam();
      Ndbinfo::Row row(signal, req);
      row.write_uint32(getOwnNodeId()); // Node id
      row.write_uint32(resource_id);

      row.write_uint32(resource_limit.m_min);
      row.write_uint32(resource_limit.m_curr);
      row.write_uint32(resource_limit.m_max);
      row.write_uint32(0); //TODO
      row.write_uint32(resource_limit.m_spare);
      ndbinfo_send_row(signal, req, row, rl);
      resource_id++;

      if (rl.need_break(req))
      {
        jam();
        ndbinfo_send_scan_break(signal, req, rl, resource_id);
        return;
      }
    }
    break;
  }

  case Ndbinfo::NODES_TABLEID:
  {
    jam();
    const NodeState& nodeState = getNodeState();
    const Uint32 start_level = nodeState.startLevel;
    const NDB_TICKS now = NdbTick_getCurrentTicks();
    const Uint64 uptime = NdbTick_Elapsed(m_start_time, now).seconds();
    Uint32 generation = m_ctx.m_config.get_config_generation(); 
 
    Ndbinfo::Row row(signal, req);
    row.write_uint32(getOwnNodeId()); // Node id

    row.write_uint64(uptime);         // seconds
    row.write_uint32(start_level);
    row.write_uint32(start_level == NodeState::SL_STARTING ?
                     nodeState.starting.startPhase : 0);
    row.write_uint32(generation);
    ndbinfo_send_row(signal, req, row, rl);
    break;
  }

  case Ndbinfo::POOLS_TABLEID:
  {
    jam();

    Resource_limit res_limit;
    m_ctx.m_mm.get_resource_limit(RG_DATAMEM, res_limit);

    const Uint32 dm_pages_used = res_limit.m_curr;
    const Uint32 dm_pages_total =
      res_limit.m_max > 0 ? res_limit.m_max : res_limit.m_min;

    Ndbinfo::pool_entry pools[] =
    {
      { "Data memory",
        dm_pages_used,
        dm_pages_total,
        sizeof(GlobalPage),
        0,
        { CFG_DB_DATA_MEM,0,0,0 },
        0},
      { "Long message buffer",
        g_sectionSegmentPool.getUsed(),
        g_sectionSegmentPool.getSize(),
        sizeof(SectionSegment),
        g_sectionSegmentPool.getUsedHi(),
        { CFG_DB_LONG_SIGNAL_BUFFER,0,0,0 },
        0},
      { NULL, 0,0,0,0,{ 0,0,0,0 }, 0}
    };

    static const size_t num_config_params =
      sizeof(pools[0].config_params)/sizeof(pools[0].config_params[0]);
    const Uint32 numPools = NDB_ARRAY_SIZE(pools);
    Uint32 pool = cursor->data[0];
    ndbrequire(pool < numPools);
    BlockNumber bn = blockToMain(number());
    while(pools[pool].poolname)
    {
      jam();
      Ndbinfo::Row row(signal, req);
      row.write_uint32(getOwnNodeId());
      row.write_uint32(bn);           // block number
      row.write_uint32(instance());   // block instance
      row.write_string(pools[pool].poolname);

      row.write_uint64(pools[pool].used);
      row.write_uint64(pools[pool].total);
      row.write_uint64(pools[pool].used_hi);
      row.write_uint64(pools[pool].entry_size);
      for (size_t i = 0; i < num_config_params; i++)
        row.write_uint32(pools[pool].config_params[i]);
      row.write_uint32(GET_RG(pools[pool].record_type));
      row.write_uint32(GET_TID(pools[pool].record_type));
      ndbinfo_send_row(signal, req, row, rl);
      pool++;
      if (rl.need_break(req))
      {
        jam();
        ndbinfo_send_scan_break(signal, req, rl, pool);
        return;
      }
    }
    break;
  }

  case Ndbinfo::CONFIG_VALUES_TABLEID:
  {
    jam();
    Uint32 index = cursor->data[0];

    char buf[512];
    const ConfigValues* const values = m_ctx.m_config.get_own_config_values();
    ConfigSection::Entry entry;
    while (true)
    {
      /*
        Iterate own configuration by index and
        return the configured values
      */
      index = values->getNextEntry(index, &entry);
      if (index == 0)
      {
         // No more config values
        break;
      }

      if (entry.m_key > PRIVATE_BASE)
      {
        // Skip private configuration values which are calculated
        // and only to be known within one data node
        index++;
        continue;
      }

      Ndbinfo::Row row(signal, req);
      row.write_uint32(getOwnNodeId()); // Node id
      row.write_uint32(entry.m_key); // config_param

      switch(entry.m_type)
      {
      case ConfigSection::IntTypeId:
        BaseString::snprintf(buf, sizeof(buf), "%u", entry.m_int);
        break;

      case ConfigSection::Int64TypeId:
        BaseString::snprintf(buf, sizeof(buf), "%llu", entry.m_int64);
        break;

      case ConfigSection::StringTypeId:
        BaseString::snprintf(buf, sizeof(buf), "%s", entry.m_string);
        break;

      default:
        assert(false);
        break;
      }
      row.write_string(buf); // config_values

      ndbinfo_send_row(signal, req, row, rl);

      if (rl.need_break(req))
      {
        jam();
        ndbinfo_send_scan_break(signal, req, rl, index);
        return;
      }
    }
    break;
  }

  case Ndbinfo::CONFIG_NODES_TABLEID:
  {
    jam();
    ndb_mgm_configuration_iterator * iter = m_ctx.m_config.getClusterConfigIterator();
    Uint32 row_num, sent_row_num = cursor->data[0];

    for(row_num = 1, ndb_mgm_first(iter);
        ndb_mgm_valid(iter);
        row_num++, ndb_mgm_next(iter))
    {
      if(row_num > sent_row_num)
      {
        Uint32 row_node_id, row_node_type;
        const char * hostname;
        Ndbinfo::Row row(signal, req);
        row.write_uint32(getOwnNodeId());
        ndb_mgm_get_int_parameter(iter, CFG_NODE_ID, & row_node_id);
        row.write_uint32(row_node_id);
        ndb_mgm_get_int_parameter(iter, CFG_TYPE_OF_SECTION, & row_node_type);
        row.write_uint32(row_node_type);
        ndb_mgm_get_string_parameter(iter, CFG_NODE_HOST, & hostname);
        row.write_string(hostname);
        ndbinfo_send_row(signal, req, row, rl);

        if (rl.need_break(req))
        {
          jam();
          ndbinfo_send_scan_break(signal, req, rl, row_num);
          return;
        }
      }
    }
    break;
  }

  default:
    break;
  }

  ndbinfo_send_scan_conf(signal, req, rl);
}


void
Cmvmi::execNODE_START_REP(Signal* signal)
{
#ifdef ERROR_INSERT
  if (ERROR_INSERTED(9002) && signal->theData[0] == getOwnNodeId())
  {
    signal->theData[0] = 9001;
    execDUMP_STATE_ORD(signal);
  }
#endif
}

BLOCK_FUNCTIONS(Cmvmi)

void
Cmvmi::startFragmentedSend(Signal* signal,
                           Uint32 variant,
                           Uint32 numSigs,
                           NodeReceiverGroup rg)
{
  Uint32* sigData = signal->getDataPtrSend();
  const Uint32 sigLength = 6;
  const Uint32 sectionWords = 240;
  Uint32 sectionData[ sectionWords ];
  
  for (Uint32 i = 0; i < sectionWords; i++)
    sectionData[ i ] = i;
  
  const Uint32 secCount = 1; 
  LinearSectionPtr ptr[3];
  ptr[0].sz = sectionWords;
  ptr[0].p = &sectionData[0];

  for (Uint32 i = 0; i < numSigs; i++)
  {
    sigData[0] = variant;
    sigData[1] = 31;
    sigData[2] = 0;
    sigData[3] = 1; // print
    sigData[4] = 0;
    sigData[5] = sectionWords;
    
    if ((i & 1) == 0)
    {
      DEBUG("Starting linear fragmented send (" << i + 1
            << "/" << numSigs << ")");

      /* Linear send */
      /* Todo : Avoid reading from invalid stackptr in CONTINUEB */
      sendFragmentedSignal(rg,
                           GSN_TESTSIG,
                           signal,
                           sigLength,
                           JBB,
                           ptr,
                           secCount,
                           TheEmptyCallback,
                           90); // messageSize
    }
    else
    {
      /* Segmented send */
      DEBUG("Starting segmented fragmented send (" << i + 1
            << "/" << numSigs << ")");
      Ptr<SectionSegment> segPtr;
      ndbrequire(import(segPtr, sectionData, sectionWords));
      SectionHandle handle(this, segPtr.i);
      
      sendFragmentedSignal(rg,
                           GSN_TESTSIG,
                           signal,
                           sigLength,
                           JBB,
                           &handle,
                           TheEmptyCallback,
                           90); // messageSize
    }
  }
}

void
Cmvmi::testNodeFailureCleanupCallback(Signal* signal, Uint32 data, Uint32 elementsCleaned)
{
  DEBUG("testNodeFailureCleanupCallback");
  DEBUG("Data : " << data 
        << " elementsCleaned : " << elementsCleaned);

  debugPrintFragmentCounts();

  Uint32 variant = data & 0xffff;
  Uint32 testType = (data >> 16) & 0xffff;

  DEBUG("Sending trigger(" << testType 
        << ") variant " << variant 
        << " to self to cleanup any fragments that arrived "
        << "before send was cancelled");

  Uint32* sigData = signal->getDataPtrSend();
  sigData[0] = variant;
  sigData[1] = testType;
  sendSignal(reference(), GSN_TESTSIG, signal, 2, JBB);
  
  return; 
}

void 
Cmvmi::testFragmentedCleanup(Signal* signal, SectionHandle* handle, Uint32 testType, Uint32 variant)
{
  DEBUG("TestType " << testType << " variant " << variant);
  debugPrintFragmentCounts();

  /* Variants : 
   *     Local fragmented send   Multicast fragmented send
   * 0 : Immediate cleanup       Immediate cleanup
   * 1 : Continued cleanup       Immediate cleanup
   * 2 : Immediate cleanup       Continued cleanup
   * 3 : Continued cleanup       Continued cleanup
   */
  const Uint32 NUM_VARIANTS = 4;
  if (variant >= NUM_VARIANTS)
  {
    DEBUG("Unsupported variant");
    releaseSections(*handle);
    return;
  }

  /* Test from ndb_mgm with
   * <node(s)> DUMP 2605 0 30 
   * 
   * Use
   * <node(s)> DUMP 2605 0 39 to get fragment resource usage counts
   * Use
   * <node(s)> DUMP 2601 to get segment usage counts in clusterlog
   */
  if (testType == 30)
  {
    /* Send the first fragment of a fragmented signal to self
     * Receiver will allocate assembly hash entries
     * which must be freed when node failure cleanup
     * executes later
     */
    const Uint32 sectionWords = 240;
    Uint32 sectionData[ sectionWords ];

    for (Uint32 i = 0; i < sectionWords; i++)
      sectionData[ i ] = i;

    const Uint32 secCount = 1; 
    LinearSectionPtr ptr[3];
    ptr[0].sz = sectionWords;
    ptr[0].p = &sectionData[0];

    /* Send signal with testType == 31 */
    NodeReceiverGroup me(reference());
    Uint32* sigData = signal->getDataPtrSend();
    const Uint32 sigLength = 6;
    const Uint32 numPartialSigs = 4; 
    /* Not too many as CMVMI's fragInfo hash is limited size */
    // TODO : Consider making it debug-larger to get 
    // more coverage on CONTINUEB path

    for (Uint32 i = 0; i < numPartialSigs; i++)
    {
      /* Fill in messy TESTSIG format */
      sigData[0] = variant;
      sigData[1] = 31;
      sigData[2] = 0;
      sigData[3] = 0; // print
      sigData[4] = 0;
      sigData[5] = sectionWords;
      
      FragmentSendInfo fsi;
      
      DEBUG("Sending first fragment to self");
      sendFirstFragment(fsi,
                        me,
                        GSN_TESTSIG,
                        signal,
                        sigLength,
                        JBB,
                        ptr,
                        secCount,
                        90); // FragmentLength

      DEBUG("Cancelling remainder to free internal section");
      fsi.m_status = FragmentSendInfo::SendCancelled;
      sendNextLinearFragment(signal, fsi);
    };

    /* Ok, now send short signal with testType == 32
     * to trigger 'remote-side' actions in middle of
     * multiple fragment assembly
     */
    sigData[0] = variant;
    sigData[1] = 32;

    DEBUG("Sending node fail trigger to self");
    sendSignal(me, GSN_TESTSIG, signal, 2, JBB);
    return;
  }

  if (testType == 31)
  {
    /* Just release sections - execTESTSIG() has shown sections received */
    releaseSections(*handle);
    return;
  }

  if (testType == 32)
  {
    /* 'Remote side' trigger to clean up fragmented signal resources */
    BlockReference senderRef = signal->getSendersBlockRef();
    Uint32 sendingNode = refToNode(senderRef);
    
    /* Start sending some linear and fragmented responses to the
     * sender, to exercise frag-send cleanup code when we execute
     * node-failure later
     */
    DEBUG("Starting fragmented send using continueB back to self");

    NodeReceiverGroup sender(senderRef);
    startFragmentedSend(signal, variant, 6, sender);

    debugPrintFragmentCounts();

    Uint32 cbData= (((Uint32) 33) << 16) | variant;
    Callback cb = { safe_cast(&Cmvmi::testNodeFailureCleanupCallback),
                    cbData };

    Callback* cbPtr = NULL;

    bool passCallback = variant & 1;

    if (passCallback)
    {
      DEBUG("Running simBlock failure code WITH CALLBACK for node " 
            << sendingNode);
      cbPtr = &cb;
    }
    else
    {
      DEBUG("Running simBlock failure code IMMEDIATELY (no callback) for node "
            << sendingNode);
      cbPtr = &TheEmptyCallback;
    }

    Uint32 elementsCleaned = simBlockNodeFailure(signal, sendingNode, *cbPtr);
    
    DEBUG("Elements cleaned by call : " << elementsCleaned);

    debugPrintFragmentCounts();

    if (! passCallback)
    {
      DEBUG("Variant " << variant << " manually executing callback");
      /* We call the callback inline here to continue processing */
      testNodeFailureCleanupCallback(signal, 
                                     cbData,
                                     elementsCleaned);
    }

    return;
  }

  if (testType == 33)
  {
    /* Original side - receive cleanup trigger from 'remote' side
     * after node failure cleanup performed there.  We may have
     * fragments it managed to send before the cleanup completed
     * so we'll get rid of them.
     * This would not be necessary in reality as this node would
     * be failed
     */
    Uint32 sendingNode = refToNode(signal->getSendersBlockRef());
    DEBUG("Running simBlock failure code for node " << sendingNode);

    Uint32 elementsCleaned = simBlockNodeFailure(signal, sendingNode);

    DEBUG("Elements cleaned : " << elementsCleaned);

    /* Should have no fragment resources in use now */
    ndbrequire(debugPrintFragmentCounts() == 0);

    /* Now use ReceiverGroup to multicast a fragmented signal to
     * all database nodes
     */
    DEBUG("Starting to send fragmented continueB to all nodes inc. self : ");
    NodeReceiverGroup allNodes(CMVMI, c_dbNodes);
    
    unsigned nodeId = 0;
    while((nodeId = c_dbNodes.find(nodeId+1)) != BitmaskImpl::NotFound)
    {
      DEBUG("Node " << nodeId);
    }

    startFragmentedSend(signal, variant, 8, allNodes);

    debugPrintFragmentCounts();

    Uint32 cbData= (((Uint32) 34) << 16) | variant;
    Callback cb = { safe_cast(&Cmvmi::testNodeFailureCleanupCallback),
                    cbData };
    
    Callback* cbPtr = NULL;
    
    bool passCallback = variant & 2;

    if (passCallback)
    {
      DEBUG("Running simBlock failure code for self WITH CALLBACK (" 
            << getOwnNodeId() << ")");
      cbPtr= &cb;
    }
    else
    {
      DEBUG("Running simBlock failure code for self IMMEDIATELY (no callback) ("
            << getOwnNodeId() << ")");
      cbPtr= &TheEmptyCallback;
    }
    

    /* Fragmented signals being sent will have this node removed
     * from their receiver group, but will keep sending to the 
     * other node(s).
     * Other node(s) should therefore receive the complete signals.
     * We will then receive only the first fragment of each of 
     * the signals which must be removed later.
     */
    elementsCleaned = simBlockNodeFailure(signal, getOwnNodeId(), *cbPtr);

    DEBUG("Elements cleaned : " << elementsCleaned);
    
    debugPrintFragmentCounts();

    /* Callback will send a signal to self to clean up fragments that 
     * were sent to self before the send was cancelled.  
     * (Again, unnecessary in a 'real' situation
     */
    if (!passCallback)
    {
      DEBUG("Variant " << variant << " manually executing callback");

      testNodeFailureCleanupCallback(signal,
                                     cbData,
                                     elementsCleaned);
    }

    return;
  }
  
  if (testType == 34)
  {
    /* Cleanup fragments which were sent before send was cancelled. */
    Uint32 elementsCleaned = simBlockNodeFailure(signal, getOwnNodeId());
    
    DEBUG("Elements cleaned " << elementsCleaned);
    
    /* All FragInfo should be clear, may still be sending some
     * to other node(s)
     */
    debugPrintFragmentCounts();

    DEBUG("Variant " << variant << " completed.");
    
    if (++variant < NUM_VARIANTS)
    {
      DEBUG("Re-executing with variant " << variant);
      Uint32* sigData = signal->getDataPtrSend();
      sigData[0] = variant;
      sigData[1] = 30;
      sendSignal(reference(), GSN_TESTSIG, signal, 2, JBB);
    }
//    else
//    {
//      // Infinite loop to test for leaks
//       DEBUG("Back to zero");
//       Uint32* sigData = signal->getDataPtrSend();
//       sigData[0] = 0;
//       sigData[1] = 30;
//       sendSignal(reference(), GSN_TESTSIG, signal, 2, JBB);
//    }
  }
}

static Uint32 g_print;
static LinearSectionPtr g_test[3];

/* See above for how to generate TESTSIG using DUMP 2603
 * (e.g. : <All/NodeId> DUMP 2603 <TestId> <LoopCount> <Print>
 *   LoopCount : How many times test should loop (0-n)
 *   Print : Whether signals should be printed : 0=no 1=yes
 * 
 * TestIds
 *   20 : Test sendDelayed with 1 milli delay, LoopCount times
 *   1-16 : See vm/testLongSig.cpp
 */
void
Cmvmi::execTESTSIG(Signal* signal){
  Uint32 i;
  /**
   * Test of SafeCounter
   */
  jamEntry();

  if(!assembleFragments(signal)){
    jam();
    return;
  }

  Uint32 ref = signal->theData[0];
  Uint32 testType = signal->theData[1];
  Uint32 fragmentLength = signal->theData[2];
  g_print = signal->theData[3];
//  Uint32 returnCount = signal->theData[4];
  Uint32 * secSizes = &signal->theData[5];

  SectionHandle handle(this, signal);
  
  if(g_print){
    SignalLoggerManager::printSignalHeader(stdout, 
					   signal->header,
					   0,
					   getOwnNodeId(),
					   true);
    ndbout_c("-- Fixed section --");
    for(i = 0; i<signal->length(); i++){
      fprintf(stdout, "H'0x%.8x ", signal->theData[i]);
      if(((i + 1) % 6) == 0)
	fprintf(stdout, "\n");
    }
    fprintf(stdout, "\n");
    
    for(i = 0; i<handle.m_cnt; i++){
      SegmentedSectionPtr ptr(0,0,0);
      ndbout_c("-- Section %d --", i);
      ndbrequire(handle.getSection(ptr, i));
      ndbrequire(ptr.p != 0);
      print(ptr, stdout);
      ndbrequire(ptr.sz == secSizes[i]);
    }
  }

  /**
   * Validate length:s
   */
  for(i = 0; i<handle.m_cnt; i++){
    SegmentedSectionPtr ptr;
    ndbrequire(handle.getSection(ptr, i));
    ndbrequire(ptr.p != 0);
    ndbrequire(ptr.sz == secSizes[i]);
  }

  /**
   * Testing send with delay.
   */
  if (testType == 20) {
    if (signal->theData[4] == 0) {
      releaseSections(handle);
      return;
    }
    signal->theData[4]--;
    sendSignalWithDelay(reference(), GSN_TESTSIG, signal, 100, 8, &handle);
    return;
  }

  if (g_print)
    ndbout_c("TestType=%u signal->theData[4]=%u, sendersBlockRef=%u ref=%u\n",
             testType, signal->theData[4], signal->getSendersBlockRef(), ref);

  NodeReceiverGroup rg(CMVMI, c_dbNodes);

  /**
   * Testing SimulatedBlock fragment assembly cleanup
   */
  if ((testType >= 30) &&
      (testType < 40))
  {
    testFragmentedCleanup(signal, &handle, testType, ref);
    return;
  }

  /**
   * Testing Api fragmented signal send/receive
   */
  if (testType == 40)
  {
    /* Fragmented signal sent from Api, we'll check it and return it */
    Uint32 expectedVal = 0;
    for (Uint32 s = 0; s < handle.m_cnt; s++)
    {
      SectionReader sr(handle.m_ptr[s].i, getSectionSegmentPool());
      Uint32 received;
      while (sr.getWord(&received))
      {
        ndbrequire(received == expectedVal ++);
      }
    }

    /* Now return it back to the Api, no callback, so framework
     * can time-slice the send
     */
    sendFragmentedSignal(ref, GSN_TESTSIG, signal, signal->length(), JBB, &handle);

    return;
  }

  if(signal->getSendersBlockRef() == ref){
    /**
     * Signal from API (not via NodeReceiverGroup)
     */
    if((testType % 2) == 1){
      signal->theData[4] = 1; // No further signals after this
    } else {
      // Change testType to UniCast, and set loopCount to the
      // number of nodes.
      signal->theData[1] --;
      signal->theData[4] = rg.m_nodes.count();
    }
  }
  
  switch(testType){
  case 1:
    /* Unicast to self */
    sendSignal(ref, GSN_TESTSIG,  signal, signal->length(), JBB,
	       &handle);
    break;
  case 2:
    /* Multicast to all nodes */
    sendSignal(rg, GSN_TESTSIG,  signal, signal->length(), JBB,
	       &handle);
    break;
  case 3:
  case 4:{
    LinearSectionPtr ptr[3];
    const Uint32 secs = handle.m_cnt;
    for(i = 0; i<secs; i++){
      SegmentedSectionPtr sptr(0,0,0);
      ndbrequire(handle.getSection(sptr, i));
      Uint32* p = new Uint32[sptr.sz];
      copy(p, sptr);
      ptr[i].p = p;
      ptr[i].sz = sptr.sz;
    }
    
    if(testType == 3){
      /* Unicast linear sections to self */
      sendSignal(ref, GSN_TESTSIG, signal, signal->length(), JBB, ptr, secs);
    } else {
      /* Broadcast linear sections to all nodes */
      sendSignal(rg, GSN_TESTSIG, signal, signal->length(), JBB, ptr, secs);
    }
    for(Uint32 i = 0; i<secs; i++){
      delete[] ptr[i].p;
    }
    releaseSections(handle);
    break;
  }
  /* Send fragmented segmented sections direct send */
  case 5:
  case 6:{
    
    NodeReceiverGroup tmp;
    if(testType == 5){
      /* Unicast */
      tmp  = ref;
    } else {
      /* Multicast */
      tmp = rg;
    }
    
    FragmentSendInfo fragSend;
    sendFirstFragment(fragSend,
		      tmp,
		      GSN_TESTSIG,
		      signal,
		      signal->length(),
		      JBB,
		      &handle,
		      false, // Release sections on send
                      fragmentLength);

    int count = 1;
    while(fragSend.m_status != FragmentSendInfo::SendComplete){
      count++;
      if (g_print)
        ndbout_c("Sending fragment %d", count);
      sendNextSegmentedFragment(signal, fragSend);
    }
    break;
  }
  /* Send fragmented linear sections direct send */
  case 7:
  case 8:{
    LinearSectionPtr ptr[3];
    const Uint32 secs = handle.m_cnt;
    for(i = 0; i<secs; i++){
      SegmentedSectionPtr sptr(0,0,0);
      ndbrequire(handle.getSection(sptr, i));
      Uint32* p = new Uint32[sptr.sz];
      copy(p, sptr);
      ptr[i].p = p;
      ptr[i].sz = sptr.sz;
    }

    NodeReceiverGroup tmp;
    if(testType == 7){
      /* Unicast */
      tmp  = ref;
    } else {
      /* Multicast */
      tmp = rg;
    }

    FragmentSendInfo fragSend;
    sendFirstFragment(fragSend,
		      tmp,
		      GSN_TESTSIG,
		      signal,
		      signal->length(),
		      JBB,
		      ptr,
		      secs,
		      fragmentLength);
    
    int count = 1;
    while(fragSend.m_status != FragmentSendInfo::SendComplete){
      count++;
      if (g_print)
        ndbout_c("Sending fragment %d", count);
      sendNextLinearFragment(signal, fragSend);
    }
    
    for(i = 0; i<secs; i++){
      delete[] ptr[i].p;
    }
    releaseSections(handle);
    break;
  }
  /* Test fragmented segmented send with callback */
  case 9:
  case 10:{

    Callback m_callBack;
    m_callBack.m_callbackFunction = 
      safe_cast(&Cmvmi::sendFragmentedComplete);
    
    if(testType == 9){
      /* Unicast */
      m_callBack.m_callbackData = 9;
      sendFragmentedSignal(ref,
			   GSN_TESTSIG, signal, signal->length(), JBB, 
			   &handle,
			   m_callBack,
			   fragmentLength);
    } else {
      /* Multicast */
      m_callBack.m_callbackData = 10;
      sendFragmentedSignal(rg,
			   GSN_TESTSIG, signal, signal->length(), JBB, 
			   &handle,
			   m_callBack,
			   fragmentLength);
    }
    break;
  }
  /* Test fragmented linear send with callback */
  case 11:
  case 12:{

    const Uint32 secs = handle.m_cnt;
    std::memset(g_test, 0, sizeof(g_test));
    for(i = 0; i<secs; i++){
      SegmentedSectionPtr sptr(0,0,0);
      ndbrequire(handle.getSection(sptr, i));
      Uint32* p = new Uint32[sptr.sz];
      copy(p, sptr);
      g_test[i].p = p;
      g_test[i].sz = sptr.sz;
    }
    
    releaseSections(handle);
    
    Callback m_callBack;
    m_callBack.m_callbackFunction = 
      safe_cast(&Cmvmi::sendFragmentedComplete);
    
    if(testType == 11){
      /* Unicast */
      m_callBack.m_callbackData = 11;
      sendFragmentedSignal(ref,
			   GSN_TESTSIG, signal, signal->length(), JBB, 
			   g_test, secs,
			   m_callBack,
			   fragmentLength);
    } else {
      /* Multicast */
      m_callBack.m_callbackData = 12;
      sendFragmentedSignal(rg,
			   GSN_TESTSIG, signal, signal->length(), JBB, 
			   g_test, secs,
			   m_callBack,
			   fragmentLength);
    }
    break;
  }
  /* Send fragmented segmented sections direct send no-release */
  case 13:
  case 14:{
    NodeReceiverGroup tmp;
    if(testType == 13){
      /* Unicast */
      tmp  = ref;
    } else {
      /* Multicast */
      tmp = rg;
    }
    
    FragmentSendInfo fragSend;
    sendFirstFragment(fragSend,
		      tmp,
		      GSN_TESTSIG,
		      signal,
		      signal->length(),
		      JBB,
		      &handle,
		      true, // Don't release sections
                      fragmentLength);

    int count = 1;
    while(fragSend.m_status != FragmentSendInfo::SendComplete){
      count++;
      if (g_print)
        ndbout_c("Sending fragment %d", count);
      sendNextSegmentedFragment(signal, fragSend);
    }

    if (g_print)
      ndbout_c("Free sections : %u\n", g_sectionSegmentPool.getNoOfFree());
    releaseSections(handle);
    //handle.clear(); // Use instead of releaseSections to Leak sections 
    break;
  }
  /* Loop decrementing signal->theData[9] */
  case 15:{
    releaseSections(handle);
    ndbrequire(signal->getNoOfSections() == 0);
    Uint32 loop = signal->theData[9];
    if(loop > 0){
      signal->theData[9] --;
      sendSignal(CMVMI_REF, GSN_TESTSIG, signal, signal->length(), JBB);
      return;
    }
    sendSignal(ref, GSN_TESTSIG, signal, signal->length(), JBB);
    return;
  }
  case 16:{
    releaseSections(handle);
    Uint32 count = signal->theData[8];
    signal->theData[10] = count * rg.m_nodes.count();
    for(i = 0; i<count; i++){
      sendSignal(rg, GSN_TESTSIG, signal, signal->length(), JBB); 
    }
    return;
  }

  default:
    ndbabort();
  }
  return;
}

void
Cmvmi::sendFragmentedComplete(Signal* signal, Uint32 data, Uint32 returnCode){
  if (g_print)
    ndbout_c("sendFragmentedComplete: %d", data);
  if(data == 11 || data == 12){
    for(Uint32 i = 0; i<3; i++){
      if(g_test[i].p != 0)
	delete[] g_test[i].p;
    }
  }
}


static Uint32
calc_percent(Uint32 used, Uint32 total)
{
  return (total ? (used * 100)/total : 0);
}


static Uint32
sum_array(const Uint32 array[], unsigned sz)
{
  Uint32 sum = 0;
  for (unsigned i = 0; i < sz; i++)
    sum += array[i];
  return sum;
}


/*
  Check if any of the given thresholds has been
  passed since last

  Returns:
   -1       no threshold passed
   0 - 100  threshold passed
*/

static int
check_threshold(Uint32 last, Uint32 now)
{
  assert(last <= 100 && now <= 100);

  static const Uint32 thresholds[] = { 100, 99, 90, 80, 0 };

  Uint32 passed = 0; /* Initialised to silence compiler warning */
  for (size_t i = 0; i < NDB_ARRAY_SIZE(thresholds); i++)
  {
    if (now >= thresholds[i])
    {
      passed = thresholds[i];
      break;
    }
  }
  assert(passed <= 100);

  if (passed == last)
    return -1; // Already reported this level

  return passed;
}


void
Cmvmi::execCONTINUEB(Signal* signal)
{
  switch(signal->theData[0]){
  case ZREPORT_MEMORY_USAGE:
  {
    jam();
    Uint32 cnt = signal->theData[1];
    Uint32 dm_percent_last = signal->theData[2];
    Uint32 tup_percent_last = signal->theData[3];
    Uint32 acc_percent_last = signal->theData[4];

    // Data memory threshold
    Resource_limit rl;
    m_ctx.m_mm.get_resource_limit(RG_DATAMEM, rl);
    {
      const Uint32 dm_pages_used = rl.m_curr;
      const Uint32 dm_pages_total =
          (rl.m_max < Resource_limit::HIGHEST_LIMIT) ? rl.m_max : rl.m_min;
      const Uint32 dm_percent_now = calc_percent(dm_pages_used,
                                                 dm_pages_total);

      const Uint32 acc_pages_used =
        sum_array(g_acc_pages_used, NDB_ARRAY_SIZE(g_acc_pages_used));

      const Uint32 tup_pages_used = dm_pages_used - acc_pages_used;

      /**
       * If for example both acc and tup uses 50% each of data memory
       * we want it to show 100% usage so that thresholds warning
       * starting at 80% trigger.
       *
       * Therefore acc and tup percentage are calculated against free
       * data memory plus its own usage.
       */
      const Uint32 acc_pages_total = dm_pages_total - tup_pages_used;
      const Uint32 acc_percent_now = calc_percent(acc_pages_used,
                                                  acc_pages_total);

      const Uint32 tup_pages_total = dm_pages_total - acc_pages_used;
      const Uint32 tup_percent_now = calc_percent(tup_pages_used,
                                                  tup_pages_total);

      int passed;
      if ((passed = check_threshold(tup_percent_last, tup_percent_now)) != -1)
      {
        jam();
        reportDMUsage(signal, tup_percent_now >= tup_percent_last ? 1 : -1);
        tup_percent_last = passed;
      }
      if ((passed = check_threshold(acc_percent_last, acc_percent_now)) != -1)
      {
        jam();
        reportIMUsage(signal, acc_percent_now >= acc_percent_last ? 1 : -1);
        acc_percent_last = passed;
      }
      if ((passed = check_threshold(dm_percent_last, dm_percent_now)) != -1)
      {
        jam();
        /* no separate report, see dbtup and dbacc report above */
        dm_percent_last = passed;
      }
    }

    // Index and data memory report frequency
    if(c_memusage_report_frequency &&
       cnt + 1 == c_memusage_report_frequency)
    {
      jam();
      reportDMUsage(signal, 0);
      reportIMUsage(signal, 0);
      cnt = 0;
    }
    else
    {
      jam();
      cnt++;
    }
    signal->theData[0] = ZREPORT_MEMORY_USAGE;
    signal->theData[1] = cnt; // seconds since last report
    signal->theData[2] = dm_percent_last;  // last reported threshold for data memory
    signal->theData[3] = tup_percent_last; // last reported threshold for TUP
    signal->theData[4] = acc_percent_last; // last reported threshold for ACC
    sendSignalWithDelay(reference(), GSN_CONTINUEB, signal, 1000, 5);
    return;
  }
  }
}

void
Cmvmi::reportDMUsage(Signal* signal, int incDec, BlockReference ref)
{
  Resource_limit rl;
  m_ctx.m_mm.get_resource_limit(RG_DATAMEM, rl);

  const Uint32 dm_pages_used = rl.m_curr;
  const Uint32 dm_pages_total =
      (rl.m_max < Resource_limit::HIGHEST_LIMIT) ? rl.m_max : rl.m_min;

  const Uint32 acc_pages_used =
    sum_array(g_acc_pages_used, NDB_ARRAY_SIZE(g_acc_pages_used));

  const Uint32 tup_pages_used = dm_pages_used - acc_pages_used;

  const Uint32 tup_pages_total = dm_pages_total - acc_pages_used;

  signal->theData[0] = NDB_LE_MemoryUsage;
  signal->theData[1] = incDec;
  signal->theData[2] = sizeof(GlobalPage);
  signal->theData[3] = tup_pages_used;
  signal->theData[4] = tup_pages_total;
  signal->theData[5] = DBTUP;
  sendSignal(ref, GSN_EVENT_REP, signal, 6, JBB);
}

void
Cmvmi::reportIMUsage(Signal* signal, int incDec, BlockReference ref)
{
  Resource_limit rl;
  m_ctx.m_mm.get_resource_limit(RG_DATAMEM, rl);

  const Uint32 dm_pages_used = rl.m_curr;
  const Uint32 dm_pages_total =
      (rl.m_max < Resource_limit::HIGHEST_LIMIT) ? rl.m_max : rl.m_min;

  const Uint32 acc_pages_used =
    sum_array(g_acc_pages_used, NDB_ARRAY_SIZE(g_acc_pages_used));

  const Uint32 tup_pages_used = dm_pages_used - acc_pages_used;

  const Uint32 acc_pages_total = dm_pages_total - tup_pages_used;

  signal->theData[0] = NDB_LE_MemoryUsage;
  signal->theData[1] = incDec;
  signal->theData[2] = sizeof(GlobalPage);
  signal->theData[3] = acc_pages_used;
  signal->theData[4] = acc_pages_total;
  signal->theData[5] = DBACC;
  sendSignal(ref, GSN_EVENT_REP, signal, 6, JBB);
}

void Cmvmi::execGET_CONFIG_REQ(Signal *signal)
{
  jamEntry();
  const GetConfigReq* const req = (const GetConfigReq *)signal->getDataPtr();

  Uint32 error = 0;
  Uint32 retRef = req->senderRef; // mgm servers ref

  if (retRef != signal->header.theSendersBlockRef)
  {
    error = GetConfigRef::WrongSender;
  }

  if (req->nodeId != getOwnNodeId())
  {
    error = GetConfigRef::WrongNodeId;
  }
  Uint32 mgm_nodeid = refToNode(retRef);

  const Uint32 version = getNodeInfo(mgm_nodeid).m_version;

  bool v2 = ndb_config_version_v2(version);

  const Uint32 config_length = v2 ?
    m_ctx.m_config.m_clusterConfigPacked_v2.length() :
    m_ctx.m_config.m_clusterConfigPacked_v1.length();
  if (config_length == 0)
  {
    error = GetConfigRef::NoConfig;
  }

  if (error)
  {
    warningEvent("execGET_CONFIG_REQ: failed %u", error);
    GetConfigRef *ref = (GetConfigRef *)signal->getDataPtrSend();
    ref->error = error;
    sendSignal(retRef, GSN_GET_CONFIG_REF, signal,
               GetConfigRef::SignalLength, JBB);
    return;
  }

  const Uint32 nSections= 1;
  LinearSectionPtr ptr[3];
  ptr[0].p = v2 ?
    (Uint32*)(m_ctx.m_config.m_clusterConfigPacked_v2.get_data()) :
    (Uint32*)(m_ctx.m_config.m_clusterConfigPacked_v1.get_data());
  ptr[0].sz = (config_length + 3) / 4;

  GetConfigConf *conf = (GetConfigConf *)signal->getDataPtrSend();

  conf->configLength = config_length;

  sendFragmentedSignal(retRef,
                       GSN_GET_CONFIG_CONF,
                       signal,
                       GetConfigConf::SignalLength,
                       JBB,
                       ptr,
                       nSections,
                       TheEmptyCallback);
}<|MERGE_RESOLUTION|>--- conflicted
+++ resolved
@@ -1845,34 +1845,6 @@
     Uint32 cnt_dec = 0;
     Uint32 cnt_inc = 0;
     Uint32 cnt_same = 0;
-<<<<<<< HEAD
-    Uint32 count = 0;
-    for (Uint32 i = start;
-         i != stop;
-         i = (i + 1) % NDB_ARRAY_SIZE(f_free_segments))
-    {
-      /**
-       * Only check start of test with stop of test, avoid checks of what
-       * happened when test wasn't active.
-       */
-      if (count != 0 && ((count % 2) == 0))
-      {
-        Uint32 prev = (i - 1) % NDB_ARRAY_SIZE(f_free_segments);
-        if (f_free_segments[prev] == f_free_segments[i])
-          cnt_same++;
-        else if (f_free_segments[prev] > f_free_segments[i])
-          cnt_dec++;
-        else if (f_free_segments[prev] < f_free_segments[i])
-          cnt_inc++;
-      }
-      count++;
-    }
-
-    printf("snapshots: ");
-    for (Uint32 i = start;
-         i != stop;
-         i = (i + 1) % NDB_ARRAY_SIZE(f_free_segments))
-=======
     for (Uint32 i = start; i < stop; i++)
     {
       Uint32 prev = (i - 1);
@@ -1886,7 +1858,6 @@
 
     printf("snapshots: ");
     for (Uint32 i = 0; i < stop; i++)
->>>>>>> e032b7f0
     {
       printf("%u ", f_free_segments[i]);
     }
