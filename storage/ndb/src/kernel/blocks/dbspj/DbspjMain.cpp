--- conflicted
+++ resolved
@@ -3809,20 +3809,15 @@
          * to a list / fifo. Upon resume, we will then be able to 
          * relocate all parent rows for which to resume operations.
          */
-<<<<<<< HEAD
         bool appended;
         {
           // Need an own scope for correlation_list, as ::lookup_abort() will also
           // construct such a list. Such nested usage is not allowed.
+          LocalArenaPoolImpl pool(childPtr.p->m_batchArena, m_dependency_map_pool);
           Local_correlation_list correlations(pool, childPtr.p->m_deferred.m_correlations);
           appended = correlations.append(&rowRef.m_src_correlation, 1);
         }
         if (unlikely(!appended))
-=======
-        LocalArenaPoolImpl pool(childPtr.p->m_batchArena, m_dependency_map_pool);
-        Local_correlation_list correlations(pool, childPtr.p->m_deferred.m_correlations);
-        if (!correlations.append(&rowRef.m_src_correlation, 1))
->>>>>>> 80c45dc7
         {
           jam();
           abort(signal, requestPtr, DbspjErr::OutOfQueryMemory);
