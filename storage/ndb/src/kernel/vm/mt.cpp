/* Copyright (c) 2008, 2022, Oracle and/or its affiliates.

   This program is free software; you can redistribute it and/or modify
   it under the terms of the GNU General Public License, version 2.0,
   as published by the Free Software Foundation.

   This program is also distributed with certain software (including
   but not limited to OpenSSL) that is licensed under separate terms,
   as designated in a particular file or component or in included license
   documentation.  The authors of MySQL hereby grant you an additional
   permission to link the program and your derivative works with the
   separately licensed software that they have included with MySQL.

   This program is distributed in the hope that it will be useful,
   but WITHOUT ANY WARRANTY; without even the implied warranty of
   MERCHANTABILITY or FITNESS FOR A PARTICULAR PURPOSE.  See the
   GNU General Public License, version 2.0, for more details.

   You should have received a copy of the GNU General Public License
   along with this program; if not, write to the Free Software
   Foundation, Inc., 51 Franklin St, Fifth Floor, Boston, MA 02110-1301  USA */

#include "util/require.h"
#include <atomic>
#include <ndb_global.h>
#include "portlib/ndb_compiler.h"
#include <cstring>

#define NDBD_MULTITHREADED

#include <VMSignal.hpp>
#include <kernel_types.h>
#include <Prio.hpp>
#include <SignalLoggerManager.hpp>
#include <SimulatedBlock.hpp>
#include <ErrorHandlingMacros.hpp>
#include <GlobalData.hpp>
#include <WatchDog.hpp>
#include <TransporterDefinitions.hpp>
#include <TransporterRegistry.hpp>
#include "FastScheduler.hpp"
#include "mt.hpp"
#include <DebuggerNames.hpp>
#include <signaldata/StopForCrash.hpp>
#include "TransporterCallbackKernel.hpp"
#include <NdbSleep.h>
#include <NdbGetRUsage.h>
#include <portlib/ndb_prefetch.h>
#include <blocks/pgman.hpp>
#include <blocks/thrman.hpp>
#include <Pool.hpp>
#include <NdbSpin.h>

#include "portlib/mt-asm.h"
#include "mt-lock.hpp"

#include "ThreadConfig.hpp"
#include <signaldata/StartOrd.hpp>

#include <Bitmask.hpp>
#include <NdbTick.h>
#include <NdbMutex.h>
#include <NdbCondition.h>
#include <ErrorReporter.hpp>
#include <EventLogger.hpp>

/**
 * Using 1 and 2 job buffers per thread can lead to hotspots for tc threads
 * when many LDMs send data to it as part of SPJ query execution. 4 is enough,
 * but we set it to 8 to ensure that it is many enough to not have any issues.
 *
 * Could define it based on number of threads in the node.
 */
static constexpr Uint32 NUM_JOB_BUFFERS_PER_THREAD = 32;
static constexpr Uint32 SIGNAL_RNIL = 0xFFFFFFFF;


#if (defined(VM_TRACE) || defined(ERROR_INSERT))
//#define DEBUG_MULTI_TRP 1
#endif

#ifdef DEBUG_MULTI_TRP
#define DEB_MULTI_TRP(arglist) do { g_eventLogger->info arglist ; } while (0)
#else
#define DEB_MULTI_TRP(arglist) do { } while (0)
#endif

/**
 * Two new manual(recompile) error-injections in mt.cpp :
 *
 *     NDB_BAD_SEND : Causes send buffer code to mess with a byte in a send buffer
 *     NDB_LUMPY_SEND : Causes transporters to be given small, oddly aligned and
 *                      sized IOVECs to send, testing ability of new and existing
 *                      code to handle this.
 *
 *   These are useful for testing the correctness of the new code, and
 *   the resulting behaviour / debugging output.
 */
//#define NDB_BAD_SEND
//#define NDB_LUMPY_SEND

/**
 * Number indicating that the trp has no current sender thread.
 *
 * trp is used for short form of transporter in quite a few places.
 * Originally there was a one to one mapping from node to transporter
 * and vice versa. Now there can be several transporters used to
 * connect to one node and thus we work with transporters and not with
 * nodes in most places used for communication.
 */
#define NO_OWNER_THREAD 0xFFFF

static void dumpJobQueues(void);

inline
SimulatedBlock*
GlobalData::mt_getBlock(BlockNumber blockNo, Uint32 instanceNo)
{
  require(blockNo >= MIN_BLOCK_NO && blockNo <= MAX_BLOCK_NO);
  SimulatedBlock* b = getBlock(blockNo);
  if (b != 0 && instanceNo != 0)
    b = b->getInstance(instanceNo);
  return b;
}

#ifdef __GNUC__
/* Provides a small (but noticeable) speedup in benchmarks. */
#define memcpy __builtin_memcpy
#endif

/* Constants found by benchmarks to be reasonable values. */

/*
 * Max. signals to execute from one job buffer before considering other
 * possible stuff to do.
 */
static constexpr Uint32 MAX_SIGNALS_PER_JB = 75;

/**
 * Max signals written to other thread before calling wakeup_pending_signals
 */
static constexpr Uint32 MAX_SIGNALS_BEFORE_WAKEUP = 128;

/* Max signals written to other thread before calling flush_local_signals */
static constexpr Uint32 MAX_SIGNALS_BEFORE_FLUSH_RECEIVER = 2;
static constexpr Uint32 MAX_SIGNALS_BEFORE_FLUSH_OTHER = 20;

static constexpr Uint32 MAX_LOCAL_BUFFER_USAGE = 8140;

//#define NDB_MT_LOCK_TO_CPU

static Uint32 glob_num_threads = 0;
static Uint32 glob_num_tc_threads = 1;
static Uint32 first_receiver_thread_no = 0;
static Uint32 max_send_delay = 0;
static Uint32 glob_ndbfs_thr_no = 0;
static Uint32 glob_wakeup_latency = 25;
static Uint32 glob_num_job_buffers_per_thread = 0;
static Uint32 glob_num_writers_per_job_buffers = 0;
static bool glob_use_write_lock_mutex = false;
/**
 * Ensure that the above variables that are read-only after startup are
 * not sharing CPU cache line with anything else that is updated.
 */
alignas (NDB_CL) static Uint32 glob_unused[NDB_CL/4];


#define NO_SEND_THREAD (MAX_BLOCK_THREADS + MAX_NDBMT_SEND_THREADS + 1)

/* max signal is 32 words, 7 for signal header and 25 datawords */
#define MAX_SIGNAL_SIZE 32
#define MIN_SIGNALS_PER_PAGE ((thr_job_buffer::SIZE / MAX_SIGNAL_SIZE) - \
                               MAX_SIGNALS_BEFORE_FLUSH_OTHER)

#if defined(HAVE_LINUX_FUTEX) && defined(NDB_HAVE_XCNG)
#define USE_FUTEX
#endif

#ifdef USE_FUTEX
#ifndef _GNU_SOURCE
#define _GNU_SOURCE
#endif
#include <unistd.h>
#include <sys/syscall.h>
#include <sys/types.h>

#define FUTEX_WAIT              0
#define FUTEX_WAKE              1
#define FUTEX_FD                2
#define FUTEX_REQUEUE           3
#define FUTEX_CMP_REQUEUE       4
#define FUTEX_WAKE_OP           5

static inline
int
futex_wait(volatile unsigned * addr, int val, const struct timespec * timeout)
{
  return syscall(SYS_futex,
                 addr, FUTEX_WAIT, val, timeout, 0, 0) == 0 ? 0 : errno;
}

static inline
int
futex_wake(volatile unsigned * addr)
{
  return syscall(SYS_futex, addr, FUTEX_WAKE, 1, 0, 0, 0) == 0 ? 0 : errno;
}

static inline
int
futex_wake_all(volatile unsigned * addr)
{
  return syscall(SYS_futex,
                 addr, FUTEX_WAKE, INT_MAX, 0, 0, 0) == 0 ? 0 : errno;
}

struct alignas(NDB_CL) thr_wait
{
  volatile unsigned m_futex_state;
  enum {
    FS_RUNNING = 0,
    FS_SLEEPING = 1
  };
  thr_wait() {
    assert((sizeof(*this) % NDB_CL) == 0); //Maintain any CL-alignment
    xcng(&m_futex_state, FS_RUNNING);
  }
  void init () {}
};

/**
 * Sleep until woken up or timeout occurs.
 *
 * Will call check_callback(check_arg) after proper synchronisation, and only
 * if that returns true will it actually sleep, else it will return
 * immediately. This is needed to avoid races with wakeup.
 *
 * Returns 'true' if it actually did sleep.
 */
template<typename T>
static inline
bool
yield(struct thr_wait* wait, const Uint32 nsec,
      bool (*check_callback)(T*), T* check_arg)
{
  volatile unsigned * val = &wait->m_futex_state;
  xcng(val, thr_wait::FS_SLEEPING);

  /**
   * At this point, we need to re-check the condition that made us decide to
   * sleep, and skip sleeping if it changed..
   *
   * Otherwise, the condition may have not changed, and the thread making the
   * change have already decided not to wake us, as our state was FS_RUNNING
   * at the time.
   *
   * Also need a memory barrier to ensure this extra check is race-free.
   *   but that is already provided by xcng
   */
  const bool waited = (*check_callback)(check_arg);
  if (waited)
  {
    struct timespec timeout;
    timeout.tv_sec = 0;
    timeout.tv_nsec = nsec;
    futex_wait(val, thr_wait::FS_SLEEPING, &timeout);
    /**
     * Any spurious wakeups are handled by simply running the scheduler code.
     * The check_callback is needed to ensure that we don't miss wakeups. But
     * that a spurious wakeups causes one loop in the scheduler compared to
     * the cost of always checking through buffers to check condition.
     */
  }
  xcng(val, thr_wait::FS_RUNNING);
  return waited;
}

static inline
int
wakeup(struct thr_wait* wait)
{
  volatile unsigned * val = &wait->m_futex_state;
  /**
   * We must ensure that any state update (new data in buffers...) are visible
   * to the other thread before we can look at the sleep state of that other
   * thread.
   */
  if (xcng(val, thr_wait::FS_RUNNING) == thr_wait::FS_SLEEPING)
  {
    return futex_wake(val);
  }
  return 0;
}

static inline
int
wakeup_all(struct thr_wait* wait)
{
  volatile unsigned * val = &wait->m_futex_state;
  /**
   * We must ensure that any state update (new data in buffers...) are visible
   * to the other thread before we can look at the sleep state of that other
   * thread.
   */
  if (xcng(val, thr_wait::FS_RUNNING) == thr_wait::FS_SLEEPING)
  {
    return futex_wake_all(val);
  }
  return 0;
}

static inline
int
try_wakeup(struct thr_wait* wait)
{
  return wakeup(wait);
}
#else

struct alignas(NDB_CL) thr_wait
{
  NdbMutex *m_mutex;
  NdbCondition *m_cond;
  bool m_need_wakeup;
  thr_wait() : m_mutex(0), m_cond(0), m_need_wakeup(false) {
    assert((sizeof(*this) % NDB_CL) == 0); //Maintain any CL-alignment
  }

  void init() {
    m_mutex = NdbMutex_Create();
    m_cond = NdbCondition_Create();
  }
};

template<typename T>
static inline
bool
yield(struct thr_wait* wait, const Uint32 nsec,
      bool (*check_callback)(T*), T* check_arg)
{
  struct timespec end;
  NdbCondition_ComputeAbsTime(&end, (nsec >= 1000000) ? nsec/1000000 : 1);
  NdbMutex_Lock(wait->m_mutex);

  /**
   * Any spurious wakeups are handled by simply running the scheduler code.
   * The check_callback is needed to ensure that we don't miss wakeups. But
   * that a spurious wakeups causes one loop in the scheduler compared to
   * the cost of always checking through buffers to check condition.
   */
  Uint32 waits = 0;
  if ((*check_callback)(check_arg))
  {
    wait->m_need_wakeup = true;
    waits++;
    if (NdbCondition_WaitTimeoutAbs(wait->m_cond,
                                    wait->m_mutex, &end) == ETIMEDOUT)
    {
      wait->m_need_wakeup = false;
    }
  }
  NdbMutex_Unlock(wait->m_mutex);
  return (waits > 0);
}


static inline
int
try_wakeup(struct thr_wait* wait)
{
  int success = NdbMutex_Trylock(wait->m_mutex);
  if (success != 0)
    return success;

  // We should avoid signaling when not waiting for wakeup
  if (wait->m_need_wakeup)
  {
    wait->m_need_wakeup = false;
    NdbCondition_Signal(wait->m_cond);
  }
  NdbMutex_Unlock(wait->m_mutex);
  return 0;
}

static inline
int
wakeup(struct thr_wait* wait)
{
  NdbMutex_Lock(wait->m_mutex);
  // We should avoid signaling when not waiting for wakeup
  if (wait->m_need_wakeup)
  {
    wait->m_need_wakeup = false;
    NdbCondition_Signal(wait->m_cond);
  }
  NdbMutex_Unlock(wait->m_mutex);
  return 0;
}

static inline
int
wakeup_all(struct thr_wait* wait)
{
  NdbMutex_Lock(wait->m_mutex);
  // We should avoid signaling when not waiting for wakeup
  if (wait->m_need_wakeup)
  {
    wait->m_need_wakeup = false;
    NdbCondition_Broadcast(wait->m_cond);
  }
  NdbMutex_Unlock(wait->m_mutex);
  return 0;
}

#endif

#define JAM_FILE_ID 236


/**
 * thr_safe_pool
 */
template<typename T>
struct alignas(NDB_CL) thr_safe_pool
{
  struct alignas(NDB_CL) thr_safe_pool_lock
  {
    struct thr_spin_lock m_lock;

    T* m_free_list;
    Uint32 m_cnt;
    bool m_used_all_reserved;
  };
  thr_safe_pool_lock m_safe_lock[MAX_NDBMT_SEND_THREADS];
  struct thr_spin_lock m_alloc_lock;
  Uint32 m_allocated;

  thr_safe_pool(const char * name)
  {
    m_allocated = 0;
    for (Uint32 i = 0; i < MAX_NDBMT_SEND_THREADS; i++)
    {
      char buf[100];
      m_safe_lock[i].m_free_list = 0;
      m_safe_lock[i].m_cnt = 0;
      m_safe_lock[i].m_used_all_reserved = false;
      BaseString::snprintf(buf, sizeof(buf), "Global_%s[%u]", name, i);
      register_lock(&m_safe_lock[i].m_lock, buf);
    }
    {
      char buf[100];
      BaseString::snprintf(buf, sizeof(buf), "Global_allocated%s", name);
      register_lock(&m_alloc_lock, buf);
    }
    assert((sizeof(*this) % NDB_CL) == 0); //Maintain any CL-alignment
  }

  T* seize(Ndbd_mem_manager *mm,
           Uint32 rg)
  {
    /* This function is used by job buffer allocation. */
    Uint32 instance_no = 0;
    thr_safe_pool_lock *lock_ptr = &m_safe_lock[instance_no];
    T* ret = 0;
    lock(&lock_ptr->m_lock);
    if (lock_ptr->m_free_list)
    {
      assert(lock_ptr->m_cnt);
      lock_ptr->m_cnt--;
      ret = lock_ptr->m_free_list;
      lock_ptr->m_free_list = ret->m_next;
      unlock(&lock_ptr->m_lock);
    }
    else
    {
      unlock(&lock_ptr->m_lock);
      Uint32 dummy;
      ret = reinterpret_cast<T*>
        (mm->alloc_page(rg, &dummy,
                        Ndbd_mem_manager::NDB_ZONE_LE_32));
      // ToDo: How to deal with failed allocation?!?
      // I think in this case we need to start grabbing buffers kept for signal
      // trace.
      if (ret != NULL)
      {
        lock(&m_alloc_lock);
        m_allocated++;
        unlock(&m_alloc_lock);
      }
    }
    return ret;
  }

#define RG_REQUIRED_PAGES 96
  bool found_instance(Uint32 instance,
                      Uint32 & max_found,
                      Uint32 & instance_no)
  {
    thr_safe_pool_lock *lock_ptr = &m_safe_lock[instance];
    Uint32 cnt = lock_ptr->m_cnt;
    if (cnt > RG_REQUIRED_PAGES)
    {
      return true;
    }
    if (cnt > max_found)
    {
      instance_no = instance;
      max_found = cnt;
    }
    return false;
  }

  Uint32 get_least_empty_instance(Uint32 skip_instance)
  {
    /**
     * Read without mutex protection since it is ok to not get a perfect
     * result.
     */
    Uint32 instance_no_found = 0;
    Uint32 cnt_found = 0;
    for (Uint32 i = skip_instance + 1;
                i < globalData.ndbMtSendThreads;
                i++)
    {
      if (found_instance(i,
                         cnt_found,
                         instance_no_found))
        return i;
    }
    for (Uint32 i = 0; i < skip_instance; i++)
    {
      if (found_instance(i,
                         cnt_found,
                         instance_no_found))
        return i;
    }
    return instance_no_found;
  }

  Uint32 seize_list(Ndbd_mem_manager *mm,
                    Uint32 rg,
                    Uint32 requested,
                    T** head,
                    T** tail,
                    Uint32 instance_no,
                    bool first_call)
  {
    /* This function is used by send buffer allocation. */
    assert(instance_no < MAX_NDBMT_SEND_THREADS);
    thr_safe_pool_lock *lock_ptr = &m_safe_lock[instance_no];
    lock(&lock_ptr->m_lock);
    if (unlikely(lock_ptr->m_cnt == 0))
    {
      unlock(&lock_ptr->m_lock);
      if (likely(first_call))
      {
        /**
         * No free pages in this instance. We will use the following order
         * of allocation.
         *
         * Case 1: Either no send thread or only one send thread
         * => Call alloc_page and set use_max_part to true.
         * If this fails we fail the call.
         *
         * Case 2: At least 2 send threads
         * In this case we will first try to allocate from the memory
         * manager. But this first call only retrieves from the reserved
         * part. If we already allocated all from the reserved part we
         * will skip this call.
         * Next we will check which instance is the least empty of the
         * instances. We will try allocating from this instance. The
         * purpose of this is to avoid allocating beyond the reserved
         * part as long as possible.
         * If this call fails as well we will make another call to
         * alloc_page. This time we will also allow allocations beyond
         * the reserved part.
         * If even this fails we will go through the other instances to
         * see if we can get pages from any instance. Only when this
         * fails as well will we return no pages found.
         */
        Uint32 filled_instance_no = 0;
        for (Uint32 step = 0; step < 2; step++)
        {
          Uint32 dummy;
          bool locked = false;
          bool use_max_part = (globalData.ndbMtSendThreads < 2 ||
                               step == 1);
          if (use_max_part || !lock_ptr->m_used_all_reserved)
          {
            T* ret = reinterpret_cast<T*>
              (mm->alloc_page(rg,
                              &dummy,
                              Ndbd_mem_manager::NDB_ZONE_LE_32,
                              locked,
                              use_max_part));
            if (ret != 0)
            {
              ret->m_next = 0;
              * head = * tail = ret;
              if (ret != NULL)
              {
                lock(&m_alloc_lock);
                m_allocated++;
                unlock(&m_alloc_lock);
              }
              return 1;
            }
            /**
             * This will only transition from false to true, so no need
             * to protect it with mutex.
             */
            lock_ptr->m_used_all_reserved = true;
          }
          /**
           * No more memory available from global memory, let's see if we
           * can steal some memory from a neighbour instance.
           *
           * This is the call from the local pool, we want to avoid
           * failing this call since it means we are announcing that we
           * are out of memory. Try all the other instances before we
           * move on to requesting memory from the global pool of memory.
           * We first attempt with the most filled instance, we find this
           * without acquiring any mutex.
           */
          if (globalData.ndbMtSendThreads < 2)
          {
            return 0;
          }
          if (step == 0)
          {
            filled_instance_no = get_least_empty_instance(instance_no);
            Uint32 returned = seize_list(mm,
                                         rg,
                                         requested,
                                         head,
                                         tail,
                                         filled_instance_no,
                                         false);
            if (likely(returned > 0))
            {
              return returned;
            }
          }
          else
          {
            for (Uint32 i = 0; i < globalData.ndbMtSendThreads; i++)
            {
              if (i != instance_no &&
                  i != filled_instance_no)
              {
                Uint32 returned = seize_list(mm,
                                             rg,
                                             requested,
                                             head,
                                             tail,
                                             i,
                                             false);
                if (returned != 0)
                {
                  g_eventLogger->info("seize_list: returns %u from instance %u",
                                      returned, i);
                  return returned;
                }
              }
            }
          }
        }
        return 0;
      }
      else
      {
        return 0;
      }
    }
    else
    {
      if (lock_ptr->m_cnt < requested )
        requested = lock_ptr->m_cnt;

      T* first = lock_ptr->m_free_list;
      T* last = first;
      for (Uint32 i = 1; i < requested; i++)
      {
        last = last->m_next;
      }
      lock_ptr->m_cnt -= requested;
      lock_ptr->m_free_list = last->m_next;
      unlock(&lock_ptr->m_lock);
      last->m_next = 0;
      * head = first;
      * tail = last;
      return requested;
    }
  }

  void release(Ndbd_mem_manager *mm,
               Uint32 rg,
               T* t)
  {
    /* This function is used by job buffer release. */
    Uint32 instance_no = 0;
    thr_safe_pool_lock *lock_ptr = &m_safe_lock[instance_no];
    lock(&lock_ptr->m_lock);
    t->m_next = lock_ptr->m_free_list;
    lock_ptr->m_free_list = t;
    lock_ptr->m_cnt++;
    unlock(&lock_ptr->m_lock);
  }

  void release_list(Ndbd_mem_manager *mm,
                    Uint32 rg,
                    T* head,
                    T* tail,
                    Uint32 cnt,
                    Uint32 instance_no)
  {
    /* This function is used by send buffer release. */
    assert(instance_no < MAX_NDBMT_SEND_THREADS);
    Uint32 used_instance_no = instance_no;
    thr_safe_pool_lock *lock_ptr = &m_safe_lock[used_instance_no];
    lock(&lock_ptr->m_lock);
    tail->m_next = lock_ptr->m_free_list;
    lock_ptr->m_free_list = head;
    lock_ptr->m_cnt += cnt;
    unlock(&lock_ptr->m_lock);
  }
};

/**
 * thread_local_pool
 */
template<typename T>
class thread_local_pool
{
public:
  thread_local_pool(thr_safe_pool<T> *global_pool,
                    unsigned max_free, unsigned alloc_size = 1) :
    m_max_free(max_free),
    m_alloc_size(alloc_size),
    m_free(0),
    m_freelist(0),
    m_global_pool(global_pool)
  {
  }

  T *seize(Ndbd_mem_manager *mm,
           Uint32 rg,
           Uint32 instance_no)
  {
    T *tmp = m_freelist;
    if (tmp == 0)
    {
      T * tail;
      m_free = m_global_pool->seize_list(mm,
                                         rg,
                                         m_alloc_size,
                                         &tmp,
                                         &tail,
                                         instance_no,
                                         true);
    }
    if (tmp)
    {
      m_freelist = tmp->m_next;
      assert(m_free > 0);
      m_free--;
    }

    validate();
    return tmp;
  }

  /**
   * Release to local pool even if it gets "too" full
   *   (wrt to m_max_free)
   */
  void release_local(T *t)
  {
    m_free++;
    t->m_next = m_freelist;
    m_freelist = t;

    validate();
  }

  void validate() const
  {
#ifdef VM_TRACE
    Uint32 cnt = 0;
    T* t = m_freelist;
    while (t)
    {
      cnt++;
      t = t->m_next;
    }
    assert(cnt == m_free);
#endif
  }

  /**
   * Release entries so that m_max_free is honored
   *   (likely used together with release_local)
   */
  void release_global(Ndbd_mem_manager *mm,
                      Uint32 rg,
                      Uint32 instance_no)
  {
    validate();
    unsigned free = m_free;
    Uint32 maxfree = m_max_free;
    assert(maxfree > 0);

    if (unlikely(free > maxfree))
    {
      T* head = m_freelist;
      T* tail = m_freelist;
      unsigned cnt = 1;
      free--;

      while (free > maxfree)
      {
        cnt++;
        free--;
        tail = tail->m_next;
      }

      assert(free == maxfree);

      m_free = free;
      m_freelist = tail->m_next;
      m_global_pool->release_list(mm,
                                  rg,
                                  head,
                                  tail,
                                  cnt,
                                  instance_no);
    }
    validate();
  }

  void release_all(Ndbd_mem_manager *mm,
                   Uint32 rg,
                   Uint32 instance_no)
  {
    validate();
    T* head = m_freelist;
    T* tail = m_freelist;
    if (tail)
    {
      unsigned cnt = 1;
      while (tail->m_next != 0)
      {
        cnt++;
        tail = tail->m_next;
      }
      m_global_pool->release_list(mm,
                                  rg,
                                  head,
                                  tail,
                                  cnt,
                                  instance_no);
      m_free = 0;
      m_freelist = 0;
    }
    validate();
  }

  /**
   * release everything if more than m_max_free
   *   else do nothing
   */
  void release_chunk(Ndbd_mem_manager *mm,
                     Uint32 rg,
                     Uint32 instance_no)
  {
    if (m_free > m_max_free)
    {
      release_all(mm, rg, instance_no);
    }
  }

  /**
   * prealloc up to <em>cnt</em> pages into this pool
   */
  bool fill(Ndbd_mem_manager *mm,
            Uint32 rg,
            Uint32 cnt,
            Uint32 instance_no)
  {
    if (m_free >= cnt)
    {
      return true;
    }

    T *head, *tail;
    Uint32 allocated = m_global_pool->seize_list(mm,
                                                 rg,
                                                 m_alloc_size,
                                                 &head,
                                                 &tail,
                                                 instance_no,
                                                 true);
    if (allocated)
    {
      tail->m_next = m_freelist;
      m_freelist = head;
      m_free += allocated;
      return m_free >= cnt;
    }

    return false;
  }

  void set_pool(thr_safe_pool<T> * pool) { m_global_pool = pool; }

private:
  const unsigned m_max_free;
  const unsigned m_alloc_size;
  unsigned m_free;
  T *m_freelist;
  thr_safe_pool<T> *m_global_pool;
};

/**
 * Signal buffers.
 *
 * Each thread job queue contains a list of these buffers with signals.
 *
 * There is an underlying assumption that the size of this structure is the
 * same as the global memory manager page size.
 */
struct thr_job_buffer // 32k
{
  thr_job_buffer()  // Construct an empty thr_job_buffer
    : m_len(0), m_prioa(false) {}

  static const unsigned SIZE = 8190;

  /*
   * Amount of signal data currently in m_data buffer.
   * Read/written by producer, read by consumer.
   */
  Uint32 m_len;
  /*
   * Whether this buffer contained prio A or prio B signals, used when dumping
   * signals from released buffers.
   */
  Uint32 m_prioa;
  union {
    Uint32 m_data[SIZE];

    thr_job_buffer * m_next; // For free-list
  };
};

// The 'empty_job_buffer' is a sentinel for a job_queue possibly never used.
static thr_job_buffer empty_job_buffer;


/**
 * thr_job_queue is shared between a single consumer / multiple producers.
 *
 * -> Updating any write_* indexes need the write lock.
 * -> The single reader depends on memory barriers for the read_* indexes,
 *
 * For the reader side snapshots of the job_queue 'state' is uploaded into
 * thr_jb_read_state from where the signals are executed. This avoid some
 * of the overhead caused by writers constantly invalidating cache lines
 * when new signals are added to the queue.
 */
struct alignas(NDB_CL) thr_job_queue
{
  /**
   * Size of A and B buffer must be in the form 2^n since we
   * use & (size - 1) for modulo which only works when it is
   * on the form 2^n.
   */
  static constexpr unsigned SIZE = 32;

  /**
   * There is a SAFETY limit on free buffers we never allocate,
   * but may allow these to be implicitly used as a last resort
   * when job scheduler is really stuck. ('sleeploop 10')
   *
   * Note that 'free' calculations are with the SAFETY limit
   * subtracted, such that max-free is 'SIZE - SAFETY' (30).
   *
   * In addition there is an additional 'safety' in that all partially
   * filled JB-pages are counted as completely used when calculating 'free'.
   *
   * There is also an implicit safety limit in allowing 'flush' from
   * m_local_buffer to fail, and execution to continue until even that
   * buffer is full. In such cases we are in a CRITICAL JB-state.
   */
  static constexpr unsigned SAFETY = 2;

  /**
   * Some more free buffers on top of SAFETY are RESERVED. Normally the JB's
   * are regarded being 'full' when reaching the RESERVED limit. However, they
   * are allowed to be used to avoid or resolve circular wait-locks between
   * threads waiting for buffers to become available. In such cases these are
   * allocated as 'extra_signals' allowed to execute.
   */
  static constexpr unsigned RESERVED = 4; // In addition to 'SAFETY'

  /**
   * We start being CONGESTED a bit before reaching the RESERVED limit.
   * We will then start reducing quota of signals run_job_buffers may
   * execute in each round, giving a tighter control of job-buffer overruns.
   *
   * Note that there will be some execution overhead when running in a
   * congested state (Smaller JB quotas, tighter checking of JB-state,
   * optionally requiring the write_lock to be taken.)
   */
  static constexpr unsigned CONGESTED = RESERVED + 4;  // 4+4

  /**
   * As there are multiple writers, 'm_write_lock' has to be set before
   * updating the m_write_index.
   */
  struct thr_spin_lock m_write_lock;

  /**
   * m_read_index is written only by the executing thread. It is read at times
   * to check for congestion and out of job buffer situations. This variable
   * is thus placed in its own cache line to avoid extra CPU cache misses when
   * m_write_index is updated.
   *
   * m_write_index is updated by different CPUs every time we have completed
   * writing a job buffer page. This is placed in its own cache line to avoid
   * that its update affects any other activity.
   *
   * m_cached_read_index is kept in the same cache line as m_write_index and
   * is maintained by all senders together while holding the above
   * m_write_lock mutex. Holding this mutex means that we have exclusive
   * access to this cache line and thus accessing this variable is almost
   * for free.
   *
   * m_pending_signals specifies how many signals have been put into the
   * job buffer without a wakeup being issued. We keep it in the same
   * cache line as m_write_index.
   *
   * Job buffer queue is implemented as a wrapping FIFO list:
   */
  alignas(NDB_CL) unsigned m_read_index;
  alignas(NDB_CL) unsigned m_write_index;
  unsigned m_cached_read_index;

  /**
   * Producer thread-local shortcuts to current write pos:
   * NOT under memory barrier control - Can't be consistently read by consumer!
   * (When adding a new write_buffer, the consumer could see either the 'end'
   * of the previous, the new one, or a mix.)
   */
  struct thr_job_buffer *m_current_write_buffer;
  unsigned m_current_write_buffer_len;

  /**
   * Number of signals inserted by all producers into this 'queue' since
   * last wakeup() of the consumer. When MAX_SIGNALS_BEFORE_WAKEUP
   * limit is reached, the current thread do the wakeup, also on behalf
   * of the other threads sending on the same 'queue'. After such a
   * 'wakeup', the m_pending_signals count is cleared.
   *
   * In addition each thread keep track of which nodes it has sent to.
   * Before it can 'yield', it has to wakeup all such threads potentially
   * having pending signals, even if MAX_SIGNALS_BEFORE_WAKEUP had
   * not been reached yet. (thr_data::m_wake_threads_mask)
   */
  unsigned m_pending_signals;

  /**
   * Job buffer size is const: Max number of JB-pages allowed
   */
  static constexpr unsigned m_size = SIZE;  // Job queue size (SIZE)

  /**
   * Ensure that the busy cache line isn't shared with job buffers.
   */
  alignas(NDB_CL) struct thr_job_buffer* m_buffers[SIZE];
};


/**
 * Calculate remaining free slots in the job_buffer queue.
 * The SAFETY limit is subtracted from the 'free'.
 *
 * Note that calc free consider a JB-page as non-free as soon as it
 * has been allocated to the JB-queue.
 *  -> A partial filled 'write-page', or even empty page, is non-free.
 *  -> A partial consumed 'read-page is non-free, until fully consumed
 *     and released back to the page pool
 *
 * This also implies that max- 'fifo_free' is 'SIZE-SAFETY-1'.
 * (We do not care to handle the special initial case where
 *  there is just an empty_job_buffer/nullptr in the JB-queue)
 */
static inline
unsigned
calc_fifo_free(Uint32 ri, Uint32 wi, Uint32 sz)
{
  // Note: The 'wi' 'write-in-progress' page is not 'free, thus 'wi+1'
  const unsigned free = (ri > wi) ? ri - (wi+1) : (sz - (wi+1)) + ri;
  if (likely(free >= thr_job_queue::SAFETY))
    return free - thr_job_queue::SAFETY;
  else
    return 0;
}

/**
 * Identify type of thread.
 * Based on assumption that threads are allocated in the order:
 *  main, ldm, query, recover, tc, recv, send
 */
static bool
is_main_thread(unsigned thr_no)
{
  if (globalData.ndbMtMainThreads > 0)
    return (thr_no < globalData.ndbMtMainThreads);
  unsigned first_recv_thread = globalData.ndbMtLqhThreads +
                               globalData.ndbMtQueryThreads +
                               globalData.ndbMtRecoverThreads +
                               globalData.ndbMtTcThreads;
  return (thr_no == first_recv_thread);
}

static bool
is_ldm_thread(unsigned thr_no)
{
  if (glob_num_threads == 1)
    return (thr_no == 0);
  return thr_no >= globalData.ndbMtMainThreads &&
         thr_no <  globalData.ndbMtMainThreads + globalData.ndbMtLqhThreads;
}

static bool
is_query_thread(unsigned thr_no)
{
  Uint32 num_query_threads = globalData.ndbMtQueryThreads;
  unsigned query_base = globalData.ndbMtMainThreads +
                        globalData.ndbMtLqhThreads;
  return thr_no >= query_base &&
         thr_no <  query_base + num_query_threads;
}

static bool
is_recover_thread(unsigned thr_no)
{
  Uint32 num_recover_threads = globalData.ndbMtRecoverThreads;
  unsigned query_base = globalData.ndbMtMainThreads +
                        globalData.ndbMtLqhThreads +
                        globalData.ndbMtQueryThreads;
  return thr_no >= query_base &&
         thr_no <  query_base + num_recover_threads;
}

static bool
is_tc_thread(unsigned thr_no)
{
  if (globalData.ndbMtTcThreads == 0)
    return false;
  Uint32 num_query_threads =
    globalData.ndbMtQueryThreads +
    globalData.ndbMtRecoverThreads;
  unsigned tc_base = globalData.ndbMtMainThreads +
                     num_query_threads +
                     globalData.ndbMtLqhThreads;
  return thr_no >= tc_base &&
         thr_no <  tc_base+globalData.ndbMtTcThreads;
}

static bool
is_recv_thread(unsigned thr_no)
{
  Uint32 num_query_threads =
    globalData.ndbMtQueryThreads +
    globalData.ndbMtRecoverThreads;
  unsigned recv_base = globalData.ndbMtMainThreads +
                         globalData.ndbMtLqhThreads +
                         num_query_threads +
                         globalData.ndbMtTcThreads;
  return thr_no >= recv_base &&
         thr_no <  recv_base + globalData.ndbMtReceiveThreads;
}

/**
 * thr_jb_read_state is tightly associated with thr_job_queue.
 *
 * It hold a snapshot of the thr_job_queue state uploaded into
 * the single consumer thread local storage with read_all_jbb_state()
 * or read_jba_state(). It allows the reader to consume these signals
 * without having to interact with thread-shared memory in the thr_job_queue.
 *
 * More signals could have been added to the thr_job_queue while consuming
 * the signals seen in thr_jb_read_state, which will not be available until
 * next read_*_state().
 *
 * This structure is also used when dumping signal traces, to dump executed
 * signals from the buffer(s) currently being processed.
 */
struct thr_jb_read_state
{
  /*
   * Index into thr_job_queue::m_buffers[] of the buffer that we are currently
   * executing signals from.
   */
  Uint32 m_read_index;
  /*
   * Index into m_read_buffer->m_data[] of the next signal to execute from the
   * current buffer.
   */
  Uint32 m_read_pos;
  /*
   * Thread local copy of thr_job_queue::m_buffers[m_read_index].
   */
  thr_job_buffer *m_read_buffer;
  /*
   * These are thread-local copies of thr_job_queue::m_write_index and
   * thr_job_buffer::m_len. They are read once at the start of the signal
   * execution loop and used to determine when the end of available signals is
   * reached.
   */
  Uint32 m_read_end;    // End within current thr_job_buffer. (*m_read_buffer)

  Uint32 m_write_index; // Last available thr_job_buffer.

  bool is_empty() const
  {
    assert(m_read_index != m_write_index  ||  m_read_pos <= m_read_end);
    return (m_read_index == m_write_index) && (m_read_pos >= m_read_end);
  }
};

/**
 * time-queue
 */
struct thr_tq
{
  static const unsigned ZQ_SIZE = 256;
  static const unsigned SQ_SIZE = 512;
  static const unsigned LQ_SIZE = 512;
  static const unsigned PAGES = (MAX_SIGNAL_SIZE *
                                (ZQ_SIZE + SQ_SIZE + LQ_SIZE)) / 8192;

  Uint32 * m_delayed_signals[PAGES];
  Uint32 m_next_free;
  Uint32 m_next_timer;
  Uint32 m_current_time;
  Uint32 m_cnt[3];
  Uint32 m_zero_queue[ZQ_SIZE];
  Uint32 m_short_queue[SQ_SIZE];
  Uint32 m_long_queue[LQ_SIZE];
};

/**
 * THR_SEND_BUFFER_ALLOC_SIZE is the amount of 32k pages allocated
 * when we allocate pages from the global pool of send buffers to
 * the thread_local_pool (which is local to a thread).
 *
 * We allocate a bunch to decrease contention on send-buffer-pool-mutex
 */
#define THR_SEND_BUFFER_ALLOC_SIZE 32

/**
 * THR_SEND_BUFFER_PRE_ALLOC is the amount of 32k pages that are
 *   allocated before we start to run signals
 */
#define THR_SEND_BUFFER_PRE_ALLOC 32

/**
 * Amount of pages that is allowed to linger in a
 * thread-local send-buffer pool
 */
#define THR_SEND_BUFFER_MAX_FREE \
  (THR_SEND_BUFFER_ALLOC_SIZE + THR_SEND_BUFFER_PRE_ALLOC - 1)

/*
 * Max number of thread-local job buffers to keep before releasing to
 * global pool.
 */
#define THR_FREE_BUF_MAX 32
/* Minimum number of buffers (to ensure useful trace dumps). */
#define THR_FREE_BUF_MIN 12
/*
 * 1/THR_FREE_BUF_BATCH is the fraction of job buffers to allocate/free
 * at a time from/to global pool.
 */
#define THR_FREE_BUF_BATCH 6

/**
 * a page with send data
 */
struct thr_send_page
{
  static const Uint32 PGSIZE = 32768;
#if SIZEOF_CHARP == 4
  static const Uint32 HEADER_SIZE = 8;
#else
  static const Uint32 HEADER_SIZE = 12;
#endif

  static Uint32 max_bytes() {
    return PGSIZE - offsetof(thr_send_page, m_data);
  }

  /* Next page */
  thr_send_page* m_next;

  /* Bytes of send data available in this page. */
  Uint16 m_bytes;

  /* Start of unsent data */
  Uint16 m_start;

  /* Data; real size is to the end of one page. */
  char m_data[2];
};

/**
 * a linked list with thr_send_page
 */
struct thr_send_buffer
{
  thr_send_page* m_first_page;
  thr_send_page* m_last_page;
};

/**
 * a ring buffer with linked list of thr_send_page
 */
struct thr_send_queue
{
  unsigned m_write_index;
#if SIZEOF_CHARP == 8
  unsigned m_unused;
  thr_send_page* m_buffers[7];
  static const unsigned SIZE = 7;
#else
  thr_send_page* m_buffers[15];
  static const unsigned SIZE = 15;
#endif
};

struct thr_first_signal
{
  Uint32 m_num_signals;
  Uint32 m_first_signal;
  Uint32 m_last_signal;
};

struct thr_send_thread_instance;

struct alignas(NDB_CL) thr_data
{
  thr_data() : m_signal_id_counter(0),
               m_send_buffer_pool(0,
                                  THR_SEND_BUFFER_MAX_FREE,
                                  THR_SEND_BUFFER_ALLOC_SIZE)
#if defined(USE_INIT_GLOBAL_VARIABLES)
               ,m_global_variables_ptr_instances(0)
               ,m_global_variables_uint32_ptr_instances(0)
               ,m_global_variables_uint32_instances(0)
               ,m_global_variables_enabled(true)
#endif
  {

    // Check cacheline alignment
    assert((((UintPtr)this) % NDB_CL) == 0);
    assert((((UintPtr)&m_waiter) % NDB_CL) == 0);
    assert((((UintPtr)&m_jba) % NDB_CL) == 0);
    for (uint i = 0; i < NUM_JOB_BUFFERS_PER_THREAD; i++) {
      assert((((UintPtr)&m_jbb[i]) % NDB_CL) == 0);
    }
  }

  /**
   * We start with the data structures that are shared globally to
   * ensure that they get the proper cache line alignment
   */
  thr_wait m_waiter; /* Cacheline aligned*/

  /**
   * When in congestion we can only be woken up by timeout and by
   * congestion being removed.
   */
  alignas(NDB_CL) thr_wait m_congestion_waiter;

  /*
   * Prio A signal incoming queue. This area is used from many threads
   * protected by a lock. Thus it is also important to protect
   * surrounding thread-local variables from CPU cache line sharing
   * with this part.
   */
  alignas(NDB_CL) struct thr_job_queue m_jba;

  /*
   * These are the thread input queues, where other threads deliver signals
   * into.
   * These cache lines are going to be updated by many different CPU's
   * all the time whereas other neighbour variables are thread-local variables.
   * Avoid false cacheline sharing by require an alignment.
   */
  alignas(NDB_CL) struct thr_job_queue m_jbb[NUM_JOB_BUFFERS_PER_THREAD];

  /**
   * The remainder of the variables in thr_data are thread-local,
   * meaning that they are always updated by the thread that owns those
   * data structures and thus those variables aren't shared with other
   * CPUs.
   */

  alignas(NDB_CL) unsigned m_thr_no;

  /**
   * JBB resume point: We might return from run_job_buffers without executing
   * signals from all the JBB buffers.
   * This variable keeps track of where to resume execution from in next 'run'.
   */
  unsigned m_next_jbb_no;

  /**
   * Spin time of thread after completing all its work (in microseconds).
   * We won't go to sleep until we have spun for sufficient time, the aim
   * is to increase readiness in systems with much CPU resources
   */
  unsigned m_spintime;
  unsigned m_conf_spintime;

  /**
   * nosend option on a thread means that it will never assist with sending.
   */
  unsigned m_nosend;

  /**
   * Realtime scheduler activated for this thread. This means this
   * thread will run at a very high priority even beyond the priority
   * of the OS.
   */
  unsigned m_realtime;

  /**
   * Index of thread locally in Configuration.cpp
   */
  unsigned m_thr_index;

  /**
   * max signals to execute per JBB buffer
   */
  alignas(NDB_CL) unsigned m_max_signals_per_jb;

  /**
   * Extra JBB signal execute quota allowed to be used to
   * drain (almost) full in-buffers. Reserved for usage where
   * we are about to end up in a circular wait-lock between
   * threads where none of them will be able to proceed.
   * Allocated from the RESERVED signal quota.
   */
  unsigned m_total_extra_signals;

  /**
   * Extra signals allowed to be execute from each specific JBB.
   * Allocated to each job_buffer from the m_total_extra_signals.
   * Only set up / to be used, if thread is JBB congested.
   */
  unsigned m_extra_signals[NUM_JOB_BUFFERS_PER_THREAD];

  /**
   * This state show how much assistance we are to provide to the
   * send threads in sending. At OVERLOAD we provide no assistance
   * and at MEDIUM we take care of our own generated sends and
   * at LIGHT we provide some assistance to other threads.
   */
  OverloadStatus m_overload_status;

  /**
   * This is the wakeup instance that we currently use, if 0 it
   * means that we don't wake any other block thread up to
   * assist in sending. This is a simple way of using idle
   * block threads to act as send threads instead of simply
   * being idle. In particular this is often used for the main
   * thread and the rep thread.
   */
  Uint32 m_wakeup_instance;

  /**
   * This variable keeps track of when we last woke up another thread
   * to assist the send thread. We use other timeout calls for this.
   */
  NDB_TICKS m_last_wakeup_idle_thread;

  /**
   * We also keep track of node state, this is in overload state
   * if any thread is in OVERLOAD state. In this state we will
   * sleep shorter times and be more active in waking up to
   * assist the send threads.
   */
  OverloadStatus m_node_overload_status;

  /**
   * Flag indicating that we have sent a local Prio A signal. Used to know
   * if to scan for more prio A signals after executing those signals.
   * This is used to ensure that if we execute at prio A level and send a
   * prio A signal it will be immediately executed (or at least before any
   * prio B signal).
   */
  bool m_sent_local_prioa_signal;

  NDB_TICKS m_jbb_estimate_start;
  Uint32 m_jbb_execution_steps;
  Uint32 m_jbb_accumulated_queue_size;
  Uint32 m_load_indicator;
  Uint64 m_jbb_estimate_signal_count_start;

  /**
   * The following cache line is only written by the local thread.
   * But it is read by all receive threads and TC threads frequently,
   * so ensure that only updates of this cache line effects the
   * other threads.
   */
  alignas (NDB_CL) Uint32 m_jbb_estimated_queue_size_in_words;
  Uint32 m_ldm_multiplier;

  alignas (NDB_CL) bool m_jbb_estimate_next_set;
#ifdef DEBUG_SCHED_STATS
  Uint64 m_jbb_estimated_queue_stats[10];
  Uint64 m_jbb_total_words;
#endif
  bool m_read_jbb_state_consumed;
  bool m_cpu_percentage_changed;
  /* Last read of current ticks */
  NDB_TICKS m_curr_ticks;

  NDB_TICKS m_ticks;
  struct thr_tq m_tq;

  /**
   * If thread overslept it is interesting to see how much time was actually
   * spent on executing and how much time was idle time. This will help to
   * see if overslept is due to long-running signals or OS not scheduling the
   * thread.
   *
   * We keep the real time last we made scan of time queues to ensure we can
   * report proper things in warning messages.
   */
  NDB_TICKS m_scan_real_ticks;
  struct ndb_rusage m_scan_time_queue_rusage;

  /**
   * Keep track of signals stored in local buffer before being copied to real
   * job buffers. We keep a number of linked lists for this.
   */
  struct thr_first_signal m_first_local[NDB_MAX_BLOCK_THREADS];

  /**
   * A local job buffer used to buffer a number of signals. This ensures that
   * we don't have to grab the job buffer mutex of the receiver for each and
   * every signal sent. In particular communication from LDM threads to TC
   * threads tend to send a lot of signals to a single thread and also the
   * receive thread does a fair bit of sending to other threads and can
   * benefit from this scheme.
   */
  struct thr_job_buffer* m_local_buffer;

  /*
   * In m_next_buffer we keep a free buffer at all times, so that when
   * we hold the lock and find we need a new buffer, we can use this and this
   * way defer allocation to after releasing the lock.
   */
  struct thr_job_buffer* m_next_buffer;

  /*
   * We keep a small number of buffers in a thread-local cyclic FIFO, so that
   * we can avoid going to the global pool in most cases, and so that we have
   * recent buffers available for dumping in trace files.
   */
  struct thr_job_buffer *m_free_fifo[THR_FREE_BUF_MAX];
  /* m_first_free is the index of the entry to return next from seize(). */
  Uint32 m_first_free;
  /* m_first_unused is the first unused entry in m_free_fifo. */
  Uint32 m_first_unused;

  /* Thread-local read state of prio A buffer. */
  struct thr_jb_read_state m_jba_read_state;

  /* Thread-local read state of prio B buffer(s). */
  struct thr_jb_read_state m_jbb_read_state[NUM_JOB_BUFFERS_PER_THREAD];

  /* Bitmask of thr_jb_read_state[] having data to read. */
  Bitmask<(NUM_JOB_BUFFERS_PER_THREAD + 31)/32> m_jbb_read_mask;

  /**
   * Threads might need a wakeup() to be signalled before it can yield.
   * They are registered in the Bitmask m_wake_threads_mask
   */
  BlockThreadBitmask m_wake_threads_mask;

  /**
   * We have signals buffered for each of the threads in the thread-local
   * m_local_signals_mask. When buffer is full, or when the flush level is
   * reached, we will flush those signals to the thread-shared m_buffer[]
   */
  BlockThreadBitmask m_local_signals_mask;

  /**
   * Set of destination threads where the JB's are CONGESTED *and*
   * contributed to a reduction in 'm_max_signals_per_jb' to be executed.
   */
  BlockThreadBitmask m_congested_threads_mask;

  /* Jam buffers for making trace files at crashes. */
  EmulatedJamBuffer m_jam;
  /* Watchdog counter for this thread. */
  Uint32 m_watchdog_counter;
  /* Latest executed signal id assigned in this thread */
  Uint32 m_signal_id_counter;

  struct thr_send_thread_instance *m_send_instance;
  Uint32 m_send_instance_no;

  /* Signal delivery statistics. */
  struct
  {
    Uint64 m_loop_cnt;
    Uint64 m_exec_cnt;
    Uint64 m_wait_cnt;
    Uint64 m_prioa_count;
    Uint64 m_prioa_size;
    Uint64 m_priob_count;
    Uint64 m_priob_size;
  } m_stat;

  struct
  {
    Uint32 m_sleep_longer_spin_time;
    Uint32 m_sleep_shorter_spin_time;
    Uint32 m_num_waits;
    Uint32 m_micros_sleep_times[NUM_SPIN_INTERVALS];
    Uint32 m_spin_interval[NUM_SPIN_INTERVALS];
  } m_spin_stat;

  Uint64 m_micros_send;
  Uint64 m_micros_sleep;
  Uint64 m_buffer_full_micros_sleep;
  Uint64 m_measured_spintime;

  /* Array of trp ids with pending remote send data. */
  TrpId m_pending_send_trps[MAX_NTRANSPORTERS];
  /* Number of trp ids in m_pending_send_trps. */
  Uint32 m_pending_send_count;

  /**
   * Bitmap of pending ids with send data.
   * Used to quickly check if a trp id is already in m_pending_send_trps.
   */
  Bitmask<(MAX_NTRANSPORTERS+31)/32> m_pending_send_mask;

  /* pool for send buffers */
  class thread_local_pool<thr_send_page> m_send_buffer_pool;

  /* Send buffer for this thread, these are not touched by any other thread */
  struct thr_send_buffer m_send_buffers[MAX_NTRANSPORTERS];

  /* Block instances (main and worker) handled by this thread. */
  /* Used for sendpacked (send-at-job-buffer-end). */
  Uint32 m_instance_count;
  BlockNumber m_instance_list[MAX_INSTANCES_PER_THREAD];

  /* Register of blocks needing SEND_PACKED to be called */
  struct SendPacked {
    struct PackBlock
    {
      SimulatedBlock::ExecFunction m_func;  // The execSEND_PACKED func
      SimulatedBlock *m_block;              // Block to execute func in

      PackBlock()
	: m_func(NULL), m_block()
      {}
      PackBlock(SimulatedBlock::ExecFunction f, SimulatedBlock *b)
	:  m_func(f), m_block(b)
      {}
    };

    SendPacked() : m_instances(0), m_ndbfs(-1) {}

    /* Register block for needing SEND_PACKED to be called */
    void insert(SimulatedBlock* block)
    {
      const SimulatedBlock::ExecFunction func =
        block->getExecuteFunction(GSN_SEND_PACKED);
      if (func != NULL && func != &SimulatedBlock::execSEND_PACKED)
      {
        // Might be a NDBFS reply handler, pick that up.
        if (blockToMain(block->number()) == NDBFS)
        {
          m_ndbfs = m_instances.size();
        }
        m_instances.push_back(PackBlock(func,block));
      }
    }

    /* Call the registered SEND_PACKED function for all blocks needing it */
    void pack(Signal* signal) const
    {
      const Uint32 count = m_instances.size();
      const PackBlock *instances = m_instances.getBase();
      for (Uint32 i = 0; i < count; i++)
      {
        instances[i].m_block->EXECUTE_DIRECT_FN(instances[i].m_func, signal);
      }
    }

    bool check_reply_from_ndbfs(Signal* signal) const
    {
      /**
       * The manner to check for input from NDBFS file threads misuses
       * the SEND_PACKED signal. For ndbmtd this is intended to be
       * replaced by using signals directly from NDBFS file threads to
       * the issuer of the file request. This is WL#8890.
       */
      assert(m_ndbfs >= 0);
      const PackBlock &instance = m_instances[m_ndbfs];
      instance.m_block->EXECUTE_DIRECT_FN(instance.m_func, signal);
      return (signal->theData[0] == 1);
    }

  private:
    Vector<PackBlock> m_instances;

    /* PackBlock instance used for check_reply_from_ndbfs() */
    Int32 m_ndbfs;
  } m_send_packer;

  SectionSegmentPool::Cache m_sectionPoolCache;

  Uint32 m_cpu;
  my_thread_t m_thr_id;
  NdbThread* m_thread;
  Signal *m_signal;
  Uint32 m_sched_responsiveness;
  Uint32 m_max_signals_before_send;
  Uint32 m_max_signals_before_send_flush;

#ifdef ERROR_INSERT
  bool m_delayed_prepare;
#endif

#if defined (USE_INIT_GLOBAL_VARIABLES)
  Uint32 m_global_variables_ptr_instances;
  Uint32 m_global_variables_uint32_ptr_instances;
  Uint32 m_global_variables_uint32_instances;
  bool m_global_variables_enabled;
  void* m_global_variables_ptrs[1024];
  void* m_global_variables_uint32_ptrs[1024];
  void* m_global_variables_uint32[1024];
#endif
};

struct mt_send_handle  : public TransporterSendBufferHandle
{
  struct thr_data * m_selfptr;
  mt_send_handle(thr_data* ptr) : m_selfptr(ptr) {}
  ~mt_send_handle() override {}

  Uint32 *getWritePtr(NodeId nodeId,
                      TrpId trp_id,
                      Uint32 len,
                      Uint32 prio,
                      Uint32 max,
                      SendStatus *error) override;
  Uint32 updateWritePtr(NodeId nodeId,
                        TrpId trp_id,
                        Uint32 lenBytes,
                        Uint32 prio) override;
  void getSendBufferLevel(NodeId node_id, SB_LevelType &level) override;
  bool forceSend(NodeId, TrpId) override;
};

struct trp_callback : public TransporterCallback
{
  trp_callback() {}

  /* Callback interface. */
  void enable_send_buffer(NodeId, TrpId) override;
  void disable_send_buffer(NodeId, TrpId) override;

  void reportSendLen(NodeId nodeId, Uint32 count, Uint64 bytes) override;
  void lock_transporter(NodeId, TrpId) override;
  void unlock_transporter(NodeId, TrpId) override;
  void lock_send_transporter(NodeId, TrpId) override;
  void unlock_send_transporter(NodeId, TrpId) override;
  Uint32 get_bytes_to_send_iovec(NodeId nodeId,
                                 TrpId trp_id,
                                 struct iovec *dst,
                                 Uint32 max) override;
  Uint32 bytes_sent(NodeId, TrpId, Uint32 bytes) override;
};

static char *g_thr_repository_mem = NULL;
static struct thr_repository *g_thr_repository = NULL;

struct thr_repository
{
  thr_repository() :
      m_section_lock("sectionlock"),
      m_mem_manager_lock("memmanagerlock"),
      m_jb_pool("jobbufferpool"),
      m_sb_pool("sendbufferpool")
  {
    // Verify assumed cacheline alignment
    assert((((UintPtr)this) % NDB_CL) == 0);
    assert((((UintPtr)&m_receive_lock) % NDB_CL) == 0);
    assert((((UintPtr)&m_section_lock) % NDB_CL) == 0);
    assert((((UintPtr)&m_mem_manager_lock) % NDB_CL) == 0);
    assert((((UintPtr)&m_jb_pool) % NDB_CL) == 0);
    assert((((UintPtr)&m_sb_pool) % NDB_CL) == 0);
    assert((((UintPtr)m_thread) % NDB_CL) == 0);
    assert((sizeof(m_receive_lock[0]) % NDB_CL) == 0);
  }

  /**
   * m_receive_lock, m_section_lock, m_mem_manager_lock, m_jb_pool
   * and m_sb_pool are all variables globally shared among the threads
   * and also heavily updated.
   * Requiring alignments avoid false cache line sharing.
   */
  thr_aligned_spin_lock m_receive_lock[MAX_NDBMT_RECEIVE_THREADS];

  alignas(NDB_CL) struct thr_spin_lock m_section_lock;
  alignas(NDB_CL) struct thr_spin_lock m_mem_manager_lock;
  alignas(NDB_CL) struct thr_safe_pool<thr_job_buffer> m_jb_pool;
  alignas(NDB_CL) struct thr_safe_pool<thr_send_page> m_sb_pool;

  /* m_mm and m_thread_count are globally shared and read only variables */
  Ndbd_mem_manager * m_mm;
  unsigned m_thread_count;

  /**
   * Protect m_mm and m_thread_count from CPU cache misses, first
   * part of m_thread (struct thr_data) is globally shared variables.
   * So sharing cache line with these for these read only variables
   * isn't a good idea
   */
  alignas(NDB_CL) struct thr_data m_thread[MAX_BLOCK_THREADS];

  /* The buffers that are to be sent */
  struct send_buffer
  {
    /**
     * In order to reduce lock contention while
     * adding job buffer pages to the send buffers,
     * and sending these with the help of the send
     * transporters, there are two different
     * thr_send_buffer's. Each protected by its own lock:
     *
     * - m_buffer / m_buffer_lock:
     *   Send buffer pages from all threads are linked into
     *   the m_buffer when collected by link_thread_send_buffers().
     *
     * - m_sending / m_send_lock:
     *   Before send buffers are given to the send-transporter,
     *   they are moved from m_buffer -> m_sending by
     *   get_bytes_to_send_iovec(). (Req. both locks.)
     *   When transporter has consumed some/all of m_sending
     *   buffers, ::bytes_sent() will update m_sending accordingly.
     *
     * If both locks are required, grab the m_send_lock first.
     * Release m_buffer_lock before releasing m_send_lock.
     */
    struct thr_spin_lock m_buffer_lock; //Protect m_buffer
    struct thr_send_buffer m_buffer;

    struct thr_spin_lock m_send_lock;   //Protect m_sending + transporter
    struct thr_send_buffer m_sending;

    /* Size of resp. 'm_buffer' and 'm_sending' buffered data */
    Uint64 m_buffered_size;             //Protected by m_buffer_lock
    Uint64 m_sending_size;              //Protected by m_send_lock

    bool m_enabled;                     //Protected by m_send_lock

    /**
     * Flag used to coordinate sending to same remote trp from different
     * threads when there are contention on m_send_lock.
     *
     * If two threads need to send to the same trp at the same time, the
     * second thread, rather than wait for the first to finish, will just
     * set this flag. The first thread will will then take responsibility
     * for sending to this trp when done with its own sending.
     */
    Uint32 m_force_send;   //Check after release of m_send_lock

    /**
     * Which thread is currently holding the m_send_lock
     * This is the thr_no of the thread sending, this can be both a
     * send thread and a block thread. Send thread start their
     * thr_no at glob_num_threads. So it is easy to check this
     * thr_no to see if it is a block thread or a send thread.
     * This variable is used to find the proper place to return
     * the send buffer pages after completing the send.
     */
    Uint32 m_send_thread;  //Protected by m_send_lock

    /**
     * Bytes sent in last performSend().
     */
    Uint32 m_bytes_sent;

    /* read index(es) in thr_send_queue */
    Uint32 m_read_index[MAX_BLOCK_THREADS];
  } m_send_buffers[MAX_NTRANSPORTERS];

  /* The buffers published by threads */
  thr_send_queue m_thread_send_buffers[MAX_NTRANSPORTERS][MAX_BLOCK_THREADS];

  /*
   * These are used to synchronize during crash / trace dumps.
   *
   */
  NdbMutex stop_for_crash_mutex;
  NdbCondition stop_for_crash_cond;
  Uint32 stopped_threads;
};

/**
 *  Class to handle send threads
 *  ----------------------------
 *  We can have up to 8 send threads.
 *
 *  This class will handle when a block thread needs to send, it will
 *  handle the running of the send thread and will also start the
 *  send thread.
 */
#define is_send_thread(thr_no) (thr_no >= glob_num_threads)

struct thr_send_thread_instance
{
  thr_send_thread_instance() :
               m_instance_no(0),
               m_watchdog_counter(0),
               m_thr_index(0),
               m_thread(NULL),
               m_waiter_struct(),
               m_send_buffer_pool(0,
                                  THR_SEND_BUFFER_MAX_FREE,
                                  THR_SEND_BUFFER_ALLOC_SIZE),
               m_exec_time(0),
               m_sleep_time(0),
               m_user_time_os(0),
               m_kernel_time_os(0),
               m_elapsed_time_os(0),
               m_measured_spintime(0),
               m_awake(false),
               m_first_trp(0),
               m_last_trp(0),
               m_next_is_high_prio_trp(false),
               m_more_trps(false),
               m_num_neighbour_trps(0),
               m_neighbour_trp_index(0)
  {}

  /**
   * Instance number of send thread, this is set at creation of
   * send thread and after that not changed, so no need to protect
   * it when reading it.
   */
  Uint32 m_instance_no;

  /**
   * This variable is registered in the watchdog, it is set by the
   * send thread and reset every now and then by watchdog thread.
   * No special protection is required in setting it.
   */
  Uint32 m_watchdog_counter;

  /**
   * Thread index of send thread in data node, this variable is
   * currently not used.
   */
  Uint32 m_thr_index;
  NdbThread *m_thread;

  /**
   * Variable controlling send thread sleep and awakeness, this is
   * used in call to wakeup a thread.
   */
  thr_wait m_waiter_struct;

  class thread_local_pool<thr_send_page> m_send_buffer_pool;

  /**
   * The below variables are protected by the send_thread_mutex.
   * Each send thread is taking care of a subset of the transporters
   * in the data node. The function to decide which send thread
   * instance is responsible is simply the transporter id modulo the
   * number of send thread instances, possibly extended with a simple
   * hash function to make it less likely that some simple regularity
   * in node ids create unnecessary bottlenecks.
   *
   * Each send thread only has neighbour transporters it is responsible
   * for in the list below.
   */

  /**
   * Statistical variables that track send thread CPU usage that is
   * reported in call getSendPerformanceTimers that is used by
   * THRMAN block to track CPU usage in send threads and is also
   * used by THRMAN to report data on send threads in ndbinfo
   * tables. The data is used in adaptive send thread control by
   * THRMAN.
   */
  Uint64 m_exec_time;
  Uint64 m_sleep_time;
  Uint64 m_user_time_os;
  Uint64 m_kernel_time_os;
  Uint64 m_elapsed_time_os;
  Uint64 m_measured_spintime;

  /**
   * Boolean indicating if send thread is awake or not.
   */
  Uint32 m_awake;

  /* First trp that has data to be sent */
  Uint32 m_first_trp;

  /* Last trp in list of trps with data available for sending */
  Uint32 m_last_trp;

  /* Which list should I get trp from next time. */
  bool m_next_is_high_prio_trp;

  /* 'true': More trps became available -> Need recheck ::get_trp() */
  bool m_more_trps;

#define MAX_NEIGHBOURS (3 * MAX_NODE_GROUP_TRANSPORTERS)
  Uint32 m_num_neighbour_trps;
  Uint32 m_neighbour_trp_index;
  Uint32 m_neighbour_trps[MAX_NEIGHBOURS];

  /**
   * Mutex protecting the linked list of trps awaiting sending
   * and also the m_awake variable of the send thread. This
   * includes the neighbour transporters listed above.
   *
   * In addition the statistical variables listed above.
   *
   * Finally it also protects the data for transporters handled by this
   * send thread in the m_trp_state array (the thr_send_trps struct).
   */
  NdbMutex *send_thread_mutex;

  /**
   * Check if a trp possibly is having data ready to be sent.
   * Upon 'true', callee should grab send_thread_mutex and
   * try to get_trp() while holding lock.
   */
  bool data_available() const
  {
    rmb();
    return (m_more_trps == true);
  }

  bool check_pending_data()
  {
    return m_more_trps;
  }
};

struct thr_send_trps
{
  /**
   * 'm_next' implements a list of 'send_trps' with PENDING'
   * data, not yet assigned to a send thread. 0 means NULL.
   */
  Uint16 m_next;

  /**
   * m_data_available are incremented/decremented by each
   * party having data to be sent to this specific trp.
   * It work in conjunction with a queue of get'able trps
   * (insert_trp(), get_trp()) waiting to be served by
   * the send threads, such that:
   *
   * 1) IDLE-state (m_data_available==0, not in list)
   *    There are no data available for sending, and
   *    no send threads are assigned to this trp.
   *
   * 2) PENDING-state (m_data_available>0, in list)
   *    There are data available for sending, possibly
   *    supplied by multiple parties. No send threads
   *    are currently serving this request.
   *
   * 3) ACTIVE-state (m_data_available==1, not in list)
   *    There are data available for sending, possibly
   *    supplied by multiple parties, which are currently
   *    being served by a send thread. All known
   *    data available at the time when we became 'ACTIVE'
   *    will be served now ( -> '==1')
   *
   * 3b ACTIVE-WITH-PENDING-state (m_data_available>1, not in list)
   *    Variant of above state, send thread is serving requests,
   *    and even more data became available since we started.
   *
   * Allowed state transitions are:
   *
   * IDLE     -> PENDING  (alert_send_thread w/ insert_trp)
   * PENDING  -> ACTIVE   (get_trp)
   * ACTIVE   -> IDLE     (run_send_thread if check_done_trp)
   * ACTIVE   -> PENDING  (run_send_thread if 'more'
   * ACTIVE   -> ACTIVE-P (alert_send_thread while ACTIVE)
   * ACTIVE-P -> PENDING  (run_send_thread while not check_done_trp)
   * ACTIVE-P -> ACTIVE-P (alert_send_thread while ACTIVE-P)
   *
   * A consequence of this, is that only a (single-) ACTIVE
   * send thread will serve send request to a specific trp.
   * Thus, there will be no contention on the m_send_lock
   * caused by the send threads.
   */
  Uint16 m_data_available;

  /**
   * This variable shows which trp is actually sending for the moment.
   * This will be reset again immediately after sending is completed.
   * It is used to ensure that neighbour trps aren't taken out for
   * sending by more than one thread. The neighbour list is simply
   * an array of the neighbours and we will send if data is available
   * to send AND no one else is sending which is checked by looking at
   * this variable.
   */
  Uint16 m_thr_no_sender;

  /* Send to this trp has caused a Transporter overload */
  Uint16 m_send_overload;

  /**
   * This is neighbour trp in the same node group as ourselves. This means
   * that we are likely to communicate with this trp more heavily than
   * other trps. Also delays in this communication will make the updates
   * take much longer since updates has to traverse this link and the
   * corresponding link back 6 times as part of an updating transaction.
   *
   * Thus for good performance of updates it is essential to prioritise this
   * link a bit.
   */
  bool m_neighbour_trp;

  /**
   * Further sending to this trp should be delayed until
   * 'm_micros_delayed' has passed since 'm_inserted_time'.
   */
  Uint32 m_micros_delayed;
  NDB_TICKS m_inserted_time;

  /**
   * Counter of how many overload situations we experienced towards this
   * trp. We keep track of this to get an idea if the config setup is
   * incorrect somehow, one should consider increasing TCP_SND_BUF_SIZE
   * if this counter is incremented often. It is an indication that a
   * bigger buffer is needed to handle bandwith-delay product of the
   * node communication.
   */
  Uint64 m_overload_counter;
};

class thr_send_threads
{
public:
  /* Create send thread environment */
  thr_send_threads();

  /* Destroy send thread environment and ensure threads are stopped */
  ~thr_send_threads();

  struct thr_send_thread_instance* get_send_thread_instance_by_num(Uint32);
  /**
   * A block thread provides assistance to send thread by executing send
   * to one of the trps.
   */
  bool assist_send_thread(Uint32 max_num_trps,
                          Uint32 thr_no,
                          NDB_TICKS now,
                          Uint32 &watchdog_counter,
               struct thr_send_thread_instance *send_instance,
               class thread_local_pool<thr_send_page>  & send_buffer_pool);

  /* Send thread method to send to a transporter picked by get_trp */
  bool handle_send_trp(TrpId id,
                       Uint32 & num_trp_sent,
                       Uint32 thr_no,
                       NDB_TICKS & now,
                       Uint32 & watchdog_counter,
                       struct thr_send_thread_instance *send_instance);

  /* A block thread has flushed data for a trp and wants it sent */
  Uint32 alert_send_thread(TrpId trp_id,
                           NDB_TICKS now,
                           struct thr_send_thread_instance* send_instance);

  /* Method used to run the send thread */
  void run_send_thread(Uint32 instance_no);

  /* Method to assign the base transporter to send threads */
  void assign_trps_to_send_threads();

  /* Method to assign the multi transporter to send threads */
  void assign_multi_trps_to_send_threads();

  /* Method to assign the block threads to assist send threads */
  void assign_threads_to_assist_send_threads();

  /* Method to start the send threads */
  void start_send_threads();

  /* Get send buffer pool for send thread */
  thread_local_pool<thr_send_page>* get_send_buffer_pool(Uint32 thr_no)
  {
    return &m_send_threads[thr_no - glob_num_threads].m_send_buffer_pool;
  }

  void wake_my_send_thread_if_needed(TrpId *trp_id_array,
                                     Uint32 count,
                   struct thr_send_thread_instance *my_send_instance);
  Uint32 get_send_instance(TrpId trp_id);
private:
  struct thr_send_thread_instance* get_send_thread_instance_by_trp(TrpId);

  /* Insert a trp in list of trps that has data available to send */
  void insert_trp(TrpId trp_id, struct thr_send_thread_instance*);

  /* Get a trp id in order to send to it */
  TrpId get_trp(Uint32 instance_no,
                 NDB_TICKS now,
                 struct thr_send_thread_instance* send_instance);

  /* Update rusage parameters for send thread. */
  void update_rusage(struct thr_send_thread_instance *this_send_thread,
                     Uint64 elapsed_time);

  /**
   * Set of utility methods to aid in scheduling of send work:
   *
   * Further sending to trp can be delayed
   * until 'now+delay'. Used either to wait for more packets
   * to be available for bigger chunks, or to wait for an overload
   * situation to clear.
   */
  void set_max_delay(TrpId trp_id, NDB_TICKS now, Uint32 delay_usec);
  void set_overload_delay(TrpId trp_id, NDB_TICKS now, Uint32 delay_usec);
  Uint32 check_delay_expired(TrpId trp_id, NDB_TICKS now);

  /* Completed sending data to this trp, check if more work pending. */
  bool check_done_trp(TrpId trp_id);

  /* Get a send thread which isn't awake currently */
  struct thr_send_thread_instance* get_not_awake_send_thread(
                 TrpId trp_id,
                 struct thr_send_thread_instance *send_instance);

  /* Try to lock send_buffer for this trp. */
  static
  int trylock_send_trp(TrpId trp_id);

  /* Perform the actual send to the trp, release send_buffer lock.
   * Return 'true' if there are still more to be sent to this trp.
   */
  static
  bool perform_send(TrpId trp_id, Uint32 thr_no, Uint32& bytes_sent);

  /* Have threads been started */
  Uint32 m_started_threads;

  OverloadStatus m_node_overload_status;

  /* Is data available and next reference for each trp in cluster */
  struct thr_send_trps m_trp_state[MAX_NTRANSPORTERS];

  /**
   * Very few compiler (gcc) allow zero length arrays
   */
#if MAX_NDBMT_SEND_THREADS == 0
#define _MAX_SEND_THREADS 1
#else
#define _MAX_SEND_THREADS MAX_NDBMT_SEND_THREADS
#endif

  /* Data and state for the send threads */
  Uint32 m_num_trps;
  Uint32 m_next_send_thread_instance_by_trp;
  struct thr_send_thread_instance m_send_threads[_MAX_SEND_THREADS];
  Uint16 m_send_thread_instance_by_trp[MAX_NTRANSPORTERS];

public:

  void getSendPerformanceTimers(Uint32 send_instance,
                                Uint64 & exec_time,
                                Uint64 & sleep_time,
                                Uint64 & spin_time,
                                Uint64 & user_time_os,
                                Uint64 & kernel_time_os,
                                Uint64 & elapsed_time_os)
  {
    require(send_instance < globalData.ndbMtSendThreads);
    NdbMutex_Lock(m_send_threads[send_instance].send_thread_mutex);
    exec_time = m_send_threads[send_instance].m_exec_time;
    sleep_time = m_send_threads[send_instance].m_sleep_time;
    spin_time = m_send_threads[send_instance].m_measured_spintime;
    user_time_os= m_send_threads[send_instance].m_user_time_os;
    kernel_time_os = m_send_threads[send_instance].m_kernel_time_os;
    elapsed_time_os = m_send_threads[send_instance].m_elapsed_time_os;
    NdbMutex_Unlock(m_send_threads[send_instance].send_thread_mutex);
  }
  void startChangeNeighbourNode()
  {
    for (Uint32 i = 0; i < globalData.ndbMtSendThreads; i++)
    {
      NdbMutex_Lock(m_send_threads[i].send_thread_mutex);
      for (Uint32 j = 0; j < MAX_NEIGHBOURS; j++)
      {
        m_send_threads[i].m_neighbour_trps[j] = 0;
      }
      m_send_threads[i].m_num_neighbour_trps = 0;
    }
    for (Uint32 i = 0; i < MAX_NTRANSPORTERS; i++)
    {
      m_trp_state[i].m_neighbour_trp = false;
    }
  }
  void setNeighbourNode(NodeId nodeId)
  {
    NodeId id[MAX_NODE_GROUP_TRANSPORTERS];
    Uint32 num_ids;
    if (globalData.ndbMtSendThreads == 0)
    {
      return;
    }
    globalTransporterRegistry.get_trps_for_node(nodeId,
                                                &id[0],
                                                num_ids,
                                                MAX_NODE_GROUP_TRANSPORTERS);
    for (Uint32 index = 0; index < num_ids; index++)
    {
      Uint32 this_id = id[index];
      Uint32 send_instance = get_send_instance(this_id);
      m_trp_state[this_id].m_neighbour_trp = true;
      for (Uint32 i = 0; i < MAX_NEIGHBOURS; i++)
      {
        require(m_send_threads[send_instance].m_neighbour_trps[i] != this_id);
        if (m_send_threads[send_instance].m_neighbour_trps[i] == 0)
        {
          DEB_MULTI_TRP(("Neighbour(%u) of node %u is trp %u",
                         i,
                         nodeId,
                         this_id));
          assert(m_send_threads[send_instance].m_num_neighbour_trps == i);
          m_send_threads[send_instance].m_neighbour_trps[i] = this_id;
          m_send_threads[send_instance].m_num_neighbour_trps++;
          assert(m_send_threads[send_instance].m_num_neighbour_trps <=
                 MAX_NEIGHBOURS);

          break;
        }
      }
    }
  }
  void endChangeNeighbourNode()
  {
    /**
     * If a transporter was in the transporter list before (don't think it
     * should be possible) it doesn't represent an issue since it will simply
     * be handled twice, first from neighbour list and second from list of
     * transporters.
     *
     * The opposite behaviour that a transporter goes from neighbour to not
     * a neighbour transporter any more should only happen in node failures
     * and in that case the transporter should not have any data to send
     * and the transporter will be cleared before the node is allowed to
     * restart again.
     */
    for (Uint32 i = 0; i < globalData.ndbMtSendThreads; i++)
    {
      m_send_threads[i].m_neighbour_trp_index = 0;
      NdbMutex_Unlock(m_send_threads[i].send_thread_mutex);
    }
  }
  void setNodeOverloadStatus(OverloadStatus new_status)
  {
    /**
     * The read of this variable is unsafe, but has no dire consequences
     * if it is shortly inconsistent. We use a memory barrier to at least
     * speed up the spreading of the variable to all CPUs.
     */
    m_node_overload_status = new_status;
    mb();
  }
};


/*
 * The single instance of the thr_send_threads class, if this variable
 * is non-NULL, then we're using send threads, otherwise if NULL, there
 * are no send threads.
 */
static char* g_send_threads_mem = NULL;
static thr_send_threads *g_send_threads = NULL;

extern "C"
void *
mt_send_thread_main(void *thr_arg)
{
  struct thr_send_thread_instance *this_send_thread =
    (thr_send_thread_instance*)thr_arg;

  Uint32 instance_no = this_send_thread->m_instance_no;
  g_send_threads->run_send_thread(instance_no);
  return NULL;
}

thr_send_threads::thr_send_threads()
  : m_started_threads(false),
    m_node_overload_status((OverloadStatus)LIGHT_LOAD_CONST)
{
  struct thr_repository *rep = g_thr_repository;

  for (Uint32 i = 0; i < NDB_ARRAY_SIZE(m_trp_state); i++)
  {
    m_trp_state[i].m_next = 0;
    m_trp_state[i].m_data_available = 0;
    m_trp_state[i].m_thr_no_sender = Uint16(NO_OWNER_THREAD);
    m_trp_state[i].m_send_overload = false;
    m_trp_state[i].m_micros_delayed = 0;
    m_trp_state[i].m_neighbour_trp = false;
    m_trp_state[i].m_overload_counter = 0;
    NdbTick_Invalidate(&m_trp_state[i].m_inserted_time);
  }
  for (Uint32 i = 0; i < NDB_ARRAY_SIZE(m_send_threads); i++)
  {
    m_send_threads[i].m_more_trps = false;
    m_send_threads[i].m_first_trp = 0;
    m_send_threads[i].m_last_trp = 0;
    m_send_threads[i].m_next_is_high_prio_trp = false;
    m_send_threads[i].m_num_neighbour_trps = 0;
    m_send_threads[i].m_neighbour_trp_index = 0;
    for (Uint32 j = 0; j < MAX_NEIGHBOURS; j++)
    {
      m_send_threads[i].m_neighbour_trps[j] = 0;
    }
    m_send_threads[i].m_waiter_struct.init();
    m_send_threads[i].m_instance_no = i;
    m_send_threads[i].m_send_buffer_pool.set_pool(&rep->m_sb_pool);
    m_send_threads[i].send_thread_mutex = NdbMutex_Create();
  }
  memset(&m_send_thread_instance_by_trp[0],
         0xFF,
         sizeof(m_send_thread_instance_by_trp));
  m_next_send_thread_instance_by_trp = 0;
  m_num_trps = 0;
}

thr_send_threads::~thr_send_threads()
{
  if (!m_started_threads)
    return;

  for (Uint32 i = 0; i < globalData.ndbMtSendThreads; i++)
  {
    void *dummy_return_status;

    /* Ensure thread is woken up to die */
    wakeup(&(m_send_threads[i].m_waiter_struct));
    NdbThread_WaitFor(m_send_threads[i].m_thread, &dummy_return_status);
    globalEmulatorData.theConfiguration->removeThread(
      m_send_threads[i].m_thread);
    NdbThread_Destroy(&(m_send_threads[i].m_thread));
  }
}

/**
 * Base transporters are spread equally among the send threads.
 * There is no special connection between a thread and a transporter
 * to another node. Thus round-robin scheduling is good enough.
 */
void
thr_send_threads::assign_trps_to_send_threads()
{
  Uint32 num_trps = globalTransporterRegistry.get_num_trps();
  m_num_trps = num_trps;
  /* Transporter instance 0 isn't used */
  m_send_thread_instance_by_trp[0] = Uint16(~0);
  Uint32 send_instance = 0;
  for (Uint32 i = 1; i <= num_trps; i++)
  {
    m_send_thread_instance_by_trp[i] = send_instance;
    send_instance++;
    if (send_instance == globalData.ndbMtSendThreads)
    {
      send_instance = 0;
    }
  }
  m_next_send_thread_instance_by_trp = 0;
}

void
mt_assign_multi_trps_to_send_threads()
{
  DEB_MULTI_TRP(("mt_assign_multi_trps_to_send_threads()"));
  if (g_send_threads)
  {
    g_send_threads->assign_multi_trps_to_send_threads();
  }
}

/**
 * Multi transporters are assigned to send thread instances to mimic
 * the assignment of LDM instances to send thread instances. This
 * ensures that if an LDM thread sends a message to another LDM
 * thread in the same node group the LDM thread will assist with
 * the sending of this message. The LDM thread will send to another
 * LDM thread mostly in case it is within the same node group and it
 * will then send to the same LDM instance in that node.
 *
 * Ideally the number of LDM threads should be a multiple of the number
 * of send threads to get the best assignment of transporters to send
 * threads.
 */
void
thr_send_threads::assign_multi_trps_to_send_threads()
{
  DEB_MULTI_TRP(("assign_multi_trps_to_send_threads()"));
  Uint32 new_num_trps = globalTransporterRegistry.get_num_trps();
  Uint32 send_instance = m_next_send_thread_instance_by_trp;
  DEB_MULTI_TRP(("assign_multi_trps_to_send_threads(): new_num_trps = %u",
                 new_num_trps));
  for (Uint32 i = m_num_trps + 1; i <= new_num_trps; i++)
  {
    m_send_thread_instance_by_trp[i] = send_instance;
    send_instance++;
    if (send_instance == globalData.ndbMtSendThreads)
    {
      send_instance = 0;
    }
  }
  m_num_trps = new_num_trps;
  m_next_send_thread_instance_by_trp = send_instance;
}

void
thr_send_threads::assign_threads_to_assist_send_threads()
{
  /**
   * Assign the block thread (ldm, tc, rep and main) to assist a certain send
   * thread instance. This means that assistance will only be provided to a
   * subset of the transporters from this block thread. The actual send
   * threads can also assist other send threads to avoid having to wake up
   * all send threads all the time.
   *
   * If we have configured the block thread to not provide any send thread
   * assistance we will not assign any send thread to it, similarly receive
   * threads don't provide send thread assistance and if no send threads
   * are around we use the old method of sending without send threads and
   * in this case the sending is done by all block threads and there are
   * no send threads around at all.
   *
   * We perform round robin of LDM threads first and then round robin on the
   * non-LDM threads. This ensures that the first LDM thread starts at send
   * instance 0 to ensure that we support the transporters used for
   * communication to the same LDM in the same node group. This is not
   * guaranteed for all configurations, but we strive for this configuration
   * to ensure that the LDM thread will quickly send its own messages within
   * the node group. Messages to other nodes will be picked up by another
   * send thread. With only one send thread the LDM threads will support all
   * transporters. Multiple send threads is mainly intended for larger
   * configurations.
   */
  THRConfigApplier & conf = globalEmulatorData.theConfiguration->m_thr_config;
  struct thr_repository* rep = g_thr_repository;
  unsigned int thr_no;
  unsigned next_send_instance = 0;
  for (thr_no = 0; thr_no < glob_num_threads; thr_no++)
  {
    thr_data *selfptr = &rep->m_thread[thr_no];
    selfptr->m_nosend = conf.do_get_nosend(selfptr->m_instance_list,
                                           selfptr->m_instance_count);
    if (is_recv_thread(thr_no) || selfptr->m_nosend == 1)
    {
      selfptr->m_send_instance_no = 0;
      selfptr->m_send_instance = NULL;
      selfptr->m_nosend = 1;
    }
    else if (is_ldm_thread(thr_no))
    {
      selfptr->m_send_instance_no = next_send_instance;
      selfptr->m_send_instance =
        get_send_thread_instance_by_num(next_send_instance);
      next_send_instance++;
      if (next_send_instance == globalData.ndbMtSendThreads)
      {
        next_send_instance = 0;
      }
    }
    else
    {
    }
  }
  for (thr_no = 0; thr_no < glob_num_threads; thr_no++)
  {
    thr_data *selfptr = &rep->m_thread[thr_no];
    if (is_recv_thread(thr_no) ||
        selfptr->m_nosend == 1 ||
        is_ldm_thread(thr_no))
    {
      continue;
    }
    else
    {
      selfptr->m_send_instance_no = next_send_instance;
      selfptr->m_send_instance =
        get_send_thread_instance_by_num(next_send_instance);
      next_send_instance++;
      if (next_send_instance == globalData.ndbMtSendThreads)
      {
        next_send_instance = 0;
      }
    }
  }
}

void
thr_send_threads::start_send_threads()
{
  for (Uint32 i = 0; i < globalData.ndbMtSendThreads; i++)
  {
    m_send_threads[i].m_thread =
      NdbThread_Create(mt_send_thread_main,
                       (void **)&m_send_threads[i],
                       1024*1024,
                       "send thread", //ToDo add number
                       NDB_THREAD_PRIO_MEAN);
    m_send_threads[i].m_thr_index =
      globalEmulatorData.theConfiguration->addThread(
        m_send_threads[i].m_thread,
        SendThread);
  }
  m_started_threads = true;
}

struct thr_send_thread_instance*
thr_send_threads::get_send_thread_instance_by_num(Uint32 instance_no)
{
  return &m_send_threads[instance_no];
}

Uint32
thr_send_threads::get_send_instance(TrpId trp_id)
{
  require(trp_id < MAX_NTRANSPORTERS);
  Uint32 send_thread_instance = m_send_thread_instance_by_trp[trp_id];
  require(send_thread_instance < globalData.ndbMtSendThreads);
  return send_thread_instance;
}

struct thr_send_thread_instance*
thr_send_threads::get_send_thread_instance_by_trp(TrpId trp_id)
{
  require(trp_id < MAX_NTRANSPORTERS);
  Uint32 send_thread_instance = m_send_thread_instance_by_trp[trp_id];
  require(send_thread_instance < globalData.ndbMtSendThreads);
  return &m_send_threads[send_thread_instance];
}

/**
 * Called under mutex protection of send_thread_mutex
 */
void
thr_send_threads::insert_trp(TrpId trp_id,
                             struct thr_send_thread_instance *send_instance)
{
  struct thr_send_trps &trp_state = m_trp_state[trp_id];

  send_instance->m_more_trps = true;
  /* Ensure the lock free ::data_available see 'm_more_trps == true' */
  wmb();

  if (trp_state.m_neighbour_trp)
    return;

  Uint32 first_trp = send_instance->m_first_trp;
  struct thr_send_trps &last_trp_state =
    m_trp_state[send_instance->m_last_trp];
  trp_state.m_next = 0;
  send_instance->m_last_trp = trp_id;
  assert(trp_state.m_data_available > 0);

  if (first_trp == 0)
  {
    send_instance->m_first_trp = trp_id;
  }
  else
  {
    last_trp_state.m_next = trp_id;
  }
}

/**
 * Called under mutex protection of send_thread_mutex
 * The timer is taken before grabbing the mutex and can thus be a
 * bit older than now when compared to other times.
 */
void
thr_send_threads::set_max_delay(TrpId trp_id, NDB_TICKS now, Uint32 delay_usec)
{
  struct thr_send_trps &trp_state = m_trp_state[trp_id];
  assert(trp_state.m_data_available > 0);
  assert(!trp_state.m_send_overload);

  trp_state.m_micros_delayed = delay_usec;
  trp_state.m_inserted_time = now;
  trp_state.m_overload_counter++;
}

/**
 * Called under mutex protection of send_thread_mutex
 * The time is taken before grabbing the mutex, so this timer
 * could be older time than now in rare cases.
 */
void
thr_send_threads::set_overload_delay(TrpId trp_id,
                                     NDB_TICKS now,
                                     Uint32 delay_usec)
{
  struct thr_send_trps &trp_state = m_trp_state[trp_id];
  assert(trp_state.m_data_available > 0);
  trp_state.m_send_overload = true;
  trp_state.m_micros_delayed = delay_usec;
  trp_state.m_inserted_time = now;
  trp_state.m_overload_counter++;
}

/**
 * Called under mutex protection of send_thread_mutex
 * The now can be older than what is set in m_inserted_time since
 * now is not taken holding the mutex, thus we can take the time,
 * be scheduled away for a while and return, in the meantime
 * another thread could insert a new event with a newer insert
 * time.
 *
 * We ensure in code below that if this type of event happens that
 * we set the timer to be expired and we use the more recent time
 * as now.
 */
Uint32
thr_send_threads::check_delay_expired(TrpId trp_id, NDB_TICKS now)
{
  struct thr_send_trps &trp_state = m_trp_state[trp_id];
  assert(trp_state.m_data_available > 0);
  Uint64 micros_delayed = Uint64(trp_state.m_micros_delayed);

  if (micros_delayed == 0)
    return 0;

  Uint64 micros_passed;
  if (now.getUint64() > trp_state.m_inserted_time.getUint64())
  {
    micros_passed = NdbTick_Elapsed(trp_state.m_inserted_time,
                                    now).microSec();
  }
  else
  {
    now = trp_state.m_inserted_time;
    micros_passed = micros_delayed;
  }
  if (micros_passed >= micros_delayed) //Expired
  {
    trp_state.m_inserted_time = now;
    trp_state.m_micros_delayed = 0;
    trp_state.m_send_overload = false;
    return 0;
  }

  // Update and return remaining wait time
  Uint64 remaining_micros = micros_delayed - micros_passed;
  return Uint32(remaining_micros);
}

/**
 * TODO RONM:
 * Add some more NDBINFO table to make it easier to analyse the behaviour
 * of the workings of the MaxSendDelay parameter.
 */

static Uint64 mt_get_send_buffer_bytes(NodeId id);

/**
 * MAX_SEND_BUFFER_SIZE_TO_DELAY is a heauristic constant that specifies
 * a send buffer size that will always be sent. The size of this is based
 * on experience that maximum performance of the send part is achieved at
 * around 64 kBytes of send buffer size and that the difference between
 * 20 kB and 64 kByte is small. So thus avoiding unnecessary delays that
 * gain no significant performance gain.
 */
static const Uint64 MAX_SEND_BUFFER_SIZE_TO_DELAY = (20 * 1024);


/**
 * Get a trp having data to be sent to a trp (returned).
 *
 * Sending could have been delayed, in such cases the trp
 * to expire its delay first will be returned. It is then up to
 * the callee to either accept this trp, or reinsert it
 * such that it can be returned and retried later.
 *
 * Called under mutex protection of send_thread_mutex
 */
#define DELAYED_PREV_NODE_IS_NEIGHBOUR UINT_MAX32
TrpId
thr_send_threads::get_trp(Uint32 instance_no,
                          NDB_TICKS now,
                          struct thr_send_thread_instance *send_instance)
{
  Uint32 next;
  TrpId trp_id;
  bool retry = false;
  Uint32 prev = 0;
  Uint32 delayed_trp = 0;
  Uint32 delayed_prev_trp = 0;
  Uint32 min_wait_usec = UINT_MAX32;
  do
  {
    if (send_instance->m_next_is_high_prio_trp)
    {
      Uint32 num_neighbour_trps = send_instance->m_num_neighbour_trps;
      Uint32 neighbour_trp_index = send_instance->m_neighbour_trp_index;
      for (Uint32 i = 0; i < num_neighbour_trps; i++)
      {
        trp_id = send_instance->m_neighbour_trps[neighbour_trp_index];
        neighbour_trp_index++;
        if (neighbour_trp_index == num_neighbour_trps)
          neighbour_trp_index = 0;
        send_instance->m_neighbour_trp_index = neighbour_trp_index;
        if (m_trp_state[trp_id].m_data_available > 0 &&
            m_trp_state[trp_id].m_thr_no_sender == NO_OWNER_THREAD)
        {
          const Uint32 send_delay = check_delay_expired(trp_id, now);
          if (likely(send_delay == 0))
          {
            /**
             * Found a neighbour trp to return. Handle this and ensure that
             * next call to get_trp will start looking for non-neighbour
             * trps.
             */
            send_instance->m_next_is_high_prio_trp = false;
            goto found_neighbour;
          }

          /**
           * Found a neighbour trp with delay, record the delay
           * and the trp and set indicator that delayed trp is
           * a neighbour.
           */
          if (send_delay < min_wait_usec)
          {
            min_wait_usec = send_delay;
            delayed_trp = trp_id;
            delayed_prev_trp = DELAYED_PREV_NODE_IS_NEIGHBOUR;
          }
        }
      }
      if (retry)
      {
        /**
         * We have already searched the non-neighbour trps and we
         * have now searched the neighbour trps and found no trps
         * ready to start sending to, we might still have a delayed
         * trp, this will be checked before exiting.
         */
        goto found_no_ready_trps;
      }

      /**
       * We found no ready trps amongst the neighbour trps, we will
       * also search the non-neighbours, we will do this simply by
       * falling through into this part and setting retry to true to
       * indicate that we already searched the neighbour trps.
       */
      retry = true;
    }
    else
    {
      /**
       * We might loop one more time and then we need to ensure that
       * we don't just come back here. If we report a trp from this
       * function this variable will be set again. If we find no trp
       * then it really doesn't matter what this variable is set to.
       * When trps are available we will always try to be fair and
       * return high prio trps as often as non-high prio trps.
       */
      send_instance->m_next_is_high_prio_trp = true;
    }

    trp_id = send_instance->m_first_trp;
    if (!trp_id)
    {
      if (!retry)
      {
        /**
         * We need to check the neighbour trps before we decide that
         * there is no trps to send to.
         */
        retry = true;
        continue;
      }
      /**
       * Found no trps ready to be sent to, will still need check of
       * delayed trps before exiting.
       */
      goto found_no_ready_trps;
    }

    /**
     * Search for a trp ready to be sent to among the non-neighbour trps.
     * If none found, remember the one with the smallest delay.
     */
    prev = 0;
    while (trp_id)
    {
      next = m_trp_state[trp_id].m_next;

      const Uint32 send_delay = check_delay_expired(trp_id, now);
      if (likely(send_delay == 0))
      {
        /**
         * We found a non-neighbour trp to return, handle this
         * and set the next get_trp to start looking for
         * neighbour trps.
         */
        send_instance->m_next_is_high_prio_trp = true;
        goto found_non_neighbour;
      }

      /* Find remaining minimum wait: */
      if (min_wait_usec > send_delay)
      {
        min_wait_usec = send_delay;
        delayed_trp = trp_id;
        delayed_prev_trp = prev;
      }

      prev = trp_id;
      trp_id = next;
    }

    // As 'first_trp != 0', there has to be a 'delayed_trp'
    assert(delayed_trp != 0);

    if (!retry)
    {
      /**
       * Before we decide to send to a delayed non-neighbour trp
       * we should check if there is a neighbour ready to be sent
       * to, or if there is a neighbour with a lower delay that
       * can be sent to.
       */
      retry = true;
      continue;
    }
    /**
     * No trps ready to send to, but we only get here when we know
     * there is at least a delayed trp, so jump directly to handling
     * of returning delayed trps.
     */
    goto found_delayed_trp;
  } while (1);

found_no_ready_trps:
  /**
   * We have found no trps ready to be sent to yet, we can still
   * have a delayed trp and we don't know from where it comes.
   */
  if (delayed_trp == 0)
  {
    /**
     * We have found no trps to send to, neither non-delayed nor
     * delayed trps. Mark m_more_trps as false to indicate that
     * we have no trps to send to for the moment to give the
     * send threads a possibility to go to sleep.
     */
    send_instance->m_more_trps = false;
    return 0;
  }

  /**
   * We have ensured that delayed_trp exists although we have no
   * trps ready to be sent to yet. We will fall through to handling
   * of finding a delayed trp.
   */

found_delayed_trp:
  /**
   * We found no trp ready to send to but we did find a delayed trp.
   * We don't know if the delayed trp is a neighbour trp or not, we
   * check this using delayed_prev_trp which is set to ~0 for
   * neighbour trps.
   */
  assert(delayed_trp != 0);
  trp_id = delayed_trp;
  if (delayed_prev_trp == DELAYED_PREV_NODE_IS_NEIGHBOUR)
  {
    /**
     * Go to handling of found neighbour as we have decided to return
     * this delayed neighbour trp.
     */
    send_instance->m_next_is_high_prio_trp = false;
    goto found_neighbour;
  }
  else
  {
    send_instance->m_next_is_high_prio_trp = true;
  }

  prev = delayed_prev_trp;
  next = m_trp_state[trp_id].m_next;

  /**
   * Fall through to found_non_neighbour since we have decided that this
   * delayed trp will be returned.
   */

found_non_neighbour:
  /**
   * We are going to return a non-neighbour trp, either delayed
   * or not. We need to remove it from the list of non-neighbour
   * trps to send to.
   */

  if (likely(trp_id == send_instance->m_first_trp))
  {
    send_instance->m_first_trp = next;
    assert(prev == 0);
  }
  else
  {
    assert(prev != 0);
    m_trp_state[prev].m_next = next;
  }

  if (trp_id == send_instance->m_last_trp)
    send_instance->m_last_trp = prev;

  /**
   * Fall through for non-neighbour trps to same return handling as
   * neighbour trps.
   */

found_neighbour:
  /**
   * We found a trp to return, we will update the data available,
   * we also need to set m_thr_no_sender to indicate which thread
   * is owning the right to send to this trp for the moment.
   *
   * Neighbour trps can go directly here since they are not
   * organised in any lists, but we come here also for
   * non-neighbour trps.
   */
  struct thr_send_trps &trp_state = m_trp_state[trp_id];

  assert(trp_state.m_data_available > 0);
  assert(trp_state.m_thr_no_sender == NO_OWNER_THREAD);
  trp_state.m_next = 0;
  trp_state.m_data_available = 1;
  return (TrpId)trp_id;
}

/* Called under mutex protection of send_thread_mutex */
bool
thr_send_threads::check_done_trp(TrpId trp_id)
{
  struct thr_send_trps &trp_state = m_trp_state[trp_id];
  assert(trp_state.m_data_available > 0);
  trp_state.m_data_available--;
  return (trp_state.m_data_available == 0);
}

/* Called under mutex protection of send_thread_mutex */
struct thr_send_thread_instance*
thr_send_threads::get_not_awake_send_thread(TrpId trp_id,
                         struct thr_send_thread_instance *send_instance)
{
  struct thr_send_thread_instance *used_send_thread;
  if (trp_id != 0)
  {
    Uint32 send_thread = get_send_instance(trp_id);
    if (!m_send_threads[send_thread].m_awake)
    {
      used_send_thread= &m_send_threads[send_thread];
      assert(used_send_thread == send_instance);
      return used_send_thread;
    }
  }
  if (!send_instance->m_awake)
    return send_instance;
  return NULL;
}

/**
 * We have assisted our send thread instance, check if it still
 * need to be woken up.
 */
void
thr_send_threads::wake_my_send_thread_if_needed(TrpId *trp_id_array,
                                                Uint32 count,
                   struct thr_send_thread_instance *my_send_instance)
{
  bool mutex_locked = false;
  struct thr_send_thread_instance *wake_send_instance = NULL;
  for (Uint32 i = 0; i < count; i++)
  {
    TrpId trp_id = trp_id_array[i];
    struct thr_send_thread_instance *send_instance =
      get_send_thread_instance_by_trp(trp_id);
    if (send_instance != my_send_instance)
      continue;
    if (!mutex_locked)
    {
      mutex_locked = true;
      NdbMutex_Lock(my_send_instance->send_thread_mutex);
    }
    struct thr_send_trps& trp_state = m_trp_state[trp_id];
    if (trp_state.m_data_available > 0)
    {
      wake_send_instance = my_send_instance;
      break;
    }
  }
  if (mutex_locked)
  {
    NdbMutex_Unlock(my_send_instance->send_thread_mutex);
  }
  if (wake_send_instance != NULL)
  {
    wakeup(&(wake_send_instance->m_waiter_struct));
  }
}

/**
 * Insert transporter into send thread instance data structures.
 * Wake send thread unless it is the one which we handle ourselves.
 * If we handle it ourselves we will check after assisting the
 * send thread if the thread is still required to wake up. This
 * ensures that running with 1 send thread will avoid waking up
 * send thread when not required to do so. With many send threads
 * we will avoid a small portion of wakeup calls through this
 * handling.
 *
 * If we don't do any send thread assistance the instance is simply
 * NULL here and we will wake all required send threads.
 */
Uint32
thr_send_threads::alert_send_thread(TrpId trp_id,
                                    NDB_TICKS now,
                   struct thr_send_thread_instance *my_send_instance)
{
  struct thr_send_thread_instance *send_instance =
    get_send_thread_instance_by_trp(trp_id);
  struct thr_send_trps& trp_state = m_trp_state[trp_id];

  NdbMutex_Lock(send_instance->send_thread_mutex);
  trp_state.m_data_available++;  // There is more to send
  if (trp_state.m_data_available > 1)
  {
    /**
     * ACTIVE(_P) -> ACTIVE_P
     *
     * The trp is already flagged that it has data needing to be sent.
     * There is no need to wake even more threads up in this case
     * since we piggyback on someone else's request.
     *
     * Waking another thread for sending to this trp, had only
     * resulted in contention and blockage on the send_lock.
     *
     * We are safe that the buffers we have flushed will be read by a send
     * thread: They will either be piggybacked when the send thread
     * 'get_trp()' for sending, or data will be available when
     * send thread 'check_done_trp()', finds that more data has
     * become available. In the later case, the send thread will schedule
     * the trp for another round with insert_trp()
     */
    NdbMutex_Unlock(send_instance->send_thread_mutex);
    return 0;
  }
  assert(!trp_state.m_send_overload);      // Caught above as ACTIVE
  assert(m_trp_state[trp_id].m_thr_no_sender == NO_OWNER_THREAD);
  insert_trp(trp_id, send_instance);       // IDLE -> PENDING

  /**
   * We need to delay sending the data, as set in config.
   * This is the first send to this trp, so we start the
   * delay timer now.
   */
  if (max_send_delay > 0)                   // Wait for more payload?
  {
    set_max_delay(trp_id, now, max_send_delay);
  }

  if (send_instance == my_send_instance)
  {
    NdbMutex_Unlock(send_instance->send_thread_mutex);
    return 1;
  }

  /*
   * Check if the send thread especially responsible for this transporter
   * is awake, if not wake it up.
   */
  struct thr_send_thread_instance *avail_send_thread
    = get_not_awake_send_thread(trp_id, send_instance);

  NdbMutex_Unlock(send_instance->send_thread_mutex);

  if (avail_send_thread)
  {
    /*
     * Wake the assigned sleeping send thread, potentially a spurious wakeup,
     * but this is not a problem, important is to ensure that at least one
     * send thread is awoken to handle our request. If someone is already
     * awake and takes care of our request before we get to wake someone up
     * it's not a problem.
     */
    wakeup(&(avail_send_thread->m_waiter_struct));
  }
  return 1;
}

static bool
check_available_send_data(struct thr_send_thread_instance *send_instance)
{
  return !send_instance->data_available();
}

//static
int
thr_send_threads::trylock_send_trp(TrpId trp_id)
{
  thr_repository::send_buffer *sb = g_thr_repository->m_send_buffers+trp_id;
  return trylock(&sb->m_send_lock);
}

//static
bool
thr_send_threads::perform_send(TrpId trp_id, Uint32 thr_no, Uint32& bytes_sent)
{
  thr_repository::send_buffer * sb = g_thr_repository->m_send_buffers+trp_id;

  /**
   * Set m_send_thread so that our transporter callback can know which thread
   * holds the send lock for this remote trp. This is the thr_no of a block
   * thread or the thr_no of a send thread.
   */
  sb->m_send_thread = thr_no;
  const bool more = globalTransporterRegistry.performSend(trp_id);
  bytes_sent = sb->m_bytes_sent;
  sb->m_send_thread = NO_SEND_THREAD;
  unlock(&sb->m_send_lock);
  return more;
}

static void
update_send_sched_config(THRConfigApplier & conf,
                         unsigned instance_no,
                         bool & real_time)
{
  real_time = conf.do_get_realtime_send(instance_no);
}

static void
yield_rt_break(NdbThread *thread,
               enum ThreadTypes type,
               bool real_time)
{
  Configuration * conf = globalEmulatorData.theConfiguration;
  conf->setRealtimeScheduler(thread,
                             type,
                             false,
                             false);
  conf->setRealtimeScheduler(thread,
                             type,
                             real_time,
                             false);
}

static void
check_real_time_break(NDB_TICKS now,
                      NDB_TICKS *yield_time,
                      NdbThread *thread,
                      enum ThreadTypes type)
{
  if (unlikely(NdbTick_Compare(now, *yield_time) < 0))
  {
    /**
     * Timer was adjusted backwards, or the monotonic timer implementation
     * on this platform is unstable. Best we can do is to restart
     * RT-yield timers from new current time.
     */
    *yield_time = now;
  }

  const Uint64 micros_passed =
    NdbTick_Elapsed(*yield_time, now).microSec();

  if (micros_passed > 50000)
  {
    /**
     * Lower scheduling prio to time-sharing mode to ensure that
     * other threads and processes gets a chance to be scheduled
     * if we run for an extended time.
     */
    yield_rt_break(thread, type, true);
    *yield_time = now;
  }
}

#define NUM_WAITS_TO_CHECK_SPINTIME 6
static void
wait_time_tracking(thr_data *selfptr, Uint64 wait_time_in_us)
{
  for (Uint32 i = 0; i < NUM_SPIN_INTERVALS; i++)
  {
    if (wait_time_in_us <= selfptr->m_spin_stat.m_spin_interval[i])
    {
      selfptr->m_spin_stat.m_micros_sleep_times[i]++;
      selfptr->m_spin_stat.m_num_waits++;
      if (unlikely(selfptr->m_spintime == 0 &&
            selfptr->m_conf_spintime != 0 &&
            selfptr->m_spin_stat.m_num_waits == NUM_WAITS_TO_CHECK_SPINTIME))
      {
        /**
         * React quickly to changes in environment, if we don't have
         * spinning activated and have already seen 15 wait times, it means
         * that there is a good chance that spinning is a good idea now.
         * So invoke a check if we should activate spinning now.
         */
        SimulatedBlock *b = globalData.getBlock(THRMAN, selfptr->m_thr_no + 1);
        ((Thrman*)b)->check_spintime(false);
      }
      return;
    }
  }
  require(false);
}

static bool check_queues_empty(thr_data *selfptr);
static Uint32 scan_time_queues(struct thr_data* selfptr, NDB_TICKS now);
static bool do_send(struct thr_data* selfptr,
                    bool must_send,
                    bool assist_send);
/**
 * We call this function only after executing no jobs and thus it is
 * safe to spin for a short time.
 */
static bool
check_yield(thr_data *selfptr,
            Uint64 min_spin_timer, //microseconds
            Uint32 *spin_time_in_us,
            NDB_TICKS start_spin_ticks)
{
  NDB_TICKS now;
  bool cont_flag = true;
  do
  {
    for (Uint32 i = 0; i < 50; i++)
    {
      /**
       * During around 50 us we only check for JBA and JBB
       * queues to not be empty. This happens when another thread or
       * the receive thread sends a signal to the thread.
       */
      NdbSpin();
      if (!check_queues_empty(selfptr))
      {
        /* Found jobs to execute, successful spin */
        cont_flag = false;
        now = NdbTick_getCurrentTicks();
        break;
      }
      /* Check if we have done enough spinning once per 3 us */
      if ((i & 3) == 3)
        continue;
      now = NdbTick_getCurrentTicks();
      Uint64 spin_micros = NdbTick_Elapsed(start_spin_ticks, now).microSec();
      if (spin_micros > min_spin_timer)
      {
        /**
         * We have spun for the required time, but to no avail, there was no
         * work to do, so it is now time to yield and go to sleep.
         */
        *spin_time_in_us = spin_micros;
        selfptr->m_curr_ticks = now;
        selfptr->m_spin_stat.m_sleep_longer_spin_time++;
        selfptr->m_measured_spintime += spin_micros;
        return true;
      }
    }
    if (!cont_flag)
      break;
    /**
     * Every 50 us we also scan time queues to see if any delayed signals
     * need to be delivered. After checking if this generates any new
     * messages we also check if we have completed spinning for this
     * time.
     */
    const Uint32 lagging_timers = scan_time_queues(selfptr, now);
    if (lagging_timers != 0 ||
        !check_queues_empty(selfptr))
    {
      /* Found jobs to execute, successful spin */
      cont_flag = false;
      break;
    }
  } while (cont_flag);
  /**
   * Successful spinning, we will record spinning time. We will also record
   * the number of micros that this has saved. This is a static number based
   * on experience. We use measurements from virtual machines where we gain
   * the time it would take to go to sleep and wakeup again. This is roughly
   * 25 microseconds.
   *
   * This is the positive part of spinning where we gained something through
   * spinning.
   */
  Uint64 spin_micros = NdbTick_Elapsed(start_spin_ticks, now).microSec();
  selfptr->m_curr_ticks = now;
  selfptr->m_measured_spintime += spin_micros;
  selfptr->m_spin_stat.m_sleep_shorter_spin_time++;
  selfptr->m_micros_sleep += spin_micros;
  wait_time_tracking(selfptr, spin_micros);
  return false;
}

/**
 * We call this function only after executing no jobs and thus it is
 * safe to spin for a short time.
 */
static bool
check_recv_yield(thr_data *selfptr,
                 TransporterReceiveHandle & recvdata,
                 Uint64 min_spin_timer, //microseconds
                 Uint32 & num_events,
                 Uint32 *spin_time_in_us,
                 NDB_TICKS start_spin_ticks)
{
  NDB_TICKS now;
  bool cont_flag = true;
  do
  {
    for (Uint32 i = 0; i < 60; i++)
    {
      /**
       * During around 50 us we only check for JBA and JBB
       * queues to not be empty. This happens when another thread or
       * the receive thread sends a signal to the thread.
       */
      NdbSpin();
      if ((!check_queues_empty(selfptr)) ||
          ((num_events =
            globalTransporterRegistry.pollReceive(0, recvdata)) > 0))
      {
        /* Found jobs to execute, successful spin */
        cont_flag = false;
        now = NdbTick_getCurrentTicks();
        break;
      }
      /* Check if we have done enough spinning once per 3 us */
      if ((i & 3) == 3)
        continue;
      /* Check if we have done enough spinning */
      now = NdbTick_getCurrentTicks();
      Uint64 spin_micros = NdbTick_Elapsed(start_spin_ticks, now).microSec();
      if (spin_micros > min_spin_timer)
      {
        /**
         * We have spun for the required time, but to no avail, there was no
         * work to do, so it is now time to yield and go to sleep.
         */
        selfptr->m_measured_spintime += spin_micros;
        selfptr->m_spin_stat.m_sleep_longer_spin_time++;
        return true;
      }
    }
    if (!cont_flag)
      break;
    /**
     * Every 50 us we also scan time queues to see if any delayed signals
     * need to be delivered. After checking if this generates any new
     * messages we also check if we have completed spinning for this
     * time.
     */
    const Uint32 lagging_timers = scan_time_queues(selfptr, now);
    if (lagging_timers != 0 ||
        !check_queues_empty(selfptr))
    {
      /* Found jobs to execute, successful spin */
      cont_flag = false;
      break;
    }
  } while (cont_flag);
  /**
   * Successful spinning, we will record spinning time. We will also record
   * the number of micros that this has saved. This is a static number based
   * on experience. We use measurements from virtual machines where we gain
   * the time it would take to go to sleep and wakeup again. This is roughly
   * 25 microseconds.
   *
   * This is the positive part of spinning where we gained something through
   * spinning.
   */
  Uint64 spin_micros = NdbTick_Elapsed(start_spin_ticks, now).microSec();
  selfptr->m_measured_spintime += spin_micros;
  selfptr->m_spin_stat.m_sleep_shorter_spin_time++;
  selfptr->m_micros_sleep += spin_micros;
  wait_time_tracking(selfptr, spin_micros);
  return false;
}

/**
 * We enter this function holding the send_thread_mutex if lock is
 * false and we leave no longer holding the mutex.
 */
bool
thr_send_threads::assist_send_thread(Uint32 max_num_trps,
                                     Uint32 thr_no,
                                     NDB_TICKS now,
                                     Uint32 &watchdog_counter,
                   struct thr_send_thread_instance *send_instance,
                   class thread_local_pool<thr_send_page>  & send_buffer_pool)
{
  Uint32 num_trps_sent = 0;
  Uint32 loop = 0;
  NDB_TICKS spin_ticks_dummy;
  TrpId trp_id = 0;

  NdbMutex_Lock(send_instance->send_thread_mutex);

  while (globalData.theRestartFlag != perform_stop &&
         loop < max_num_trps &&
         (trp_id = get_trp(NO_SEND_THREAD, now, send_instance)) != 0)
         // PENDING -> ACTIVE
  {
    if (!handle_send_trp(trp_id,
                         num_trps_sent,
                         thr_no,
                         now,
                         watchdog_counter,
                         send_instance))
    {
      /**
       * Neighbour trps are locked through setting
       * m_trp_state[id].m_thr_no_sender to thr_no while holding
       * the mutex. This flag is set between start of send and end
       * of send. In this case there was no send so the flag isn't
       * set now, since we insert it back immediately it will simply
       * remain unset. We assert on this just in case.
       *
       * Only transporters waiting for delay to expire was waiting to send,
       * we will skip sending in this case and leave it for the send
       * thread to handle it. No reason to set pending_send to true since
       * there is no hurry to send (through setting id = 0 below).
       */
      assert(m_trp_state[trp_id].m_thr_no_sender == NO_OWNER_THREAD);
      insert_trp(trp_id, send_instance);
      trp_id = 0;
      break;
    }

    watchdog_counter = 3;
    send_buffer_pool.release_global(g_thr_repository->m_mm,
                                    RG_TRANSPORTER_BUFFERS,
                                    send_instance->m_instance_no);

    loop++;
  }
  if (trp_id == 0)
  {
    NdbMutex_Unlock(send_instance->send_thread_mutex);
    return false;
  }
  /**
   * There is more work to do, keep pending_send flag to true such
   * that we will quickly work off the queue of send tasks available.
   */
  bool pending_send = send_instance->check_pending_data();
  NdbMutex_Unlock(send_instance->send_thread_mutex);
  return pending_send;
}

/**
 * We hold the send_thread_mutex of the send_instance when we
 * enter this function.
 */
bool
thr_send_threads::handle_send_trp(TrpId trp_id,
                                  Uint32 & num_trps_sent,
                                  Uint32 thr_no,
                                  NDB_TICKS & now,
                                  Uint32 & watchdog_counter,
                         struct thr_send_thread_instance *send_instance)
{
  assert(send_instance == get_send_thread_instance_by_trp(trp_id));
  assert(m_trp_state[trp_id].m_thr_no_sender == NO_OWNER_THREAD);
  if (m_trp_state[trp_id].m_micros_delayed > 0)     // Trp send is delayed
  {
    /**
     * The only transporter ready for send was a transporter that still
     * required waiting. We will only send if we have enough data to
     * send without delay.
     */
    if (m_trp_state[trp_id].m_send_overload)        // Pause overloaded trp
    {
      return false;
    }

    if (mt_get_send_buffer_bytes(trp_id) >= MAX_SEND_BUFFER_SIZE_TO_DELAY)
      set_max_delay(trp_id, now, 0);              // Large packet -> Send now
    else                                          // Sleep, let last awake send
    {
      if (thr_no >= glob_num_threads)
      {
        /**
         * When encountering max_send_delay from send thread we
         * will let the send thread go to sleep for as long as
         * this trp has to wait (it is the shortest sleep we
         * we have. For non-send threads the trp will simply
         * be reinserted and someone will pick up later to handle
         * things.
         *
         * At this point in time there are no transporters ready to
         * send, they all are waiting for the delay to expire.
         */
        send_instance->m_more_trps = false;
      }
      return false;
    }
  }

  /**
   * Multiple send threads can not 'get' the same
   * trp simultaneously. Thus, we does not need
   * to keep the global send thread mutex any longer.
   * Also avoids worker threads blocking on us in
   * ::alert_send_thread
   */
#ifdef VM_TRACE
  my_thread_yield();
#endif
  assert(m_trp_state[trp_id].m_thr_no_sender == NO_OWNER_THREAD);
  m_trp_state[trp_id].m_thr_no_sender = thr_no;
  NdbMutex_Unlock(send_instance->send_thread_mutex);

  watchdog_counter = 6;

  /**
   * Need a lock on the send buffers to protect against
   * worker thread doing ::forceSend, possibly
   * disable_send_buffers() and/or lock_/unlock_transporter().
   * To avoid a livelock with ::forceSend() on an overloaded
   * systems, we 'try-lock', and reinsert the trp for
   * later retry if failed.
   *
   * To ensure that the combination of more == true &&
   * bytes_sent == 0 can be used to signal that the
   * transporter is overloaded, we initialise bytes_sent to 1 to avoid
   * interpreting a try_lock failure as if it was an overloaded
   * transporter. This is a fix for BUG#22393612.
   */
  bool more = true;
  Uint32 bytes_sent = 1;
#ifdef VM_TRACE
  my_thread_yield();
#endif
  if (likely(trylock_send_trp(trp_id) == 0))
  {
    more = perform_send(trp_id, thr_no, bytes_sent);
    /* We return with no locks or mutexes held */
  }

  /**
   * Note that we do not yet return any send_buffers to the
   * global pool: handle_send_trp() may be called from either
   * a send-thread, or a worker-thread doing 'assist send'.
   * These has different policies for releasing send_buffers,
   * which should be handled by the respective callers.
   * (release_chunk() or release_global())
   *
   * Either own perform_send() processing, or external 'alert'
   * could have signaled that there are more sends pending.
   * If we had no progress in perform_send, we conclude that
   * trp is overloaded, and takes a break doing further send
   * attempts to that trp. Also failure of trylock_send_trp
   * will result on the 'overload' to be concluded.
   * (Quite reasonable as the worker thread is likely forceSend'ing)
   */
  now = NdbTick_getCurrentTicks();

  NdbMutex_Lock(send_instance->send_thread_mutex);
#ifdef VM_TRACE
  my_thread_yield();
#endif
  assert(m_trp_state[trp_id].m_thr_no_sender == thr_no);
  m_trp_state[trp_id].m_thr_no_sender = NO_OWNER_THREAD;
  if (more ||                   // ACTIVE   -> PENDING
      !check_done_trp(trp_id))  // ACTIVE-P -> PENDING
  {
    insert_trp(trp_id, send_instance);

    if (unlikely(more && bytes_sent == 0)) //Trp is overloaded
    {
      set_overload_delay(trp_id, now, 200);//Delay send-retry by 200 us
    }
  }                            // ACTIVE   -> IDLE
  else
  {
    num_trps_sent++;
  }
  return true;
}

void
thr_send_threads::update_rusage(
  struct thr_send_thread_instance *this_send_thread,
  Uint64 elapsed_time)
{
  struct ndb_rusage rusage;

  int res = Ndb_GetRUsage(&rusage, false);
  if (res != 0)
  {
    this_send_thread->m_user_time_os = 0;
    this_send_thread->m_kernel_time_os = 0;
    this_send_thread->m_elapsed_time_os = 0;
    return;
  }
  this_send_thread->m_user_time_os = rusage.ru_utime;
  this_send_thread->m_kernel_time_os = rusage.ru_stime;
  this_send_thread->m_elapsed_time_os = elapsed_time;
}

/**
 * There are some send scheduling algorithms build into the send thread.
 * Mainly implemented as part of ::run_send_thread, thus commented here:
 *
 * We have the possibility to set a 'send delay' for each trp. This
 * is used both for handling send overload where we should wait
 * before retrying, and as an aid for collecting smaller packets into
 * larger, and thus fewer packets. Thus decreasing the send overhead
 * on a highly loaded system.
 *
 * A delay due to overload is always waited for. As there are already
 * queued up send work in the buffers, sending will be possible
 * without the send thread actively busy-retrying. However, delays
 * in order to increase the packed size can be ignored.
 *
 * The basic idea if the later is the following:
 * By introducing a delay we ensure that all block threads have
 * gotten a chance to execute messages that will generate data
 * to be sent to trps. This is particularly helpful in e.g.
 * queries that are scanning a table. Here a SCAN_TABREQ is
 * received in a TC and this generates a number of SCAN_FRAGREQ
 * signals to each LDM, each of those LDMs will in turn generate
 * a number of new signals that are all destined to the same
 * trp. So this delay here increases the chance that those
 * signals can be sent in the same TCP/IP packet over the wire.
 *
 * Another use case is applications using the asynchronous API
 * and thus sending many PK lookups that traverse a trp in
 * parallel from the same destination trp. These can benefit
 * greatly from this extra delay increasing the packet sizes.
 *
 * There is also a case when sending many updates that need to
 * be sent to the other trp in the same node group. By delaying
 * the send of this data we ensure that the receiver thread on
 * the other end is getting larger packet sizes and thus we
 * improve the throughput of the system in all sorts of ways.
 *
 * However we also try to ensure that we don't delay signals in
 * an idle system where response time is more important than
 * the throughput. This is achieved by the fact that we will
 * send after looping through the trps ready to send to. In
 * an idle system this will be a quick operation. In a loaded
 * system this delay can be fairly substantial on the other
 * hand.
 *
 * Finally we attempt to limit the use of more than one send
 * thread to cases of very high load. So if there are only
 * delayed trp sends remaining, we deduce that the
 * system is lightly loaded and we will go to sleep if there
 * are other send threads also awake.
 */
void
thr_send_threads::run_send_thread(Uint32 instance_no)
{
  struct thr_send_thread_instance *this_send_thread =
    &m_send_threads[instance_no];
  const Uint32 thr_no = glob_num_threads + instance_no;

  {
    /**
     * Wait for thread object to be visible
     */
    while(this_send_thread->m_thread == 0)
      NdbSleep_MilliSleep(30);
  }

  {
    /**
     * Print out information about starting thread
     *   (number, tid, name, the CPU it's locked into (if locked at all))
     * Also perform the locking to CPU.
     */
    BaseString tmp;
    bool fail = false;
    THRConfigApplier & conf = globalEmulatorData.theConfiguration->m_thr_config;
    tmp.appfmt("thr: %u ", thr_no);
    int tid = NdbThread_GetTid(this_send_thread->m_thread);
    if (tid != -1)
    {
      tmp.appfmt("tid: %u ", tid);
    }
    conf.appendInfoSendThread(tmp, instance_no);
    int res = conf.do_bind_send(this_send_thread->m_thread,
                                instance_no);
    if (res < 0)
    {
      fail = true;
      tmp.appfmt("err: %d ", -res);
    }
    else if (res > 0)
    {
      tmp.appfmt("OK ");
    }

    unsigned thread_prio;
    res = conf.do_thread_prio_send(this_send_thread->m_thread,
                                   instance_no,
                                   thread_prio);
    if (res < 0)
    {
      fail = true;
      res = -res;
      tmp.appfmt("Failed to set thread prio to %u, ", thread_prio);
      if (res == SET_THREAD_PRIO_NOT_SUPPORTED_ERROR)
      {
        tmp.appfmt("not supported on this OS");
      }
      else
      {
        tmp.appfmt("error: %d", res);
      }
    }
    else if (res > 0)
    {
      tmp.appfmt("Successfully set thread prio to %u ", thread_prio);
    }

    g_eventLogger->info("%s", tmp.c_str());
    if (fail)
    {
      abort();
    }
  }

  /**
   * register watchdog
   */
  bool succ = globalEmulatorData.theWatchDog->
    registerWatchedThread(&this_send_thread->m_watchdog_counter, thr_no);
  require(succ);

  NdbMutex_Lock(this_send_thread->send_thread_mutex);
  this_send_thread->m_awake = false;
  NdbMutex_Unlock(this_send_thread->send_thread_mutex);

  NDB_TICKS yield_ticks;
  bool real_time = false;

  yield_ticks = NdbTick_getCurrentTicks();
  THRConfigApplier & conf = globalEmulatorData.theConfiguration->m_thr_config;
  update_send_sched_config(conf, instance_no, real_time);

  TrpId trp_id = 0;
  Uint64 micros_sleep = 0;
  NDB_TICKS last_now = NdbTick_getCurrentTicks();
  NDB_TICKS last_rusage = last_now;
  NDB_TICKS first_now = last_now;

  while (globalData.theRestartFlag != perform_stop)
  {
    this_send_thread->m_watchdog_counter = 19;

    NDB_TICKS now = NdbTick_getCurrentTicks();
    Uint64 sleep_time = micros_sleep;
    Uint64 exec_time = NdbTick_Elapsed(last_now, now).microSec();
    Uint64 time_since_update_rusage =
      NdbTick_Elapsed(last_rusage, now).microSec();
    /**
     * At this moment exec_time is elapsed time since last time
     * we were here. Now remove the time we spent sleeping to
     * get exec_time, thus exec_time + sleep_time will always
     * be elapsed time.
     */
    exec_time -= sleep_time;
    last_now = now;
    micros_sleep = 0;
    if (time_since_update_rusage > Uint64(50 * 1000))
    {
      Uint64 elapsed_time = NdbTick_Elapsed(first_now, now).microSec();
      last_rusage = last_now;
      NdbMutex_Lock(this_send_thread->send_thread_mutex);
      update_rusage(this_send_thread, elapsed_time);
    }
    else
    {
      NdbMutex_Lock(this_send_thread->send_thread_mutex);
    }
    this_send_thread->m_exec_time += exec_time;
    this_send_thread->m_sleep_time += sleep_time;
    this_send_thread->m_awake = true;

    /**
     * If waited for a specific transporter, reinsert it such that
     * it can be re-evaluated for send by get_trp().
     *
     * This happens when handle_send_trp returns false due to that the
     * only transporter ready for execute was a transporter that still
     * waited for expiration of delay and no other condition allowed it
     * to be sent.
     */
    if (trp_id != 0)
    {
      /**
       * The trp was locked during our sleep. We now release the
       * lock again such that we can acquire the lock again after
       * a short sleep. For non-neighbour trps the insert_trp is
       * sufficient. For neighbour trps we need to ensure that
       * m_trp_state[trp_id].m_thr_no_sender is set to NO_OWNER_THREAD
       * since this is the manner in releasing the lock on those
       * trps.
       */
      assert(m_trp_state[trp_id].m_thr_no_sender == thr_no);
      m_trp_state[trp_id].m_thr_no_sender = NO_OWNER_THREAD;
      insert_trp(trp_id, this_send_thread);
      trp_id = 0;
    }
    while (globalData.theRestartFlag != perform_stop &&
           (trp_id = get_trp(instance_no, now, this_send_thread)) != 0)
           // PENDING -> ACTIVE
    {
      Uint32 num_trps_sent_dummy;
      if (!handle_send_trp(trp_id,
                           num_trps_sent_dummy,
                           thr_no,
                           now,
                           this_send_thread->m_watchdog_counter,
                           this_send_thread))
      {
        /**
         * Neighbour trps are not locked by get_trp and insert_trp.
         * They are locked by setting
         * m_trp_state[trp_id].m_thr_no_sender to thr_no.
         * Here we returned false from handle_send_trp since we were
         * not allowed to send to trp at this time. We want to keep
         * lock on trp as get_trp does for non-neighbour trps, so
         * we set this flag to retain lock even after we release mutex.
         * We also use asserts to ensure the state transitions are ok.
         *
         * The transporter is reinserted into the list of transporters
         * ready to transmit above in the code since id != 0 when we
         * return after sleep.
         */
        assert(m_trp_state[trp_id].m_thr_no_sender == NO_OWNER_THREAD);
        m_trp_state[trp_id].m_thr_no_sender = thr_no;
        break;
      }

      /* Release chunk-wise to decrease pressure on lock */
      this_send_thread->m_watchdog_counter = 3;
      this_send_thread->m_send_buffer_pool.release_chunk(
                                     g_thr_repository->m_mm,
                                     RG_TRANSPORTER_BUFFERS,
                                     instance_no);

      /**
       * We set trp_id = 0 for the very rare case where theRestartFlag is set
       * to perform_stop, we should never need this, but add it in just in
       * case.
       */
      trp_id = 0;
    } // while (get_trp()...)

    /* No more trps having data to send right now, prepare to sleep */
    this_send_thread->m_awake = false;
    const Uint32 trp_wait = (trp_id != 0) ?
      m_trp_state[trp_id].m_micros_delayed : 0;
    NdbMutex_Unlock(this_send_thread->send_thread_mutex);


    if (real_time)
    {
      check_real_time_break(now,
                            &yield_ticks,
                            this_send_thread->m_thread,
                            SendThread);
    }


    /**
     * Send thread is by definition a throughput supportive thread.
     * Thus in situations when the latency is at risk the sending
     * is performed by the block threads. Thus there is no reason
     * to perform any spinning in the send thread, we will ignore
     * spin timer for send threads.
     */
    {
      Uint32 max_wait_nsec;
      /**
       * We sleep a max time, possibly waiting for a specific trp
       * with delayed send (overloaded, or waiting for more payload).
       * (Will be alerted to start working when more send work arrives)
       */
      if (trp_wait == 0)
      {
        //50ms, has to wakeup before 100ms watchdog alert.
        max_wait_nsec = 50*1000*1000;
      }
      else
      {
        max_wait_nsec = trp_wait * 1000;
      }
      NDB_TICKS before = NdbTick_getCurrentTicks();
      bool waited = yield(&this_send_thread->m_waiter_struct,
                          max_wait_nsec,
                          check_available_send_data,
                          this_send_thread);
      if (waited)
      {
        NDB_TICKS after = NdbTick_getCurrentTicks();
        micros_sleep += NdbTick_Elapsed(before, after).microSec();
      }
    }
  }

  globalEmulatorData.theWatchDog->unregisterWatchedThread(thr_no);
}

#if 0
static
Uint32
fifo_used_pages(struct thr_data* selfptr)
{
  return calc_fifo_used(selfptr->m_first_unused,
                        selfptr->m_first_free,
                        THR_FREE_BUF_MAX);
}
#endif

ATTRIBUTE_NOINLINE
static
void
job_buffer_full(struct thr_data* selfptr)
{
  g_eventLogger->info("job buffer full");
  dumpJobQueues();
  abort();
}

ATTRIBUTE_NOINLINE
static
void
out_of_job_buffer(struct thr_data* selfptr)
{
  g_eventLogger->info("out of job buffer");
  dumpJobQueues();
  abort();
}

static
thr_job_buffer*
seize_buffer(struct thr_repository* rep, int thr_no, bool prioa)
{
  thr_job_buffer* jb;
  struct thr_data* selfptr = &rep->m_thread[thr_no];
  Uint32 first_free = selfptr->m_first_free;
  Uint32 first_unused = selfptr->m_first_unused;

  /*
   * An empty FIFO is denoted by m_first_free == m_first_unused.
   * So we will never have a completely full FIFO array, at least one entry will
   * always be unused. But the code is simpler as a result.
   */

  /*
   * We never allow the fifo to become completely empty, as we want to have
   * a good number of signals available for trace files in case of a forced
   * shutdown.
   */
  Uint32 buffers = (first_free > first_unused ?
                    first_unused + THR_FREE_BUF_MAX - first_free :
                    first_unused - first_free);
  if (unlikely(buffers <= THR_FREE_BUF_MIN))
  {
    /*
     * All used, allocate another batch from global pool.
     *
     * Put the new buffers at the head of the fifo, so as not to needlessly
     * push out any existing buffers from the fifo (that would loose useful
     * data for signal dumps in trace files).
     */
    Uint32 cnt = 0;
    Uint32 batch = THR_FREE_BUF_MAX / THR_FREE_BUF_BATCH;
    assert(batch > 0);
    assert(batch + THR_FREE_BUF_MIN < THR_FREE_BUF_MAX);
    do {
      jb = rep->m_jb_pool.seize(rep->m_mm,
                                RG_JOBBUFFER);
      if (unlikely(jb == 0))
      {
        if (unlikely(cnt == 0))
        {
          out_of_job_buffer(selfptr);
        }
        break;
      }
      jb->m_len = 0;
      jb->m_prioa = false;
      first_free = (first_free ? first_free : THR_FREE_BUF_MAX) - 1;
      selfptr->m_free_fifo[first_free] = jb;
      batch--;
    } while (cnt < batch);
    selfptr->m_first_free = first_free;
  }

  jb= selfptr->m_free_fifo[first_free];
  selfptr->m_first_free = (first_free + 1) % THR_FREE_BUF_MAX;
  /* Init here rather than in release_buffer() so signal dump will work. */
  jb->m_len = 0;
  jb->m_prioa = prioa;
  return jb;
}

static
void
release_buffer(struct thr_repository* rep, int thr_no, thr_job_buffer* jb)
{
  struct thr_data* selfptr = &rep->m_thread[thr_no];
  Uint32 first_free = selfptr->m_first_free;
  Uint32 first_unused = selfptr->m_first_unused;

  /*
   * Pack near-empty signals, to get more info in the signal traces.
   *
   * This is not currently used, as we only release full job buffers, hence
   * the #if 0.
   */
#if 0
  Uint32 last_free = (first_unused ? first_unused : THR_FREE_BUF_MAX) - 1;
  thr_job_buffer *last_jb = selfptr->m_free_fifo[last_free];
  Uint32 len1, len2;

  if (!jb->m_prioa &&
      first_free != first_unused &&
      !last_jb->m_prioa &&
      (len2 = jb->m_len) <= (thr_job_buffer::SIZE / 4) &&
      (len1 = last_jb->m_len) + len2 <= thr_job_buffer::SIZE)
  {
    /*
     * The buffer being release is fairly empty, and what data it contains fit
     * in the previously released buffer.
     *
     * We want to avoid too many almost-empty buffers in the free fifo, as that
     * makes signal traces less useful due to too little data available. So in
     * this case we move the data from the buffer to be released into the
     * previous buffer, and place the to-be-released buffer at the head of the
     * fifo (to be immediately reused).
     *
     * This is only done for prio B buffers, as we must not merge prio A and B
     * data (or dumps would be incorrect), and prio A buffers are in any case
     * full when released.
     */
    memcpy(last_jb->m_data + len1, jb->m_data, len2*sizeof(jb->m_data[0]));
    last_jb->m_len = len1 + len2;
    jb->m_len = 0;
    first_free = (first_free ? first_free : THR_FREE_BUF_MAX) - 1;
    selfptr->m_free_fifo[first_free] = jb;
    selfptr->m_first_free = first_free;
  }
  else
#endif
  {
    /* Just insert at the end of the fifo. */
    selfptr->m_free_fifo[first_unused] = jb;
    first_unused = (first_unused + 1) % THR_FREE_BUF_MAX;
    selfptr->m_first_unused = first_unused;
  }

  if (unlikely(first_unused == first_free))
  {
    /* FIFO full, need to release to global pool. */
    Uint32 batch = THR_FREE_BUF_MAX / THR_FREE_BUF_BATCH;
    assert(batch > 0);
    assert(batch < THR_FREE_BUF_MAX);
    do {
      rep->m_jb_pool.release(rep->m_mm,
                             RG_JOBBUFFER,
                             selfptr->m_free_fifo[first_free]);
      first_free = (first_free + 1) % THR_FREE_BUF_MAX;
      batch--;
    } while (batch > 0);
    selfptr->m_first_free = first_free;
  }
}

static
inline
Uint32
scan_queue(struct thr_data* selfptr, Uint32 cnt, Uint32 end, Uint32* ptr)
{
  Uint32 thr_no = selfptr->m_thr_no;
  Uint32 **pages = selfptr->m_tq.m_delayed_signals;
  Uint32 free = selfptr->m_tq.m_next_free;
  Uint32* save = ptr;
  for (Uint32 i = 0; i < cnt; i++, ptr++)
  {
    Uint32 val = * ptr;
    if ((val & 0xFFFF) <= end)
    {
      Uint32 idx = val >> 16;
      Uint32 buf = idx >> 8;
      Uint32 pos = MAX_SIGNAL_SIZE * (idx & 0xFF);

      Uint32* page = * (pages + buf);

      const SignalHeader *s = reinterpret_cast<SignalHeader*>(page + pos);
      const Uint32 *data = page + pos + (sizeof(*s)>>2);
      if (0)
        g_eventLogger->info("found %p val: %d end: %d", s, val & 0xFFFF, end);
      /*
       * ToDo: Do measurements of the frequency of these prio A timed signals.
       *
       * If they are frequent, we may want to optimize, as sending one prio A
       * signal is somewhat expensive compared to sending one prio B.
       */
      sendprioa(thr_no, s, data,
                data + s->theLength);
      * (page + pos) = free;
      free = idx;
    }
    else if (i > 0)
    {
      selfptr->m_tq.m_next_free = free;
      memmove(save, ptr, 4 * (cnt - i));
      return i;
    }
    else
    {
      return 0;
    }
  }
  selfptr->m_tq.m_next_free = free;
  return cnt;
}

static
void
handle_time_wrap(struct thr_data* selfptr)
{
  Uint32 i;
  struct thr_tq * tq = &selfptr->m_tq;
  Uint32 cnt0 = tq->m_cnt[0];
  Uint32 cnt1 = tq->m_cnt[1];
  Uint32 tmp0 = scan_queue(selfptr, cnt0, 32767, tq->m_short_queue);
  Uint32 tmp1 = scan_queue(selfptr, cnt1, 32767, tq->m_long_queue);
  cnt0 -= tmp0;
  cnt1 -= tmp1;
  tq->m_cnt[0] = cnt0;
  tq->m_cnt[1] = cnt1;
  for (i = 0; i<cnt0; i++)
  {
    assert((tq->m_short_queue[i] & 0xFFFF) > 32767);
    tq->m_short_queue[i] -= 32767;
  }
  for (i = 0; i<cnt1; i++)
  {
    assert((tq->m_long_queue[i] & 0xFFFF) > 32767);
    tq->m_long_queue[i] -= 32767;
  }
}

/**
 * FUNCTION: scan_time_queues(), scan_time_queues_impl(),
 *           scan_time_queues_backtick()
 *
 * scan_time_queues() Implements the part we want to be inlined
 * into the scheduler loops, while *_impl() & *_backtick() is
 * the more unlikely part we don't call unless the timer has
 * ticked backward or forward more than 1ms since last 'scan_time.
 *
 * Check if any delayed signals has expired and should be sent now.
 * The time_queues will be checked every time we detect a change
 * in current time of >= 1ms. If idle we will sleep for max 10ms
 * before rechecking the time_queue.
 *
 * However, some situations need special attention:
 * - Even if we prefer monotonic timers, they are not available, or
 *   implemented in our abstraction layer, for all platforms.
 *   A non-monotonic timer may leap when adjusted by the user, both
 *   forward or backwards.
 * - Early implementation of monotonic timers had bugs where time
 *   could jump. Similar problems has been reported for several VMs.
 * - There might be CPU contention or system swapping where we might
 *   sleep for significantly longer that 10ms, causing long forward
 *   leaps in perceived time.
 *
 * In order to adapt to this non-perfect clock behaviour, the
 * scheduler has its own 'm_ticks' which is the current time
 * as perceived by the scheduler. On entering this function, 'now'
 * is the 'real' current time fetched from NdbTick_getCurrentTime().
 * 'selfptr->m_ticks' is the previous tick seen by the scheduler,
 * and as such is the timestamp which reflects the current time
 * as seen by the timer queues.
 *
 * Normally only a few milliseconds will elapse between each ticks
 * as seen by the diff between 'now' and 'selfthr->m_ticks'.
 * However, if there are larger leaps in the current time,
 * we breaks this up in several small(20ms) steps
 * by gradually increasing schedulers 'm_ticks' time. This ensure
 * that delayed signals will arrive in correct relative order,
 * and repeated signals (pace signals) are received with
 * the expected frequence. However, each individual signal may
 * be delayed or arriving too fast. Where exact timing is critical,
 * these signals should do their own time calculation by reading
 * the clock, instead of trusting that the signal is delivered as
 * specified by the 'delay' argument
 *
 * If there are leaps larger than 1500ms, we try a hybrid
 * solution by moving the 'm_ticks' forward, close to the
 * actual current time, then continue as above from that
 * point in time. A 'time leap Warning' will also be printed
 * in the logs.
 */
static
Uint32
scan_time_queues_impl(struct thr_data* selfptr,
                      Uint32 diff,
                      NDB_TICKS now)
{
  NDB_TICKS last = selfptr->m_ticks;
  Uint32 step = diff;

  if (unlikely(diff > 20))     // Break up into max 20ms steps
  {
    if (unlikely(diff > 1500)) // Time leaped more than 1500ms
    {
      /**
       * There was a long leap in the time since last checking
       * of the time_queues. The clock could have been adjusted, or we
       * are CPU starved. Anyway, we can never make up for the lost
       * CPU cycles, so we forget about them and start fresh from
       * a point in time 1000ms behind our current time.
       */
      struct ndb_rusage curr_rusage;
      Ndb_GetRUsage(&curr_rusage, false);
      if ((curr_rusage.ru_utime == 0 &&
           curr_rusage.ru_stime == 0) ||
          (selfptr->m_scan_time_queue_rusage.ru_utime == 0 &&
           selfptr->m_scan_time_queue_rusage.ru_stime == 0))
      {
        /**
         * get_rusage failed for some reason, print old variant of warning
         * message.
         */
        g_eventLogger->warning("thr: %u: Overslept %u ms, expected ~10ms",
                               selfptr->m_thr_no, diff);
      }
      else
      {
        Uint32 diff_real =
          NdbTick_Elapsed(selfptr->m_scan_real_ticks, now).milliSec();
        Uint64 exec_time = curr_rusage.ru_utime -
                           selfptr->m_scan_time_queue_rusage.ru_utime;
        Uint64 sys_time = curr_rusage.ru_stime -
                          selfptr->m_scan_time_queue_rusage.ru_stime;
        g_eventLogger->warning("thr: %u Overslept %u ms, expected ~10ms"
                               ", user time: %llu us, sys_time: %llu us",
                               selfptr->m_thr_no,
                               diff_real,
                               exec_time,
                               sys_time);
      }
      last = NdbTick_AddMilliseconds(last, diff-1000);
    }
    step = 20;  // Max expire interval handled is 20ms
  }

  struct thr_tq * tq = &selfptr->m_tq;
  Uint32 curr = tq->m_current_time;
  Uint32 cnt0 = tq->m_cnt[0];
  Uint32 cnt1 = tq->m_cnt[1];
  Uint32 end = (curr + step);
  if (end >= 32767)
  {
    handle_time_wrap(selfptr);
    cnt0 = tq->m_cnt[0];
    cnt1 = tq->m_cnt[1];
    end -= 32767;
  }

  Uint32 tmp0 = scan_queue(selfptr, cnt0, end, tq->m_short_queue);
  Uint32 tmp1 = scan_queue(selfptr, cnt1, end, tq->m_long_queue);

  tq->m_current_time = end;
  tq->m_cnt[0] = cnt0 - tmp0;
  tq->m_cnt[1] = cnt1 - tmp1;
  selfptr->m_ticks = NdbTick_AddMilliseconds(last, step);
  selfptr->m_scan_real_ticks = now;
  Ndb_GetRUsage(&selfptr->m_scan_time_queue_rusage, false);
  return (diff - step);
}

/**
 * Clock has ticked backwards. We try to handle this
 * as best we can.
 */
static
void
scan_time_queues_backtick(struct thr_data* selfptr, NDB_TICKS now)
{
  const NDB_TICKS last = selfptr->m_ticks;
  assert(NdbTick_Compare(now, last) < 0);

  const Uint64 backward = NdbTick_Elapsed(now, last).milliSec();

  /**
   * Silently ignore sub millisecond backticks.
   * Such 'noise' is unfortunately common, even for monotonic timers.
   */
  if (backward > 0)
  {
    g_eventLogger->warning("thr: %u Time ticked backwards %llu ms.",
		           selfptr->m_thr_no, backward);

    /* Long backticks should never happen for monotonic timers */
    //assert(backward < 100 || !NdbTick_IsMonotonic());

    /* Accept new time as current */
    selfptr->m_ticks = now;
  }
}

/**
 * If someone sends a signal with delay it means that the signal
 * should be executed as soon as we come to the scan_time_queues
 * independent of the amount of time spent since it was sent. We
 * use a special time queue for bounded delay signals to avoid having
 * to scan through all short time queue signals in every loop of
 * the run job buffers.
 */
static inline
void
scan_zero_queue(struct thr_data* selfptr)
{
  struct thr_tq * tq = &selfptr->m_tq;
  Uint32 cnt = tq->m_cnt[2];
  if (cnt)
  {
    Uint32 num_found = scan_queue(selfptr,
                                  cnt,
                                  tq->m_current_time,
                                  tq->m_zero_queue);
    require(num_found == cnt);
  }
  tq->m_cnt[2] = 0;
}

static inline
Uint32
scan_time_queues(struct thr_data* selfptr, NDB_TICKS now)
{
  scan_zero_queue(selfptr);
  const NDB_TICKS last = selfptr->m_ticks;
  if (unlikely(NdbTick_Compare(now, last) < 0))
  {
    scan_time_queues_backtick(selfptr, now);
    return 0;
  }

  const Uint32 diff = (Uint32)NdbTick_Elapsed(last, now).milliSec();
  if (unlikely(diff > 0))
  {
    return scan_time_queues_impl(selfptr, diff, now);
  }
  return 0;
}

static
inline
Uint32*
get_free_slot(struct thr_repository* rep,
	      struct thr_data* selfptr,
	      Uint32* idxptr)
{
  struct thr_tq * tq = &selfptr->m_tq;
  Uint32 idx = tq->m_next_free;
retry:

  if (idx != RNIL)
  {
    Uint32 buf = idx >> 8;
    Uint32 pos = idx & 0xFF;
    Uint32* page = * (tq->m_delayed_signals + buf);
    Uint32* ptr = page + (MAX_SIGNAL_SIZE * pos);
    tq->m_next_free = * ptr;
    * idxptr = idx;
    return ptr;
  }

  Uint32 thr_no = selfptr->m_thr_no;
  for (Uint32 i = 0; i<thr_tq::PAGES; i++)
  {
    if (tq->m_delayed_signals[i] == 0)
    {
      struct thr_job_buffer *jb = seize_buffer(rep, thr_no, false);
      Uint32 * page = reinterpret_cast<Uint32*>(jb);
      tq->m_delayed_signals[i] = page;
      /**
       * Init page
       */
      for (Uint32 j = 0; j < MIN_SIGNALS_PER_PAGE; j ++)
      {
	page[j * MAX_SIGNAL_SIZE] = (i << 8) + (j + 1);
      }
      page[MIN_SIGNALS_PER_PAGE*MAX_SIGNAL_SIZE] = RNIL;
      idx = (i << 8);
      goto retry;
    }
  }
  abort();
  return NULL;
}

void
senddelay(Uint32 thr_no, const SignalHeader* s, Uint32 delay)
{
  struct thr_repository* rep = g_thr_repository;
  struct thr_data* selfptr = &rep->m_thread[thr_no];
  assert(my_thread_equal(selfptr->m_thr_id, my_thread_self()));
  unsigned siglen = (sizeof(*s) >> 2) + s->theLength + s->m_noOfSections;

  Uint32 max;
  Uint32 * cntptr;
  Uint32 * queueptr;

  Uint32 alarm;
  Uint32 nexttimer = selfptr->m_tq.m_next_timer;
  if (delay == SimulatedBlock::BOUNDED_DELAY)
  {
    alarm = selfptr->m_tq.m_current_time;
    cntptr = selfptr->m_tq.m_cnt + 2;
    queueptr = selfptr->m_tq.m_zero_queue;
    max = thr_tq::ZQ_SIZE;
  }
  else
  {
    alarm = selfptr->m_tq.m_current_time + delay;
    if (delay < 100)
    {
      cntptr = selfptr->m_tq.m_cnt + 0;
      queueptr = selfptr->m_tq.m_short_queue;
      max = thr_tq::SQ_SIZE;
    }
    else
    {
      cntptr = selfptr->m_tq.m_cnt + 1;
      queueptr = selfptr->m_tq.m_long_queue;
      max = thr_tq::LQ_SIZE;
    }
  }

  Uint32 idx;
  Uint32* ptr = get_free_slot(rep, selfptr, &idx);
  memcpy(ptr, s, 4*siglen);

  if (0)
    g_eventLogger->info(
        "now: %d alarm: %d send %s from %s to %s delay: %d idx: %x %p",
        selfptr->m_tq.m_current_time, alarm,
        getSignalName(s->theVerId_signalNumber),
        getBlockName(refToBlock(s->theSendersBlockRef)),
        getBlockName(s->theReceiversBlockNumber), delay, idx, ptr);

  Uint32 i;
  Uint32 cnt = *cntptr;
  Uint32 newentry = (idx << 16) | (alarm & 0xFFFF);

  * cntptr = cnt + 1;
  selfptr->m_tq.m_next_timer = alarm < nexttimer ? alarm : nexttimer;

  if (cnt == 0 || delay == SimulatedBlock::BOUNDED_DELAY)
  {
    /* First delayed signal needs no order and bounded delay is FIFO */
    queueptr[cnt] = newentry;
    return;
  }
  else if (cnt < max)
  {
    for (i = 0; i<cnt; i++)
    {
      Uint32 save = queueptr[i];
      if ((save & 0xFFFF) > alarm)
      {
	memmove(queueptr+i+1, queueptr+i, 4*(cnt - i));
	queueptr[i] = newentry;
	return;
      }
    }
    assert(i == cnt);
    queueptr[i] = newentry;
    return;
  }
  else
  {
    /* Out of entries in time queue, issue proper error */
    if (cntptr == (selfptr->m_tq.m_cnt + 0))
    {
      /* Error in short time queue */
      ERROR_SET(ecError, NDBD_EXIT_TIME_QUEUE_SHORT,
                "Too many in Short Time Queue", "mt.cpp" );
    }
    else if (cntptr == (selfptr->m_tq.m_cnt + 1))
    {
      /* Error in long time queue */
      ERROR_SET(ecError, NDBD_EXIT_TIME_QUEUE_LONG,
                "Too many in Long Time Queue", "mt.cpp" );
    }
    else
    {
      /* Error in zero time queue */
      ERROR_SET(ecError, NDBD_EXIT_TIME_QUEUE_ZERO,
                "Too many in Zero Time Queue", "mt.cpp" );
    }
  }
}

/**
 *  Compute *total* max signals that this thread can execute wo/ risking
 *  job-buffer-full.
 *
 * 1) min_free_buffers are number of free job-buffer pages in (one of) the
 *    job buffer queues this thread may send signals to.
 * 2) Compute how many signals this corresponds to.
 * 3) Divide 'max_signals' among the threads writing to each 'queue'.
 *
 *  Note, that there might be multiple threads writing to each job-buffer,
 *  each seeing the same number of initial min_free_buffers. Thus, we need
 *  to divide the 'free_buffers' between these threads.
 *
 *  Note, that min_free_buffers is updated when we last flushed thread-local
 *  signals to the job-buffer queue. It might be outdated if other threads
 *  flushed to the same job-buffer queue in between. Thus, there are no
 *  guarantees that we do not compute a too large max_signals-quota. However,
 *  we have a 'RESERVED' area to provide for this, and we will flush and update
 *  the free_buffers view every MAX_SIGNALS_BEFORE_FLUSH_*.
 *
 *   Assumption: each signal may send *at most* 4 signals
 *     - this assumption is made the same in ndbd and ndbmtd and is
 *       mostly followed by block-code, although not it all places :-(
 */
static
Uint32
compute_max_signals_to_execute(Uint32 min_free_buffers)
{
  const Uint32 max_signals_to_execute =
    ((min_free_buffers * MIN_SIGNALS_PER_PAGE) + 3) / 4;
  return max_signals_to_execute / glob_num_writers_per_job_buffers;
}

/**
 * Compute max signals to execute from a single job buffer.
 * ... Note that MAX_SIGNALS_PER_JB also applies, not checked here.
 *
 * Assumption is that we have a total quota of max_signals_to_execute
 * by this thread (see above) in a round of run_job_buffers. We are limited
 * by the worst case scenario, where all signals executed from the incoming
 * 'glob_num_job_buffers_per_thread' job-buffers, produce their max quota of
 * 4 outgoing signals to the same job-buffer out-queue.
 */
static
Uint32
compute_max_signals_per_jb(Uint32 max_signals_to_execute)
{
  const Uint32 per_jb =
      (max_signals_to_execute + glob_num_job_buffers_per_thread - 1) /
       glob_num_job_buffers_per_thread;
  return per_jb;
}

/**
 * Out queue to 'congested' has reached a CONGESTED level.
 *
 * Reduce the 'm_max_signals_per_jb' execute quota to account for this.
 * In case we have reached the 'RESERVED' congestion level, we stop the
 * 'normal' execute paths by setting 'm_max_signals_per_jb = 0'. In this
 * state we can only execute extra signals from the 'm_extra_signals[]'
 * quota. These are assigned to drain from in-queues which at detected
 * to be congested as well.
 *
 * Note that we only handle quota reduction due to the specified 'congested'
 * queue. There may be other congestions as well, thus we take MIN's of
 *  the calculated quotas below.
 */
static
void
set_congested_jb_quotas(thr_data *selfptr, Uint32 congested, Uint32 free)
{
  assert(free <= thr_job_queue::CONGESTED);
  // JB-page usage is congested, reduce execution quota
  if (unlikely(free <= thr_job_queue::RESERVED))
  {
    // Can't do 'normal' JB-execute anymore, only 'extra' signals
    const Uint32 reserved = free;
    const Uint32 extra = compute_max_signals_to_execute(reserved);
    selfptr->m_congested_threads_mask.set(congested);
    selfptr->m_max_signals_per_jb = 0;
    selfptr->m_total_extra_signals  = MIN(extra, selfptr->m_total_extra_signals);
  }
  else
  {
    // Might need to reduce JB-quota. As we have not reached the 'RESERVED',
    // this congestion does not affect amount of extra signals.
    const Uint32 avail =
        compute_max_signals_to_execute(free - thr_job_queue::RESERVED);
    const Uint32 perjb = compute_max_signals_per_jb(avail);
    if (perjb < MAX_SIGNALS_PER_JB)
    {
      selfptr->m_congested_threads_mask.set(congested);
      selfptr->m_max_signals_per_jb = MIN(perjb, selfptr->m_max_signals_per_jb);
    }
  }
}

void
trp_callback::reportSendLen(NodeId nodeId, Uint32 count, Uint64 bytes)
{
#ifdef RONM_TODO
  SignalT<3> signal[1] = {};
#endif

  if (g_send_threads)
  {
    /**
     * TODO: Implement this also when using send threads!!
     * To handle this we need to be able to send from send
     * threads since the m_send_thread below can be a send
     * thread. One manner to handle is to keep it in send
     * thread data structure and have some block thread
     * gather the data every now and then.
     */
    return;
  }

#ifdef RONM_TODO
  signal.header.theLength = 3;
  signal.header.theSendersSignalId = 0;
  signal.header.theSendersBlockRef = numberToRef(0, globalData.ownId);
  signal.theData[0] = NDB_LE_SendBytesStatistic;
  signal.theData[1] = nodeId;
  signal.theData[2] = (Uint32)(bytes/count);
  signal.header.theVerId_signalNumber = GSN_EVENT_REP;
  signal.header.theReceiversBlockNumber = CMVMI;
  sendlocal(g_thr_repository->m_send_buffers[nodeId].m_send_thread,
            &signalT.header, signalT.theData, NULL);
#endif
}

/**
 * To lock during connect/disconnect, we take both the send lock for the trp
 * (to protect performSend(), and the global receive lock (to protect
 * performReceive()). By having two locks, we avoid contention between the
 * common send and receive operations.
 *
 * We can have contention between connect/disconnect of one transporter and
 * receive for the others. But the transporter code should try to keep this
 * lock only briefly, ie. only to set state to DISCONNECTING / socket fd to
 * NDB_INVALID_SOCKET, not for the actual close() syscall.
 */
void
trp_callback::lock_transporter(NodeId node, TrpId trp_id)
{
  (void)node;
  Uint32 recv_thread_idx = mt_get_recv_thread_idx(trp_id);
  struct thr_repository* rep = g_thr_repository;
  /**
   * Note: take the send lock _first_, so that we will not hold the receive
   * lock while blocking on the send lock.
   *
   * The reverse case, blocking send lock for one transporter while waiting
   * for receive lock, is not a problem, as the transporter being blocked is
   * in any case disconnecting/connecting at this point in time, and sends are
   * non-waiting (so we will not block sending on other transporters).
   */
  lock(&rep->m_send_buffers[trp_id].m_send_lock);
  lock(&rep->m_receive_lock[recv_thread_idx]);
}

void
trp_callback::unlock_transporter(NodeId node, TrpId trp_id)
{
  (void)node;
  Uint32 recv_thread_idx = mt_get_recv_thread_idx(trp_id);
  struct thr_repository* rep = g_thr_repository;
  unlock(&rep->m_receive_lock[recv_thread_idx]);
  unlock(&rep->m_send_buffers[trp_id].m_send_lock);
}

void
trp_callback::lock_send_transporter(NodeId node, TrpId trp_id)
{
  (void)node;
  struct thr_repository* rep = g_thr_repository;
  lock(&rep->m_send_buffers[trp_id].m_send_lock);
}

void
trp_callback::unlock_send_transporter(NodeId node, TrpId trp_id)
{
  (void)node;
  struct thr_repository* rep = g_thr_repository;
  unlock(&rep->m_send_buffers[trp_id].m_send_lock);
}

/**
 * Provide a producer side estimate for number of free JB-pages
 * in a specific 'out-'thr_job_queue.
 *
 * Is an 'estimate' as if we are in a non-congested state, we use the
 * 'cached_read_index' to calculate the 'used'. This may return a too high,
 * but still 'uncongested', value of used pages, as the 'dst' consumer might
 * have moved the read_index since cached_read_index was updated. This is ok
 * as the upper levels should only use this function to check for congestions.
 *
 * If the cached_read indicate congestion, we check the non-cached read_index
 * to get a more accurate estimate - Possible uncongested if read_index was
 * moved since we updated the cached_read_index
 *
 * Rational is to avoid reading the read_index-cache-line, which was
 * likely invalidated by the consumer, too frequently.
 *
 * Need to be called with the m_write_lock held if there are
 * multiple writers. (glob_use_write_lock_mutex==true)
 */
static
unsigned get_free_estimate_out_queue(thr_job_queue *q)
{
  const Uint32 cached_read_index = q->m_cached_read_index;
  const Uint32 write_index = q->m_write_index;
  const unsigned free = calc_fifo_free(cached_read_index,
                                       write_index,
                                       q->m_size);

  if (free > thr_job_queue::CONGESTED)
    // As long as we are unCONGESTED, we do not care about exact free-amount
    return free;

  /**
   * NOTE: m_read_index is read wo/ lock (and updated by different thread(s))
   *       but since the different thread can only consume
   *       signals this means that the value returned from this
   *       function is always conservative (i.e it can be better than
   *       returned value, if read-index has moved but we didn't see it)
   */
  const Uint32 read_index = q->m_read_index;
  q->m_cached_read_index = read_index;
  return calc_fifo_free(read_index, write_index, q->m_size);
}

/**
 * Compute free buffers in specified in-queue.
 *
 * Is lock free, with same assumption as rest of JB-queue
 * algorithms. .. Only a single reader (this) which do not need locks.
 * Concurrent writer(s) might have written more though, which we
 * will not see until rechecked again later.
 */
static
unsigned get_free_in_queue(const thr_job_queue *q)
{
  return calc_fifo_free(q->m_read_index, q->m_write_index, q->m_size);
}

/**
 * Callback functions used by yield() to recheck
 * 'job buffers congested/full' condition before going to sleep.
 * Set write_lock as required. (if having multiple writers)
 *
 * Check if the specified congested waitfor-thread (arg) still has
 * job buffer congestion (-> outgoing JBs too full), return true if so.
 */
static bool
check_congested_job_queue(thr_job_queue *waitfor)
{
  unsigned free;
  if (unlikely(glob_use_write_lock_mutex))
  {
    lock(&waitfor->m_write_lock);
    free = get_free_estimate_out_queue(waitfor);
    unlock(&waitfor->m_write_lock);
  } else {
    free = get_free_estimate_out_queue(waitfor);
  }
  return (free <= thr_job_queue::CONGESTED);
}

static bool
check_full_job_queue(thr_job_queue *waitfor)
{
  unsigned free;
  if (unlikely(glob_use_write_lock_mutex))
  {
    lock(&waitfor->m_write_lock);
    free = get_free_estimate_out_queue(waitfor);
    unlock(&waitfor->m_write_lock);
  } else {
    free = get_free_estimate_out_queue(waitfor);
  }
  return (free <= thr_job_queue::RESERVED);
}

/**
 * Get a FULL JB-queue, preferably not 'self'.
 *
 * Get the thread whose our out-JB-queue is FULL-congested on.
 * Try to avoid returning the 'self-queue' if there are other
 * FULL queues we need to wait on. (We can not wait on 'self')
 *
 * Assumption is that function is called only when execution thread has
 * reached m_max_signals_per_jb == 0. Thus, one of the congested threads
 * should have reached the 'RESERVED' limit.
 *
 * Note that we 'get_free_estimate' without holding the write_lock.
 * Thus, congestion can later get more severe due to other writers, or it
 * could have cleared due to yet undetected read-consumption. Anyhow,
 * we will later set lock and either recheck_congested_job_buffers() or
 * recheck in the yield-callback function.
 *
 * We might then possibly not yield, which results in another call
 * to this function.
 *
 * If full: Return 'thr_data*' for (one of) the thread(s)
 *          which we have to wait for. (to consume from queue)
 */
static thr_data*
get_congested_job_queue(thr_data *selfptr)
{
  thr_repository* rep = g_thr_repository;
  const unsigned self = selfptr->m_thr_no;
  const unsigned self_jbb = self % NUM_JOB_BUFFERS_PER_THREAD;
  thr_data *self_is_full = nullptr;

  // Precondition: Had full job_queues:
  assert(selfptr->m_max_signals_per_jb == 0);

  for (unsigned thr_no = selfptr->m_congested_threads_mask.find_first();
       thr_no != BitmaskImpl::NotFound;
       thr_no = selfptr->m_congested_threads_mask.find_next(thr_no+1))
  {
    thr_data *congested_thr = &rep->m_thread[thr_no];
    thr_job_queue *congested_queue = &congested_thr->m_jbb[self_jbb];
    const unsigned free = get_free_estimate_out_queue(congested_queue);

    if (free <= thr_job_queue::RESERVED) {  // is 'FULL'
      /**
       * We try to find another thread than 'self' to wait for:
       * - If self_is_full, we just note it for later.
       * - Any other non-self thread is returned immediately
       */
      if (thr_no != self) {
        return congested_thr;
      } else {
        self_is_full = selfptr;
      }
    }
  }
  /**
   * We possibly didn't find a FULL-congested job_buffer: it could have been
   * consumed from after we set 'per_jb==0'. We will then need to
   * recheck_congested_job_buffers() in order to relcalculate 'per_jb'
   * and 'extra' execution quotas, and recheck the FULL-congestions.
   */
  return self_is_full;  // selfptr or nullptr
}

static
void
dumpJobQueues(void)
{
  BaseString tmp;
  const struct thr_repository* rep = g_thr_repository;
  for (unsigned to = 0; to < glob_num_threads; to++)
  {
    for (unsigned from = 0; from < glob_num_job_buffers_per_thread; from++)
    {
      const thr_data *thrptr = rep->m_thread + to;
      const thr_job_queue *q = thrptr->m_jbb + from;
      const unsigned free = get_free_in_queue(q);
      const unsigned used =  q->m_size - thr_job_queue::SAFETY - free;
      if (used > 1)  // At least 1 jb-page in use, even if 'empty'
      {
        tmp.appfmt("\n job buffer %d --> %d, used %d",
                   from, to, used);
        if (free <= 0)
        {
          tmp.appfmt(" FULL!");
        }
        else if (free <= thr_job_queue::RESERVED)
        {
          tmp.appfmt(" HIGH LOAD (free:%d)", free);
        }
      }
    }
  }
  if (!tmp.empty())
  {
    g_eventLogger->info("Dumping non-empty job queues: %s", tmp.c_str());
  }
}

int
mt_checkDoJob(Uint32 recv_thread_idx)
{
  struct thr_repository* rep = g_thr_repository;
  // Find the thr_data for the specified recv_thread
  const unsigned recv_thr_no = first_receiver_thread_no + recv_thread_idx;
  struct thr_data *recv_thr = &rep->m_thread[recv_thr_no];

  /**
   * Return '1' if we are not allowed to receive more signals
   * into the job buffers from this 'recv_thread_idx'.
   *
   * NOTE:
   *   We should not loop-wait for buffers to become available
   *   here as we currently hold the receiver-lock. Furthermore
   *   waiting too long here could cause the receiver thread to be
   *   less responsive wrt. moving incoming (TCP) data from the
   *   TCPTransporters into the (local) receiveBuffers.
   *   The thread could also oversleep on its other tasks as
   *   handling open/close of connections, and catching
   *   its own shutdown events
   */
  return !recv_thr->m_congested_threads_mask.isclear();
}

/**
 * Collect all send-buffer-pages to be delivered to trp
 * from each thread. Link them together and append them to
 * the single send_buffer list 'sb->m_buffer'.
 *
 * The 'sb->m_buffer_lock' has to be held prior to calling
 * this function.
 *
 * Return: Number of bytes in the collected send-buffers.
 *
 * TODO: This is not completely fair,
 *       it would be better to get one entry from each thr_send_queue
 *       per thread instead (until empty)
 */
static
Uint32
link_thread_send_buffers(thr_repository::send_buffer * sb, Uint32 id)
{
  Uint32 ri[MAX_BLOCK_THREADS];
  Uint32 wi[MAX_BLOCK_THREADS];
  thr_send_queue *src = g_thr_repository->m_thread_send_buffers[id];
  for (unsigned thr = 0; thr < glob_num_threads; thr++)
  {
    ri[thr] = sb->m_read_index[thr];
    wi[thr] = src[thr].m_write_index;
  }

  Uint64 sentinel[thr_send_page::HEADER_SIZE >> 1];
  thr_send_page* sentinel_page = new (&sentinel[0]) thr_send_page;
  sentinel_page->m_next = 0;

  struct thr_send_buffer tmp;
  tmp.m_first_page = sentinel_page;
  tmp.m_last_page = sentinel_page;

  Uint32 bytes = 0;

#ifdef ERROR_INSERT

#define MIXOLOGY_MIX_MT_SEND 2

  if (unlikely(globalEmulatorData.theConfiguration->getMixologyLevel() &
               MIXOLOGY_MIX_MT_SEND))
  {
    /**
     * DEBUGGING only
     * Interleave at the page level from all threads with
     * pages to send - intended to help expose signal
     * order dependency bugs
     * TODO : Avoid having a whole separate implementation
     * like this.
     */
    bool more_pages;

    do
    {
      src = g_thr_repository->m_thread_send_buffers[id];
      more_pages = false;
      for (unsigned thr = 0; thr < glob_num_threads; thr++, src++)
      {
        Uint32 r = ri[thr];
        Uint32 w = wi[thr];
        if (r != w)
        {
          rmb();
          /* Take one page from this thread's send buffer for this trp */
          thr_send_page * p = src->m_buffers[r];
          assert(p->m_start == 0);
          bytes += p->m_bytes;
          tmp.m_last_page->m_next = p;
          tmp.m_last_page = p;

          /* Take page out of read_index slot list */
          thr_send_page * next = p->m_next;
          p->m_next = NULL;
          src->m_buffers[r] = next;

          if (next == NULL)
          {
            /**
             * Used up read slot, any more slots available to read
             * from this thread?
             */
            r = (r+1) % thr_send_queue::SIZE;
            more_pages |= (r != w);

            /* Update global and local per thread read indices */
            sb->m_read_index[thr] = r;
            ri[thr] = r;
          }
          else
          {
            more_pages |= true;
          }
        }
      }
    } while (more_pages);
  }
  else

#endif

  {
    for (unsigned thr = 0; thr < glob_num_threads; thr++, src++)
    {
      Uint32 r = ri[thr];
      Uint32 w = wi[thr];
      if (r != w)
      {
        rmb();
        while (r != w)
        {
          thr_send_page * p = src->m_buffers[r];
          assert(p->m_start == 0);
          bytes += p->m_bytes;
          tmp.m_last_page->m_next = p;
          while (p->m_next != 0)
          {
            p = p->m_next;
            assert(p->m_start == 0);
            bytes += p->m_bytes;
          }
          tmp.m_last_page = p;
          assert(tmp.m_last_page != 0); /* Impossible */
          r = (r + 1) % thr_send_queue::SIZE;
        }
        sb->m_read_index[thr] = r;
      }
    }
  }
  if (bytes > 0)
  {
    const Uint64 buffered_size = sb->m_buffered_size;
    /**
     * Append send buffers collected from threads
     * to end of existing m_buffers.
     */
    if (sb->m_buffer.m_first_page)
    {
      assert(sb->m_buffer.m_first_page != NULL);
      assert(sb->m_buffer.m_last_page != NULL);
      sb->m_buffer.m_last_page->m_next = tmp.m_first_page->m_next;
      sb->m_buffer.m_last_page = tmp.m_last_page;
    }
    else
    {
      assert(sb->m_buffer.m_first_page == NULL);
      assert(sb->m_buffer.m_last_page == NULL);
      sb->m_buffer.m_first_page = tmp.m_first_page->m_next;
      sb->m_buffer.m_last_page = tmp.m_last_page;
    }
    sb->m_buffered_size = buffered_size + bytes;
  }
  return bytes;
}

/**
 * pack thr_send_pages for a particular send-buffer <em>db</em>
 * release pages (local) to <em>pool</em>
 *
 * We're using a very simple algorithm that packs two neighbour
 * pages into one page if possible, if not possible we simply
 * move on. This guarantees that pages will at least be full to
 * 50% fill level which should be sufficient for our needs here.
 *
 * We call pack_sb_pages() when we fail to send all data to one
 * specific trp immediately. This ensures that we won't keep
 * pages allocated with lots of free spaces.
 *
 * We may also pack_sb_pages() from get_bytes_to_send_iovec()
 * if all send buffers can't be filled into the iovec[]. Thus
 * possibly saving extra send roundtrips.
 *
 * The send threads will use the pack_sb_pages()
 * from the bytes_sent function which is a callback from
 * the transporter.
 *
 * Can only be called with relevant lock held on 'buffer'.
 * Return remaining unsent bytes in 'buffer'.
 */
static
Uint32
pack_sb_pages(thread_local_pool<thr_send_page>* pool,
              struct thr_send_buffer* buffer)
{
  assert(buffer->m_first_page != NULL);
  assert(buffer->m_last_page != NULL);
  assert(buffer->m_last_page->m_next == NULL);

  thr_send_page* curr = buffer->m_first_page;
  Uint32 curr_free = curr->max_bytes() - (curr->m_bytes + curr->m_start);
  Uint32 bytes = curr->m_bytes;
  while (curr->m_next != 0)
  {
    thr_send_page* next = curr->m_next;
    bytes += next->m_bytes;
    assert(next->m_start == 0); // only first page should have half sent bytes
    if (next->m_bytes <= curr_free)
    {
      /**
       * There is free space in the current page and it is sufficient to
       * store the entire next-page. Copy from next page to current page
       * and update current page and release next page to local pool.
       */
      thr_send_page * save = next;
      memcpy(curr->m_data + (curr->m_bytes + curr->m_start),
             next->m_data,
             next->m_bytes);

      curr_free -= next->m_bytes;

      curr->m_bytes += next->m_bytes;
      curr->m_next = next->m_next;

      pool->release_local(save);

#ifdef NDB_BAD_SEND
      if ((curr->m_bytes % 40) == 24)
      {
        /* Oops */
        curr->m_data[curr->m_start + 21] = 'F';
      }
#endif
    }
    else
    {
      /* Not enough free space in current, move to next page */
      curr = next;
      curr_free = curr->max_bytes() - (curr->m_bytes + curr->m_start);
    }
  }

  buffer->m_last_page = curr;
  assert(bytes > 0);
  return bytes;
}

static
void
release_list(thread_local_pool<thr_send_page>* pool,
             thr_send_page* head, thr_send_page * tail)
{
  while (head != tail)
  {
    thr_send_page * tmp = head;
    head = head->m_next;
    pool->release_local(tmp);
  }
  pool->release_local(tail);
}

/**
 * Get buffered pages ready to be sent by the transporter.
 * All pages returned from this function will refer to
 * pages in the m_sending buffers
 *
 * The 'sb->m_send_lock' has to be held prior to calling
 * this function.
 *
 * Any available 'm_buffer's will be appended to the
 * 'm_sending' buffers with appropriate locks taken.
 *
 * If sending to trp is not enabled, the buffered pages
 * are released instead of being returned from this method.
 */
Uint32
trp_callback::get_bytes_to_send_iovec(NodeId node,
                                      TrpId trp_id,
                                      struct iovec *dst,
                                      Uint32 max)
{
  (void)node;
  thr_repository::send_buffer *sb = g_thr_repository->m_send_buffers + trp_id;
  sb->m_bytes_sent = 0;

  /**
   * Collect any available send pages from the thread queues
   * and 'm_buffers'. Append them to the end of m_sending buffers
   */
  {
    lock(&sb->m_buffer_lock);
    link_thread_send_buffers(sb, trp_id);

    if (sb->m_buffer.m_first_page != NULL)
    {
      // If first page is not NULL, the last page also can't be NULL
      require(sb->m_buffer.m_last_page != NULL);
      if (sb->m_sending.m_first_page == NULL)
      {
        sb->m_sending = sb->m_buffer;
      }
      else
      {
        assert(sb->m_sending.m_last_page != NULL);
        sb->m_sending.m_last_page->m_next = sb->m_buffer.m_first_page;
        sb->m_sending.m_last_page = sb->m_buffer.m_last_page;
      }
      sb->m_buffer.m_first_page = NULL;
      sb->m_buffer.m_last_page  = NULL;

      sb->m_sending_size += sb->m_buffered_size;
      sb->m_buffered_size = 0;
    }
    unlock(&sb->m_buffer_lock);

    if (sb->m_sending.m_first_page == NULL)
      return 0;
  }

  /**
   * If sending to trp is not enabled; discard the send buffers.
   */
  if (unlikely(!sb->m_enabled))
  {
    thread_local_pool<thr_send_page> pool(&g_thr_repository->m_sb_pool, 0);
    release_list(&pool, sb->m_sending.m_first_page, sb->m_sending.m_last_page);
    pool.release_all(g_thr_repository->m_mm,
                     RG_TRANSPORTER_BUFFERS,
                     g_send_threads == NULL ?
                       0 :
                       g_send_threads->get_send_instance(trp_id));

    sb->m_sending.m_first_page = NULL;
    sb->m_sending.m_last_page = NULL;
    sb->m_sending_size = 0;
    return 0;
  }

  /**
   * Process linked-list and put into iovecs
   */
fill_iovec:
  Uint32 tot = 0;
  Uint32 pos = 0;
  thr_send_page * p = sb->m_sending.m_first_page;

#ifdef NDB_LUMPY_SEND
  /* Drip feed transporter a few bytes at a time to send */
  do
  {
    Uint32 offset = 0;
    while ((offset < p->m_bytes) && (pos < max))
    {
      /* 0 -+1-> 1 -+6-> (7)3 -+11-> (18)2 -+10-> 0 */
      Uint32 lumpSz = 1;
      switch (offset % 4)
      {
      case 0 : lumpSz = 1; break;
      case 1 : lumpSz = 6; break;
      case 2 : lumpSz = 10; break;
      case 3 : lumpSz = 11; break;
      }
      const Uint32 remain = p->m_bytes - offset;
      lumpSz = (remain < lumpSz)?
        remain :
        lumpSz;

      dst[pos].iov_base = p->m_data + p->m_start + offset;
      dst[pos].iov_len = lumpSz;
      pos ++;
      offset+= lumpSz;
    }
    if (pos == max)
    {
      return pos;
    }
    assert(offset == p->m_bytes);
    p = p->m_next;
  } while (p != NULL);

  return pos;
#endif

  do {
    dst[pos].iov_len = p->m_bytes;
    dst[pos].iov_base = p->m_data + p->m_start;
    assert(p->m_start + p->m_bytes <= p->max_bytes());
    tot += p->m_bytes;
    pos++;
    p = p->m_next;
    if (p == NULL)
      return pos;
  } while (pos < max);

  /**
   * Possibly pack send-buffers to get better utilization:
   * If we were unable to fill all sendbuffers into iovec[],
   * we pack the sendbuffers now if they have a low fill degree.
   * This could save us another OS-send for sending the remaining.
   */
  if (pos == max && max > 1 &&                    // Exhausted iovec[]
      tot < (pos * thr_send_page::max_bytes())/4) // < 25% filled
  {
    const Uint32 thr_no = sb->m_send_thread;
    assert(thr_no != NO_SEND_THREAD);

    if (!is_send_thread(thr_no))
    {
      thr_data * thrptr = &g_thr_repository->m_thread[thr_no];
      pack_sb_pages(&thrptr->m_send_buffer_pool, &sb->m_sending);
    }
    else
    {
      pack_sb_pages(g_send_threads->get_send_buffer_pool(thr_no), &sb->m_sending);
    }

    /**
     * Retry filling iovec[]. As 'pack' will ensure at least 50% fill degree,
     * we will not do another 'pack' after the retry.
     */
    goto fill_iovec;
  }
  return pos;
}

static
Uint32
bytes_sent(thread_local_pool<thr_send_page>* pool,
           thr_repository::send_buffer* sb, Uint32 bytes)
{
  const Uint64 sending_size = sb->m_sending_size;
  assert(bytes && bytes <= sending_size);

  sb->m_bytes_sent = bytes;
  sb->m_sending_size = sending_size - bytes;

  Uint32 remain = bytes;
  thr_send_page * prev = NULL;
  thr_send_page * curr = sb->m_sending.m_first_page;

  /* Some, or all, in 'm_sending' was sent, find endpoint. */
  while (remain && remain >= curr->m_bytes)
  {
    /**
     * Calculate new current page such that we can release the
     * pages that have been completed and update the state of
     * the new current page
     */
    remain -= curr->m_bytes;
    prev = curr;
    curr = curr->m_next;
  }

  if (remain)
  {
    /**
     * Not all pages was fully sent and we stopped in the middle of
     * a page
     *
     * Update state of new current page and release any pages
     * that have already been sent
     */
    curr->m_start += remain;
    assert(curr->m_bytes > remain);
    curr->m_bytes -= remain;
    if (prev)
    {
      release_list(pool, sb->m_sending.m_first_page, prev);
    }
  }
  else
  {
    /**
     * We sent a couple of full pages and the sending stopped at a
     * page boundary, so we only need to release the sent pages
     * and update the new current page.
     */
    if (prev)
    {
      release_list(pool, sb->m_sending.m_first_page, prev);

      if (prev == sb->m_sending.m_last_page)
      {
        /**
         * Every thing was released, release the pages in the local pool
         */
        sb->m_sending.m_first_page = NULL;
        sb->m_sending.m_last_page = NULL;
        return 0;
      }
    }
    else
    {
      assert(sb->m_sending.m_first_page != NULL);
      pool->release_local(sb->m_sending.m_first_page);
    }
  }

  sb->m_sending.m_first_page = curr;

  /**
   * Since not all bytes were sent...
   * spend the time to try to pack the m_sending pages
   * possibly releasing send-buffer
   */
  return pack_sb_pages(pool, &sb->m_sending);
}

/**
 * Register the specified amount of 'bytes' as sent, starting
 * from the first avail byte in the m_sending buffer.
 *
 * The 'm_send_lock' has to be held prior to calling
 * this function.
 */
Uint32
trp_callback::bytes_sent(NodeId node, TrpId trp_id, Uint32 bytes)
{
  (void)node;
  thr_repository::send_buffer *sb = g_thr_repository->m_send_buffers+trp_id;
  Uint32 thr_no = sb->m_send_thread;
  assert(thr_no != NO_SEND_THREAD);
  if (!is_send_thread(thr_no))
  {
    thr_data * thrptr = &g_thr_repository->m_thread[thr_no];
    return ::bytes_sent(&thrptr->m_send_buffer_pool,
                        sb,
                        bytes);
  }
  else
  {
    return ::bytes_sent(g_send_threads->get_send_buffer_pool(thr_no),
                        sb,
                        bytes);
  }
}

void
trp_callback::enable_send_buffer(NodeId node, TrpId trp_id)
{
  (void)node;
  thr_repository::send_buffer *sb = g_thr_repository->m_send_buffers+trp_id;
  lock(&sb->m_send_lock);
  assert(sb->m_sending_size == 0);
  {
    /**
     * Collect and discard any sent buffered signals while
     * send buffers were disabled.
     */
    lock(&sb->m_buffer_lock);
    link_thread_send_buffers(sb, trp_id);

    if (sb->m_buffer.m_first_page != NULL)
    {
      thread_local_pool<thr_send_page> pool(&g_thr_repository->m_sb_pool, 0);
      release_list(&pool, sb->m_buffer.m_first_page, sb->m_buffer.m_last_page);
      pool.release_all(g_thr_repository->m_mm,
                       RG_TRANSPORTER_BUFFERS,
                       g_send_threads == NULL ?
                         0 :
                         g_send_threads->get_send_instance(trp_id));
      sb->m_buffer.m_first_page = NULL;
      sb->m_buffer.m_last_page = NULL;
      sb->m_buffered_size = 0;
    }
    unlock(&sb->m_buffer_lock);
  }
  assert(sb->m_enabled == false);
  sb->m_enabled = true;
  unlock(&sb->m_send_lock);
}

void
trp_callback::disable_send_buffer(NodeId node, TrpId trp_id)
{
  (void)node;
  thr_repository::send_buffer *sb = g_thr_repository->m_send_buffers+trp_id;
  lock(&sb->m_send_lock);
  sb->m_enabled = false;

  /**
   * Discard buffered signals not yet sent:
   * Note that other threads may still continue send-buffering into
   * their thread local send buffers until they discover that the
   * transporter has disconnect. However, these sent signals will
   * either be discarded when collected by ::get_bytes_to_send_iovec(),
   * or any leftovers discarded by ::enable_send_buffer()
   */
  if (sb->m_sending.m_first_page != NULL)
  {
    thread_local_pool<thr_send_page> pool(&g_thr_repository->m_sb_pool, 0);
    release_list(&pool, sb->m_sending.m_first_page, sb->m_sending.m_last_page);
    pool.release_all(g_thr_repository->m_mm,
                     RG_TRANSPORTER_BUFFERS,
                     g_send_threads == NULL ?
                       0 :
                       g_send_threads->get_send_instance(trp_id));
    sb->m_sending.m_first_page = NULL;
    sb->m_sending.m_last_page = NULL;
    sb->m_sending_size = 0;
  }

  unlock(&sb->m_send_lock);
}

static inline
void
register_pending_send(thr_data *selfptr, Uint32 trp_id)
{
  /* Mark that this trp has pending send data. */
  if (!selfptr->m_pending_send_mask.get(trp_id))
  {
    selfptr->m_pending_send_mask.set(trp_id, 1);
    Uint32 i = selfptr->m_pending_send_count;
    selfptr->m_pending_send_trps[i] = trp_id;
    selfptr->m_pending_send_count = i + 1;
  }
}

/**
  Pack send buffers to make memory available to other threads. The signals
  sent uses often one page per signal which means that most pages are very
  unpacked. In some situations this means that we can run out of send buffers
  and still have massive amounts of free space.

  We call this from the main loop in the block threads when we fail to
  allocate enough send buffers. In addition we call the node local
  pack_sb_pages() several places - See header-comment for that function.
*/
static
void
try_pack_send_buffers(thr_data* selfptr)
{
  thr_repository* rep = g_thr_repository;
  thread_local_pool<thr_send_page>* pool = &selfptr->m_send_buffer_pool;

  for (Uint32 i = 1; i < NDB_ARRAY_SIZE(selfptr->m_send_buffers); i++)
  {
    if (globalTransporterRegistry.get_transporter(i))
    {
      thr_repository::send_buffer* sb = rep->m_send_buffers+i;
      if (trylock(&sb->m_buffer_lock) != 0)
      {
        continue; // Continue with next if busy
      }

      link_thread_send_buffers(sb, i);
      if (sb->m_buffer.m_first_page != NULL)
      {
        pack_sb_pages(pool, &sb->m_buffer);
      }
      unlock(&sb->m_buffer_lock);
    }
  }
  /* Release surplus buffers from local pool to global pool */
  pool->release_global(g_thr_repository->m_mm,
                       RG_TRANSPORTER_BUFFERS,
                       selfptr->m_send_instance_no);
}


/**
 * publish thread-locally prepared send-buffer
 */
static
void
flush_send_buffer(thr_data* selfptr, Uint32 trp_id)
{
  unsigned thr_no = selfptr->m_thr_no;
  thr_send_buffer * src = selfptr->m_send_buffers + trp_id;
  thr_repository* rep = g_thr_repository;

  if (src->m_first_page == 0)
  {
    return;
  }
  assert(src->m_last_page != 0);

  thr_send_queue * dst = rep->m_thread_send_buffers[trp_id]+thr_no;
  thr_repository::send_buffer* sb = rep->m_send_buffers+trp_id;

  Uint32 wi = dst->m_write_index;
  Uint32 next = (wi + 1) % thr_send_queue::SIZE;
  Uint32 ri = sb->m_read_index[thr_no];

  /**
   * If thread local ring buffer of send-buffers is full:
   * Empty it by transferring them to the global send_buffer list.
   */
  if (unlikely(next == ri))
  {
    lock(&sb->m_buffer_lock);
    link_thread_send_buffers(sb, trp_id);
    unlock(&sb->m_buffer_lock);
  }

  dst->m_buffers[wi] = src->m_first_page;
  wmb();
  dst->m_write_index = next;

  src->m_first_page = 0;
  src->m_last_page = 0;
}

/**
 * This is used in case send buffer gets full, to force an emergency send,
 * hopefully freeing up some buffer space for the next signal.
 */
bool
mt_send_handle::forceSend(NodeId node, TrpId trp_id)
{
  (void)node;
  struct thr_repository *rep = g_thr_repository;
  struct thr_data *selfptr = m_selfptr;
  struct thr_repository::send_buffer * sb = rep->m_send_buffers + trp_id;

  {
    /**
     * NOTE: we don't need a memory barrier after clearing
     *       m_force_send here as we unconditionally lock m_send_lock
     *       hence there is no way that our data can be "unsent"
     */
    sb->m_force_send = 0;

    lock(&sb->m_send_lock);
    sb->m_send_thread = selfptr->m_thr_no;
    bool more = globalTransporterRegistry.performSend(trp_id, false);
    sb->m_send_thread = NO_SEND_THREAD;
    unlock(&sb->m_send_lock);

    /**
     * release buffers prior to maybe looping on sb->m_force_send
     */
    selfptr->m_send_buffer_pool.release_global(rep->m_mm,
                                               RG_TRANSPORTER_BUFFERS,
                                               selfptr->m_send_instance_no);
    /**
     * We need a memory barrier here to prevent race between clearing lock
     *   and reading of m_force_send.
     *   CPU can reorder the load to before the clear of the lock
     */
    mb();
    if (unlikely(sb->m_force_send) || more)
    {
      register_pending_send(selfptr, trp_id);
    }
  }

  return true;
}

/**
 * try sending data
 */
static
void
try_send(thr_data * selfptr, Uint32 trp_id)
{
  struct thr_repository *rep = g_thr_repository;
  struct thr_repository::send_buffer * sb = rep->m_send_buffers + trp_id;

  if (trylock(&sb->m_send_lock) == 0)
  {
    /**
     * Now clear the flag, and start sending all data available to this trp.
     *
     * Put a memory barrier here, so that if another thread tries to grab
     * the send lock but fails due to us holding it here, we either
     * 1) Will see m_force_send[id] set to 1 at the end of the loop, or
     * 2) We clear here the flag just set by the other thread, but then we
     * will (thanks to mb()) be able to see and send all of the data already
     * in the first send iteration.
     */
    sb->m_force_send = 0;
    mb();

    sb->m_send_thread = selfptr->m_thr_no;
    globalTransporterRegistry.performSend(trp_id);
    sb->m_send_thread = NO_SEND_THREAD;
    unlock(&sb->m_send_lock);

    /**
     * release buffers prior to maybe looping on sb->m_force_send
     */
    selfptr->m_send_buffer_pool.release_global(rep->m_mm,
                                               RG_TRANSPORTER_BUFFERS,
                                               selfptr->m_send_instance_no);

    /**
     * We need a memory barrier here to prevent race between clearing lock
     *   and reading of m_force_send.
     *   CPU can reorder the load to before the clear of the lock
     */
    mb();
    if (unlikely(sb->m_force_send))
    {
      register_pending_send(selfptr, trp_id);
    }
  }
}

/**
 * Flush send buffers and append them to dst. trps send queue
 *
 * Flushed buffer contents are piggybacked when another thread
 * do_send() to the same dst. trp. This makes it possible to have
 * more data included in each message, and thereby reduces total
 * #messages handled by the OS which really impacts performance!
 */
static
void
do_flush(struct thr_data* selfptr)
{
  Uint32 i;
  Uint32 count = selfptr->m_pending_send_count;
  NodeId *trps = selfptr->m_pending_send_trps;

  for (i = 0; i < count; i++)
  {
    flush_send_buffer(selfptr, trps[i]);
  }
}

/**
 * Use the THRMAN block to send the WAKEUP_THREAD_ORD signal
 * to the block thread that we want to wakeup.
 */
#define MICROS_BETWEEN_WAKEUP_IDLE_THREAD 100
static
inline
void
send_wakeup_thread_ord(struct thr_data* selfptr,
                       NDB_TICKS now)
{
  if (selfptr->m_wakeup_instance > 0)
  {
    Uint64 since_last =
      NdbTick_Elapsed(selfptr->m_last_wakeup_idle_thread, now).microSec();
    if (since_last > MICROS_BETWEEN_WAKEUP_IDLE_THREAD)
    {
      selfptr->m_signal->theData[0] = selfptr->m_wakeup_instance;
      SimulatedBlock *b = globalData.getBlock(THRMAN, selfptr->m_thr_no+1);
      b->executeFunction_async(GSN_SEND_WAKEUP_THREAD_ORD, selfptr->m_signal);
      selfptr->m_last_wakeup_idle_thread = now;
    }
  }
}

/**
 * Send any pending data to remote trps.
 *
 * If MUST_SEND is false, will only try to lock the send lock, but if it would
 * block, that trp is skipped, to be tried again next time round.
 *
 * If MUST_SEND is true, we still only try to lock, but if it would block,
 * we will force the thread holding the lock, to do the sending on our behalf.
 *
 * The list of pending trps to send to is thread-local, but the per-trp send
 * buffer is shared by all threads. Thus we might skip a trp for which
 * another thread has pending send data, and we might send pending data also
 * for another thread without clearing the trp from the pending list of that
 * other thread (but we will never loose signals due to this).
 *
 * Return number of trps which still has pending data to be sent.
 * These will be retried again in the next round. 'Pending' is
 * returned as a negative number if nothing was sent in this round.
 *
 * (Likely due to receivers consuming too slow, and receive and send buffers
 *  already being filled up)
 *
 * Sending data to other trps is a task that we perform using an algorithm
 * that depends on the state of block threads. The block threads can be in
 * 3 different states:
 *
 * LIGHT_LOAD:
 * -----------
 * In this state we will send to all trps we generate data for. In addition
 * we will also send to one trp if we are going to sleep, we will stay awake
 * until no more trps to send to. However between each send we will also
 * ensure that we execute any signals destined for us.
 *
 * LIGHT_LOAD threads can also be provided to other threads as wakeup targets.
 * This means that these threads will be woken up regularly under load to
 * assist with sending.
 *
 * MEDIUM_LOAD:
 * ------------
 * At this load level we will also assist send threads before going to sleep
 * and continue so until we have work ourselves to do or until there are no
 * more trps to send to. We will additionally send partially our own data.
 * We will also wake up a send thread during send to ensure that sends are
 * performed ASAP.
 *
 * OVERLOAD:
 * ---------
 * At this level we will simply inform the send threads about the trps we
 * sent some data to, the actual sending will be handled by send threads
 * and other block threads assisting the send threads.
 *
 * In addition if any thread is at overload level we will sleep for a shorter
 * time.
 *
 * The decision about which idle threads to wake up, which overload level to
 * use and when to sleep for shorter time is all taken by the local THRMAN
 * block. Some decisions is also taken by the THRMAN instance in the main
 * thread.
 *
 * Send threads are woken up in a round robin fashion, each time they are
 * awoken they will continue executing until no more work is around.
 */
static
bool
do_send(struct thr_data* selfptr, bool must_send, bool assist_send)
{
  Uint32 count = selfptr->m_pending_send_count;
  NodeId *trps = selfptr->m_pending_send_trps;

  const NDB_TICKS now = NdbTick_getCurrentTicks();
  selfptr->m_curr_ticks = now;
  bool pending_send = false;
  selfptr->m_watchdog_counter = 6;

  if (count == 0)
  {
    if (must_send && assist_send && g_send_threads &&
        selfptr->m_overload_status <= (OverloadStatus)MEDIUM_LOAD_CONST &&
        (selfptr->m_nosend == 0))
    {
      /**
       * For some overload states we will here provide some
       * send assistance even though we had nothing to send
       * ourselves. We will however not need to offload any
       * sends ourselves.
       *
       * The idea is that when we get here the thread is usually not so
       * active with other things as it has nothing to send, it must
       * send which means that it is preparing to go to sleep and
       * we have excluded the receive threads through assist_send.
       *
       * We will avoid this extra send when we are in overload mode since
       * it is likely that we will find work to do before going to sleep
       * anyways. In all other modes it makes sense to spend some time
       * sending before going to sleep. In particular TC threads will be
       * doing major send assistance here.
       *
       * In case there is more work to do and our thread is mostly idle,
       * we will soon enough be back here and assist the send thread
       * again. We make this happen by setting pending_send flag in
       * return from this mode. We come back here after checking that
       * we have no signals to process, so at most we will delay the
       * signal execution here by the time it takes to send to one
       * trp.
       *
       * The receive threads won't assist the send thread to ensure
       * that we can respond to incoming messages ASAP. We want to
       * to optimise for response time here since this is needed to
       * ensure that the block threads have sufficient work to do.
       *
       * If we come here and have had nothing to send, then we're able to
       * do some more sending if there are pending send still in send queue.
       * So we return pending_send != 0 in this case to ensure that this
       * thread doesn't go to sleep, but rather come back here to assist the
       * send thread a bit more. We'll continue spinning here until we get
       * some work to do or until the send queue is empty.
       */
      Uint32 num_trps_to_send_to = 1;
      pending_send = g_send_threads->assist_send_thread(
                                         num_trps_to_send_to,
                                         selfptr->m_thr_no,
                                         now,
                                         selfptr->m_watchdog_counter,
                                         selfptr->m_send_instance,
                                         selfptr->m_send_buffer_pool);
      NDB_TICKS after = NdbTick_getCurrentTicks();
      selfptr->m_micros_send += NdbTick_Elapsed(now, after).microSec();
    }
    return pending_send; // send-buffers empty
  }

  /* Clear the pending list. */
  selfptr->m_pending_send_mask.clear();
  selfptr->m_pending_send_count = 0;
  selfptr->m_watchdog_counter = 6;
  for (Uint32 i = 0; i < count; i++)
  {
    /**
     * Make the data available for sending immediately so that
     * any other trp sending will grab this data without having
     * wait for us to handling the other trps.
     */
    Uint32 id = trps[i];
    flush_send_buffer(selfptr, id);
  }
  selfptr->m_watchdog_counter = 6;
  if (g_send_threads)
  {
    /**
     * Each send thread is only responsible for a subset of the transporters
     * to send to and we will only assist a subset of the transporters
     * for sending. This means that it is very hard to predict whether send
     * thread needs to be woken up. This means that we will awake the send
     * threads required for sending, even if no send assistance was really
     * required. This will create some extra load on the send threads, but
     * will make NDB data nodes more scalable to handle extremely high loads.
     *
     * When we are in an overloaded state, we move the trps to send to
     * into the send thread global lists. Since we already woken up the
     * send threads to handle sends we do no more in overloaded state.
     *
     * We don't record any send time here since it would be
     * an unnecessary extra load, we only grab a mutex and
     * ensure that someone else takes over our send work.
     *
     * When the user have set nosend=1 on this thread we will
     * never assist with the sending.
     */
    if (selfptr->m_overload_status == (OverloadStatus)OVERLOAD_CONST ||
        selfptr->m_nosend != 0)
    {
      for (Uint32 i = 0; i < count; i++)
      {
        g_send_threads->alert_send_thread(trps[i], now, NULL);
      }
    }
    else
    {
      /**
       * While we are in an light load state we will always try to
       * send to as many trps that we inserted ourselves. In this case
       * we don't need to wake any send threads. If the trps still need
       * sending to after we're done we will ensure that a send thread
       * is woken up. assist_send_thread will ensure that send threads
       * are woken up if needed.
       *
       * At medium load levels we keep track of how much trps we have
       * wanted to send to and ensure that we at least do a part of that
       * work if need be. However we try as much as possible to avoid
       * sending at medium load at this point since we still have more
       * work to do. So we offload the sending to other threads and
       * wait with providing send assistance until we're out of work
       * or we have accumulated sufficiently to provide a bit of
       * assistance to the send threads.
       *
       * At medium load we set num_trps_inserted to 0 since we
       * have already woken up a send thread and thus there is no
       * need to wake up another thread in assist_send_thread, so we
       * indicate that we call this function only to assist and need
       * no wakeup service.
       *
       * We will check here also if we should wake an idle thread to
       * do some send assistance. We check so that we don't perform
       * this wakeup function too often.
       */

      Uint32 num_trps_inserted = 0;
      for (Uint32 i = 0; i < count; i++)
      {
        num_trps_inserted += g_send_threads->alert_send_thread(trps[i],
                                                               now,
                                             selfptr->m_send_instance);
      }
      Uint32 num_trps_to_send_to = num_trps_inserted;
      if (selfptr->m_overload_status != (OverloadStatus)MEDIUM_LOAD_CONST)
      {
        num_trps_to_send_to++;
      }
      send_wakeup_thread_ord(selfptr, now);
      if (num_trps_to_send_to > 0)
      {
        pending_send = g_send_threads->assist_send_thread(
                                           num_trps_to_send_to,
                                           selfptr->m_thr_no,
                                           now,
                                           selfptr->m_watchdog_counter,
                                           selfptr->m_send_instance,
                                           selfptr->m_send_buffer_pool);
      }
      NDB_TICKS after = NdbTick_getCurrentTicks();
      selfptr->m_micros_send += NdbTick_Elapsed(now, after).microSec();
      g_send_threads->wake_my_send_thread_if_needed(&trps[0],
                                    count,
                                    selfptr->m_send_instance);
    }
    return pending_send;
  }

  /**
   * We're not using send threads, we keep this code around for now
   * to ensure that we can support the same behaviour also in newer
   * versions for a while. Eventually this code will be deprecated.
   */
  Uint32 made_progress = 0;
  struct thr_repository* rep = g_thr_repository;

  for (Uint32 i = 0; i < count; i++)
  {
    Uint32 id = trps[i];
    thr_repository::send_buffer * sb = rep->m_send_buffers + id;

    selfptr->m_watchdog_counter = 6;

    /**
     * If we must send now, set the force_send flag.
     *
     * This will ensure that if we do not get the send lock, the thread
     * holding the lock will try sending again for us when it has released
     * the lock.
     *
     * The lock/unlock pair works as a memory barrier to ensure that the
     * flag update is flushed to the other thread.
     */
    if (must_send)
    {
      sb->m_force_send = 1;
    }

    if (trylock(&sb->m_send_lock) != 0)
    {
      if (!must_send)
      {
        /**
         * Not doing this trp now, re-add to pending list.
         *
         * As we only add from the start of an empty list, we are safe from
         * overwriting the list while we are iterating over it.
         */
        register_pending_send(selfptr, id);
      }
      else
      {
        /* Other thread will send for us as we set m_force_send. */
      }
    }
    else  //Got send_lock
    {
      /**
       * Now clear the flag, and start sending all data available to this trp.
       *
       * Put a memory barrier here, so that if another thread tries to grab
       * the send lock but fails due to us holding it here, we either
       * 1) Will see m_force_send[id] set to 1 at the end of the loop, or
       * 2) We clear here the flag just set by the other thread, but then we
       * will (thanks to mb()) be able to see and send all of the data already
       * in the first send iteration.
       */
      sb->m_force_send = 0;
      mb();

      /**
       * Set m_send_thread so that our transporter callback can know which
       * thread holds the send lock for this remote trp.
       */
      sb->m_send_thread = selfptr->m_thr_no;
      const bool more = globalTransporterRegistry.performSend(id);
      made_progress += sb->m_bytes_sent;
      sb->m_send_thread = NO_SEND_THREAD;
      unlock(&sb->m_send_lock);

      if (more)   //Didn't complete all my send work
      {
        register_pending_send(selfptr, id);
      }
      else
      {
        /**
         * We need a memory barrier here to prevent race between clearing lock
         *   and reading of m_force_send.
         *   CPU can reorder the load to before the clear of the lock
         */
        mb();
        if (sb->m_force_send) //Other thread forced us to do more send
        {
          made_progress++;    //Avoid false 'no progress' handling
          register_pending_send(selfptr, id);
        }
      }
    }
  } //for all trps

  selfptr->m_send_buffer_pool.release_global(rep->m_mm,
                                             RG_TRANSPORTER_BUFFERS,
                                             selfptr->m_send_instance_no);

  return (made_progress)         // Had some progress?
     ?  (selfptr->m_pending_send_count > 0)   // More do_send is required
    : false;                     // All busy, or didn't find any work (-> -0)
}

#ifdef ERROR_INSERT
void
mt_set_delayed_prepare(Uint32 self)
{
  thr_repository *rep = g_thr_repository;
  struct thr_data *selfptr = &rep->m_thread[self];

  selfptr->m_delayed_prepare = true;
}
#endif


/**
 * These are the implementations of the TransporterSendBufferHandle methods
 * in ndbmtd.
 */
Uint32 *
mt_send_handle::getWritePtr(NodeId nodeId,
                            TrpId trp_id,
                            Uint32 len,
                            Uint32 prio,
                            Uint32 max,
                            SendStatus *error)
{
  (void)nodeId;
#ifdef ERROR_INSERT
  if (m_selfptr->m_delayed_prepare)
  {
    g_eventLogger->info("MT thread %u delaying in prepare",
                        m_selfptr->m_thr_no);
    NdbSleep_MilliSleep(500);
    g_eventLogger->info("MT thread %u finished delay, clearing",
                        m_selfptr->m_thr_no);
    m_selfptr->m_delayed_prepare = false;
  }
#endif

  struct thr_send_buffer * b = m_selfptr->m_send_buffers+trp_id;
  thr_send_page * p = b->m_last_page;
  if (likely(p != NULL))
  {
    assert(p->m_start == 0); //Nothing sent until flushed

    if (likely(p->m_bytes + len <= thr_send_page::max_bytes()))
    {
      return (Uint32*)(p->m_data + p->m_bytes);
    }
    // TODO: maybe dont always flush on page-boundary ???
    flush_send_buffer(m_selfptr, trp_id);
    if (!g_send_threads)
      try_send(m_selfptr, trp_id);
  }
  if(unlikely(len > thr_send_page::max_bytes()))
  {
    *error = SEND_MESSAGE_TOO_BIG;
    return 0;
  }

  bool first = true;
  while (first)
  {
    if (likely((p = m_selfptr->m_send_buffer_pool.seize(g_thr_repository->m_mm,
                                      RG_TRANSPORTER_BUFFERS,
                                      m_selfptr->m_send_instance_no)) != 0))
    {
      p->m_bytes = 0;
      p->m_start = 0;
      p->m_next = 0;
      b->m_first_page = b->m_last_page = p;
      return (Uint32*)p->m_data;
    }
    try_pack_send_buffers(m_selfptr);
    first = false;
  }
  *error = SEND_BUFFER_FULL;
  return 0;
}

/**
 * Acquire total send buffer size without locking and without gathering
 *
 * OJA: The usability of this function is rather questionable.
 *      m_buffered_size and m_sending_size is updated by
 *      link_thread_send_buffers(), get_bytes_to_send_iovec() and
 *      bytes_sent() - All part of performSend(). Thus, it is
 *      valid *after* a send.
 *
 *      However, checking it *before* a send in order to
 *      determine if the payload is yet too small doesn't
 *      really provide correct information of the current state.
 *      Most likely '0 will be returned if previous send succeeded.
 *
 *      A better alternative could be to add a 'min_send' argument
 *      to perform_send(), and skip sending if not '>='.
 *      (After real size is recalculated)
 */
static Uint64
mt_get_send_buffer_bytes(TrpId trp_id)
{
  thr_repository *rep = g_thr_repository;
  thr_repository::send_buffer *sb = &rep->m_send_buffers[trp_id];
  const Uint64 total_send_buffer_size =
    sb->m_buffered_size + sb->m_sending_size;
  return total_send_buffer_size;
}

void
mt_getSendBufferLevel(Uint32 self, NodeId id, SB_LevelType &level)
{
  Resource_limit rl;
  const Uint32 page_size = thr_send_page::PGSIZE;
  thr_repository *rep = g_thr_repository;
  thr_repository::send_buffer *sb = &rep->m_send_buffers[id];
  const Uint64 current_trp_send_buffer_size =
    sb->m_buffered_size + sb->m_sending_size;

  /* Memory barrier to get a fresher value for rl.m_curr */
  mb();
  rep->m_mm->get_resource_limit_nolock(RG_TRANSPORTER_BUFFERS, rl);
  Uint64 current_send_buffer_size = rl.m_min * page_size;
  Uint64 current_used_send_buffer_size = rl.m_curr * page_size;
  Uint64 current_percentage =
    (100 * current_used_send_buffer_size) / current_send_buffer_size;

  if (current_percentage >= 90)
  {
    const Uint32 avail_shared = rep->m_mm->get_free_shared_nolock();
    if (rl.m_min + avail_shared > rl.m_max)
    {
      current_send_buffer_size = rl.m_max * page_size;
    }
    else
    {
      current_send_buffer_size = (rl.m_min + avail_shared) * page_size;
    }
  }
  calculate_send_buffer_level(current_trp_send_buffer_size,
                              current_send_buffer_size,
                              current_used_send_buffer_size,
                              glob_num_threads,
                              level);
  return;
}

void
mt_send_handle::getSendBufferLevel(NodeId id, SB_LevelType &level)
{
  (void)id;
  (void)level;
  return;
}

Uint32
mt_send_handle::updateWritePtr(NodeId nodeId,
                               TrpId trp_id,
                               Uint32 lenBytes,
                               Uint32 prio)
{
  (void)nodeId;
  struct thr_send_buffer * b = m_selfptr->m_send_buffers+trp_id;
  thr_send_page * p = b->m_last_page;
  p->m_bytes += lenBytes;
  return p->m_bytes;
}

/*
 * Insert a signal in a job queue.
 * Need write_lock protecting thr_job_queue to be held.
 *
 * Beware that the single consumer read the job_queue *without* lock -
 * It only use a memory barrier to get the updated write_pos. We need to
 * take care that signal is fully written before write_pos is updated.
 *
 * The new_buffer is a job buffer to use if the current one gets full. If used,
 * we return true, indicating that the caller should allocate a new one for
 * the next call. (This is done to allow to insert under lock, but do the
 * allocation outside the lock).
 */

static inline void
publish_position(thr_job_buffer *write_buffer, Uint32 write_pos)
{
  /*
   * Publish the job-queue write.
   * Need a write memory barrier here, as this might make signal data visible
   * to the (single) reader thread.
   */
  wmb();
  write_buffer->m_len = write_pos;
}

/**
 * Check, and if allowed, add the 'new_buffer' to our job_queue of
 * buffer pages containing signals.
 * If the 'job_queue' is full, the new buffer is not inserted,
 * and 'true' is returned. It is up to the caller to handle 'full'.
 * (In many cases it can be a critical error)
 *
 * Note that the thread always hold a spare 'new_buffer' to be used if we
 * filled the current buffer. Thus, we can always complete a flush/write of
 * signals while holding the write_lock, without having to allocate
 * a new buffer. (To reduce time the write_lock is held.)
 * Another 'new_buffer' will be allocated after lock is released.
 */
static
bool
check_next_index_position(thr_job_queue *q,
                          struct thr_job_buffer *new_buffer)
{
  /**
   * We make sure that there is always room for at least one signal in the
   * current buffer in the queue, so one insert is always possible without
   * adding a new buffer while holding the write_lock. (To reduce time the
   * write_lock is held). When write_buffer is full, we grab the spare
   * 'new_buffer' and inform the callee
   */
  NDB_PREFETCH_WRITE(&new_buffer->m_len);
  const unsigned queue_size = q->m_size;
  Uint32 write_index = q->m_write_index;
  write_index = (write_index + 1) & (queue_size - 1);
  NDB_PREFETCH_WRITE(&q->m_buffers[write_index]);

  if (unlikely(write_index == q->m_cached_read_index))  // Is full?
  {
    /**
     * We use local cached copy of m_read_index for JBB handling.
     * m_read_index is updated every time we executed around 300
     * signals in the job buffer. Since this is read every time
     * we move to a new page while writing it is an almost certain
     * CPU cache miss. We only need it to avoid running out of
     * job buffer. So we record the current m_read_index in
     * m_cached_read_index. This is stored in the same cache line
     * as m_write_index which we are sure we have access to here.
     */
    Uint32 read_index = q->m_read_index;
    if (write_index == read_index)  // Is really full?
    {
      return true;
    }
    q->m_cached_read_index = read_index;
  }
  assert(new_buffer->m_len == 0);
  q->m_buffers[write_index] = new_buffer;

  // Memory barrier ensures that m_buffers[] contain new_buffer
  // before 'write_index' referring it is written.
  wmb();
  q->m_write_index = write_index;

  // Note that m_current_write_* is only intended for use by the *writer*.
  // Thus, there are no memory barriers protecting the buffer vs len conistency.
  q->m_current_write_buffer = new_buffer;
  q->m_current_write_buffer_len = 0;
  return false;
}

/**
 * insert_prioa_signal and publish_prioa_signal:
 * As naming suggest, these are for JBA signals only.
 * There is a similar insert_local_signal() for JBB signals,
 * which 'flush' and 'publish' chunks of signals.
 *
 * prioa_signals are effectively flushed and published for
 * each signal.
 */
static inline
bool
publish_prioa_signal(thr_job_queue *q,
                     Uint32 write_pos,
                     struct thr_job_buffer *write_buffer,
                     struct thr_job_buffer *new_buffer)
{
  publish_position(write_buffer, write_pos);
  if (unlikely(write_pos + MAX_SIGNAL_SIZE > thr_job_buffer::SIZE))
  {
    // Not room for one more signal
    new_buffer->m_prioa = true;
    const bool jba_full = check_next_index_position(q, new_buffer);
    if (jba_full) {
      // Assume rather low traffic on JBA.
      // Contrary to JBB, signals are not first stored in a local_buffer.
      // Thus a full JBA is always immediately critical.
      job_buffer_full(0);
    }
    return true; // Buffer new_buffer used
  }
  return false; // Buffer new_buffer not used
}

static inline
Uint32
copy_signal(Uint32 *dst,
            const SignalHeader* sh,
            const Uint32 *data,
            const Uint32 secPtr[3])
{
  const Uint32 datalen = sh->theLength;
  memcpy(dst, sh, sizeof(*sh));
  Uint32 siglen = (sizeof(*sh) >> 2);
  memcpy(dst + siglen, data, 4*datalen);
  siglen += datalen;
  const Uint32 noOfSections = sh->m_noOfSections;
  for (Uint32 i = 0; i < noOfSections; i++)
    dst[siglen++] = secPtr[i];
  return siglen;
}

static
bool
insert_prioa_signal(thr_job_queue *q,
                    const SignalHeader* sh,
                    const Uint32 *data,
                    const Uint32 secPtr[3],
                    thr_job_buffer *new_buffer)
{
  thr_job_buffer *write_buffer = q->m_current_write_buffer;
  Uint32 write_pos = q->m_current_write_buffer_len;
  NDB_PREFETCH_WRITE(&write_buffer->m_len);
  const Uint32 siglen = copy_signal(write_buffer->m_data + write_pos,
                                    sh,
                                    data,
                                    secPtr);
  write_pos += siglen;

#if SIZEOF_CHARP == 8
  /* Align to 8-byte boundary, to ensure aligned copies. */
  write_pos= (write_pos+1) & ~((Uint32)1);
#endif
  q->m_current_write_buffer_len = write_pos;
  return publish_prioa_signal(q,
                              write_pos,
                              write_buffer,
                              new_buffer);
}

//#define DEBUG_LOAD_INDICATOR 1
#ifdef DEBUG_LOAD_INDICATOR
#define debug_load_indicator(selfptr) \
  g_eventLogger->info("thr_no:: %u, set load_indicator to %u", \
                      selfptr->m_thr_no, \
                      selfptr->m_load_indicator);
#else
#define debug_load_indicator(x)
#endif

/**
 * Check all incoming m_jbb[] instances for available signals.
 * Set up the thread-local m_jbb_read_state[] to reflect JBB state.
 * Also set jbb_read_mask to contain the JBBs containing data.
 *
 * As reading the m_jbb[] will access thread shared data, which is cache-line
 * invalidated by the writer, we try to avoid loading read_state from shared
 * data when the local read_state already contain a sufficient amount of
 * signals to execute.
 */
static inline bool
read_all_jbb_state(thr_data *selfptr, bool check_before_sleep)
{
  if (!selfptr->m_read_jbb_state_consumed)
  {
    return false;
  }
  /**
   * Prefetching all m_write_index instances gives a small but visible
   * improvement.
   */
#if (__GNUC__ > 3) || (__GNUC__ == 3 && __GNUC_MINOR > 10) || \
    defined(USE_SUN_PREFETCH) || defined(USE_SPARC_PREFETCH)
  for (Uint32 jbb_instance = 0;
       jbb_instance < glob_num_job_buffers_per_thread;
       jbb_instance++)
  {
    thr_job_queue *jbb = selfptr->m_jbb + jbb_instance;
    NDB_PREFETCH_READ(&jbb->m_write_index);
  }
#endif

  selfptr->m_jbb_read_mask.clear();
  Uint32 tot_num_words = 0;
  for (Uint32 jbb_instance = 0;
       jbb_instance < glob_num_job_buffers_per_thread;
       jbb_instance++)
  {
    const thr_job_queue *jbb = selfptr->m_jbb + jbb_instance;
    thr_jb_read_state *r = selfptr->m_jbb_read_state + jbb_instance;

    /**
     * We avoid reading the cache-shared write-pointers until the
     * thread local thr_jb_read_state indicate a possibly empty read queue.
     * Writer side might have updated write pointer, thus invalidating our
     * cache line for it. We will like to avoid memory stalls reading these
     * until we really need to refresh the written positions.
     */
    const Uint32 read_index = r->m_read_index;
    const Uint32 read_pos = r->m_read_pos;
    Uint32 write_index = r->m_write_index;
    Uint32 read_end = r->m_read_end;

    if (write_index == read_index)  // Possibly empty, reload thread-local state
    {
      write_index = jbb->m_write_index;
      if (write_index != r->m_write_index)
      {
        /**
         * Found new JBB pages. Need to make sure that we do not read-reorder
         * 'm_write_index' vs 'read_buffer->m_len'.
         */
        rmb();
      }
      r->m_write_index = write_index;
      r->m_read_end = read_end = r->m_read_buffer->m_len;
      /**
       * Note ^^ that we will need a later rmb() before we can safely read the
       * m_buffer[] contents up to 'm_read_end': We need to synch on the wmb()
       * in publish_position(), such that the m_buffer[] contents itself
       * has been fully written before we can start executing from it.
       *
       * To reduce the mem-synch stalls, we do this once for all JBB's, just
       * before we execute_signals().
       */
      if (!r->is_empty())
      {
        selfptr->m_jbb_read_mask.set(jbb_instance);
      }
    }
    else
    {
      /**
       * Only update the thread-local 'write_index'.
       * 'read_end' should already contain the end of current read_buffer.
       */
      r->m_write_index = write_index = jbb->m_write_index;
      selfptr->m_jbb_read_mask.set(jbb_instance);
    }

    // Calculate / estimate 'num_words' being available
    Uint32 num_pages;
    if (likely(write_index >= read_index))
    {
      num_pages = write_index - read_index;
    }
    else
    {
      num_pages = read_index - write_index;
    }

    assert(read_end >= read_pos);
    Uint32 num_words = read_end - read_pos;  // Remaining on current page
    if (num_pages > 0)
    {
      // Rest of the pages will be (almost) full:
      num_words += (num_pages-1) * thr_job_buffer::SIZE;

      /**
       * Estimate the written size in the 'current_write_buffer':
       * Although producer set the 'm_current_write_buffer_len', it is not
       * intended to be used by the consumer (No concurrency control).
       * We just assume as an estimate:
       *  - if num_pages==1 we just wrapped to a new page which is ~empty.
       *  - if multiple pages, the last is assumed half-filled.
       */
      if (num_pages > 1) num_words += thr_job_buffer::SIZE/2;
    }
    tot_num_words += num_words;
  }
  selfptr->m_cpu_percentage_changed = true;
  /**
   * m_jbb_estimated_queue_size_in_words is the queue size when we started the
   * last non-empty execution in this thread.
   *
   * The normal behaviour of our scheduler is to execute read_all_jbb_state
   * twice before going to sleep, first in run_job_buffers and next in
   * check_queues_empty. We always set the estimated queue size after
   * waking up and when the queue size is non-empty. It is measured in
   * words of signal. Thus we ignore the common checks where it is
   * empty that can happen either just before going to sleep or when
   * spinning.
   */
  const bool jbb_empty = selfptr->m_jbb_read_mask.isclear();
  if (!check_before_sleep)
  {
    selfptr->m_jbb_execution_steps++;
    selfptr->m_jbb_accumulated_queue_size += tot_num_words;
  }
  else if (jbb_empty)
  {
    if (selfptr->m_load_indicator > 1)
    {
      selfptr->m_load_indicator = 1;
      debug_load_indicator(selfptr);
    }
  }
  if (!jbb_empty || selfptr->m_jbb_estimate_next_set)
  {
    selfptr->m_jbb_estimate_next_set = false;
    Uint32 current_queue_size = selfptr->m_jbb_estimated_queue_size_in_words;
    Uint32 new_queue_size = tot_num_words;
    Uint32 diff = AVERAGE_SIGNAL_SIZE;
    if (new_queue_size > 8 * AVERAGE_SIGNAL_SIZE)
    {
      diff = 3 * AVERAGE_SIGNAL_SIZE;
    }
    else if (new_queue_size > 4 * AVERAGE_SIGNAL_SIZE)
    {
      diff = 2 * AVERAGE_SIGNAL_SIZE;
    }
    if (new_queue_size >= (current_queue_size + diff) ||
        (current_queue_size >= (new_queue_size + diff)))
    {
      if (!(new_queue_size < 2*AVERAGE_SIGNAL_SIZE &&
            current_queue_size < 2*AVERAGE_SIGNAL_SIZE))
      {
        /**
         * Update m_jbb_estimated_queue_size_in_words only if the new
         * queue size has at least changed by AVERAGE_SIGNAL_SIZE and
         * also if both the new and the current queue size is very
         * low we can also ignore updating it. Similarly if both are
         * very high we can also ignore updating it.
         *
         * The reason to avoid updating it is that it will cause a
         * CPU cache miss in all readers of the variable. Readers
         * are all receive threads and TC threads. So can cause a
         * significant extra CPU load and memory load if it is
         * updated to often.
         */
        selfptr->m_jbb_estimated_queue_size_in_words = new_queue_size;
#ifdef DEBUG_SCHED_STATS
        Uint32 inx = selfptr->m_jbb_estimated_queue_size_in_words /
                     AVERAGE_SIGNAL_SIZE;
        if (inx >= 10)
        {
          inx = 9;
        }
        selfptr->m_jbb_estimated_queue_stats[inx]++;
#endif
      }
    }
  }
  else
  {
    selfptr->m_jbb_estimate_next_set = check_before_sleep;
  }
#ifdef DEBUG_SCHED_STATS
  selfptr->m_jbb_total_words += tot_num_words;
#endif
  selfptr->m_read_jbb_state_consumed = jbb_empty;
  return jbb_empty;
}

static inline
bool
read_jba_state(thr_data *selfptr)
{
  thr_jb_read_state *r = &(selfptr->m_jba_read_state);
  const Uint32 new_write_index = selfptr->m_jba.m_write_index;
  if (r->m_write_index != new_write_index) {
    /**
     * There are new JBA pages, we need to make sure that any updates to
     * 'read_buffer->m_len' are not read-reordered relative to 'write_index'
     * (Missing the signals appended to m_len before prev block became 'full')
     */
    r->m_write_index = new_write_index;
    rmb();
  }

  /**
   * Will need a later rmb()-synch before we can execute_signals() up to
   * '...buffer->m_len', see comment in read_all_jbb_state().
   */
  r->m_read_end = r->m_read_buffer->m_len;
  return r->is_empty();
}

static
inline
bool
check_for_input_from_ndbfs(struct thr_data* thr_ptr, Signal* signal)
{
  return thr_ptr->m_send_packer.check_reply_from_ndbfs(signal);
}

/* Check all job queues, return true only if all are empty. */
static bool
check_queues_empty(thr_data *selfptr)
{
  if (selfptr->m_thr_no == glob_ndbfs_thr_no)
  {
    if (check_for_input_from_ndbfs(selfptr, selfptr->m_signal))
      return false;
  }
  bool empty = read_jba_state(selfptr);
  if (!empty)
    return false;

  return read_all_jbb_state(selfptr, true);
}

static
inline
void
sendpacked(struct thr_data* thr_ptr, Signal* signal)
{
  thr_ptr->m_watchdog_counter = 15;
  thr_ptr->m_send_packer.pack(signal);
}

static void flush_all_local_signals_and_wakeup(struct thr_data *selfptr);

/**
 * We check whether it is time to call do_send or do_flush. These are
 * central decisions to the data node scheduler in a multithreaded data
 * node. If we wait for too long to make this decision it will severely
 * impact our response times since messages will be waiting in the send
 * buffer without being sent for up to several milliseconds.
 *
 * Since we call this function now after executing jobs from one thread,
 * we will never call this function with more than 75 signals executed.
 * The decision to send/flush is determined by config parameters that
 * control the responsiveness of MySQL Cluster. Setting it to a be highly
 * responsive means that we will send very often at the expense of
 * throughput. Setting it to a high throughput means that we will send
 * seldom at the expense of response time to gain higher throughput.
 *
 * It is possible to change this variable through a DUMP command and can
 * thus be changed as the environment changes.
 */
static
void handle_scheduling_decisions(thr_data *selfptr,
                                 Signal *signal,
                                 Uint32 & send_sum,
                                 Uint32 & flush_sum,
                                 bool & pending_send)
{
  if (send_sum >= selfptr->m_max_signals_before_send)
  {
    /* Try to send, but skip for now in case of lock contention. */
    sendpacked(selfptr, signal);
    selfptr->m_watchdog_counter = 6;
    flush_all_local_signals_and_wakeup(selfptr);
    pending_send = do_send(selfptr, false, false);
    selfptr->m_watchdog_counter = 20;
    send_sum = 0;
    flush_sum = 0;
  }
  else if (flush_sum >= selfptr->m_max_signals_before_send_flush)
  {
    /* Send buffers append to send queues to dst. trps. */
    sendpacked(selfptr, signal);
    selfptr->m_watchdog_counter = 6;
    flush_all_local_signals_and_wakeup(selfptr);
    do_flush(selfptr);
    selfptr->m_watchdog_counter = 20;
    flush_sum = 0;
  }
}

#if defined(USE_INIT_GLOBAL_VARIABLES)
  void mt_clear_global_variables(thr_data*);
#endif


/**
 * prepare_congested_execution()
 *
 * If this thread is in a congested JBB state, its perjb-quota will be
 * reduced, possibly even set to '0'. If we didn't get a max 'perjb' quota,
 * our out buffers are about to fill up. This thread is thus effectively
 * slowed down in order to let other threads consume from our out buffers.
 * Eventually, when 'perjb==0', we will have to wait/sleep for buffers to
 * become available.
 *
 * This can bring us into a circular wait-lock, where threads are stalled
 * due to full out buffers. The same thread may also have full in buffers,
 * thus blocking other threads from progressing. The entire scheduler will
 * then be stuck.
 *
 * This function check the JBB queues we are about to execute signals from.
 * if they are filled to a level where the producer will detect a congestion,
 * we allow some 'extra_signals' to be executed from this JBB, such that the
 * congestion hopefully can be reduced.
 *
 * The amount of extra_signals allowed are scaled proportional to
 * the congestion level in each job buffer.
 */
static
void
prepare_congested_execution(thr_data *selfptr)
{
  unsigned congestion[NUM_JOB_BUFFERS_PER_THREAD];
  unsigned total_congestion = 0;

  // Assumed precondition:
  assert(!selfptr->m_congested_threads_mask.isclear());

  /**
   * Two steps:
   * 1. Collect amount of congestion (in job_buffer pages) in the JBBs.
   * 2. Allocate extra_signals proportional to congestion level
   */
  for (unsigned jbb_instance = selfptr->m_jbb_read_mask.find_first();
       jbb_instance != BitmaskImpl::NotFound;
       jbb_instance = selfptr->m_jbb_read_mask.find_next(jbb_instance+1))
  {
    selfptr->m_extra_signals[jbb_instance] = 0;

    thr_job_queue *queue = &selfptr->m_jbb[jbb_instance];
    const unsigned free = get_free_in_queue(queue);
    if (free <= thr_job_queue::CONGESTED) {
      // In queue is congested as well. Calculate the total number of
      // job_buffers to consume from in-queue(s) to get out of overload.
      congestion[jbb_instance] = (thr_job_queue::CONGESTED - free) + 1;
      total_congestion += congestion[jbb_instance];
    } else {
      congestion[jbb_instance] = 0;
    }
  }

  if (unlikely(total_congestion > 0) && selfptr->m_total_extra_signals > 0)
  {
    // Found congestion, allocate 'extra_signals' proportional to congestion
    for (unsigned jbb_instance = selfptr->m_jbb_read_mask.find_first();
         jbb_instance != BitmaskImpl::NotFound;
         jbb_instance = selfptr->m_jbb_read_mask.find_next(jbb_instance+1))
    {
      if (congestion[jbb_instance] > 0) {
        selfptr->m_extra_signals[jbb_instance] =
            std::max(1u, congestion[jbb_instance] *
                     selfptr->m_total_extra_signals / total_congestion);
      } else if (selfptr->m_max_signals_per_jb == 0)  {
        // Need to run a bit in order to avoid starvation of the JBB's
        selfptr->m_extra_signals[jbb_instance] = 1;
      }
    }
  }
}

static void recheck_congested_job_buffers(thr_data *selfptr);

/*
 * Execute at most MAX_SIGNALS signals from one job queue, updating local read
 * state as appropriate.
 *
 * Returns number of signals actually executed.
 */
static
Uint32
execute_signals(thr_data *selfptr,
                thr_job_queue *q,
                thr_jb_read_state *r,
                Signal *sig, Uint32 max_signals)
{
  Uint32 num_signals;
  Uint32 extra_signals = 0;
  Uint32 read_index = r->m_read_index;
  Uint32 write_index = r->m_write_index;
  Uint32 read_pos = r->m_read_pos;
  Uint32 read_end = r->m_read_end;
  Uint32 *watchDogCounter = &selfptr->m_watchdog_counter;

  if (read_index == write_index && read_pos >= read_end)
    return 0;          // empty read_state

  thr_job_buffer *read_buffer = r->m_read_buffer;
  NDB_PREFETCH_READ (read_buffer->m_data + read_pos); // Load cache

  for (num_signals = 0; num_signals < max_signals; num_signals++)
  {
    *watchDogCounter = 12;
    while (unlikely(read_pos >= read_end))
    {
      if (read_index == write_index)
      {
        /* No more available now. */
        selfptr->m_stat.m_exec_cnt += num_signals;
        return num_signals;
      }
      else
      {
        /* Move to next buffer. */
        const unsigned queue_size = q->m_size;
        read_index = (read_index + 1) & (queue_size - 1);
        NDB_PREFETCH_READ (q->m_buffers[read_index]->m_data);
        if (likely(read_buffer != &empty_job_buffer)) {
          release_buffer(g_thr_repository, selfptr->m_thr_no, read_buffer);
        }
        read_buffer = q->m_buffers[read_index];
        read_pos = 0;
        read_end = read_buffer->m_len;
        /* Update thread-local read state. */
        r->m_read_index = q->m_read_index = read_index;
        r->m_read_buffer = read_buffer;
        r->m_read_pos = read_pos;
        r->m_read_end = read_end;
        wakeup_all(&selfptr->m_congestion_waiter);
      }
    }
    /*
     * These pre-fetching were found using OProfile to reduce cache misses.
     * (Though on Intel Core 2, they do not give much speedup, as apparently
     * the hardware prefetcher is already doing a fairly good job).
     */
    NDB_PREFETCH_READ (read_buffer->m_data + read_pos + 16);
    NDB_PREFETCH_WRITE ((Uint32 *)&sig->header + 16);

#ifdef VM_TRACE
    /* Find reading / propagation of junk */
    sig->garbage_register();
#endif
    /* Now execute the signal. */
    SignalHeader* s =
      reinterpret_cast<SignalHeader*>(read_buffer->m_data + read_pos);
    Uint32 seccnt = s->m_noOfSections;
    Uint32 siglen = (sizeof(*s)>>2) + s->theLength;
    if(siglen>16)
    {
      NDB_PREFETCH_READ (read_buffer->m_data + read_pos + 32);
    }
    Uint32 bno = blockToMain(s->theReceiversBlockNumber);
    Uint32 ino = blockToInstance(s->theReceiversBlockNumber);
    SimulatedBlock* block = globalData.mt_getBlock(bno, ino);
    assert(block != 0);

    Uint32 gsn = s->theVerId_signalNumber;
    *watchDogCounter = 1 +
      (bno << 8) +
      (gsn << 20);

    /* Must update original buffer so signal dump will see it. */
    s->theSignalId = selfptr->m_signal_id_counter++;
    memcpy(&sig->header, s, 4*siglen);
    for(Uint32 i = 0; i < seccnt; i++)
    {
      sig->m_sectionPtrI[i] = read_buffer->m_data[read_pos + siglen + i];
    }

    read_pos += siglen + seccnt;
#if SIZEOF_CHARP == 8
    /* Handle 8-byte alignment. */
    read_pos = (read_pos + 1) & ~((Uint32)1);
#endif

    /* Update just before execute so signal dump can know how far we are. */
    r->m_read_pos = read_pos;

#ifdef VM_TRACE
    if (globalData.testOn)
    { //wl4391_todo segments
      SegmentedSectionPtr ptr[3];
      ptr[0].i = sig->m_sectionPtrI[0];
      ptr[1].i = sig->m_sectionPtrI[1];
      ptr[2].i = sig->m_sectionPtrI[2];
      ::getSections(seccnt, ptr);
      globalSignalLoggers.executeSignal(*s,
                                        0,
                                        &sig->theData[0],
                                        globalData.ownId,
                                        ptr, seccnt);
    }
#endif

    /**
     * In 7.4 we introduced the ability for scans in LDM threads to scan
     * several rows in the same signal execution without issuing a
     * CONTINUEB signal. This means that we effectively changed the
     * real-time characteristics of the scheduler. This change ensures
     * that we behave the same way as in 7.3 and earlier with respect to
     * how many signals are executed. So the m_extra_signals variable can
     * be used in the future for other cases where we combine several
     * signal executions into one signal and thus ensure that we don't
     * change the scheduler algorithms.
     *
     * This variable is incremented every time we decide to execute more
     * signals without real-time breaks in scans in DBLQH.
     */
    block->jamBuffer()->markEndOfSigExec();
    sig->m_extra_signals = 0;
#if defined(USE_INIT_GLOBAL_VARIABLES)
    mt_clear_global_variables(selfptr);
#endif
    block->executeFunction_async(gsn, sig);
    extra_signals += sig->m_extra_signals;
  }
  /**
   * Only count signals causing real-time break and not the one used to
   * balance the scheduler.
   */
  selfptr->m_stat.m_exec_cnt += num_signals;

  return num_signals + extra_signals;
}

static
Uint32
run_job_buffers(thr_data *selfptr,
                Signal *sig,
                Uint32 & send_sum,
                Uint32 & flush_sum,
                bool & pending_send)
{
  Uint32 signal_count = 0;
  Uint32 signal_count_since_last_zero_time_queue = 0;

  if (read_all_jbb_state(selfptr, false))
  {
    // JBB is empty, execute any JBA signals
    while (!read_jba_state(selfptr))
    {
      rmb();  // See memory barrier reasoning right below
      selfptr->m_sent_local_prioa_signal = false;
      static Uint32 max_prioA = thr_job_queue::SIZE * thr_job_buffer::SIZE;
      Uint32 num_signals = execute_signals(selfptr,
                                           &(selfptr->m_jba),
                                           &(selfptr->m_jba_read_state), sig,
                                           max_prioA);
      signal_count += num_signals;
      send_sum += num_signals;
      flush_sum += num_signals;
      if (!selfptr->m_sent_local_prioa_signal)
      {
        /**
         * Break out of loop if there was no prio A signals generated
         * from the local execution.
         */
        break;
      }
    }
    // As we had no JBB signals, we are done
    assert(selfptr->m_jbb_read_mask.isclear());
    return signal_count;
  }

  /**
   * A load memory barrier to ensure that we see the m_buffers[] content,
   * referred by the jbb_states, before we start executing signals.
   * See comments in read_all_jbb_state() and read_jba_state as well.
   */
  rmb();

  if (unlikely(!selfptr->m_congested_threads_mask.isclear()))
  {
    // Will assign 'extra' signal execution to be used by congested JBB's
    prepare_congested_execution(selfptr);
  }

  /**
   * We might have a JBB resume point:
   *  - For the main thread we can stop at any job buffer.
   *  - Other threads could stop execution due to JB congestion.
   */
  const Uint32 first_jbb_no = selfptr->m_next_jbb_no;
  selfptr->m_watchdog_counter = 13;
  for (unsigned jbb_instance = selfptr->m_jbb_read_mask.find_next(first_jbb_no);
       jbb_instance != BitmaskImpl::NotFound;
       jbb_instance = selfptr->m_jbb_read_mask.find_next(jbb_instance+1))
  {
    /* Read the prio A state often, to avoid starvation of prio A. */
    while (!read_jba_state(selfptr))
    {
      rmb();  // See memory barrier reasoning above
      selfptr->m_sent_local_prioa_signal = false;
      static Uint32 max_prioA = thr_job_queue::SIZE * thr_job_buffer::SIZE;
      Uint32 num_signals = execute_signals(selfptr,
                                           &(selfptr->m_jba),
                                           &(selfptr->m_jba_read_state), sig,
                                           max_prioA);
      signal_count += num_signals;
      send_sum += num_signals;
      flush_sum += num_signals;
      if (!selfptr->m_sent_local_prioa_signal)
      {
        /**
         * Break out of loop if there was no prio A signals generated
         * from the local execution.
         */
        break;
      }
    }

    thr_job_queue *queue = selfptr->m_jbb + jbb_instance;
    thr_jb_read_state *read_state = selfptr->m_jbb_read_state + jbb_instance;
    /**
     * Contended queues get an extra execute quota:
     *
     * If we didn't get a max 'perjb' quota, our out buffers
     * are about to fill up. This thread is thus effectively
     * slowed down in order to let other threads consume from
     * our out buffers. Eventually, when 'perjb==0', we will
     * have to wait/sleep for buffers to become available.
     *
     * This can bring us into a circular wait-lock, where
     * threads are stalled due to full out buffers. The same
     * thread may also have full in buffers, thus blocking other
     * threads from progressing. This could bring us into a
     * circular wait-lock, where no threads are able to progress.
     * The entire scheduler will then be stuck.
     *
     * We try to avoid this situation by reserving some
     * 'm_extra_signals[]' which are only used to consume
     * from 'almost full' in-buffers. We will then reduce the
     * risk of ending up in the above wait-lock.
     *
     * Exclude receiver threads, as there can't be a
     * circular wait between recv-thread and workers.
     */
    Uint32 perjb = selfptr->m_max_signals_per_jb;
    Uint32 extra = 0;

    if (perjb < MAX_SIGNALS_PER_JB)  // Has a job buffer contention
    {
      // Prefer a tighter JB-quota control when executing in congested state:
      recheck_congested_job_buffers(selfptr);
      perjb = selfptr->m_max_signals_per_jb;
      extra = selfptr->m_extra_signals[jbb_instance];
    }

#ifdef ERROR_INSERT

#define MIXOLOGY_MIX_MT_JBB 1

    if (unlikely(globalEmulatorData.theConfiguration->getMixologyLevel() &
                 MIXOLOGY_MIX_MT_JBB))
    {
      /**
       * Let's maximise interleaving to find inter-thread
       * signal order dependency bugs
       */
      perjb = 1;
      extra = 0;
    }
#endif

    /* Now execute prio B signals from one thread. */
    const Uint32 max_signals = std::min(perjb+extra,MAX_SIGNALS_PER_JB);
    const Uint32 num_signals = execute_signals(selfptr, queue, read_state,
                                               sig, max_signals);

    if (likely(num_signals > 0))
    {
      signal_count += num_signals;
      send_sum += num_signals;
      flush_sum += num_signals;
      handle_scheduling_decisions(selfptr,
                                  sig,
                                  send_sum,
                                  flush_sum,
                                  pending_send);

      if (signal_count - signal_count_since_last_zero_time_queue >
          (MAX_SIGNALS_EXECUTED_BEFORE_ZERO_TIME_QUEUE_SCAN -
           MAX_SIGNALS_PER_JB))
      {
        /**
         * Each execution of execute_signals can at most execute 75 signals
         * from one job buffer. We want to ensure that we execute no more than
         * 100 signals before we arrive here to get the signals from the
         * zero time queue. This implements the bounded delay signal
         * concept which is required for rate controlled activities.
         *
         * We scan the zero time queue if more than 25 signals were executed.
         * This means that at most 100 signals will be executed before we arrive
         * here again to check the bounded delay signals.
         */
        signal_count_since_last_zero_time_queue = signal_count;
        selfptr->m_watchdog_counter = 14;
        scan_zero_queue(selfptr);
        selfptr->m_watchdog_counter = 13;
      }
      /**
       * We might return before all JBB's has been executed when:
       * 1. When execution in main thread, which can sometimes be a bit
       *    more lengthy.
       * 2. Last execute_signals() filled the job_buffers to a level
       *    where normal execution can't continue.
       *
       * We ensure that we don't miss out on heartbeats and other
       * important things by returning to upper levels, where we handle_full,
       * checking scan_time_queues and decide further scheduling strategies.
       */
      if (selfptr->m_thr_no == 0 ||                            // 1.
          (selfptr->m_max_signals_per_jb == 0 && perjb > 0))   // 2.
      {
        // We will resume execution from next jbb_instance later.
        jbb_instance = selfptr->m_jbb_read_mask.find_next(jbb_instance+1);
        if (jbb_instance == BitmaskImpl::NotFound)
        {
          jbb_instance = 0;
        }
        selfptr->m_next_jbb_no = jbb_instance;
        return signal_count;
      }
    }
  }
  // We completed all jbb_instances
  selfptr->m_read_jbb_state_consumed = true;
  selfptr->m_next_jbb_no = 0;
  return signal_count;
}

struct thr_map_entry {
  enum { NULL_THR_NO = 0xFF };
  Uint8 thr_no;
  thr_map_entry() : thr_no(NULL_THR_NO) {}
};

static struct thr_map_entry thr_map[NO_OF_BLOCKS][NDBMT_MAX_BLOCK_INSTANCES];
static Uint32 block_instance_count[NO_OF_BLOCKS];

static inline Uint32
block2ThreadId(Uint32 block, Uint32 instance)
{
  assert(block >= MIN_BLOCK_NO && block <= MAX_BLOCK_NO);
  Uint32 index = block - MIN_BLOCK_NO;
  assert(instance < NDB_ARRAY_SIZE(thr_map[index]));
  const thr_map_entry& entry = thr_map[index][instance];
  assert(entry.thr_no < glob_num_threads);
  return entry.thr_no;
}

void
add_thr_map(Uint32 main, Uint32 instance, Uint32 thr_no)
{
  assert(main == blockToMain(main));
  Uint32 index = main - MIN_BLOCK_NO;
  assert(index < NO_OF_BLOCKS);
  assert(instance < NDB_ARRAY_SIZE(thr_map[index]));

  SimulatedBlock* b = globalData.getBlock(main, instance);
  require(b != 0);

  /* Block number including instance. */
  Uint32 block = numberToBlock(main, instance);

  require(thr_no < glob_num_threads);
  struct thr_repository* rep = g_thr_repository;
  struct thr_data* thr_ptr = &rep->m_thread[thr_no];

  /* Add to list. */
  {
    Uint32 i;
    for (i = 0; i < thr_ptr->m_instance_count; i++)
      require(thr_ptr->m_instance_list[i] != block);
  }
  require(thr_ptr->m_instance_count < MAX_INSTANCES_PER_THREAD);
  thr_ptr->m_instance_list[thr_ptr->m_instance_count++] = block;
  thr_ptr->m_send_packer.insert(b);

  SimulatedBlock::ThreadContext ctx;
  ctx.threadId = thr_no;
  ctx.jamBuffer = &thr_ptr->m_jam;
  ctx.watchDogCounter = &thr_ptr->m_watchdog_counter;
  ctx.sectionPoolCache = &thr_ptr->m_sectionPoolCache;
  ctx.pHighResTimer = &thr_ptr->m_curr_ticks;
  b->assignToThread(ctx);

  /* Create entry mapping block to thread. */
  thr_map_entry& entry = thr_map[index][instance];
  require(entry.thr_no == thr_map_entry::NULL_THR_NO);
  entry.thr_no = thr_no;
}

/* Static assignment of main instances (before first signal). */
void
mt_init_thr_map()
{
  /**
   * Keep mt-classic assignments in MT LQH.
   *
   * thr_GLOBAL refers to the main thread blocks, thus they are located
   * where the main thread blocks are located.
   *
   * thr_LOCAL refers to the rep thread blocks, thus they are located
   * where the rep thread blocks are located.
   */
  Uint32 thr_GLOBAL = 0;
  Uint32 thr_LOCAL = 1;

  if (globalData.ndbMtMainThreads == 1)
  {
    /**
     * No rep thread is created, this means that we will put all blocks
     * into the main thread that are not multi-threaded.
     */
    thr_LOCAL = 0;
  }
  else if (globalData.ndbMtMainThreads == 0)
  {
    Uint32 main_thread_no = globalData.ndbMtLqhThreads +
                            globalData.ndbMtQueryThreads +
                            globalData.ndbMtRecoverThreads +
                            globalData.ndbMtTcThreads;
    thr_LOCAL = main_thread_no;
    thr_GLOBAL = main_thread_no;
  }

  /**
   * For multithreaded blocks we will assign the
   * Proxy blocks below to their thread.
   *
   * The mapping of instance to block object is handled
   * by the call to create the block object.
   */
  add_thr_map(BACKUP, 0, thr_LOCAL);
  add_thr_map(DBTC, 0, thr_GLOBAL);
  add_thr_map(DBDIH, 0, thr_GLOBAL);
  add_thr_map(DBLQH, 0, thr_LOCAL);
  add_thr_map(DBACC, 0, thr_LOCAL);
  add_thr_map(DBTUP, 0, thr_LOCAL);
  add_thr_map(DBDICT, 0, thr_GLOBAL);
  add_thr_map(NDBCNTR, 0, thr_GLOBAL);
  add_thr_map(QMGR, 0, thr_GLOBAL);
  add_thr_map(NDBFS, 0, thr_GLOBAL);
  add_thr_map(CMVMI, 0, thr_GLOBAL);
  add_thr_map(TRIX, 0, thr_GLOBAL);
  add_thr_map(DBUTIL, 0, thr_GLOBAL);
  add_thr_map(SUMA, 0, thr_LOCAL);
  add_thr_map(DBTUX, 0, thr_LOCAL);
  add_thr_map(TSMAN, 0, thr_LOCAL);
  add_thr_map(LGMAN, 0, thr_LOCAL);
  add_thr_map(PGMAN, 0, thr_LOCAL);
  add_thr_map(RESTORE, 0, thr_LOCAL);
  add_thr_map(DBINFO, 0, thr_LOCAL);
  add_thr_map(DBSPJ, 0, thr_GLOBAL);
  add_thr_map(THRMAN, 0, thr_GLOBAL);
  add_thr_map(TRPMAN, 0, thr_GLOBAL);
  add_thr_map(DBQLQH, 0, thr_LOCAL);
  add_thr_map(DBQACC, 0, thr_LOCAL);
  add_thr_map(DBQTUP, 0, thr_LOCAL);
  add_thr_map(DBQTUX, 0, thr_LOCAL);
  add_thr_map(QBACKUP, 0, thr_LOCAL);
  add_thr_map(QRESTORE, 0, thr_LOCAL);
}

Uint32
mt_get_instance_count(Uint32 block)
{
  switch(block){
  case DBLQH:
  case DBACC:
  case DBTUP:
  case DBTUX:
  case BACKUP:
  case RESTORE:
    return globalData.ndbMtLqhWorkers;
    break;
  case DBQLQH:
  case DBQACC:
  case DBQTUP:
  case DBQTUX:
  case QBACKUP:
  case QRESTORE:
    return globalData.ndbMtQueryThreads + globalData.ndbMtRecoverThreads;
  case PGMAN:
    return globalData.ndbMtLqhWorkers + 1;
    break;
  case DBTC:
  case DBSPJ:
    return globalData.ndbMtTcWorkers;
    break;
  case TRPMAN:
    return globalData.ndbMtReceiveThreads;
  case THRMAN:
    return glob_num_threads;
  default:
    require(false);
  }
  return 0;
}

void
mt_add_thr_map(Uint32 block, Uint32 instance)
{
  Uint32 num_lqh_threads = globalData.ndbMtLqhThreads;
  Uint32 num_tc_threads = globalData.ndbMtTcThreads;
  Uint32 thr_no = globalData.ndbMtMainThreads;
  Uint32 num_query_threads =
    globalData.ndbMtQueryThreads +
    globalData.ndbMtRecoverThreads;

  if (num_lqh_threads == 0 && globalData.ndbMtMainThreads == 0)
  {
    /**
     * ndbd emulation, all blocks are in the receive thread.
     */
    thr_no = 0;
    require(num_tc_threads == 0);
    require(num_query_threads == 0);
    require(globalData.ndbMtMainThreads == 0);
    require(globalData.ndbMtReceiveThreads == 1);
    add_thr_map(block, instance, thr_no);
    return;
  }
  else if (num_lqh_threads == 0)
  {
    /**
     * Configuration optimised for 1 CPU core with 2 CPUs.
     * This has a receive thread + 1 thread for main, rep, ldm and tc
     * And also for 3 CPUs where the number of ndbMtRecoverThreads is 2.
     */
    thr_no = 0;
    require(num_tc_threads == 0);
    require(globalData.ndbMtQueryThreads == 0);
    require(globalData.ndbMtRecoverThreads == 0 ||
            globalData.ndbMtRecoverThreads == 1 ||
            globalData.ndbMtRecoverThreads == 2);
    require(globalData.ndbMtMainThreads == 1);
    require(globalData.ndbMtReceiveThreads == 1);
    num_lqh_threads = 1;
  }
  require(instance != 0);
  switch(block){
  case DBLQH:
  case DBACC:
  case DBTUP:
  case DBTUX:
  case BACKUP:
  case RESTORE:
    thr_no += (instance - 1) % num_lqh_threads;
    break;
  case DBQLQH:
  case DBQACC:
  case DBQTUP:
  case DBQTUX:
  case QBACKUP:
  case QRESTORE:
    thr_no += num_lqh_threads + (instance - 1);
    break;
  case PGMAN:
    if (instance == num_lqh_threads + 1)
    {
      // Put extra PGMAN together with it's Proxy
      thr_no = block2ThreadId(block, 0);
    }
    else
    {
      thr_no += (instance - 1) % num_lqh_threads;
    }
    break;
  case DBTC:
  case DBSPJ:
  {
    if (globalData.ndbMtTcThreads == 0 &&
        globalData.ndbMtMainThreads > 0)
    {
      /**
       * No TC threads and not ndbd emulation and there is at
       * at least one main thread, use the first main thread as
       * thread to handle the the DBTC worker.
       */
      thr_no = 0;
    }
    else
    {
      /* TC threads comes after LDM and Query threads */
      thr_no += num_lqh_threads +
                num_query_threads +
                (instance - 1);
    }
    break;
  }
  case THRMAN:
    thr_no = instance - 1;
    break;
  case TRPMAN:
    thr_no += num_lqh_threads +
              num_query_threads +
              num_tc_threads +
              (instance - 1);
    break;
  default:
    require(false);
  }
  add_thr_map(block, instance, thr_no);
}

/**
 * create the duplicate entries needed so that
 *   sender doesn't need to know how many instances there
 *   actually are in this node...
 *
 * if only 1 instance...then duplicate that for all slots
 * else assume instance 0 is proxy...and duplicate workers (modulo)
 *
 * NOTE: extra pgman worker is instance 5
 */
void
mt_finalize_thr_map()
{
  for (Uint32 b = 0; b < NO_OF_BLOCKS; b++)
  {
    Uint32 bno = b + MIN_BLOCK_NO;
    Uint32 cnt = 0;
    while (cnt < NDB_ARRAY_SIZE(thr_map[b]) &&
           thr_map[b][cnt].thr_no != thr_map_entry::NULL_THR_NO)
    {
      cnt++;
    }
    block_instance_count[b] = cnt;
    if (cnt != NDB_ARRAY_SIZE(thr_map[b]))
    {
      SimulatedBlock * main = globalData.getBlock(bno, 0);
      if (main != nullptr)
      {
        for (Uint32 i = cnt; i < NDB_ARRAY_SIZE(thr_map[b]); i++)
        {
          Uint32 dup = (cnt == 1) ? 0 : 1 + ((i - 1) % (cnt - 1));
          if (thr_map[b][i].thr_no == thr_map_entry::NULL_THR_NO)
          {
            thr_map[b][i] = thr_map[b][dup];
            main->addInstance(globalData.getBlock(bno, dup), i);
          }
          else
          {
            /**
             * extra pgman instance
             */
            require(bno == PGMAN);
            require(false);
          }
        }
      }
    }
  }
}

static
void
calculate_max_signals_parameters(thr_data *selfptr)
{
  switch (selfptr->m_sched_responsiveness)
  {
    case 0:
      selfptr->m_max_signals_before_send = 1000;
      selfptr->m_max_signals_before_send_flush = 340;
      break;
    case 1:
      selfptr->m_max_signals_before_send = 800;
      selfptr->m_max_signals_before_send_flush = 270;
      break;
    case 2:
      selfptr->m_max_signals_before_send = 600;
      selfptr->m_max_signals_before_send_flush = 200;
      break;
    case 3:
      selfptr->m_max_signals_before_send = 450;
      selfptr->m_max_signals_before_send_flush = 155;
      break;
    case 4:
      selfptr->m_max_signals_before_send = 350;
      selfptr->m_max_signals_before_send_flush = 130;
      break;
    case 5:
      selfptr->m_max_signals_before_send = 300;
      selfptr->m_max_signals_before_send_flush = 110;
      break;
    case 6:
      selfptr->m_max_signals_before_send = 250;
      selfptr->m_max_signals_before_send_flush = 90;
      break;
    case 7:
      selfptr->m_max_signals_before_send = 200;
      selfptr->m_max_signals_before_send_flush = 70;
      break;
    case 8:
      selfptr->m_max_signals_before_send = 170;
      selfptr->m_max_signals_before_send_flush = 50;
      break;
    case 9:
      selfptr->m_max_signals_before_send = 135;
      selfptr->m_max_signals_before_send_flush = 30;
      break;
    case 10:
      selfptr->m_max_signals_before_send = 70;
      selfptr->m_max_signals_before_send_flush = 10;
      break;
    default:
      assert(false);
  }
  return;
}

static void
init_thread(thr_data *selfptr)
{
  selfptr->m_waiter.init();
  selfptr->m_congestion_waiter.init();
  selfptr->m_jam.theEmulatedJamIndex = 0;

  selfptr->m_overload_status = (OverloadStatus)LIGHT_LOAD_CONST;
  selfptr->m_node_overload_status = (OverloadStatus)LIGHT_LOAD_CONST;
  selfptr->m_wakeup_instance = 0;
  selfptr->m_last_wakeup_idle_thread = NdbTick_getCurrentTicks();
  selfptr->m_micros_send = 0;
  selfptr->m_micros_sleep = 0;
  selfptr->m_buffer_full_micros_sleep = 0;
  selfptr->m_measured_spintime = 0;

  NDB_THREAD_TLS_JAM = &selfptr->m_jam;
  NDB_THREAD_TLS_THREAD= selfptr;

  unsigned thr_no = selfptr->m_thr_no;
  bool succ = globalEmulatorData.theWatchDog->
    registerWatchedThread(&selfptr->m_watchdog_counter, thr_no);
  require(succ);
  {
    while(selfptr->m_thread == 0)
      NdbSleep_MilliSleep(30);
  }

  THRConfigApplier & conf = globalEmulatorData.theConfiguration->m_thr_config;
  BaseString tmp;
  tmp.appfmt("thr: %u ", thr_no);

  bool fail = false;
  int tid = NdbThread_GetTid(selfptr->m_thread);
  if (tid != -1)
  {
    tmp.appfmt("tid: %u ", tid);
  }

  conf.appendInfo(tmp,
                  selfptr->m_instance_list,
                  selfptr->m_instance_count);
  int res = conf.do_bind(selfptr->m_thread,
                         selfptr->m_instance_list,
                         selfptr->m_instance_count);
  if (res < 0)
  {
    fail = true;
    tmp.appfmt("err: %d ", -res);
  }
  else if (res > 0)
  {
    tmp.appfmt("OK ");
  }

  unsigned thread_prio;
  res = conf.do_thread_prio(selfptr->m_thread,
                            selfptr->m_instance_list,
                            selfptr->m_instance_count,
                            thread_prio);
  if (res < 0)
  {
    fail = true;
    res = -res;
    tmp.appfmt("Failed to set thread prio to %u, ", thread_prio);
    if (res == SET_THREAD_PRIO_NOT_SUPPORTED_ERROR)
    {
      tmp.appfmt("not supported on this OS");
    }
    else
    {
      tmp.appfmt("error: %d", res);
    }
  }
  else if (res > 0)
  {
    tmp.appfmt("Successfully set thread prio to %u ", thread_prio);
  }

  selfptr->m_realtime = conf.do_get_realtime(selfptr->m_instance_list,
                                             selfptr->m_instance_count);
  selfptr->m_conf_spintime = conf.do_get_spintime(selfptr->m_instance_list,
                                                  selfptr->m_instance_count);

  /* spintime always 0 on platforms not supporting spin */
  if (!NdbSpin_is_supported())
  {
    selfptr->m_conf_spintime = 0;
  }
  selfptr->m_spintime = 0;
  memset(&selfptr->m_spin_stat, 0, sizeof(selfptr->m_spin_stat));
  selfptr->m_spin_stat.m_spin_interval[NUM_SPIN_INTERVALS - 1] = 0xFFFFFFFF;

  selfptr->m_sched_responsiveness =
    globalEmulatorData.theConfiguration->schedulerResponsiveness();
  calculate_max_signals_parameters(selfptr);

  selfptr->m_thr_id = my_thread_self();

  for (Uint32 i = 0; i < selfptr->m_instance_count; i++)
  {
    BlockReference block = selfptr->m_instance_list[i];
    Uint32 main = blockToMain(block);
    Uint32 instance = blockToInstance(block);
    tmp.appfmt("%s(%u) ", getBlockName(main), instance);
  }
  /* Report parameters used by thread to node log */
  tmp.appfmt("realtime=%u, spintime=%u, max_signals_before_send=%u"
             ", max_signals_before_send_flush=%u",
             selfptr->m_realtime,
             selfptr->m_conf_spintime,
             selfptr->m_max_signals_before_send,
             selfptr->m_max_signals_before_send_flush);

  g_eventLogger->info("%s", tmp.c_str());
  if (fail)
  {
#ifndef HAVE_MAC_OS_X_THREAD_INFO
    abort();
#endif
  }
}

/**
 * Align signal buffer for better cache performance.
 * Also skew it a little for each thread to avoid cache pollution.
 */
#define SIGBUF_SIZE (sizeof(Signal) + 63 + 256 * MAX_BLOCK_THREADS)
static Signal *
aligned_signal(unsigned char signal_buf[SIGBUF_SIZE], unsigned thr_no)
{
  UintPtr sigtmp= (UintPtr)signal_buf;
  sigtmp= (sigtmp+63) & (~(UintPtr)63);
  sigtmp+= thr_no*256;
  return (Signal *)sigtmp;
}

/*
 * We only do receive in receiver thread(s), no other threads do receive.
 *
 * As part of the receive loop, we also periodically call update_connections()
 * (this way we are similar to single-threaded ndbd).
 *
 * The TRPMAN block (and no other blocks) run in the same thread as this
 * receive loop; this way we avoid races between update_connections() and
 * TRPMAN calls into the transporters.
 */

/**
 * Array of pointers to TransporterReceiveHandleKernel
 *   these are not used "in traffic"
 */
static TransporterReceiveHandleKernel *
  g_trp_receive_handle_ptr[MAX_NDBMT_RECEIVE_THREADS];

/**
 * Array for mapping trps to receiver threads and function to access it.
 */
static Uint32 g_trp_to_recv_thr_map[MAX_NTRANSPORTERS];

/**
 * We use this method both to initialise the realtime variable
 * and also for updating it. Currently there is no method to
 * update it, but it's likely that we will soon invent one and
 * thus the code is prepared for this case.
 */
static void
update_rt_config(struct thr_data *selfptr,
                 bool & real_time,
                 enum ThreadTypes type)
{
  bool old_real_time = real_time;
  real_time = selfptr->m_realtime;
  if (old_real_time == true && real_time == false)
  {
    yield_rt_break(selfptr->m_thread,
                   type,
                   false);
  }
}

/**
 * We use this method both to initialise the spintime variable
 * and also for updating it. Currently there is no method to
 * update it, but it's likely that we will soon invent one and
 * thus the code is prepared for this case.
 */
static void
update_spin_config(struct thr_data *selfptr,
                   Uint64 & min_spin_timer)
{
  min_spin_timer = selfptr->m_spintime;
}

extern "C"
void *
mt_receiver_thread_main(void *thr_arg)
{
  unsigned char signal_buf[SIGBUF_SIZE];
  Signal *signal;
  struct thr_repository* rep = g_thr_repository;
  struct thr_data* selfptr = (struct thr_data *)thr_arg;
  unsigned thr_no = selfptr->m_thr_no;
  Uint32& watchDogCounter = selfptr->m_watchdog_counter;
  const Uint32 recv_thread_idx = thr_no - first_receiver_thread_no;
  bool has_received = false;
  int cnt = 0;
  bool real_time = false;
  Uint64 min_spin_timer;
  NDB_TICKS yield_ticks;
  NDB_TICKS before;

  init_thread(selfptr);
  signal = aligned_signal(signal_buf, thr_no);
  update_rt_config(selfptr, real_time, ReceiveThread);
  update_spin_config(selfptr, min_spin_timer);

  /**
   * Object that keeps track of our pollReceive-state
   */
  TransporterReceiveHandleKernel recvdata(thr_no, recv_thread_idx);
  recvdata.assign_trps(g_trp_to_recv_thr_map);
  recvdata.assign_trpman((void*)globalData.getBlock(TRPMAN,
                                                    recv_thread_idx+1));
  globalTransporterRegistry.init(recvdata);

  /**
   * Save pointer to this for management/error-insert
   */
  g_trp_receive_handle_ptr[recv_thread_idx] = &recvdata;

  NDB_TICKS now = NdbTick_getCurrentTicks();
  before = now;
  selfptr->m_curr_ticks = now;
  selfptr->m_signal = signal;
  selfptr->m_ticks = selfptr->m_scan_real_ticks = yield_ticks = now;
  Ndb_GetRUsage(&selfptr->m_scan_time_queue_rusage, false);

  while (globalData.theRestartFlag != perform_stop)
  {
    if (cnt == 0)
    {
      watchDogCounter = 5;
      update_spin_config(selfptr, min_spin_timer);
      Uint32 max_spintime = 0;
      /**
       * The settings of spinning on transporter is only aimed at
       * the NDB API part. We have an elaborate scheme for handling
       * spinning in ndbmtd, so we shut down any spinning inside
       * the transporter here. The principle is to only spin in one
       * location and spinning in recv thread overrides any spinning
       * desired on transporter level.
       */
      max_spintime = 0;
      globalTransporterRegistry.update_connections(recvdata,
                                                   max_spintime);
    }
    cnt = (cnt + 1) & 15;

    watchDogCounter = 2;

    now = NdbTick_getCurrentTicks();
    selfptr->m_curr_ticks = now;
    const Uint32 lagging_timers = scan_time_queues(selfptr, now);
    Uint32 dummy1 = 0;
    Uint32 dummy2 = 0;
    bool dummy3 = false;

    Uint32 sum = run_job_buffers(selfptr, signal, dummy1, dummy2, dummy3);
    /**
     * Need to call sendpacked even when no signals have been executed since
     * it can be used for NDBFS communication.
     */
    sendpacked(selfptr, signal);
    if (sum || has_received)
    {
      watchDogCounter = 6;
      flush_all_local_signals_and_wakeup(selfptr);
    }

    const bool pending_send = do_send(selfptr, true, false);

    watchDogCounter = 7;

    if (real_time)
    {
      check_real_time_break(now,
                            &yield_ticks,
                            selfptr->m_thread,
                            ReceiveThread);
    }

    /**
     * Only allow to sleep in pollReceive when:
     * 1) We are not lagging behind in handling timer events.
     * 2) No more pending sends, or no send progress.
     * 3) There are no jobs waiting to be executed in the job buffer
     * 4) There are no 'min_spin' configured or min_spin has elapsed
     * We will not check spin timer until we have checked the
     * transporters at least one loop and discovered no data. We also
     * ensure that we have not executed any signals before we start
     * the actual spin timer.
     */
    Uint32 delay = 0;
    Uint32 num_events = 0;
    Uint32 spin_micros = 0;
    update_spin_config(selfptr, min_spin_timer);
    before = NdbTick_getCurrentTicks();

    if (lagging_timers == 0 &&          // 1)
        pending_send  == false &&       // 2)
        check_queues_empty(selfptr) &&  // 3)
        (min_spin_timer == 0 ||         // 4)
         (sum == 0 &&
          !has_received &&
          check_recv_yield(selfptr,
                           recvdata,
                           min_spin_timer,
                           num_events,
                           &spin_micros,
                           before))))
    {
      delay = 10; // 10 ms
      if (globalData.ndbMtMainThreads == 0)
      {
        delay = 1;
      }
    }

    has_received = false;
    if (num_events == 0)
    {
      /* Need to call pollReceive if not already done in check_recv_yield */
      num_events = globalTransporterRegistry.pollReceive(delay, recvdata);
    }
    if (delay > 0)
    {
      NDB_TICKS after = NdbTick_getCurrentTicks();
      Uint64 micros_sleep = NdbTick_Elapsed(before, after).microSec();
      selfptr->m_micros_sleep += micros_sleep;
      wait_time_tracking(selfptr, micros_sleep);
    }
    if (num_events)
    {
      watchDogCounter = 8;
      lock(&rep->m_receive_lock[recv_thread_idx]);
      const bool buffersFull =
        (globalTransporterRegistry.performReceive(recvdata,
                                                  recv_thread_idx) != 0);
      unlock(&rep->m_receive_lock[recv_thread_idx]);
      has_received = true;

      if (buffersFull)       /* Receive queues(s) are full */
      {
        /**
         * Will wait for congestion to disappear or 1 ms has passed.
         */
        watchDogCounter = 18;  // "Yielding to OS"
        static constexpr Uint32 nano_wait_1ms = 1000*1000;    /* -> 1 ms */
        NDB_TICKS before = NdbTick_getCurrentTicks();

        /**
         * Find (one of) the congested receive queues we need to wait for
         * in order to get out of 'buffersFull' state. We will be woken up
         * when consumer has freed a JB-page from the 'congested_queue'.
         */
        assert(!selfptr->m_congested_threads_mask.isclear());
        const unsigned thr_no = selfptr->m_congested_threads_mask.find_first();
        struct thr_data *congested_thr = &rep->m_thread[thr_no];
        const unsigned self_jbb = thr_no % NUM_JOB_BUFFERS_PER_THREAD;
        thr_job_queue *congested_queue = &congested_thr->m_jbb[self_jbb];

        const bool waited = yield(&congested_thr->m_congestion_waiter,
                                  nano_wait_1ms,
                                  check_congested_job_queue,
                                  congested_queue);
        if (waited)
        {
          NDB_TICKS after = NdbTick_getCurrentTicks();
          selfptr->m_read_jbb_state_consumed = true;
          selfptr->m_buffer_full_micros_sleep +=
            NdbTick_Elapsed(before, after).microSec();
        }
        /**
         * We waited due to congestion, or didn't find the expected congestion.
         * Recheck if it cleared while we (not-)waited.
         */
        recheck_congested_job_buffers(selfptr);
      }
    }
    selfptr->m_stat.m_loop_cnt++;
  }

  globalEmulatorData.theWatchDog->unregisterWatchedThread(thr_no);
  return NULL;                  // Return value not currently used
}


/**
 * has_full_in_queues()
 *
 * Avoid circular waits between block-threads:
 * A thread is not allowed to sleep due to full 'out' job-buffers if there
 * are other threads already having full in-queues, blocked on this thread.
 *
 * prepare_congested_execute() will set up the m_extra_signals[] prior to
 * executing from its JBB instances. As the queues are lock-free, more signals
 * could have been added to the in-queues since m_extra_signals[] was set up.
 * Some of the available m_total_extra_signals could have been consumed by
 * other writers as well.
 *
 * Thus, the algorithm provide no guarantee for the correct drain/yield
 * decision to be taken. However, a possibly incorrect sleep will be short,
 * and there is a SAFETY limit to take care of over provisioning of 'extra'.
 *
 * Returns 'true' if we need to continue execute_signals() from (only!)
 * the full in-queues, else we may yield() the thread.
 */
static
bool
has_full_in_queues(struct thr_data* selfptr)
{
  // Precondition: About to execute signals while being FULL-congested
  assert(!selfptr->m_congested_threads_mask.isclear());
  assert(selfptr->m_max_signals_per_jb == 0);

  // Check the JBB in-queues known to contain signals to be executed
  for (unsigned jbb_instance = selfptr->m_jbb_read_mask.find_first();
       jbb_instance != BitmaskImpl::NotFound;
       jbb_instance = selfptr->m_jbb_read_mask.find_next(jbb_instance+1))
  {
    if (selfptr->m_extra_signals[jbb_instance] > 0)
      return true;
  }
  return false;
}

/**
 * handle_full_job_buffers
 *
 * One or more job buffers are 'full', such that we could not continue
 * without using the RESERVED signals.
 *
 * We need to either yield() the CPU in order to wait for the consumer
 * to make more job buffers available, or continue using 'extra' signals
 * from the RESERVED area.
 *
 * As a last resort we may also time-out on the wait and let the thread
 * continue with a small m_max_signals_per_jb quota, possibly with some
 * 'extra_signals' in order to solve circular wait queues.
 *
 *   Assumption: each signal may send *at most* 4 signals
 *     - this assumption is made the same in ndbd and ndbmtd and is
 *       mostly followed by block-code, although not in all places :-(
 *
 *   This function return true, if it slept
 *     (i.e that it concluded that it could not execute *any* signals, wo/
 *      risking job-buffer-full)
 */
static
bool
handle_full_job_buffers(struct thr_data* selfptr,
                        bool pending_send,
                        Uint32 & send_sum,
                        Uint32 & flush_sum)
{
  unsigned sleeploop = 0;
  const unsigned self_jbb = selfptr->m_thr_no % NUM_JOB_BUFFERS_PER_THREAD;
  selfptr->m_watchdog_counter = 16;

  while (selfptr->m_max_signals_per_jb == 0)  // or return
  {
    if (unlikely(sleeploop >= 10))
    {
      /**
       * we've slept for 10ms...run a bit anyway
       */
      g_eventLogger->info(
          "thr_no:%u - sleeploop 10!! "
          "(Worker thread blocked (>= 10ms) by slow consumer threads)",
          selfptr->m_thr_no);
      return true;
    }

    struct thr_data *const congested = get_congested_job_queue(selfptr);
    if (unlikely(congested == nullptr))
    {
      // Recalculate congestions w/ locks, recalculate per_jb-quota as well:
      recheck_congested_job_buffers(selfptr);
      continue;  // Recheck if FULL-congested 
    }
    if (congested == selfptr)
    {
      // Found a 'self' congestion - can't wait for FULL blockage on 'self'
      return sleeploop > 0;
    }
    /**
     * Avoid 'self-wait', where 'self' participate in a cyclic wait graph.
     */
    if (has_full_in_queues(selfptr))
    {
      /**
       * 'extra_signals' need to be used to drain 'full_in_queues'.
       */
      return sleeploop > 0;
    }

    if (pending_send)
    {
      /* About to sleep, _must_ send now. */
      pending_send = do_send(selfptr, true, true);
      send_sum = 0;
      flush_sum = 0;
    }
    thr_job_queue *congested_queue = &congested->m_jbb[self_jbb];
    static constexpr Uint32 nano_wait_1ms = 1000*1000;    /* -> 1 ms */
    /**
     * Wait for congested-thread' to consume some of the
     * pending signals from its jbb queue.
     * Will recheck queue status with 'check_full_job_queue'
     * after latch has been set, and *before* going to sleep.
     */
    selfptr->m_watchdog_counter = 18;  // "Yielding to OS"
    const NDB_TICKS before = NdbTick_getCurrentTicks();
    const bool waited = yield(&congested->m_congestion_waiter,
                              nano_wait_1ms,
                              check_full_job_queue,
                              congested_queue);
    if (waited)
    {
      const NDB_TICKS after = NdbTick_getCurrentTicks();
      selfptr->m_curr_ticks = after;
      selfptr->m_read_jbb_state_consumed = true;
      selfptr->m_buffer_full_micros_sleep +=
        NdbTick_Elapsed(before, after).microSec();
      sleeploop++;
    }
    /**
     * We waited due to congestion, or didn't find the expected congestion.
     * Recheck if it cleared while we (not-)waited.
     */
    recheck_congested_job_buffers(selfptr);
  }

  return sleeploop > 0;
}

static void
init_jbb_estimate(struct thr_data *selfptr, NDB_TICKS now)
{
  selfptr->m_jbb_estimate_signal_count_start =
    selfptr->m_stat.m_exec_cnt;
  selfptr->m_jbb_execution_steps = 0;
  selfptr->m_jbb_accumulated_queue_size = 0;
  selfptr->m_jbb_estimate_start = now;
}

#define NO_LOAD_INDICATOR 16
#define LOW_LOAD_INDICATOR 24
#define MEDIUM_LOAD_INDICATOR 34
#define HIGH_LOAD_INDICATOR 48
#define EXTREME_LOAD_INDICATOR 64
static void
handle_queue_size_stats(struct thr_data *selfptr, NDB_TICKS now)
{
  Uint32 mean_queue_size = 0;
  Uint32 mean_execute_size = 0;
  if (selfptr->m_jbb_execution_steps > 0)
  {
    mean_queue_size = selfptr->m_jbb_accumulated_queue_size /
                      selfptr->m_jbb_execution_steps;
    mean_execute_size = (selfptr->m_stat.m_exec_cnt -
                         selfptr->m_jbb_estimate_signal_count_start) /
                        selfptr->m_jbb_execution_steps;
  }
  Uint32 calc_execute_size = mean_queue_size / AVERAGE_SIGNAL_SIZE;
  if (calc_execute_size > mean_execute_size)
  {
    if (calc_execute_size < (2 * mean_execute_size))
    {
      mean_execute_size = calc_execute_size;
    }
    else
    {
      mean_execute_size *= 2;
    }
  }
  if (mean_execute_size < NO_LOAD_INDICATOR)
  {
    if (selfptr->m_load_indicator != 1)
    {
      selfptr->m_load_indicator = 1;
      debug_load_indicator(selfptr);
    }
  }
  else if (mean_execute_size < LOW_LOAD_INDICATOR)
  {
    if (selfptr->m_load_indicator != 2)
    {
      selfptr->m_load_indicator = 2;
      debug_load_indicator(selfptr);
    }
  }
  else if (mean_execute_size < MEDIUM_LOAD_INDICATOR)
  {
    if (selfptr->m_load_indicator != 3)
    {
      selfptr->m_load_indicator = 3;
      debug_load_indicator(selfptr);
    }
  }
  else if (mean_execute_size < HIGH_LOAD_INDICATOR)
  {
    if (selfptr->m_load_indicator != 4)
    {
      selfptr->m_load_indicator = 4;
      debug_load_indicator(selfptr);
    }
  }
  else
  {
    if (selfptr->m_load_indicator != 5)
    {
      selfptr->m_load_indicator = 5;
      debug_load_indicator(selfptr);
    }
  }
  init_jbb_estimate(selfptr, now);
}

extern "C"
void *
mt_job_thread_main(void *thr_arg)
{
  unsigned char signal_buf[SIGBUF_SIZE];
  Signal *signal;

  struct thr_data* selfptr = (struct thr_data *)thr_arg;
  init_thread(selfptr);
  Uint32& watchDogCounter = selfptr->m_watchdog_counter;

  unsigned thr_no = selfptr->m_thr_no;
  signal = aligned_signal(signal_buf, thr_no);

  /* Avoid false watchdog alarms caused by race condition. */
  watchDogCounter = 21;

  bool pending_send = false;
  Uint32 send_sum = 0;
  Uint32 flush_sum = 0;
  Uint32 loops = 0;
  Uint32 maxloops = 10;/* Loops before reading clock, fuzzy adapted to 1ms freq. */
  Uint32 waits = 0;

  NDB_TICKS yield_ticks;

  Uint64 min_spin_timer;
  bool real_time = false;

  update_rt_config(selfptr, real_time, BlockThread);
  update_spin_config(selfptr, min_spin_timer);

  NDB_TICKS now = NdbTick_getCurrentTicks();
  selfptr->m_ticks = yield_ticks = now;
  selfptr->m_scan_real_ticks = now;
  selfptr->m_signal = signal;
  selfptr->m_curr_ticks = now;
  Ndb_GetRUsage(&selfptr->m_scan_time_queue_rusage, false);
  init_jbb_estimate(selfptr, now);

  while (globalData.theRestartFlag != perform_stop)
  {
    loops++;

    /**
     * prefill our thread local send buffers
     *   up to THR_SEND_BUFFER_PRE_ALLOC (1Mb)
     *
     * and if this doesn't work pack buffers before start to execute signals
     */
    watchDogCounter = 11;
    if (!selfptr->m_send_buffer_pool.fill(g_thr_repository->m_mm,
                                          RG_TRANSPORTER_BUFFERS,
                                          THR_SEND_BUFFER_PRE_ALLOC,
                                          selfptr->m_send_instance_no))
    {
      try_pack_send_buffers(selfptr);
    }

    watchDogCounter = 2;
    const Uint32 lagging_timers = scan_time_queues(selfptr, now);

    Uint32 sum = run_job_buffers(selfptr,
                                 signal,
                                 send_sum,
                                 flush_sum,
                                 pending_send);

    if (sum)
    {
      /**
       * It is imperative that we flush signals within our node after
       * each round of execution. This makes sure that the receiver
       * thread are woken up to do their work which often means that
       * they will send some signals back to us (e.g. the commit
       * protocol for updates). Quite often we continue executing one
       * more loop and while so doing the other threads can return
       * new signals to us and thus we avoid going back and forth to
       * sleep too often which otherwise would happen.
       *
       * No need to flush however if no signals have been executed since
       * last flush.
       *
       * No need to check for send packed signals if we didn't send
       * any signals, packed signals are sent as a result of an
       * executed signal.
       */
      sendpacked(selfptr, signal);
      watchDogCounter = 6;
      if (flush_sum > 0)
      {
        // OJA: Will not yield -> wakeup not needed yet
        flush_all_local_signals_and_wakeup(selfptr);
        do_flush(selfptr);
        flush_sum = 0;
      }
    }
    /**
     * Scheduler is not allowed to yield until its internal
     * time has caught up on real time.
     */
    else if (lagging_timers == 0)
    {
      /* No signals processed, prepare to sleep to wait for more */
      if (send_sum > 0 || pending_send == true)
      {
        /* About to sleep, _must_ send now. */
        flush_all_local_signals_and_wakeup(selfptr);
        pending_send = do_send(selfptr, true, true);
        send_sum = 0;
        flush_sum = 0;
      }

      /**
       * No more incoming signals to process yet, and we have
       * either completed all pending sends, or had no progress
       * due to full transporters in last do_send(). Wait for
       * more signals, use a shorter timeout if pending_send.
       */
      if (pending_send == false) /* Nothing pending, or no progress made */
      {
        /**
         * When min_spin_timer > 0 it means we are spinning, if we executed
         * jobs this time there is no reason to check spin timer and since
         * we executed at least one signal we are per definition not yet
         * spinning. Thus we can immediately move to the next loop.
         * Spinning is performed for a while when sum == 0 AND
         * min_spin_timer > 0. In this case we need to go into check_yield
         * and initialise spin timer (on first round) and check spin timer
         * on subsequent loops.
         */
        Uint32 spin_time_in_us = 0;
        update_spin_config(selfptr, min_spin_timer);
        NDB_TICKS before = NdbTick_getCurrentTicks();
        bool has_spun = (min_spin_timer != 0);
        if (min_spin_timer == 0 ||
            check_yield(selfptr,
                        min_spin_timer,
                        &spin_time_in_us,
                        before))
        {
          /**
           * Sleep, either a short nap if send failed due to send overload,
           * or a longer sleep if there are no more work waiting.
           */
          Uint32 maxwait_in_us =
            (selfptr->m_node_overload_status >=
             (OverloadStatus)MEDIUM_LOAD_CONST) ?
            1 * 1000 :
            10 * 1000;
          if (maxwait_in_us < spin_time_in_us)
          {
            maxwait_in_us = 0;
          }
          else
          {
            maxwait_in_us -= spin_time_in_us;
          }
          selfptr->m_watchdog_counter = 18;
          const Uint32 used_maxwait_in_ns = maxwait_in_us * 1000;
          bool waited = yield(&selfptr->m_waiter,
                              used_maxwait_in_ns,
                              check_queues_empty,
                              selfptr);
          if (waited)
          {
            waits++;
            /* Update current time after sleeping */
            now = NdbTick_getCurrentTicks();
            selfptr->m_curr_ticks = now;
            yield_ticks = now;
            Uint64 micros_sleep = NdbTick_Elapsed(before, now).microSec();
            selfptr->m_micros_sleep += micros_sleep;
            wait_time_tracking(selfptr, micros_sleep);
            selfptr->m_stat.m_wait_cnt += waits;
            selfptr->m_stat.m_loop_cnt += loops;
            selfptr->m_read_jbb_state_consumed = true;
            init_jbb_estimate(selfptr, now);
            if (selfptr->m_overload_status <=
                (OverloadStatus)MEDIUM_LOAD_CONST)
            {
              /**
               * To ensure that we at least check for trps to send to
               * before we yield we set pending_send to true. We will
               * quickly discover if nothing is pending.
               */
              pending_send = true;
            }
            waits = loops = 0;
            if (selfptr->m_thr_no == glob_ndbfs_thr_no)
            {
              /**
               * NDBFS is using thread 0, here we need to call SEND_PACKED
               * to scan the memory channel for messages from NDBFS threads.
               * We want to do this here to avoid an extra loop in scheduler
               * before we discover those messages from NDBFS.
               */
              selfptr->m_watchdog_counter = 17;
              check_for_input_from_ndbfs(selfptr, signal);
            }
          }
          else if (has_spun)
          {
            selfptr->m_micros_sleep += spin_time_in_us;
            wait_time_tracking(selfptr, spin_time_in_us);
          }
        }
      }
    }

    /**
     * If job-buffers are full, we need to handle that somehow:
     *  - yield() and wait for more JB's to become available.
     *  - continue using the 'extra' signal quota (see RESERVED)
     */
    if (unlikely(selfptr->m_max_signals_per_jb == 0))  // JB's are full?
    {
      if (handle_full_job_buffers(selfptr,
                                  send_sum + Uint32(pending_send),
                                  send_sum,
                                  flush_sum))
      {
        selfptr->m_stat.m_wait_cnt += waits;
        selfptr->m_stat.m_loop_cnt += loops;
        waits = loops = 0;
        update_rt_config(selfptr, real_time, BlockThread);
        calculate_max_signals_parameters(selfptr);
      }
    }

    /**
     * Adaptive update of statistics and check of real-time break.
     * Always read time to avoid problems with delaying timer signals
     * too much.
     */
    now = NdbTick_getCurrentTicks();
    selfptr->m_curr_ticks = now;

    if (NdbTick_Elapsed(selfptr->m_jbb_estimate_start, now).microSec() > 400)
    {
      /**
       * Report queue size to other threads in our data node after executing
       * for at least 400 microseconds. We will always report idle mode when
       * we go to sleep, thus the only manner to report higher load is if we
       * execute without going to sleep for at least 400 microseconds. On top
       * of that we need to have many jobs queued such that each job only gets
       * a small portion of the used CPU.
       *
       * When CPU isn't fully utilised we use the CPU load measurements that
       * shows long term behaviour. But if we start up a number of jobs that
       * constantly execute we will run constantly (e.g. a scan on a very
       * large table, or a number of complex queries that are evaluated by the
       * SPJ block constantly. In these cases load can very quickly build up
       * from an idle or a light load to a very high load in just a few
       * microseconds.
       *
       * The action we perform here is to set a load indicator that all other
       * threads can see. This means that each change will cause a cache miss
       * where we will need to fetch the load indicator again. Thus we don't
       * want to toggle this value frequently since this might cause high
       * overhead.
       */
      handle_queue_size_stats(selfptr, now);
    }
    if (loops > maxloops)
    {
      if (real_time)
      {
        check_real_time_break(now,
                              &yield_ticks,
                              selfptr->m_thread,
                              BlockThread);
      }
      const Uint64 diff = NdbTick_Elapsed(selfptr->m_ticks, now).milliSec();

      /* Adjust 'maxloop' to achieve frequency of 1ms */
      if (diff < 1)
        maxloops += ((maxloops/10) + 1); /* No change: less frequent reading */
      else if (diff > 1 && maxloops > 1)
        maxloops -= ((maxloops/10) + 1); /* Overslept: Need more frequent read*/

      selfptr->m_stat.m_wait_cnt += waits;
      selfptr->m_stat.m_loop_cnt += loops;
      waits = loops = 0;
    }
  }

  globalEmulatorData.theWatchDog->unregisterWatchedThread(thr_no);
  return NULL;                  // Return value not currently used
}

/**
 * Get number of pending signals at B-level in our own thread. Used
 * to make some decisions in rate-critical parts of the data node.
 *
 * We perform the read as a dirty read, to get true number we need to
 * lock the job queue. This number is only used to control rates, so
 * a modest error here is ok.
 */
bool
mt_isEstimatedJobBufferLevelChanged(Uint32 self)
{
  struct thr_repository* rep = g_thr_repository;
  struct thr_data *selfptr = &rep->m_thread[self];
  bool changed = selfptr->m_cpu_percentage_changed;
  selfptr->m_cpu_percentage_changed = false;
  return changed;
}

#define AVERAGE_SIGNAL_SIZE 16
Uint32
mt_getEstimatedJobBufferLevel(Uint32 self)
{
  struct thr_repository* rep = g_thr_repository;
  struct thr_data *selfptr = &rep->m_thread[self];
  return selfptr->m_jbb_estimated_queue_size_in_words / AVERAGE_SIGNAL_SIZE;
}


#ifdef DEBUG_SCHED_STATS
void
get_jbb_estimated_stats(Uint32 block,
                        Uint32 instance,
                        Uint64 **total_words,
                        Uint64 **est_stats)
{
  struct thr_repository* rep = g_thr_repository;
  Uint32 dst = block2ThreadId(block, instance);
  struct thr_data *dstptr = &rep->m_thread[dst];
  (*total_words) = &dstptr->m_jbb_total_words;
  (*est_stats) = &dstptr->m_jbb_estimated_queue_stats[0];
}
#endif

void
prefetch_load_indicators(Uint32 *rr_groups, Uint32 rr_group)
{
  struct thr_repository* rep = g_thr_repository;
  Uint32 num_ldm_threads = globalData.ndbMtLqhThreads;
  Uint32 first_ldm_instance = globalData.ndbMtMainThreads;
  Uint32 num_query_threads = globalData.ndbMtQueryThreads;
  Uint32 num_distr_threads = num_ldm_threads + num_query_threads;
  for (Uint32 i = 0; i < num_ldm_threads; i++)
  {
    if (rr_groups[i] == rr_group)
    {
      Uint32 dst = i + first_ldm_instance;
      struct thr_data *dstptr = &rep->m_thread[dst];
      NDB_PREFETCH_READ(&dstptr->m_load_indicator);
    }
  }
  for (Uint32 i = num_ldm_threads; i < num_distr_threads; i++)
  {
    if (rr_groups[i] == rr_group)
    {
      Uint32 dst = i + first_ldm_instance;
      struct thr_data *dstptr = &rep->m_thread[dst];
      NDB_PREFETCH_READ(&dstptr->m_load_indicator);
    }
  }
}

Uint32 get_load_indicator(Uint32 dst)
{
  struct thr_repository* rep = g_thr_repository;
  struct thr_data *dstptr = &rep->m_thread[dst];
  return dstptr->m_load_indicator;
}

Uint32 get_qt_jbb_level(Uint32 instance_no)
{
  assert(instance_no > 0);
  struct thr_repository* rep = g_thr_repository;
  Uint32 num_main_threads = globalData.ndbMtMainThreads;
  Uint32 num_ldm_threads = globalData.ndbMtLqhThreads;
  Uint32 first_qt = num_main_threads + num_ldm_threads;
  Uint32 qt_thr_no = first_qt + (instance_no - 1);
  struct thr_data *qt_ptr = &rep->m_thread[qt_thr_no];
  return qt_ptr->m_jbb_estimated_queue_size_in_words;
}

NDB_TICKS
mt_getHighResTimer(Uint32 self)
{
  struct thr_repository* rep = g_thr_repository;
  struct thr_data *selfptr = &rep->m_thread[self];
  return selfptr->m_curr_ticks;
}

void
mt_setNoSend(Uint32 self)
{
  struct thr_repository* rep = g_thr_repository;
  struct thr_data *selfptr = &rep->m_thread[self];
  selfptr->m_nosend = 1;
}

void
mt_startChangeNeighbourNode()
{
  if (g_send_threads)
  {
    g_send_threads->startChangeNeighbourNode();
  }
}

void
mt_setNeighbourNode(NodeId node)
{
  if (g_send_threads)
  {
    g_send_threads->setNeighbourNode(node);
  }
}

void
mt_endChangeNeighbourNode()
{
  if (g_send_threads)
  {
    g_send_threads->endChangeNeighbourNode();
  }
}

void
mt_setOverloadStatus(Uint32 self,
                     OverloadStatus new_status)
{
  struct thr_repository* rep = g_thr_repository;
  struct thr_data *selfptr = &rep->m_thread[self];
  selfptr->m_overload_status = new_status;
}

void
mt_setWakeupThread(Uint32 self,
                   Uint32 wakeup_instance)
{
  struct thr_repository* rep = g_thr_repository;
  struct thr_data *selfptr = &rep->m_thread[self];
  selfptr->m_wakeup_instance = wakeup_instance;
}

void
mt_setNodeOverloadStatus(Uint32 self,
                         OverloadStatus new_status)
{
  struct thr_repository* rep = g_thr_repository;
  struct thr_data *selfptr = &rep->m_thread[self];
  selfptr->m_node_overload_status = new_status;
}

void
mt_setSendNodeOverloadStatus(OverloadStatus new_status)
{
  if (g_send_threads)
  {
    g_send_threads->setNodeOverloadStatus(new_status);
  }
}

void
mt_setSpintime(Uint32 self, Uint32 new_spintime)
{
  struct thr_repository* rep = g_thr_repository;
  struct thr_data *selfptr = &rep->m_thread[self];
  /* spintime always 0 on platforms not supporting spin */
  if (!NdbSpin_is_supported())
  {
    new_spintime = 0;
  }
  selfptr->m_spintime = new_spintime;
}

Uint32
mt_getConfiguredSpintime(Uint32 self)
{
  struct thr_repository* rep = g_thr_repository;
  struct thr_data *selfptr = &rep->m_thread[self];

  return selfptr->m_conf_spintime;
}

Uint32
mt_getWakeupLatency(void)
{
  return glob_wakeup_latency;
}

void
mt_setWakeupLatency(Uint32 latency)
{
  /**
   * Round up to next 5 micros (+4) AND
   * add 2 microseconds for time to execute going to sleep (+2).
   * Rounding up is an attempt to decrease variance by selecting the
   * latency more coarsely.
   *
   */
  latency = (latency + 4 + 2) / 5;
  latency *= 5;
  glob_wakeup_latency = latency;
}

void
mt_flush_send_buffers(Uint32 self)
{
  struct thr_repository* rep = g_thr_repository;
  struct thr_data *selfptr = &rep->m_thread[self];
  do_flush(selfptr);
}

void
mt_set_watchdog_counter(Uint32 self)
{
  struct thr_repository* rep = g_thr_repository;
  struct thr_data *selfptr = &rep->m_thread[self];
  selfptr->m_watchdog_counter = 12;
}

void
mt_getPerformanceTimers(Uint32 self,
                        Uint64 & micros_sleep,
                        Uint64 & spin_time,
                        Uint64 & buffer_full_micros_sleep,
                        Uint64 & micros_send)
{
  struct thr_repository* rep = g_thr_repository;
  struct thr_data *selfptr = &rep->m_thread[self];

  /**
   * Internally in mt.cpp sleep time now includes spin time. However
   * to ensure backwards compatibility we report them separate to
   * any block users of this information.
   */
  micros_sleep = selfptr->m_micros_sleep;
  spin_time = selfptr->m_measured_spintime;
  if (micros_sleep >= spin_time)
  {
    micros_sleep -= spin_time;
  }
  else
  {
    micros_sleep = 0;
  }
  buffer_full_micros_sleep = selfptr->m_buffer_full_micros_sleep;
  micros_send = selfptr->m_micros_send;
}

const char *
mt_getThreadDescription(Uint32 self)
{
  if (is_main_thread(self))
  {
    if (globalData.ndbMtMainThreads == 2)
    {
      if (self == 0)
        return "main thread, schema and distribution handling";
      else if (self == 1)
        return "rep thread, asynch replication and proxy block handling";
    }
    else if (globalData.ndbMtMainThreads == 1)
    {
      return "main and rep thread, schema, distribution, proxy block and asynch replication handling";
    }
    else if (globalData.ndbMtMainThreads == 0)
    {
      return "main, rep and recv thread, schema, distribution, proxy block and asynch replication handling and handling receive and polling for new receives";
    }
    require(false);
  }
  else if (is_ldm_thread(self))
  {
    return "ldm thread, handling a set of data partitions";
  }
  else if (is_query_thread(self))
  {
    return "query thread, handling queries and recovery";
  }
  else if (is_recover_thread(self))
  {
    return "recover thread, handling restore of data";
  }
  else if (is_tc_thread(self))
  {
    return "tc thread, transaction handling, unique index and pushdown join"
           " handling";
  }
  else if (is_recv_thread(self))
  {
    return "receive thread, performing receieve and polling for new receives";
  }
  else
  {
    require(false);
  }
  return NULL;
}

const char *
mt_getThreadName(Uint32 self)
{
  if (is_main_thread(self))
  {
    if (globalData.ndbMtMainThreads == 2)
    {
      if (self == 0)
        return "main";
      else if (self == 1)
        return "rep";
    }
    else if (globalData.ndbMtMainThreads == 1)
    {
      return "main_rep";
    }
    else if (globalData.ndbMtMainThreads == 0)
    {
      return "main_rep_recv";
    }
    require(false);
  }
  else if (is_ldm_thread(self))
  {
    return "ldm";
  }
  else if (is_query_thread(self))
  {
    return "query";
  }
  else if (is_recover_thread(self))
  {
    return "recover";
  }
  else if (is_tc_thread(self))
  {
    return "tc";
  }
  else if (is_recv_thread(self))
  {
    return "recv";
  }
  else
  {
    require(false);
  }
  return NULL;
}

void
mt_getSendPerformanceTimers(Uint32 send_instance,
                            Uint64 & exec_time,
                            Uint64 & sleep_time,
                            Uint64 & spin_time,
                            Uint64 & user_time_os,
                            Uint64 & kernel_time_os,
                            Uint64 & elapsed_time_os)
{
  assert(g_send_threads != NULL);
  if (g_send_threads != NULL)
  {
    g_send_threads->getSendPerformanceTimers(send_instance,
                                             exec_time,
                                             sleep_time,
                                             spin_time,
                                             user_time_os,
                                             kernel_time_os,
                                             elapsed_time_os);
  }
}

Uint32
mt_getNumSendThreads()
{
  return globalData.ndbMtSendThreads;
}

Uint32
mt_getNumThreads()
{
  return glob_num_threads;
}

/**
 * Copy out signals one-by-one from the 'm_local_buffer' into the thread-shared
 * 'm_current_write_buffer'. If the write_buffer becomes full, the available
 * 'm_next_buffer' will be used. The copied signals will be 'published'
 * such that they becomes visible for the consumer side.
 *
 * Assumed to be called with write_lock held, if the ThreadConfig is
 * such that multiple writer are possible.
 */
static Uint32
copy_out_local_buffer(struct thr_data *selfptr,
                      thr_job_queue *q,
                      Uint32 &next)
{
  Uint32 num_signals = 0;
  const thr_job_buffer *const local_buffer = selfptr->m_local_buffer;
  Uint32 next_signal = next;

  thr_job_buffer *write_buffer = q->m_current_write_buffer;
  Uint32 write_pos = q->m_current_write_buffer_len;
  NDB_PREFETCH_WRITE(&write_buffer->m_len);
  NDB_PREFETCH_WRITE(&write_buffer->m_data[write_pos]);
  do
  {
    assert(next_signal != SIGNAL_RNIL);
    const Uint32 *const signal_buffer = &local_buffer->m_data[next_signal];
    const Uint32 siglen = signal_buffer[1];
    if (unlikely(write_pos + siglen > thr_job_buffer::SIZE))
    {
      // job_buffer was filled & consumed.
      if (num_signals > 0) {
        publish_position(write_buffer, write_pos);
      }
      // Add a new job_buffer?
      const bool full = check_next_index_position(q, selfptr->m_next_buffer);
      if (unlikely(full)) {
        break;
      }
      write_pos = 0;
      write_buffer = selfptr->m_next_buffer;
      selfptr->m_next_buffer = nullptr;
    }
    memcpy(write_buffer->m_data + write_pos, &signal_buffer[2], 4*siglen);
    next_signal = signal_buffer[0];
    /**
     * We update write_pos without publishing the position until we're done
     * with all writes. The reason is that the same job buffer page could be
     * read by the executing thread and we want to avoid those from getting
     * into cache line bouncing.
     */
    write_pos += siglen;
    num_signals++;
  } while (next_signal != SIGNAL_RNIL);

  q->m_current_write_buffer_len = write_pos;
  publish_position(write_buffer, write_pos);
  next = next_signal;
  return num_signals;
}

/**
 * Copy signals to the specified 'dst' thread from m_local_buffer into
 * the thread-shared signal buffer - Updates the write-indexes and wakeup
 * the destination thread if needed.
 */
static
void
flush_local_signals(struct thr_data *selfptr,
                    Uint32 dst)
{
  struct thr_job_buffer * const local_buffer = selfptr->m_local_buffer;
  unsigned self = selfptr->m_thr_no;
  const unsigned jbb_instance = self % NUM_JOB_BUFFERS_PER_THREAD;
  struct thr_repository *rep = g_thr_repository;
  struct thr_data *dstptr = &rep->m_thread[dst];
  thr_job_queue *q = dstptr->m_jbb + jbb_instance;

  Uint32 num_signals = 0;
  Uint32 next_signal = selfptr->m_first_local[dst].m_first_signal;

  if (unlikely(selfptr->m_congested_threads_mask.get(dst)))
  {
    // Assume uncongested, set again further below if still congested
    selfptr->m_congested_threads_mask.clear(dst);
    if (selfptr->m_congested_threads_mask.isclear())
    {
      // Last congestion cleared, assume full JB quotas
      selfptr->m_max_signals_per_jb = MAX_SIGNALS_PER_JB;
      selfptr->m_total_extra_signals =
          compute_max_signals_to_execute(thr_job_queue::RESERVED);
    }
  }

  if (likely(!glob_use_write_lock_mutex))
  {
    /**
     * No locking used, thus no need to perform extra copying step to
     * minimise the lock hold time.
     */
    num_signals = copy_out_local_buffer(selfptr, q, next_signal);
  }
  else if (selfptr->m_first_local[dst].m_num_signals <=
	     MAX_SIGNALS_BEFORE_FLUSH_OTHER)
  {
    /**
     * Copy data into local flush_buffer before grabbing the write mutex.
     * The purpose is to decrease the amount of time we spend holding the
     * write mutex by 'loading' the flush_buffer into L1 cache.
     *
     * For the same reason, and also to improve performance, we prefetch the
     * cache line that contains the m_write_index before taking the mutex.
     * We expect mutex contention on this mutex to be rare and when
     * contention arises we will only prefetch it for read and thus at most
     * we will have to fetch it again if one or more writers are queued in
     * front of us.
     */
    Uint32 copy_len = 0;
    Uint64 flush_buffer[MAX_SIGNALS_BEFORE_FLUSH_OTHER * MAX_SIGNAL_SIZE / 2];
    Uint32 *flush_buffer_ptr = (Uint32*)&flush_buffer[0];
    do
    {
      Uint32 *signal_buffer = &local_buffer->m_data[next_signal];
      Uint32 siglen = signal_buffer[1];
      memcpy(&flush_buffer_ptr[copy_len], &signal_buffer[2], 4*siglen);
      next_signal = signal_buffer[0];
      copy_len += siglen;
      num_signals++;
    } while (next_signal != SIGNAL_RNIL);

    NDB_PREFETCH_READ(&q->m_write_index);
    lock(&q->m_write_lock);
    thr_job_buffer *write_buffer = q->m_current_write_buffer;
    Uint32 write_pos = q->m_current_write_buffer_len;
    NDB_PREFETCH_WRITE(&write_buffer->m_len);
    if (likely(write_pos+copy_len <= thr_job_buffer::SIZE)) {
      memcpy(write_buffer->m_data + write_pos, flush_buffer_ptr, 4*copy_len);
      write_pos += copy_len;
      q->m_current_write_buffer_len = write_pos;
      publish_position(write_buffer, write_pos);
    } else {
      /**
       * We could not append the prepared set of signals in flush_buffer.
       * Copy them one-by-one until full.
       * Even if the memcpy into flush_buffer[] was wasted, the signals will
       * now at least be in the cache.
       */
      next_signal = selfptr->m_first_local[dst].m_first_signal;
      num_signals = copy_out_local_buffer(selfptr, q, next_signal);
    }
  }
  else  // unlikely case:
  {
    /**
     * Too many signals to fit the flush_buffer[]. Will only
     * happen when we previously hit a full out-queue.
     * (Will likely happen again now, but we need to keep trying)
     */
    lock(&q->m_write_lock);
    num_signals = copy_out_local_buffer(selfptr, q, next_signal);
  }

  // Check *total* pending_signals in this queue, wakeup consumer?
  bool need_wakeup = false;
  if (dst != self)
  {
    q->m_pending_signals += num_signals;
    if (q->m_pending_signals >= MAX_SIGNALS_BEFORE_WAKEUP)
    {
      // This thread will wakeup 'dst' now, restart counting of 'pending'
      q->m_pending_signals = 0;
      need_wakeup = true;
    }
  }
  const unsigned free = get_free_estimate_out_queue(q);
  if (unlikely(glob_use_write_lock_mutex))
  {
    unlock(&q->m_write_lock);
  }

  if (unlikely(free <= thr_job_queue::CONGESTED))
  {
    set_congested_jb_quotas(selfptr, dst, free);
  }

  // Handle wakeup decision taken above
  if (dst != self)
  {
    if (need_wakeup)
    {
      // Wakeup immediately
      selfptr->m_wake_threads_mask.clear(dst);
      wakeup(&dstptr->m_waiter);
    }
    else
    {
      // Need wakeup of 'dst' at latest before thread suspends
      selfptr->m_wake_threads_mask.set(dst);
    }
  }
  if (unlikely(selfptr->m_next_buffer == nullptr))
  {
    selfptr->m_next_buffer = seize_buffer(rep, self, false);
  }
  selfptr->m_first_local[dst].m_num_signals -= num_signals;
  selfptr->m_first_local[dst].m_first_signal = next_signal;
  if (next_signal == SIGNAL_RNIL)
  {
    selfptr->m_first_local[dst].m_last_signal = SIGNAL_RNIL;
    selfptr->m_local_signals_mask.clear(dst);
  }
}

/**
 * recheck_congested_job_buffers is intended to be used after
 * we slept for a while, waiting for some JB-congestion to be cleared.
 * It recheck the known congested buffers.
 *
 * In a well behaved system where there are no congestions, it is expected
 * to be called very infrequently. Thus, the locks taken by the congestion
 * check should not really be a performance problem.
 */
static
void
recheck_congested_job_buffers(struct thr_data *selfptr)
{
  unsigned self = selfptr->m_thr_no;
  const Uint32 self_jbb = self % NUM_JOB_BUFFERS_PER_THREAD;
  struct thr_repository *rep = g_thr_repository;

  // Assume full JB quotas, reduce below if congested
  selfptr->m_max_signals_per_jb = MAX_SIGNALS_PER_JB;
  selfptr->m_total_extra_signals =
      compute_max_signals_to_execute(thr_job_queue::RESERVED);

  for (unsigned thr_no = selfptr->m_congested_threads_mask.find_first();
       thr_no != BitmaskImpl::NotFound;
       thr_no = selfptr->m_congested_threads_mask.find_next(thr_no+1))
  {
    struct thr_data *thrptr = &rep->m_thread[thr_no];
    thr_job_queue *q = &thrptr->m_jbb[self_jbb];

    // Assume congestion cleared, set again if needed
    selfptr->m_congested_threads_mask.clear(thr_no);

    unsigned free;
    if (unlikely(glob_use_write_lock_mutex))
    {
      lock(&q->m_write_lock);
      free = get_free_estimate_out_queue(q);
      unlock(&q->m_write_lock);
    } else {
      free = get_free_estimate_out_queue(q);
    }

    if (unlikely(free <= thr_job_queue::CONGESTED))
    {
      // JB-page usage is congested, reduce execution quota
      set_congested_jb_quotas(selfptr, thr_no, free);
    }
  }
}

/**
 * 'Pack' the signal contents in 'm_local_buffer' in order to make any
 * fragmented free space in between the signals available. We use the
 * already pre-allocated (and unused) 'm_next_buffer' to copy the signals
 * into, and just swap m_local_buffer with m_next_buffer when completed.
 */
static
void
pack_local_signals(struct thr_data *selfptr)
{
  thr_job_buffer *const local_buffer = selfptr->m_local_buffer;
  thr_job_buffer *write_buffer = selfptr->m_next_buffer;
  Uint32 write_pos = 0;
  for (Uint32 dst = selfptr->m_local_signals_mask.find_first();
       dst != BitmaskImpl::NotFound;
       dst = selfptr->m_local_signals_mask.find_next(dst+1))
  {
    Uint32 siglen = 0;
    Uint32 next_signal  = selfptr->m_first_local[dst].m_first_signal;
    selfptr->m_first_local[dst].m_first_signal = write_pos;
    do
    {
      assert(next_signal != SIGNAL_RNIL);
      Uint32 *signal_buffer = &local_buffer->m_data[next_signal];
      next_signal = signal_buffer[0];
      siglen = signal_buffer[1];
      write_buffer->m_data[write_pos] = write_pos + siglen + 2;
      memcpy(&write_buffer->m_data[write_pos+1], &signal_buffer[1], 4*(siglen+1));
      write_pos += siglen + 2;
    } while (next_signal != SIGNAL_RNIL);
    Uint32 last_pos = write_pos - siglen - 2;
    write_buffer->m_data[last_pos] = SIGNAL_RNIL;
    selfptr->m_first_local[dst].m_last_signal = last_pos;
  }
  write_buffer->m_len = write_pos;

  // Swap m_next_buffer / selfptr->m_local_buffer
  thr_job_buffer *const tmp = selfptr->m_local_buffer;
  selfptr->m_local_buffer = write_buffer;
  selfptr->m_next_buffer = tmp;

  // Reset the swapped m_next_buffer:
  selfptr->m_next_buffer->m_len = 0;
  selfptr->m_next_buffer->m_prioa = false;
}

/**
 * flush_all_local_signals copy signals from thread local buffer
 * into the job-buffer queues to the destination thread(s).
 *  It is typically called when:
 *   - The local buffer is full.
 *   - run_job_buffers executed a round of signals.
 *   - We prepare to yield the CPU.
 *
 * A 'flush' might not complete entirely if all page slots in the
 * out-queue is full. We will then have a 'critical' JB congestion.
 *
 * For each destination JB flushed to, it will also check for JB's
 * being congested, and if needed reduce the 'max_signals_per_jb' quota
 * each round of run_job_buffers is allowed to execute.
 *
 * If 'max_signals_per_jb' became '0', we are blocked from further
 * signal execution. (Except where 'extra' signals are assigned).
 * Upper level will call handle_full_job_buffers(), which
 * decide how to handle the 'full'.
 */
static
void
flush_all_local_signals(struct thr_data *selfptr)
{
  for (Uint32 thr_no = selfptr->m_local_signals_mask.find_first();
       thr_no != BitmaskImpl::NotFound;
       thr_no = selfptr->m_local_signals_mask.find_next(thr_no+1))
  {
    assert(selfptr->m_local_signals_mask.get(thr_no));
    flush_local_signals(selfptr, thr_no);
  }

  if (likely(selfptr->m_local_signals_mask.isclear()))
  {
    // Normal exit: Flushed all local signals.
    selfptr->m_local_buffer->m_len = 0;
    return;
  }
  /**
   * Failed to flush all signals - This is a CRITICAL JBB state:
   *
   * Having remaining local_signals is only expected when a JBB queue
   * has been completely filled - Even the SAFETY limit has been consumed.
   * We can still continue though, as long as we have remaining
   * m_local_buffer.
   */
  if (unlikely(selfptr->m_local_buffer->m_len > MAX_LOCAL_BUFFER_USAGE)) {
    // Try to free up some space
    pack_local_signals(selfptr);
    if (selfptr->m_local_buffer->m_len > MAX_LOCAL_BUFFER_USAGE) {
      // Still full
      job_buffer_full(0);  // -> WILL CRASH
    }
  }
  return;  // We survived this time ... for a while
}

/**
 * When the thread 'selfptr' insert_signal() it will also keep
 * track of which thr_no it has sent to without a 'wakeup'.
 *
 * Before thread can be suspended, it has to ensure that all
 * such treads gets a wakeup, else the receiver may never notice
 * that it had signals.
 *
 * The same wakeup mechanism is also used for efficiency reason
 * when certain other 'milestones' have been reached - Like
 * completed processing of a larger chunk of incoming signals.
 *
 * Note that we do not clear the shared m_pending_signals at this point.
 * That would have been preferable in order to avoid later redundant
 * wakeups from other threads, however that would require setting the
 * m_write_lock which is likely to have a higher cost.
 */
static
inline
void
wakeup_pending_signals(thr_data *selfptr)
{
  for (Uint32 thr_no = selfptr->m_wake_threads_mask.find_first();
       thr_no != BitmaskImpl::NotFound;
       thr_no = selfptr->m_wake_threads_mask.find_next(thr_no+1))
  {
    require(selfptr->m_wake_threads_mask.get(thr_no));
    thr_data *thrptr = &g_thr_repository->m_thread[thr_no];
    wakeup(&thrptr->m_waiter);
  }
  selfptr->m_wake_threads_mask.clear();
}

static void
flush_all_local_signals_and_wakeup(struct thr_data *selfptr)
{
  flush_all_local_signals(selfptr);
  wakeup_pending_signals(selfptr);
}

static
inline
void
insert_local_signal(struct thr_data *selfptr,
                    const SignalHeader *sh,
                    const Uint32 *data,
                    const Uint32 secPtr[3],
                    const Uint32 dst)
{
  struct thr_job_buffer * const local_buffer = selfptr->m_local_buffer;
  Uint32 last_signal = selfptr->m_first_local[dst].m_last_signal;
  Uint32 first_signal = selfptr->m_first_local[dst].m_first_signal;
  Uint32 num_signals = selfptr->m_first_local[dst].m_num_signals;
  Uint32 write_pos = local_buffer->m_len;
  Uint32 *buffer_data = &local_buffer->m_data[write_pos];
  num_signals++;
  buffer_data[0] = SIGNAL_RNIL;
  selfptr->m_first_local[dst].m_last_signal = write_pos;
  selfptr->m_first_local[dst].m_num_signals = num_signals;
  if (first_signal == SIGNAL_RNIL)
  {
    selfptr->m_first_local[dst].m_first_signal = write_pos;
  }
  else
  {
    local_buffer->m_data[last_signal] = write_pos;
  }
  Uint32 siglen = copy_signal(buffer_data+2, sh, data, secPtr);
  selfptr->m_stat.m_priob_count++;
  selfptr->m_stat.m_priob_size += siglen;
#if SIZEOF_CHARP == 8
  /* Align to 8-byte boundary, to ensure aligned copies. */
  siglen = (siglen + 1) & ~((Uint32)1);
#endif
  buffer_data[1] = siglen;
  local_buffer->m_len = 2 + write_pos + siglen;
  assert(sh->theLength + sh->m_noOfSections <= 25);
  selfptr->m_local_signals_mask.set(dst);

  const unsigned self = selfptr->m_thr_no;
  const unsigned MAX_SIGNALS_BEFORE_FLUSH = (self >= first_receiver_thread_no)
    ? MAX_SIGNALS_BEFORE_FLUSH_RECEIVER
    : MAX_SIGNALS_BEFORE_FLUSH_OTHER;

  if (unlikely(local_buffer->m_len > MAX_LOCAL_BUFFER_USAGE))
  {
    flush_all_local_signals(selfptr);
  }
  else if (unlikely(num_signals >= MAX_SIGNALS_BEFORE_FLUSH))
  {
    flush_local_signals(selfptr, dst);
    if (selfptr->m_local_signals_mask.isclear()) {
      // All signals flushed, we have an empty local_buffer.
      selfptr->m_local_buffer->m_len = 0;
    }
  }
}

Uint32
mt_getMainThrmanInstance()
{
  if (globalData.ndbMtMainThreads == 2 ||
      globalData.ndbMtMainThreads == 1)
    return 1;
  else if (globalData.ndbMtMainThreads == 0)
    return 1 +
           globalData.ndbMtLqhThreads +
           globalData.ndbMtQueryThreads +
           globalData.ndbMtRecoverThreads +
           globalData.ndbMtTcThreads;
  else
    require(false);
  return 0;
}

void
sendlocal(Uint32 self,
          const SignalHeader *s,
          const Uint32 *data,
          const Uint32 secPtr[3])
{
  Uint32 block = blockToMain(s->theReceiversBlockNumber);
  Uint32 instance = blockToInstance(s->theReceiversBlockNumber);

  Uint32 dst = block2ThreadId(block, instance);
  struct thr_repository* rep = g_thr_repository;
  struct thr_data *selfptr = &rep->m_thread[self];
  assert(my_thread_equal(selfptr->m_thr_id, my_thread_self()));
  insert_local_signal(selfptr, s, data, secPtr, dst);
}

void
sendprioa(Uint32 self, const SignalHeader *s, const uint32 *data,
          const Uint32 secPtr[3])
{
  Uint32 block = blockToMain(s->theReceiversBlockNumber);
  Uint32 instance = blockToInstance(s->theReceiversBlockNumber);

  Uint32 dst = block2ThreadId(block, instance);
  struct thr_repository* rep = g_thr_repository;
  struct thr_data *selfptr = &rep->m_thread[self];
  assert(s->theVerId_signalNumber == GSN_START_ORD ||
         my_thread_equal(selfptr->m_thr_id, my_thread_self()));
  struct thr_data *dstptr = &rep->m_thread[dst];

  selfptr->m_stat.m_prioa_count++;
  Uint32 siglen = (sizeof(*s) >> 2) + s->theLength + s->m_noOfSections;
  selfptr->m_stat.m_prioa_size += siglen;

  thr_job_queue *q = &(dstptr->m_jba);
  if (selfptr == dstptr)
  {
    /**
     * Indicate that we sent Prio A signal to ourself.
     */
    selfptr->m_sent_local_prioa_signal = true;
  }

  lock(&dstptr->m_jba.m_write_lock);
  const bool buf_used =
      insert_prioa_signal(q, s, data, secPtr, selfptr->m_next_buffer);
  unlock(&dstptr->m_jba.m_write_lock);
  if (selfptr != dstptr)
  {
    wakeup(&(dstptr->m_waiter));
  }
  if (buf_used)
    selfptr->m_next_buffer = seize_buffer(rep, self, true);
}

/**
 * Send a signal to a remote node.
 *
 * (The signal is only queued here, and actually sent later in do_send()).
 */
SendStatus
mt_send_remote(Uint32 self, const SignalHeader *sh, Uint8 prio,
               const Uint32 * data, NodeId nodeId,
               const LinearSectionPtr ptr[3])
{
  thr_repository *rep = g_thr_repository;
  struct thr_data *selfptr = &rep->m_thread[self];
  SendStatus ss;

  mt_send_handle handle(selfptr);
  /* prepareSend() is lock-free, as we have per-thread send buffers. */
  TrpId trp_id = 0;
  ss = globalTransporterRegistry.prepareSend(&handle,
                                             sh,
                                             prio,
                                             data,
                                             nodeId,
                                             trp_id,
                                             ptr);
  if (likely(ss == SEND_OK))
  {
    register_pending_send(selfptr, trp_id);
  }
  return ss;
}

SendStatus
mt_send_remote(Uint32 self, const SignalHeader *sh, Uint8 prio,
               const Uint32 *data, NodeId nodeId,
               class SectionSegmentPool *thePool,
               const SegmentedSectionPtr ptr[3])
{
  thr_repository *rep = g_thr_repository;
  struct thr_data *selfptr = &rep->m_thread[self];
  SendStatus ss;

  mt_send_handle handle(selfptr);
  TrpId trp_id = 0;
  ss = globalTransporterRegistry.prepareSend(&handle,
                                             sh,
                                             prio,
                                             data,
                                             nodeId,
                                             trp_id,
                                             *thePool, ptr);
  if (likely(ss == SEND_OK))
  {
    register_pending_send(selfptr, trp_id);
  }
  return ss;
}

SendStatus
mt_send_remote_over_all_links(Uint32 self, const SignalHeader *sh, Uint8 prio,
                              const Uint32 * data, NodeId nodeId)
{
  thr_repository *rep = g_thr_repository;
  struct thr_data *selfptr = &rep->m_thread[self];
  SendStatus ss;

  mt_send_handle handle(selfptr);
  /* prepareSend() is lock-free, as we have per-thread send buffers. */
  TrpBitmask trp_ids;
  ss = globalTransporterRegistry.prepareSendOverAllLinks(&handle,
                                                         sh,
                                                         prio,
                                                         data,
                                                         nodeId,
                                                         trp_ids);
  if (likely(ss == SEND_OK))
  {
    unsigned trp_id = trp_ids.find(0);
    while (trp_id != trp_ids.NotFound)
    {
      require(trp_id < MAX_NTRANSPORTERS);
      register_pending_send(selfptr, trp_id);
      trp_id = trp_ids.find(trp_id + 1);
    }
  }
  return ss;
}


/*
 * This functions sends a prio A STOP_FOR_CRASH signal to a thread.
 *
 * It works when called from any other thread, not just from job processing
 * threads. But note that this signal will be the last signal to be executed by
 * the other thread, as it will exit immediately.
 */
static
void
sendprioa_STOP_FOR_CRASH(const struct thr_data *selfptr, Uint32 dst)
{
  SignalT<StopForCrash::SignalLength> signalT;
  struct thr_repository* rep = g_thr_repository;
  /* As this signal will be the last one executed by the other thread, it does
     not matter which buffer we use in case the current buffer is filled up by
     the STOP_FOR_CRASH signal; the data in it will never be read.
  */
  static Uint32 MAX_WAIT = 3000;
  static thr_job_buffer dummy_buffer;

  /**
   * Pick any instance running in this thread
   */
  struct thr_data *dstptr = &rep->m_thread[dst];
  Uint32 bno = dstptr->m_instance_list[0];

  std::memset(&signalT.header, 0, sizeof(SignalHeader));
  signalT.header.theVerId_signalNumber   = GSN_STOP_FOR_CRASH;
  signalT.header.theReceiversBlockNumber = bno;
  signalT.header.theSendersBlockRef      = 0;
  signalT.header.theTrace                = 0;
  signalT.header.theSendersSignalId      = 0;
  signalT.header.theSignalId             = 0;
  signalT.header.theLength               = StopForCrash::SignalLength;
  StopForCrash * stopForCrash = CAST_PTR(StopForCrash, &signalT.theData[0]);
  stopForCrash->flags = 0;

  thr_job_queue *q = &(dstptr->m_jba);
  /**
   * Ensure that a crash while holding m_write_lock won't block
   * dump process forever.
   */
  Uint64 loop_count = 0;
  const NDB_TICKS start_try_lock = NdbTick_getCurrentTicks();
  while (trylock(&dstptr->m_jba.m_write_lock) != 0)
  {
    if (++loop_count >= 10000)
    {
      const NDB_TICKS now = NdbTick_getCurrentTicks();
      if (NdbTick_Elapsed(start_try_lock, now).milliSec() > MAX_WAIT)
      {
        return;
      }
      NdbSleep_MilliSleep(1);
      loop_count = 0;
    }
  }
  insert_prioa_signal(q, &signalT.header, signalT.theData, NULL, &dummy_buffer);
  unlock(&dstptr->m_jba.m_write_lock);
  {
    loop_count = 0;
    /**
     * Ensure that a crash while holding wakeup lock won't block
     * dump process forever. We will wait at most 3 seconds.
     */
    const NDB_TICKS start_try_wakeup = NdbTick_getCurrentTicks();
    while (try_wakeup(&(dstptr->m_waiter)) != 0)
    {
      if (++loop_count >= 10000)
      {
        const NDB_TICKS now = NdbTick_getCurrentTicks();
        if (NdbTick_Elapsed(start_try_wakeup, now).milliSec() > MAX_WAIT)
        {
          return;
        }
        NdbSleep_MilliSleep(1);
        loop_count = 0;
      }
    }
  }
}

/**
 * init functions
 */
static
void
queue_init(struct thr_tq* tq)
{
  tq->m_next_timer = 0;
  tq->m_current_time = 0;
  tq->m_next_free = RNIL;
  tq->m_cnt[0] = tq->m_cnt[1] = tq->m_cnt[2] = 0;
  std::memset(tq->m_delayed_signals, 0, sizeof(tq->m_delayed_signals));
}

static bool
may_communicate(unsigned from, unsigned to);

static
void
thr_init(struct thr_repository* rep, struct thr_data *selfptr, unsigned int cnt,
         unsigned thr_no)
{
  Uint32 i;

  selfptr->m_thr_no = thr_no;
  selfptr->m_next_jbb_no = 0;
  selfptr->m_max_signals_per_jb = MAX_SIGNALS_PER_JB;
  selfptr->m_total_extra_signals =
      compute_max_signals_to_execute(thr_job_queue::RESERVED);
  selfptr->m_first_free = 0;
  selfptr->m_first_unused = 0;
  selfptr->m_send_instance_no = 0;
  selfptr->m_send_instance = NULL;
  selfptr->m_nosend = 1;
  selfptr->m_local_signals_mask.clear();
  selfptr->m_congested_threads_mask.clear();
  selfptr->m_wake_threads_mask.clear();
  selfptr->m_jbb_estimated_queue_size_in_words = 0;
  selfptr->m_ldm_multiplier = 1;
  selfptr->m_jbb_estimate_next_set = true;
  selfptr->m_load_indicator = 1;
#ifdef DEBUG_SCHED_STATS
  for (Uint32 i = 0; i < 10; i++)
    selfptr->m_jbb_estimated_queue_stats[i] = 0;
  selfptr->m_jbb_total_words = 0;
#endif
  selfptr->m_read_jbb_state_consumed = true;
  selfptr->m_cpu_percentage_changed = true;
  {
    char buf[100];
    BaseString::snprintf(buf, sizeof(buf), "jbalock thr: %u", thr_no);
    register_lock(&selfptr->m_jba.m_write_lock, buf);

    selfptr->m_jba.m_read_index = 0;
    selfptr->m_jba.m_cached_read_index = 0;
    selfptr->m_jba.m_write_index = 0;
    selfptr->m_jba.m_pending_signals = 0;
    thr_job_buffer *buffer = seize_buffer(rep, thr_no, true);
    selfptr->m_jba.m_buffers[0] = buffer;
    selfptr->m_jba.m_current_write_buffer = buffer;
    selfptr->m_jba.m_current_write_buffer_len = 0;

    selfptr->m_jba_read_state.m_read_index = 0;
    selfptr->m_jba_read_state.m_read_buffer = buffer;
    selfptr->m_jba_read_state.m_read_pos = 0;
    selfptr->m_jba_read_state.m_read_end = 0;
    selfptr->m_jba_read_state.m_write_index = 0;
    for (Uint32 i = 0; i < NDB_MAX_BLOCK_THREADS; i++)
    {
      selfptr->m_first_local[i].m_num_signals = 0;
      selfptr->m_first_local[i].m_first_signal = SIGNAL_RNIL;
      selfptr->m_first_local[i].m_last_signal = SIGNAL_RNIL;
    }
    selfptr->m_local_buffer = seize_buffer(rep, thr_no, false);
    selfptr->m_next_buffer = seize_buffer(rep, thr_no, false);
    selfptr->m_send_buffer_pool.set_pool(&rep->m_sb_pool);
  }
  for (Uint32 i = 0; i < glob_num_job_buffers_per_thread; i++)
  {
    char buf[100];
    BaseString::snprintf(buf, sizeof(buf), "jbblock(%u)", i);
    register_lock(&selfptr->m_jbb[i].m_write_lock, buf);

    selfptr->m_jbb[i].m_read_index = 0;
    selfptr->m_jbb[i].m_write_index = 0;
    selfptr->m_jbb[i].m_pending_signals = 0;
    selfptr->m_jbb[i].m_cached_read_index = 0;

    /**
     * Initially no job_buffers are assigned and 'len' set to 'full',
     * such that we will not write into the null-buffer.
     * First write into the buffer will detect current as 'full',
     * and assign a real job_buffer.
     */
    selfptr->m_jbb[i].m_buffers[0] = nullptr;
    selfptr->m_jbb[i].m_current_write_buffer = nullptr;
    selfptr->m_jbb[i].m_current_write_buffer_len = thr_job_buffer::SIZE;

    // jbb_read_state is inited to an empty sentinel -> no signals
    selfptr->m_jbb_read_state[i].m_read_buffer = &empty_job_buffer;

    selfptr->m_jbb_read_state[i].m_read_index = 0;
    selfptr->m_jbb_read_state[i].m_read_pos = 0;
    selfptr->m_jbb_read_state[i].m_read_end = 0;
    selfptr->m_jbb_read_state[i].m_write_index = 0;
  }
  queue_init(&selfptr->m_tq);

  std::memset(&selfptr->m_stat, 0, sizeof(selfptr->m_stat));

  selfptr->m_pending_send_count = 0;
  selfptr->m_pending_send_mask.clear();

  selfptr->m_instance_count = 0;
  for (i = 0; i < MAX_INSTANCES_PER_THREAD; i++)
    selfptr->m_instance_list[i] = 0;

  std::memset(&selfptr->m_send_buffers, 0, sizeof(selfptr->m_send_buffers));

  selfptr->m_thread = 0;
  selfptr->m_cpu = NO_LOCK_CPU;
#ifdef ERROR_INSERT
  selfptr->m_delayed_prepare = false;
#endif
}

static
void
receive_lock_init(Uint32 recv_thread_id, thr_repository *rep)
{
  char buf[100];
  BaseString::snprintf(buf, sizeof(buf), "receive lock thread id %d",
                       recv_thread_id);
  register_lock(&rep->m_receive_lock[recv_thread_id], buf);
}

static
void
send_buffer_init(Uint32 id, thr_repository::send_buffer * sb)
{
  char buf[100];
  BaseString::snprintf(buf, sizeof(buf), "send lock trp %d", id);
  register_lock(&sb->m_send_lock, buf);
  BaseString::snprintf(buf, sizeof(buf), "send_buffer lock trp %d", id);
  register_lock(&sb->m_buffer_lock, buf);
  sb->m_buffered_size = 0;
  sb->m_sending_size = 0;
  sb->m_force_send = 0;
  sb->m_bytes_sent = 0;
  sb->m_send_thread = NO_SEND_THREAD;
  sb->m_enabled = false;
  std::memset(&sb->m_buffer, 0, sizeof(sb->m_buffer));
  std::memset(&sb->m_sending, 0, sizeof(sb->m_sending));
  std::memset(sb->m_read_index, 0, sizeof(sb->m_read_index));
}

static
void
rep_init(struct thr_repository* rep, unsigned int cnt, Ndbd_mem_manager *mm)
{
  rep->m_mm = mm;

  rep->m_thread_count = cnt;
  for (unsigned int i = 0; i<cnt; i++)
  {
    thr_init(rep, &rep->m_thread[i], cnt, i);
  }

  rep->stopped_threads = 0;
  NdbMutex_Init(&rep->stop_for_crash_mutex);
  NdbCondition_Init(&rep->stop_for_crash_cond);

  for (Uint32 i = 0; i < NDB_ARRAY_SIZE(rep->m_receive_lock); i++)
  {
    receive_lock_init(i, rep);
  }
  for (int i = 0 ; i < MAX_NTRANSPORTERS; i++)
  {
    send_buffer_init(i, rep->m_send_buffers+i);
  }

  std::memset(rep->m_thread_send_buffers, 0, sizeof(rep->m_thread_send_buffers));
}


/**
 * Thread Config
 */

static Uint32
get_total_number_of_block_threads(void)
{
  return (globalData.ndbMtMainThreads +
          globalData.ndbMtLqhThreads +
          globalData.ndbMtQueryThreads +
          globalData.ndbMtRecoverThreads +
          globalData.ndbMtTcThreads +
          globalData.ndbMtReceiveThreads);
}

static Uint32
get_num_trps()
{
  Uint32 count = 0;
  for (Uint32 id = 1; id < MAX_NTRANSPORTERS; id++)
  {
    if (globalTransporterRegistry.get_transporter(id))
    {
      count++;
    }
  }
  return count;
}

/**
 * This function returns the amount of extra send buffer pages
 * that we should allocate in addition to the amount allocated
 * for each trp send buffer.
 */
#define MIN_SEND_BUFFER_GENERAL (512) //16M
#define MIN_SEND_BUFFER_PER_NODE (8) //256k
#define MIN_SEND_BUFFER_PER_THREAD (64) //2M

Uint32
mt_get_extra_send_buffer_pages(Uint32 curr_num_pages,
                               Uint32 extra_mem_pages)
{
  Uint32 loc_num_threads = get_total_number_of_block_threads();
  Uint32 num_trps = get_num_trps();

  Uint32 extra_pages = extra_mem_pages;

  /**
   * Add 2M for each thread since we allocate 1M every
   * time we allocate and also we ensure there is also a minimum
   * of 1M of send buffer in each thread. Thus we can easily have
   * 2M of send buffer just to keep the contention around the
   * send buffer page spinlock small. This memory we add independent
   * of the configuration settings since the user cannot be
   * expected to handle this and also since we could change this
   * behaviour at any time.
   */
  extra_pages += loc_num_threads * THR_SEND_BUFFER_MAX_FREE;

  if (extra_mem_pages == 0)
  {
    /**
     * The user have set extra send buffer memory to 0 and left for us
     * to decide on our own how much extra memory is needed.
     *
     * We'll make sure that we have at least a minimum of 16M +
     * 2M per thread + 256k per trp. If we have this based on
     * curr_num_pages and our local additions we don't add
     * anything more, if we don't come up to this level we add to
     * reach this minimum level.
     */
    Uint32 min_pages = MIN_SEND_BUFFER_GENERAL +
      (MIN_SEND_BUFFER_PER_NODE * num_trps) +
      (MIN_SEND_BUFFER_PER_THREAD * loc_num_threads);

    if ((curr_num_pages + extra_pages) < min_pages)
    {
      extra_pages = min_pages - curr_num_pages;
    }
  }
  return extra_pages;
}

Uint32
compute_jb_pages(struct EmulatorData * ed)
{
  Uint32 tot = 0;
  Uint32 cnt = get_total_number_of_block_threads();
  Uint32 num_job_buffers_per_thread = MIN(cnt, NUM_JOB_BUFFERS_PER_THREAD);
  Uint32 num_main_threads = globalData.ndbMtMainThreads;
  Uint32 num_receive_threads = globalData.ndbMtReceiveThreads;
  Uint32 num_lqh_threads = globalData.ndbMtLqhThreads > 0 ?
                           globalData.ndbMtLqhThreads : 1;
  Uint32 num_tc_threads = globalData.ndbMtTcThreads;
  /**
   * In 'perthread' we calculate number of pages required by
   * all 'block threads' (excludes 'send-threads'). 'perthread'
   * usage is independent of whether this thread will communicate
   * with other 'block threads' or not.
   */
  Uint32 perthread = 0;

  /**
   * Each threads has its own job_queue for 'prio A' signals
   */
  perthread += thr_job_queue::SIZE;

  if (cnt > NUM_JOB_BUFFERS_PER_THREAD)
  {
    /**
     * The case when we have a shared pool of buffers for each thread.
     *
     * Each threads has its own job_queues for 'prio B' signals
     * There are glob_num_job_buffers_per_thread of this in each thread.
     */
    perthread += (thr_job_queue::SIZE * num_job_buffers_per_thread);
  }
  else
  {
    /**
     * All communication links are one-to-one and no mutex used, no need
     * to add buffers for unused links.
     *
     * Receiver threads will be able to communicate with all other
     * threads except other receive threads.
     */
    tot += num_receive_threads *
           (cnt - num_receive_threads) *
           thr_job_queue::SIZE;
    /**
     * LQH threads can communicate with TC threads and main threads.
     * Cannot communicate with receive threads and other LQH threads,
     * but it can communicate with itself.
     */
    tot += num_lqh_threads *
             (num_tc_threads + num_main_threads + 1) *
             thr_job_queue::SIZE;

    /**
     * First LDM thread is special as it will act as client
     * during backup. It will send to, and receive from (2x)
     * the 'num_lqh_threads - 1' other LQH threads.
     */
    tot += 2 * (num_lqh_threads-1) *
           thr_job_queue::SIZE;

    /**
     * TC threads can communicate with SPJ-, LQH- and main threads.
     * Cannot communicate with receive threads and other TC threads,
     * but as SPJ is located together with TC, it is counted as it
     * communicate with all TC threads.
     */
    tot += num_tc_threads *
           (num_lqh_threads + num_main_threads + num_tc_threads) *
           thr_job_queue::SIZE;

    /**
     * Main threads can communicate with all other threads
     */
    tot += num_main_threads *
           cnt *
           thr_job_queue::SIZE;
  }

  /**
   * Each thread keeps a available free page in 'm_next_buffer'
   * in case it is required by insert_*_signal() into JBA or JBB.
   */
  perthread += 1;

  /**
   * Each thread use a single buffer as temporary storage for
   * local signals. (m_local_buffer)
   */
  perthread += 1;

  /**
   * Each thread keeps time-queued signals in 'struct thr_tq'
   * thr_tq::PAGES are used to store these.
   */
  perthread += thr_tq::PAGES;

  /**
   * Each thread has its own 'm_free_fifo[THR_FREE_BUF_MAX]' cache.
   * As it is filled to MAX *before* a page is allocated, which consumes a page,
   * it will never cache more than MAX-1 pages. Pages are also returned to global
   * allocator as soon as MAX is reached.
   */
  perthread += THR_FREE_BUF_MAX-1;

  /**
   * Start by calculating the basic number of pages required for
   * our 'cnt' block threads.
   * (no inter-thread communication assumed so far)
   */
  tot += cnt * perthread;

  return tot;
}

ThreadConfig::ThreadConfig()
{
  /**
   * We take great care within struct thr_repository to optimize
   * cache line placement of the different members. This all
   * depends on that the base address of thr_repository itself
   * is cache line aligned.
   *
   * So we allocate a char[] sufficient large to hold the
   * thr_repository object, with added bytes for placing
   * g_thr_repository on a CL-alligned offset within it.
   */
  g_thr_repository_mem = new char[sizeof(thr_repository)+NDB_CL];
  const int alligned_offs = NDB_CL_PADSZ((UintPtr)g_thr_repository_mem);
  char* cache_alligned_mem = &g_thr_repository_mem[alligned_offs];
  require((((UintPtr)cache_alligned_mem) % NDB_CL) == 0);
  g_thr_repository = new(cache_alligned_mem) thr_repository();
}

ThreadConfig::~ThreadConfig()
{
  g_thr_repository->~thr_repository();
  g_thr_repository = NULL;
  delete[] g_thr_repository_mem;
  g_thr_repository_mem = NULL;
}

/*
 * We must do the init here rather than in the constructor, since at
 * constructor time the global memory manager is not available.
 */
void
ThreadConfig::init()
{
  Uint32 num_lqh_threads = globalData.ndbMtLqhThreads;
  Uint32 num_tc_threads = globalData.ndbMtTcThreads;
  Uint32 num_recv_threads = globalData.ndbMtReceiveThreads;
  Uint32 num_query_threads = globalData.ndbMtQueryThreads;
  Uint32 num_recover_threads = globalData.ndbMtRecoverThreads;

  first_receiver_thread_no =
      globalData.ndbMtMainThreads + num_lqh_threads + num_query_threads +
      num_recover_threads + num_tc_threads;
  glob_num_threads = first_receiver_thread_no + num_recv_threads;
  glob_unused[0] = 0; //Silence compiler
  if (globalData.ndbMtMainThreads == 0)
    glob_ndbfs_thr_no = first_receiver_thread_no;
  else
    glob_ndbfs_thr_no = 0;
  require(glob_num_threads <= MAX_BLOCK_THREADS);
  glob_num_job_buffers_per_thread =
      MIN(glob_num_threads, NUM_JOB_BUFFERS_PER_THREAD);
  glob_num_writers_per_job_buffers =
      (glob_num_threads + NUM_JOB_BUFFERS_PER_THREAD-1) /
       NUM_JOB_BUFFERS_PER_THREAD;
  if (glob_num_job_buffers_per_thread < glob_num_threads)
  {
    glob_use_write_lock_mutex = true;
  }
  else
  {
    glob_use_write_lock_mutex = false;
  }

  glob_num_tc_threads = num_tc_threads;
  if (glob_num_tc_threads == 0)
    glob_num_tc_threads = 1;

  g_eventLogger->info("NDBMT: number of block threads=%u", glob_num_threads);

  ::rep_init(g_thr_repository, glob_num_threads,
             globalEmulatorData.m_mem_manager);
}

/**
 * return receiver thread handling a particular trp
 *   returned number is indexed from 0 and upwards to #receiver threads
 *   (or MAX_NODES is none)
 */
Uint32
mt_get_recv_thread_idx(TrpId trp_id)
{
  assert(trp_id < NDB_ARRAY_SIZE(g_trp_to_recv_thr_map));
  return g_trp_to_recv_thr_map[trp_id];
}

static
void
assign_receiver_threads(void)
{
  Uint32 num_recv_threads = globalData.ndbMtReceiveThreads;
  Uint32 recv_thread_idx = 0;
  Uint32 recv_thread_idx_shm = 0;
  for (Uint32 trp_id = 1; trp_id < MAX_NTRANSPORTERS; trp_id++)
  {
    Transporter *trp =
      globalTransporterRegistry.get_transporter(trp_id);

    /**
     * Ensure that shared memory transporters are well distributed
     * over all receive threads, so distribute those independent of
     * rest of transporters.
     */
    if (trp)
    {
      if (globalTransporterRegistry.is_shm_transporter(trp_id))
      {
        g_trp_to_recv_thr_map[trp_id] = recv_thread_idx_shm;
        globalTransporterRegistry.set_recv_thread_idx(trp,recv_thread_idx_shm);
        DEB_MULTI_TRP(("SHM trp %u uses recv_thread_idx: %u",
                       trp_id, recv_thread_idx_shm));
        recv_thread_idx_shm++;
        if (recv_thread_idx_shm == num_recv_threads)
          recv_thread_idx_shm = 0;
      }
      else
      {
        g_trp_to_recv_thr_map[trp_id] = recv_thread_idx;
        DEB_MULTI_TRP(("TCP trp %u uses recv_thread_idx: %u",
                       trp_id, recv_thread_idx));
        globalTransporterRegistry.set_recv_thread_idx(trp,recv_thread_idx);
        recv_thread_idx++;
        if (recv_thread_idx == num_recv_threads)
          recv_thread_idx = 0;
      }
    }
    else
    {
      /* Flag for no transporter */
      g_trp_to_recv_thr_map[trp_id] = MAX_NTRANSPORTERS;
    }
  }
  return;
}

void
mt_assign_recv_thread_new_trp(Uint32 trp_id)
{
  if (g_trp_to_recv_thr_map[trp_id] != MAX_NTRANSPORTERS)
  {
    /* Already assigned in the past, keep assignment */
    return;
  }
  Uint32 num_recv_threads = globalData.ndbMtReceiveThreads;
  Uint32 next_recv_thread_tcp = 0;
  Uint32 next_recv_thread_shm = 0;
  for (Uint32 id = 1; id < MAX_NTRANSPORTERS; id++)
  {
    if (id == trp_id)
      continue;
    Transporter *trp =
      globalTransporterRegistry.get_transporter(id);
    if (trp)
    {
      if (globalTransporterRegistry.is_shm_transporter(id))
      {
        next_recv_thread_shm = g_trp_to_recv_thr_map[id];
      }
      else
      {
        next_recv_thread_tcp = g_trp_to_recv_thr_map[id];
      }
    }
  }
  Transporter *trp =
    globalTransporterRegistry.get_transporter(trp_id);
  require(trp);
  Uint32 choosen_recv_thread;
  if (globalTransporterRegistry.is_shm_transporter(trp_id))
  {
    next_recv_thread_shm++;
    if (next_recv_thread_shm == num_recv_threads)
      next_recv_thread_shm = 0;
    g_trp_to_recv_thr_map[trp_id] = next_recv_thread_shm;
    choosen_recv_thread = next_recv_thread_shm;
    globalTransporterRegistry.set_recv_thread_idx(trp, next_recv_thread_shm);
    DEB_MULTI_TRP(("SHM multi trp %u uses recv_thread_idx: %u",
                   trp_id, next_recv_thread_shm));
  }
  else
  {
    next_recv_thread_tcp++;
    if (next_recv_thread_tcp == num_recv_threads)
      next_recv_thread_tcp = 0;
    g_trp_to_recv_thr_map[trp_id] = next_recv_thread_tcp;
    choosen_recv_thread = next_recv_thread_tcp;
    globalTransporterRegistry.set_recv_thread_idx(trp, next_recv_thread_tcp);
    DEB_MULTI_TRP(("TCP multi trp %u uses recv_thread_idx: %u",
                   trp_id, next_recv_thread_tcp));
  }
  TransporterReceiveHandleKernel *recvdata =
    g_trp_receive_handle_ptr[choosen_recv_thread];
  recvdata->m_transporters.set(trp_id);
}

bool
mt_epoll_add_trp(Uint32 self, NodeId node_id, TrpId trp_id)
{
  (void)node_id;
  struct thr_repository* rep = g_thr_repository;
  struct thr_data *selfptr = &rep->m_thread[self];
  unsigned thr_no = selfptr->m_thr_no;
  require(thr_no >= first_receiver_thread_no);
  unsigned recv_thread_idx = thr_no - first_receiver_thread_no;
  TransporterReceiveHandleKernel *recvdata =
    g_trp_receive_handle_ptr[recv_thread_idx];
  if (recv_thread_idx != g_trp_to_recv_thr_map[trp_id])
  {
    return false;
  }
  Transporter *t = globalTransporterRegistry.get_transporter(trp_id);
  lock(&rep->m_send_buffers[trp_id].m_send_lock);
  lock(&rep->m_receive_lock[recv_thread_idx]);
  require(recvdata->epoll_add(t));
  unlock(&rep->m_receive_lock[recv_thread_idx]);
  unlock(&rep->m_send_buffers[trp_id].m_send_lock);
  return true;
}

bool
mt_is_recv_thread_for_new_trp(Uint32 self,
                              NodeId node_id,
                              TrpId trp_id)
{
  (void)node_id;
  struct thr_repository* rep = g_thr_repository;
  struct thr_data *selfptr = &rep->m_thread[self];
  unsigned thr_no = selfptr->m_thr_no;
  require(thr_no >= first_receiver_thread_no);
  Uint32 recv_thread_idx = thr_no - first_receiver_thread_no;
  if (recv_thread_idx != g_trp_to_recv_thr_map[trp_id])
  {
    return false;
  }
  return true;
}

void
ThreadConfig::ipControlLoop(NdbThread* pThis)
{
  unsigned int thr_no;
  struct thr_repository* rep = g_thr_repository;

  rep->m_thread[first_receiver_thread_no].m_thr_index =
    globalEmulatorData.theConfiguration->addThread(pThis, ReceiveThread);

  max_send_delay = globalEmulatorData.theConfiguration->maxSendDelay();

  /**
   * Set the configured time we will spend in spinloop before coming
   * back to check conditions.
   */
  Uint32 spin_nanos = globalEmulatorData.theConfiguration->spinTimePerCall();
  NdbSpin_Change(Uint64(spin_nanos));
  g_eventLogger->info("Number of spin loops is %llu to pause %llu nanoseconds",
                      NdbSpin_get_num_spin_loops(),
                      NdbSpin_get_current_spin_nanos());

  if (globalData.ndbMtSendThreads)
  {
    /**
     * new operator do not ensure alignment for overaligned data types.
     * As for g_thr_repository, overallocate memory and construct the
     * thr_send_threads object within at aligned address.
     */
    g_send_threads_mem = new char[sizeof(thr_send_threads) + NDB_CL];
    const int aligned_offs = NDB_CL_PADSZ((UintPtr)g_send_threads_mem);
    char* cache_aligned_mem = &g_send_threads_mem[aligned_offs];
    require((((UintPtr)cache_aligned_mem) % NDB_CL) == 0);
    g_send_threads = new (cache_aligned_mem) thr_send_threads();
  }

  /**
   * assign trps to receiver threads
   */
  assign_receiver_threads();

  /* Start the send thread(s) */
  if (g_send_threads)
  {
    /**
     * assign trps to send threads
     */
    g_send_threads->assign_trps_to_send_threads();
    g_send_threads->assign_threads_to_assist_send_threads();

    g_send_threads->start_send_threads();
  }

  /*
   * Start threads for all execution threads, except for the receiver
   * thread, which runs in the main thread.
   */
  for (thr_no = 0; thr_no < glob_num_threads; thr_no++)
  {
    NDB_TICKS now = NdbTick_getCurrentTicks();
    rep->m_thread[thr_no].m_ticks = now;
    rep->m_thread[thr_no].m_scan_real_ticks = now;

    if (thr_no == first_receiver_thread_no)
      continue;                 // Will run in the main thread.

    /*
     * The NdbThread_Create() takes void **, but that is cast to void * when
     * passed to the thread function. Which is kind of strange ...
     */
    if (thr_no < first_receiver_thread_no)
    {
      /* Start block threads */
      struct NdbThread *thread_ptr =
        NdbThread_Create(mt_job_thread_main,
                         (void **)(rep->m_thread + thr_no),
                         1024*1024,
                         "execute thread", //ToDo add number
                         NDB_THREAD_PRIO_MEAN);
      require(thread_ptr != NULL);
      rep->m_thread[thr_no].m_thr_index =
        globalEmulatorData.theConfiguration->addThread(thread_ptr,
                                                       BlockThread);
      rep->m_thread[thr_no].m_thread = thread_ptr;
    }
    else
    {
      /* Start a receiver thread, also block thread for TRPMAN */
      struct NdbThread *thread_ptr =
        NdbThread_Create(mt_receiver_thread_main,
                         (void **)(&rep->m_thread[thr_no]),
                         1024*1024,
                         "receive thread", //ToDo add number
                         NDB_THREAD_PRIO_MEAN);
      require(thread_ptr != NULL);
      globalEmulatorData.theConfiguration->addThread(thread_ptr,
                                                     ReceiveThread);
      rep->m_thread[thr_no].m_thread = thread_ptr;
    }
  }

  /* Now run the main loop for first receiver thread directly. */
  rep->m_thread[first_receiver_thread_no].m_thread = pThis;
  mt_receiver_thread_main(&(rep->m_thread[first_receiver_thread_no]));

  /* Wait for all threads to shutdown. */
  for (thr_no = 0; thr_no < glob_num_threads; thr_no++)
  {
    if (thr_no == first_receiver_thread_no)
      continue;
    void *dummy_return_status;
    NdbThread_WaitFor(rep->m_thread[thr_no].m_thread,
                      &dummy_return_status);
    globalEmulatorData.theConfiguration->removeThread(
      rep->m_thread[thr_no].m_thread);
    NdbThread_Destroy(&(rep->m_thread[thr_no].m_thread));
  }

  /* Delete send threads, includes waiting for threads to shutdown */
  if (g_send_threads)
  {
    g_send_threads->~thr_send_threads();
    g_send_threads = NULL;
    delete[] g_send_threads_mem;
    g_send_threads_mem = NULL;
  }
  globalEmulatorData.theConfiguration->removeThread(pThis);
}

int
ThreadConfig::doStart(NodeState::StartLevel startLevel)
{
  SignalT<3> signalT;
  std::memset(&signalT.header, 0, sizeof(SignalHeader));

  signalT.header.theVerId_signalNumber   = GSN_START_ORD;
  signalT.header.theReceiversBlockNumber = CMVMI;
  signalT.header.theSendersBlockRef      = 0;
  signalT.header.theTrace                = 0;
  signalT.header.theSignalId             = 0;
  signalT.header.theLength               = StartOrd::SignalLength;

  StartOrd * startOrd = CAST_PTR(StartOrd, &signalT.theData[0]);
  startOrd->restartInfo = 0;

  sendprioa(block2ThreadId(CMVMI, 0), &signalT.header, signalT.theData, 0);
  return 0;
}

Uint32
FastScheduler::traceDumpGetNumThreads()
{
  /* The last thread is only for receiver -> no trace file. */
  return glob_num_threads;
}

bool
FastScheduler::traceDumpGetJam(Uint32 thr_no,
                               const JamEvent * & thrdTheEmulatedJam,
                               Uint32 & thrdTheEmulatedJamIndex)
{
  if (thr_no >= glob_num_threads)
    return false;

#ifdef NO_EMULATED_JAM
  thrdTheEmulatedJam = NULL;
  thrdTheEmulatedJamIndex = 0;
#else
  const EmulatedJamBuffer *jamBuffer =
    &g_thr_repository->m_thread[thr_no].m_jam;
  thrdTheEmulatedJam = jamBuffer->theEmulatedJam;
  thrdTheEmulatedJamIndex = jamBuffer->theEmulatedJamIndex;
#endif
  return true;
}

void
FastScheduler::traceDumpPrepare(NdbShutdownType& nst)
{
  /*
   * We are about to generate trace files for all threads.
   *
   * We want to stop all threads processing before we dump, as otherwise the
   * signal buffers could change while dumping, leading to inconsistent
   * results.
   *
   * To stop threads, we send the GSN_STOP_FOR_CRASH signal as prio A to each
   * thread. We then wait for threads to signal they are done (but not forever,
   * so as to not have one hanging thread prevent the generation of trace
   * dumps). We also must be careful not to send to ourself if the crash is
   * being processed by one of the threads processing signals.
   *
   * We do not stop the transporter thread, as it cannot receive signals (but
   * because it does not receive signals it does not really influence dumps in
   * any case).
   */
  thr_data *selfptr = NDB_THREAD_TLS_THREAD;
  /* The selfptr might be NULL, or pointer to thread that crashed. */

  Uint32 waitFor_count = 0;
  NdbMutex_Lock(&g_thr_repository->stop_for_crash_mutex);
  g_thr_repository->stopped_threads = 0;
  NdbMutex_Unlock(&g_thr_repository->stop_for_crash_mutex);

  for (Uint32 thr_no = 0; thr_no < glob_num_threads; thr_no++)
  {
    if (selfptr != NULL && selfptr->m_thr_no == thr_no)
    {
      /* This is own thread; we have already stopped processing. */
      continue;
    }

    sendprioa_STOP_FOR_CRASH(selfptr, thr_no);

    waitFor_count++;
  }

  static const Uint32 max_wait_seconds = 2;
  const NDB_TICKS start = NdbTick_getCurrentTicks();
  NdbMutex_Lock(&g_thr_repository->stop_for_crash_mutex);
  while (g_thr_repository->stopped_threads < waitFor_count)
  {
    NdbCondition_WaitTimeout(&g_thr_repository->stop_for_crash_cond,
                             &g_thr_repository->stop_for_crash_mutex,
                             10);
    const NDB_TICKS now = NdbTick_getCurrentTicks();
    if (NdbTick_Elapsed(start,now).seconds() > max_wait_seconds)
      break;                    // Give up
  }
  if (g_thr_repository->stopped_threads < waitFor_count)
  {
    if (nst != NST_ErrorInsert)
    {
      nst = NST_Watchdog; // Make this abort fast
    }
    g_eventLogger->info(
        "Warning: %d thread(s) did not stop before starting crash dump.",
        waitFor_count - g_thr_repository->stopped_threads);
  }
  NdbMutex_Unlock(&g_thr_repository->stop_for_crash_mutex);

  /* Now we are ready (or as ready as can be) for doing crash dump. */
}

/**
 * In ndbmtd we could have a case where we actually have multiple threads
 * crashing at the same time. This causes several threads to start processing
 * the crash handling in parallel and eventually lead to a deadlock since
 * the crash handling thread waits for other threads to stop before completing
 * the crash handling.
 *
 * To avoid this we use this function that only is useful in ndbmtd where
 * we check if the crash handling has already started. We protect this
 * check using the stop_for_crash-mutex. This function is called twice,
 * first to write an entry in the error log and second to specify that the
 * error log write is completed.
 *
 * We proceed only from the first call if the crash handling hasn't started
 * or if the crash is not caused by an error insert. If it is caused by an
 * error insert it is a normal situation with multiple crashes, so we won't
 * clutter the error log with multiple entries in this case. If it is a real
 * crash and we have more than one thread crashing, then this is vital
 * information to write in the error log, we do however not want more than
 * one set of trace files.
 *
 * To ensure that writes of the error log happens for one thread at a time we
 * protect it with the stop_for_crash-mutex. We hold this mutex between the
 * first and second call of this function from the error reporter thread.
 *
 * We proceed from the first call only if we are the first thread that
 * reported an error. To handle this properly we start by acquiring the
 * mutex, then we write the error log, when we come back we set the
 * crash_started flag and release the mutex to enable other threads to
 * write into the error log, but still stopping them from proceeding to
 * write another set of trace files.
 *
 * We will not come back from this function the second time unless we are
 * the first crashing thread.
 */

static bool crash_started = false;

void
ErrorReporter::prepare_to_crash(bool first_phase, bool error_insert_crash)
{
  if (first_phase)
  {
    NdbMutex_Lock(&g_thr_repository->stop_for_crash_mutex);
    if (crash_started && error_insert_crash)
    {
      /**
       * Some other thread has already started the crash handling.
       * We call the below method which we will never return from.
       * We need not write multiple entries in error log for
       * error insert crashes since it is a normal event.
       */
      NdbMutex_Unlock(&g_thr_repository->stop_for_crash_mutex);
      mt_execSTOP_FOR_CRASH();
    }
    /**
     * Proceed to write error log before returning to this method
     * again with start set to 0.
     */
  }
  else if (crash_started)
  {
    (void)error_insert_crash;
    /**
     * No need to proceed since somebody already started handling the crash.
     * We proceed by calling mt_execSTOP_FOR_CRASH to stop this thread
     * in a manner that is similar to if we received the signal
     * STOP_FOR_CRASH.
     */
    NdbMutex_Unlock(&g_thr_repository->stop_for_crash_mutex);
    mt_execSTOP_FOR_CRASH();
  }
  else
  {
    /**
     * No crash had started previously, we will take care of it. Before
     * handling it we will mark the crash handling as started.
     */
    crash_started = true;
    NdbMutex_Unlock(&g_thr_repository->stop_for_crash_mutex);
  }
}

void mt_execSTOP_FOR_CRASH()
{
<<<<<<< HEAD
  const thr_data *selfptr = NDB_THREAD_TLS_THREAD;
  require(selfptr != NULL);
=======
  void *value= NdbThread_GetTlsKey(NDB_THREAD_TLS_THREAD);
  const thr_data *selfptr = reinterpret_cast<const thr_data *>(value);
>>>>>>> efddc878

  /* Signal exec threads have some state cleanup to do
   * We can be executed from other threads.
   * (Thread Watchdog, others via Unix signal handler)
   */
  if (selfptr != NULL)
  {
    /* Signal exec thread, some state cleanup to do */
    NdbMutex_Lock(&g_thr_repository->stop_for_crash_mutex);
    g_thr_repository->stopped_threads++;
    NdbCondition_Signal(&g_thr_repository->stop_for_crash_cond);
    NdbMutex_Unlock(&g_thr_repository->stop_for_crash_mutex);

    globalEmulatorData.theWatchDog->unregisterWatchedThread(selfptr->m_thr_no);
  }

  my_thread_exit(NULL);
}

void
FastScheduler::dumpSignalMemory(Uint32 thr_no, FILE* out)
{
  thr_data *selfptr = NDB_THREAD_TLS_THREAD;
  const thr_repository *rep = g_thr_repository;
  /*
   * The selfptr might be NULL, or pointer to thread that is doing the crash
   * jump.
   * If non-null, we should update the watchdog counter while dumping.
   */
  Uint32 *watchDogCounter;
  if (selfptr)
    watchDogCounter = &selfptr->m_watchdog_counter;
  else
    watchDogCounter = NULL;

  /*
   * We want to dump the signal buffers from last executed to first executed.
   * So we first need to find the correct sequence to output signals in, stored
   * in this array.
   *
   * We will check any buffers in the cyclic m_free_fifo. In addition,
   * we also need to scan the already executed part of the current
   * buffer in m_jba.
   *
   * Due to partial execution of prio A buffers, we will use signal ids to know
   * where to interleave prio A signals into the stream of prio B signals
   * read. So we will keep a pointer to a prio A buffer around; and while
   * scanning prio B buffers we will interleave prio A buffers from that buffer
   * when the signal id fits the sequence.
   *
   * This also means that we may have to discard the earliest part of available
   * prio A signal data due to too little prio B data present, or vice versa.
   */
  static const Uint32 MAX_SIGNALS_TO_DUMP = 4096;
  struct {
    const SignalHeader *ptr;
    bool prioa;
  } signalSequence[MAX_SIGNALS_TO_DUMP];
  Uint32 seq_start = 0;
  Uint32 seq_end = 0;

  const struct thr_data *thr_ptr = &rep->m_thread[thr_no];
  if (watchDogCounter)
    *watchDogCounter = 4;

  /*
   * ToDo: Might do some sanity check to avoid crashing on not yet initialised
   * thread.
   */

  /* Scan all available buffers with already executed signals. */

  /*
   * Keep track of all available buffers, so that we can pick out signals in
   * the same order they were executed (order obtained from signal id).
   *
   * We may need to keep track of THR_FREE_BUF_MAX buffers for fully executed
   * (and freed) buffers, plus MAX_BLOCK_THREADS buffers for currently active
   * prio B buffers, plus one active prio A buffer.
   */
  struct {
    const thr_job_buffer *m_jb;
    Uint32 m_pos;
    Uint32 m_max;
  } jbs[THR_FREE_BUF_MAX + MAX_BLOCK_THREADS + 1];

  Uint32 num_jbs = 0;

  /* Load released buffers. */
  Uint32 idx = thr_ptr->m_first_free;
  while (idx != thr_ptr->m_first_unused)
  {
    const thr_job_buffer *q = thr_ptr->m_free_fifo[idx];
    if (q->m_len > 0)
    {
      jbs[num_jbs].m_jb = q;
      jbs[num_jbs].m_pos = 0;
      jbs[num_jbs].m_max = q->m_len;
      num_jbs++;
    }
    idx = (idx + 1) % THR_FREE_BUF_MAX;
  }

  /* Load any active prio B buffers. */
  for (Uint32 i = 0; i < glob_num_job_buffers_per_thread; i++)
  {
    const thr_job_queue *q = thr_ptr->m_jbb + i;
    const thr_jb_read_state *r = thr_ptr->m_jbb_read_state + i;
    Uint32 read_pos = r->m_read_pos;
    if (read_pos > 0)
    {
      jbs[num_jbs].m_jb = q->m_buffers[r->m_read_index];
      jbs[num_jbs].m_pos = 0;
      jbs[num_jbs].m_max = read_pos;
      num_jbs++;
    }
  }

  /* Load any active prio A buffer. */
  const thr_jb_read_state *r = &thr_ptr->m_jba_read_state;
  Uint32 read_pos = r->m_read_pos;
  if (read_pos > 0)
  {
    jbs[num_jbs].m_jb = thr_ptr->m_jba.m_buffers[r->m_read_index];
    jbs[num_jbs].m_pos = 0;
    jbs[num_jbs].m_max = read_pos;
    num_jbs++;
  }

  /* Use the next signal id as the smallest (oldest).
   *
   * Subtracting two signal ids with the smallest makes
   * them comparable using standard comparison of Uint32,
   * there the biggest value is the newest.
   * For example,
   *   (m_signal_id_counter - smallest_signal_id) == UINT32_MAX
   */
  const Uint32 smallest_signal_id = thr_ptr->m_signal_id_counter + 1;

  /* Now pick out one signal at a time, in signal id order. */
  while (num_jbs > 0)
  {
    if (watchDogCounter)
      *watchDogCounter = 4;

    /* Search out the smallest signal id remaining. */
    Uint32 idx_min = 0;
    const Uint32 *p = jbs[idx_min].m_jb->m_data + jbs[idx_min].m_pos;
    const SignalHeader *s_min = reinterpret_cast<const SignalHeader*>(p);
    Uint32 sid_min_adjusted = s_min->theSignalId - smallest_signal_id;

    for (Uint32 i = 1; i < num_jbs; i++)
    {
      p = jbs[i].m_jb->m_data + jbs[i].m_pos;
      const SignalHeader *s = reinterpret_cast<const SignalHeader*>(p);
      const Uint32 sid_adjusted = s->theSignalId - smallest_signal_id;
      if (sid_adjusted < sid_min_adjusted)
      {
        idx_min = i;
        s_min = s;
        sid_min_adjusted = sid_adjusted;
      }
    }

    /* We found the next signal, now put it in the ordered cyclic buffer. */
    signalSequence[seq_end].ptr = s_min;
    signalSequence[seq_end].prioa = jbs[idx_min].m_jb->m_prioa;
    Uint32 siglen =
      (sizeof(SignalHeader)>>2) + s_min->m_noOfSections + s_min->theLength;
#if SIZEOF_CHARP == 8
    /* Align to 8-byte boundary, to ensure aligned copies. */
    siglen= (siglen+1) & ~((Uint32)1);
#endif
    jbs[idx_min].m_pos += siglen;
    if (jbs[idx_min].m_pos >= jbs[idx_min].m_max)
    {
      /* We are done with this job buffer. */
      num_jbs--;
      jbs[idx_min] = jbs[num_jbs];
    }
    seq_end = (seq_end + 1) % MAX_SIGNALS_TO_DUMP;
    /* Drop old signals if too many available in history. */
    if (seq_end == seq_start)
      seq_start = (seq_start + 1) % MAX_SIGNALS_TO_DUMP;
  }

  /* Now, having build the correct signal sequence, we can dump them all. */
  fprintf(out, "\n");
  bool first_one = true;
  bool out_of_signals = false;
  Uint32 lastSignalId = 0;
  while (seq_end != seq_start)
  {
    if (watchDogCounter)
      *watchDogCounter = 4;

    if (seq_end == 0)
      seq_end = MAX_SIGNALS_TO_DUMP;
    seq_end--;
    SignalT<25> signal;
    const SignalHeader *s = signalSequence[seq_end].ptr;
    unsigned siglen = (sizeof(*s)>>2) + s->theLength;
    if (siglen > MAX_SIGNAL_SIZE)
      siglen = MAX_SIGNAL_SIZE;              // Sanity check
    memcpy(&signal.header, s, 4*siglen);
    // instance number in trace file is confusing if not MT LQH
    if (globalData.ndbMtLqhWorkers == 0)
      signal.header.theReceiversBlockNumber &= NDBMT_BLOCK_MASK;

    const Uint32 *posptr = reinterpret_cast<const Uint32 *>(s);
    signal.m_sectionPtrI[0] = posptr[siglen + 0];
    signal.m_sectionPtrI[1] = posptr[siglen + 1];
    signal.m_sectionPtrI[2] = posptr[siglen + 2];
    bool prioa = signalSequence[seq_end].prioa;

    /* Make sure to display clearly when there is a gap in the dump. */
    if (!first_one && !out_of_signals && (s->theSignalId + 1) != lastSignalId)
    {
      out_of_signals = true;
      fprintf(out, "\n\n\nNo more prio %s signals, rest of dump will be "
              "incomplete.\n\n\n\n", prioa ? "B" : "A");
    }
    first_one = false;
    lastSignalId = s->theSignalId;

    fprintf(out, "--------------- Signal ----------------\n");
    Uint32 prio = (prioa ? JBA : JBB);
    SignalLoggerManager::printSignalHeader(out,
                                           signal.header,
                                           prio,
                                           globalData.ownId,
                                           true);
    SignalLoggerManager::printSignalData  (out,
                                           signal.header,
                                           &signal.theData[0]);
  }
  fflush(out);
}

int
FastScheduler::traceDumpGetCurrentThread()
{
  const thr_data *selfptr = NDB_THREAD_TLS_THREAD;

  /* The selfptr might be NULL, or pointer to thread that crashed. */
  if (selfptr == 0)
  {
    return -1;
  }
  else
  {
    return (int)selfptr->m_thr_no;
  }
}

void
mt_section_lock()
{
  lock(&(g_thr_repository->m_section_lock));
}

void
mt_section_unlock()
{
  unlock(&(g_thr_repository->m_section_lock));
}

void
mt_mem_manager_init()
{
}

void
mt_mem_manager_lock()
{
  lock(&(g_thr_repository->m_mem_manager_lock));
}

void
mt_mem_manager_unlock()
{
  unlock(&(g_thr_repository->m_mem_manager_lock));
}

Vector<mt_lock_stat> g_locks;
template class Vector<mt_lock_stat>;

static
void
register_lock(const void * ptr, const char * name)
{
  if (name == 0)
    return;

  mt_lock_stat* arr = g_locks.getBase();
  for (size_t i = 0; i<g_locks.size(); i++)
  {
    if (arr[i].m_ptr == ptr)
    {
      if (arr[i].m_name)
      {
        free(arr[i].m_name);
      }
      arr[i].m_name = strdup(name);
      return;
    }
  }

  mt_lock_stat ln;
  ln.m_ptr = ptr;
  ln.m_name = strdup(name);
  ln.m_contended_count = 0;
  ln.m_spin_count = 0;
  g_locks.push_back(ln);
}

#if defined(NDB_HAVE_XCNG) && defined(NDB_USE_SPINLOCK)
static
mt_lock_stat *
lookup_lock(const void * ptr)
{
  mt_lock_stat* arr = g_locks.getBase();
  for (size_t i = 0; i<g_locks.size(); i++)
  {
    if (arr[i].m_ptr == ptr)
      return arr + i;
  }

  return 0;
}
#endif

Uint32
mt_get_threads_for_blocks_no_proxy(const Uint32 blocks[],
                                   BlockThreadBitmask& mask)
{
  Uint32 cnt = 0;
  for (Uint32 i = 0; blocks[i] != 0; i++)
  {
    Uint32 block = blocks[i];
    /**
     * Find each thread that has instance of block
     */
    assert(block == blockToMain(block));
    const Uint32 index = block - MIN_BLOCK_NO;
    const Uint32 instance_count = block_instance_count[index];
    require(instance_count <= NDB_ARRAY_SIZE(thr_map[index]));
    // If more than one instance, avoid proxy instance 0
    const Uint32 first_instance = (instance_count > 1) ? 1 : 0;
    for (Uint32 instance = first_instance;
         instance < instance_count;
         instance++)
    {
      Uint32 thr_no = thr_map[index][instance].thr_no;
      require(thr_no != thr_map_entry::NULL_THR_NO);

      if (mask.get(thr_no))
        continue;

      mask.set(thr_no);
      cnt++;
    }
  }
  require(mask.count() == cnt);
  return cnt;
}

/**
 * Implements the rules for which threads are allowed to have
 * communication with each other.
 * Also see compute_jb_pages() which has similar logic.
 */
static bool
may_communicate(unsigned from, unsigned to)
{
  if (is_main_thread(from) ||
      is_main_thread(to))
  {
    // Main threads communicates with all other threads
    return true;
  }
  else if (is_tc_thread(from))
  {
    // TC threads can communicate with SPJ-, LQH-, main- and itself
    return is_ldm_thread(to)  ||
           is_query_thread(to) ||
           is_tc_thread(to);      // Cover both SPJs and itself
  }
  else if (is_ldm_thread(from))
  {
    // All LDM threads can communicates with TC-, main- and ldm.
    return is_tc_thread(to)   ||
           is_ldm_thread(to) ||
           is_query_thread(to) ||
           is_recover_thread(to) ||
           (to == from);
  }
  else if (is_query_thread(from))
  {
    return is_tc_thread(to) ||
           is_ldm_thread(to) ||
           (to == from);
  }
  else if (is_recover_thread(from))
  {
    return is_ldm_thread(to) ||
           (to == from);
  }
  else
  {
    assert(is_recv_thread(from));
    // Receive treads communicate with all, except other receivers
    return !is_recv_thread(to);
  }
}

Uint32
mt_get_addressable_threads(const Uint32 my_thr_no, BlockThreadBitmask& mask)
{
  const Uint32 thr_cnt = get_total_number_of_block_threads();
  Uint32 cnt = 0;
  for (Uint32 thr_no = 0; thr_no < thr_cnt; thr_no++)
  {
    if (may_communicate(my_thr_no, thr_no))
    {
      mask.set(thr_no);
      cnt++;
    }
  }
  if (!mask.get(my_thr_no))
  {
    mask.set(my_thr_no);
    cnt++;
  }
  require(mask.count() == cnt);
  return cnt;
}

void
mt_wakeup(class SimulatedBlock* block)
{
  Uint32 thr_no = block->getThreadId();
  struct thr_data *thrptr = &g_thr_repository->m_thread[thr_no];
  wakeup(&thrptr->m_waiter);
}

#ifdef VM_TRACE
void
mt_assert_own_thread(SimulatedBlock* block)
{
  Uint32 thr_no = block->getThreadId();
  struct thr_data *thrptr = &g_thr_repository->m_thread[thr_no];

  if (unlikely(my_thread_equal(thrptr->m_thr_id, my_thread_self()) == 0))
  {
    g_eventLogger->info("mt_assert_own_thread() - assertion-failure");
    abort();
  }
}
#endif


Uint32
mt_get_blocklist(SimulatedBlock * block, Uint32 arr[], Uint32 len)
{
  Uint32 thr_no = block->getThreadId();
  struct thr_data *thr_ptr = &g_thr_repository->m_thread[thr_no];

  require(len >= thr_ptr->m_instance_count);
  for (Uint32 i = 0; i < thr_ptr->m_instance_count; i++)
  {
    arr[i] = thr_ptr->m_instance_list[i];
  }

  return thr_ptr->m_instance_count;
}

void
mt_get_spin_stat(class SimulatedBlock *block, ndb_spin_stat *dst)
{
  Uint32 thr_no = block->getThreadId();
  struct thr_data *selfptr = &g_thr_repository->m_thread[thr_no];
  dst->m_sleep_longer_spin_time = selfptr->m_spin_stat.m_sleep_longer_spin_time;
  dst->m_sleep_shorter_spin_time =
    selfptr->m_spin_stat.m_sleep_shorter_spin_time;
  dst->m_num_waits = selfptr->m_spin_stat.m_num_waits;
  for (Uint32 i = 0; i < NUM_SPIN_INTERVALS; i++)
  {
    dst->m_micros_sleep_times[i] =
      selfptr->m_spin_stat.m_micros_sleep_times[i];
    dst->m_spin_interval[i] = selfptr->m_spin_stat.m_spin_interval[i];
  }
}

void mt_set_spin_stat(class SimulatedBlock *block, ndb_spin_stat *src)
{
  Uint32 thr_no = block->getThreadId();
  struct thr_data *selfptr = &g_thr_repository->m_thread[thr_no];
  memset(&selfptr->m_spin_stat, 0, sizeof(selfptr->m_spin_stat));
  for (Uint32 i = 0; i < NUM_SPIN_INTERVALS; i++)
  {
    selfptr->m_spin_stat.m_spin_interval[i] = src->m_spin_interval[i];
  }
}

void
mt_get_thr_stat(class SimulatedBlock * block, ndb_thr_stat* dst)
{
  std::memset(dst, 0, sizeof(* dst));
  Uint32 thr_no = block->getThreadId();
  struct thr_data *selfptr = &g_thr_repository->m_thread[thr_no];

  THRConfigApplier & conf = globalEmulatorData.theConfiguration->m_thr_config;
  dst->thr_no = thr_no;
  dst->name = conf.getName(selfptr->m_instance_list, selfptr->m_instance_count);
  dst->os_tid = NdbThread_GetTid(selfptr->m_thread);
  dst->loop_cnt = selfptr->m_stat.m_loop_cnt;
  dst->exec_cnt = selfptr->m_stat.m_exec_cnt;
  dst->wait_cnt = selfptr->m_stat.m_wait_cnt;
  dst->local_sent_prioa = selfptr->m_stat.m_prioa_count;
  dst->local_sent_priob = selfptr->m_stat.m_priob_count;
}

TransporterReceiveHandle *
mt_get_trp_receive_handle(unsigned instance)
{
  assert(instance > 0 && instance <= MAX_NDBMT_RECEIVE_THREADS);
  if (instance > 0 && instance <= MAX_NDBMT_RECEIVE_THREADS)
  {
    return g_trp_receive_handle_ptr[instance - 1 /* proxy */];
  }
  return 0;
}

#if defined(USE_INIT_GLOBAL_VARIABLES)
void
mt_clear_global_variables(thr_data *selfptr)
{
  if (selfptr->m_global_variables_enabled)
  {
    for (Uint32 i = 0; i < selfptr->m_global_variables_ptr_instances; i++)
    {
      Ptr<void> *tmp = (Ptr<void>*)selfptr->m_global_variables_ptrs[i];
      tmp->i = RNIL;
      tmp->p = 0;
    }
    for (Uint32 i = 0; i < selfptr->m_global_variables_uint32_ptr_instances; i++)
    {
      void **tmp = (void**)selfptr->m_global_variables_uint32_ptrs[i];
      (*tmp) = 0;
    }
    for (Uint32 i = 0; i < selfptr->m_global_variables_uint32_instances; i++)
    {
      Uint32 *tmp = (Uint32*)selfptr->m_global_variables_uint32[i];
      (*tmp) = Uint32(~0);
    }
  }
}

void
mt_enable_global_variables(Uint32 self)
{
  struct thr_repository* rep = g_thr_repository;
  struct thr_data *selfptr = &rep->m_thread[self];
  selfptr->m_global_variables_enabled = true;
}

void
mt_disable_global_variables(Uint32 self)
{
  struct thr_repository* rep = g_thr_repository;
  struct thr_data *selfptr = &rep->m_thread[self];
  selfptr->m_global_variables_enabled = false;
}

void
mt_init_global_variables_ptr_instances(Uint32 self,
                                       void ** tmp,
                                       size_t cnt)
{
  struct thr_repository* rep = g_thr_repository;
  struct thr_data *selfptr = &rep->m_thread[self];
  for (size_t i = 0; i < cnt; i++)
  {
    Uint32 inx = selfptr->m_global_variables_ptr_instances;
    selfptr->m_global_variables_ptrs[inx] = tmp[i];
    selfptr->m_global_variables_ptr_instances = inx + 1;
  }
}

void
mt_init_global_variables_uint32_ptr_instances(Uint32 self,
                                              void **tmp,
                                              size_t cnt)
{
  struct thr_repository* rep = g_thr_repository;
  struct thr_data *selfptr = &rep->m_thread[self];
  for (size_t i = 0; i < cnt; i++)
  {
    Uint32 inx = selfptr->m_global_variables_uint32_ptr_instances;
    selfptr->m_global_variables_uint32_ptrs[inx] = tmp[i];
    selfptr->m_global_variables_uint32_ptr_instances = inx + 1;
  }
}

void
mt_init_global_variables_uint32_instances(Uint32 self,
                                          void **tmp,
                                          size_t cnt)
{
  struct thr_repository* rep = g_thr_repository;
  struct thr_data *selfptr = &rep->m_thread[self];
  for (size_t i = 0; i < cnt; i++)
  {
    Uint32 inx = selfptr->m_global_variables_uint32_instances;
    selfptr->m_global_variables_uint32[inx] = tmp[i];
    selfptr->m_global_variables_uint32_instances = inx + 1;
  }
}
#endif

/**
 * Global data
 */
static struct trp_callback g_trp_callback;

TransporterRegistry globalTransporterRegistry(&g_trp_callback, NULL);<|MERGE_RESOLUTION|>--- conflicted
+++ resolved
@@ -10678,13 +10678,7 @@
 
 void mt_execSTOP_FOR_CRASH()
 {
-<<<<<<< HEAD
   const thr_data *selfptr = NDB_THREAD_TLS_THREAD;
-  require(selfptr != NULL);
-=======
-  void *value= NdbThread_GetTlsKey(NDB_THREAD_TLS_THREAD);
-  const thr_data *selfptr = reinterpret_cast<const thr_data *>(value);
->>>>>>> efddc878
 
   /* Signal exec threads have some state cleanup to do
    * We can be executed from other threads.
