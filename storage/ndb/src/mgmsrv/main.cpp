--- conflicted
+++ resolved
@@ -173,26 +173,10 @@
   ndb_service_print_options("ndb_mgmd");
 }
 
-<<<<<<< HEAD
-static void usage()
-{
-  ndb_usage(short_usage_sub, load_default_groups, my_long_options);
-}
-
-MEM_ROOT argv_alloc;
-
-=======
->>>>>>> 49eb0930
 static void mgmd_exit(int result)
 {
   g_eventLogger->close();
 
-<<<<<<< HEAD
-  /* Free memory allocated by 'load_defaults' */
-  free_root(&argv_alloc, MYF(0));
-
-=======
->>>>>>> 49eb0930
   ndb_end(opt_ndb_endinfo ? MY_CHECK_ERROR | MY_GIVE_INFO : 0);
 
   ndb_daemon_exit(result);
@@ -207,13 +191,6 @@
 
   printf("MySQL Cluster Management Server %s\n", NDB_VERSION_STRING);
 
-<<<<<<< HEAD
-  ndb_opt_set_usage_funcs(short_usage_sub, usage);
-
-  ndb_load_defaults(NULL, load_default_groups,&argc,&argv, &argv_alloc);
-
-=======
->>>>>>> 49eb0930
   int ho_error;
 #ifndef DBUG_OFF
   opt_debug= IF_WIN("d:t:i:F:o,c:\\ndb_mgmd.trace",
