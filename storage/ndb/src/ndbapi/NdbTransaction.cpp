/*
   Copyright (c) 2003, 2010, Oracle and/or its affiliates. All rights reserved.

   This program is free software; you can redistribute it and/or modify
   it under the terms of the GNU General Public License as published by
   the Free Software Foundation; version 2 of the License.

   This program is distributed in the hope that it will be useful,
   but WITHOUT ANY WARRANTY; without even the implied warranty of
   MERCHANTABILITY or FITNESS FOR A PARTICULAR PURPOSE.  See the
   GNU General Public License for more details.

   You should have received a copy of the GNU General Public License
   along with this program; if not, write to the Free Software
   Foundation, Inc., 51 Franklin St, Fifth Floor, Boston, MA 02110-1301  USA
*/

#include <ndb_global.h>
#include <NdbOut.hpp>
#include "API.hpp"

#include <AttributeHeader.hpp>
#include <signaldata/TcKeyConf.hpp>
#include <signaldata/TcIndx.hpp>
#include <signaldata/TcCommit.hpp>
#include <signaldata/TcKeyFailConf.hpp>
#include <signaldata/TcHbRep.hpp>
#include <signaldata/TcRollbackRep.hpp>

/*****************************************************************************
NdbTransaction( Ndb* aNdb );

Return Value:  None
Parameters:    aNdb: Pointers to the Ndb object 
Remark:        Creates a connection object. 
*****************************************************************************/
NdbTransaction::NdbTransaction( Ndb* aNdb ) :
  theSendStatus(NotInit),
  theCallbackFunction(NULL),
  theCallbackObject(NULL),
  theTransArrayIndex(0),
  theStartTransTime(0),
  theErrorLine(0),
  theErrorOperation(NULL),
  theNdb(aNdb),
  theNext(NULL),
  theFirstOpInList(NULL),
  theLastOpInList(NULL),
  theFirstExecOpInList(NULL),
  theLastExecOpInList(NULL),
  theCompletedFirstOp(NULL),
  theCompletedLastOp(NULL),
  theNoOfOpSent(0),
  theNoOfOpCompleted(0),
  theMyRef(0),
  theTCConPtr(0),
  theTransactionId(0),
  theGlobalCheckpointId(0),
  p_latest_trans_gci(0),
  theStatus(NotConnected),
  theCompletionStatus(NotCompleted), 
  theCommitStatus(NotStarted),
  theMagicNumber(0xFE11DC),
  theTransactionIsStarted(false),
  theDBnode(0),
  theReleaseOnClose(false),
  // Composite query operations
  m_firstQuery(NULL),
  m_firstExecQuery(NULL),
  m_firstActiveQuery(NULL),
  // Scan operations
  m_waitForReply(true),
  m_theFirstScanOperation(NULL),
  m_theLastScanOperation(NULL),
  m_firstExecutedScanOp(NULL),
  // Scan operations
  theScanningOp(NULL),
  m_scanningQuery(NULL),
  theBuddyConPtr(0xFFFFFFFF),
  theBlobFlag(false),
  thePendingBlobOps(0),
  maxPendingBlobReadBytes(~Uint32(0)),
  maxPendingBlobWriteBytes(~Uint32(0)),
  pendingBlobReadBytes(0),
  pendingBlobWriteBytes(0),
  m_theFirstLockHandle(NULL),
  m_theLastLockHandle(NULL)
{
  theListState = NotInList;
  theError.code = 0;
  //theId = NdbObjectIdMap::InvalidId;
  theId = theNdb->theImpl->theNdbObjectIdMap.map(this);

#define CHECK_SZ(mask, sz) assert((sizeof(mask)/sizeof(mask[0])) == sz)

  CHECK_SZ(m_db_nodes, NdbNodeBitmask::Size);
  CHECK_SZ(m_failed_db_nodes, NdbNodeBitmask::Size);
}//NdbTransaction::NdbTransaction()

/*****************************************************************************
~NdbTransaction();

Remark:        Deletes the connection object. 
*****************************************************************************/
NdbTransaction::~NdbTransaction()
{
  DBUG_ENTER("NdbTransaction::~NdbTransaction");
  theNdb->theImpl->theNdbObjectIdMap.unmap(theId, this);
  DBUG_VOID_RETURN;
}//NdbTransaction::~NdbTransaction()

/*****************************************************************************
void init();

Remark:         Initialise connection object for new transaction. 
*****************************************************************************/
int
NdbTransaction::init()
{
  theListState            = NotInList;
  theInUseState           = true;
  theTransactionIsStarted = false;
  theNext		  = NULL;

  theFirstOpInList	  = NULL;
  theLastOpInList	  = NULL;

  theScanningOp           = NULL;
  m_scanningQuery         = NULL;

  theFirstExecOpInList	  = NULL;
  theLastExecOpInList	  = NULL;

  theCompletedFirstOp	  = NULL;
  theCompletedLastOp	  = NULL;

  theGlobalCheckpointId   = 0;
  p_latest_trans_gci      =
    theNdb->theImpl->m_ndb_cluster_connection.get_latest_trans_gci();
  theCommitStatus         = Started;
  theCompletionStatus     = NotCompleted;

  theError.code		  = 0;
  theErrorLine		  = 0;
  theErrorOperation	  = NULL;

  theReleaseOnClose       = false;
  theSimpleState          = true;
  theSendStatus           = InitState;
  theMagicNumber          = 0x37412619;

  // Query operations
  m_firstQuery            = NULL;
  m_firstExecQuery        = NULL;
  m_firstActiveQuery      = NULL;

  // Scan operations
  m_waitForReply          = true;
  m_theFirstScanOperation = NULL;
  m_theLastScanOperation  = NULL;
  m_firstExecutedScanOp   = 0;
  theBuddyConPtr          = 0xFFFFFFFF;
  //
  theBlobFlag = false;
  thePendingBlobOps = 0;
  m_theFirstLockHandle    = NULL;
  m_theLastLockHandle     = NULL;
  pendingBlobReadBytes = 0;
  pendingBlobWriteBytes = 0;
  if (theId == NdbObjectIdMap::InvalidId)
  {
    theId = theNdb->theImpl->theNdbObjectIdMap.map(this);
    if (theId == NdbObjectIdMap::InvalidId)
    {
      theError.code = 4000;
      return -1;
    }
  }
  return 0;

}//NdbTransaction::init()

/*****************************************************************************
setOperationErrorCode(int error);

Remark:        Sets an error code on the connection object from an 
               operation object. 
*****************************************************************************/
void
NdbTransaction::setOperationErrorCode(int error)
{
  DBUG_ENTER("NdbTransaction::setOperationErrorCode");
  setErrorCode(error);
  DBUG_VOID_RETURN;
}

/*****************************************************************************
setOperationErrorCodeAbort(int error);

Remark:        Sets an error code on the connection object from an 
               operation object. 
*****************************************************************************/
void
NdbTransaction::setOperationErrorCodeAbort(int error, int abortOption)
{
  DBUG_ENTER("NdbTransaction::setOperationErrorCodeAbort");
  if (theTransactionIsStarted == false) {
    theCommitStatus = Aborted;
  } else if ((theCommitStatus != Committed) &&
             (theCommitStatus != Aborted)) {
    theCommitStatus = NeedAbort;
  }//if
  setErrorCode(error);
  DBUG_VOID_RETURN;
}

/*****************************************************************************
setErrorCode(int anErrorCode);

Remark:        Sets an error indication on the connection object. 
*****************************************************************************/
void
NdbTransaction::setErrorCode(int error)
{
  DBUG_ENTER("NdbTransaction::setErrorCode");
  DBUG_PRINT("enter", ("error: %d, theError.code: %d", error, theError.code));

  if (theError.code == 0)
    theError.code = error;

  DBUG_VOID_RETURN;
}//NdbTransaction::setErrorCode()

int
NdbTransaction::restart(){
  DBUG_ENTER("NdbTransaction::restart");
  if(theCompletionStatus == CompletedSuccess){
    releaseCompletedOperations();
    releaseCompletedQueries();

    theTransactionId = theNdb->allocate_transaction_id();

    theCommitStatus = Started;
    theCompletionStatus = NotCompleted;
    theTransactionIsStarted = false;
    DBUG_RETURN(0);
  }
  DBUG_PRINT("error",("theCompletionStatus != CompletedSuccess"));
  DBUG_RETURN(-1);
}

/*****************************************************************************
void handleExecuteCompletion(void);

Remark:        Handle time-out on a transaction object. 
*****************************************************************************/
void
NdbTransaction::handleExecuteCompletion()
{
  /***************************************************************************
   *	  Move the NdbOperation objects from the list of executing 
   *      operations to list of completed
   **************************************************************************/
  NdbOperation* tFirstExecOp = theFirstExecOpInList;
  NdbOperation* tLastExecOp = theLastExecOpInList;
  if (tLastExecOp != NULL) {
    tLastExecOp->next(theCompletedFirstOp);
    theCompletedFirstOp = tFirstExecOp;
    if (theCompletedLastOp == NULL)
      theCompletedLastOp = tLastExecOp;
    theFirstExecOpInList = NULL;
    theLastExecOpInList = NULL;
  }//if

  theSendStatus = InitState;
  return;
}//NdbTransaction::handleExecuteCompletion()

/*****************************************************************************
int execute(ExecType aTypeOfExec, CommitType aTypeOfCommit, int forceSend);

Return Value:  Return 0 : execute was successful.
               Return -1: In all other case.  
Parameters :   aTypeOfExec: Type of execute.
Remark:        Initialise connection object for new transaction. 
*****************************************************************************/
int 
NdbTransaction::execute(ExecType aTypeOfExec, 
			NdbOperation::AbortOption abortOption,
			int forceSend)
{
  NdbError savedError= theError;
  DBUG_ENTER("NdbTransaction::execute");
  DBUG_PRINT("enter", ("aTypeOfExec: %d, abortOption: %d", 
		       aTypeOfExec, abortOption));

  if (! theBlobFlag)
    DBUG_RETURN(executeNoBlobs(aTypeOfExec, abortOption, forceSend));

  /*
   * execute prepared ops in batches, as requested by blobs
   * - blob error does not terminate execution
   * - blob error sets error on operation
   * - if error on operation skip blob calls
   *
   * In the call to preExecute(), each operation involving blobs can 
   * add (and execute) extra operations before (reads) and after 
   * (writes) the operation on the main row.
   * In the call to postExecute(), each blob can add extra read and
   * write operations to be executed immediately
   * It is assumed that all operations added in preExecute() are
   * defined 'before' operations added in postExecute().
   * To facilitate this, the transaction's list of operations is 
   * pre-emptively split when a Blob operation is encountered.
   * preExecute can add operations before and after the operation being
   * processed, and if no batch execute is required, the list is rejoined.
   * If batch execute is required, then execute() is performed, and then
   * the postExecute() actions (which can add operations) are called before
   * the list is rejoined.  See NdbBlob::preExecute() and 
   * NdbBlob::postExecute() for more info.
   */

  NdbOperation* tPrepOp;

  if (abortOption != NdbOperation::DefaultAbortOption)
  {
    DBUG_PRINT("info", ("Forcing operations to take execute() abortOption %d",
                        abortOption));
    /* For Blobs, we have to execute with DefaultAbortOption
     * If the user supplied a non default AbortOption to execute()
     * then we need to make sure that all of the operations in their
     * batch are set to use the supplied AbortOption so that the 
     * expected behaviour is obtained when executing below
     */
    tPrepOp= theFirstOpInList;
    while(tPrepOp != NULL)
    {
      DBUG_PRINT("info", ("Changing abortOption from %d", 
                          tPrepOp->m_abortOption));
      tPrepOp->m_abortOption= abortOption;
      tPrepOp= tPrepOp->next();
    }
  }


  ExecType tExecType;
  NdbOperation* tCompletedFirstOp = NULL;
  NdbOperation* tCompletedLastOp = NULL;

  int ret = 0;
  do {
    NdbOperation* firstSavedOp= NULL;
    NdbOperation* lastSavedOp= NULL;

    tExecType = aTypeOfExec;
    tPrepOp = theFirstOpInList;
    while (tPrepOp != NULL) {
      if (tPrepOp->theError.code == 0) {
        bool batch = false;
        NdbBlob* tBlob = tPrepOp->theBlobList;
        if (tBlob !=NULL) {
          /* We split the operation list just after this
           * operation, in case it adds extra ops
           */
          firstSavedOp = tPrepOp->next(); // Could be NULL
          lastSavedOp = theLastOpInList;
          DBUG_PRINT("info", ("Splitting ops list between %p and %p",
                              firstSavedOp, lastSavedOp));
          tPrepOp->next(NULL);
          theLastOpInList= tPrepOp;
        }
        while (tBlob != NULL) {
          if (tBlob->preExecute(tExecType, batch) == -1)
	  {
            ret = -1;
	    if(savedError.code==0)
	      savedError= theError;
	  }
          tBlob = tBlob->theNext;
        }
        if (batch) {
          // blob asked to execute all up to lastOpInBatch now
          tExecType = NoCommit;
          break;
        }
        else {
          /* No batching yet - rejoin the current and
           * saved operation lists
           */
          DBUG_PRINT("info", ("Rejoining ops list after preExecute between %p and %p",
                              theLastOpInList,
                              firstSavedOp));
          if (firstSavedOp != NULL && lastSavedOp != NULL) {
            if (theFirstOpInList == NULL)
              theFirstOpInList = firstSavedOp;
            else
              theLastOpInList->next(firstSavedOp);
            theLastOpInList = lastSavedOp;
          }
          firstSavedOp= lastSavedOp= NULL;
        }
      }
      tPrepOp = tPrepOp->next();
    }

    if (tExecType == Commit) {
      NdbOperation* tOp = theCompletedFirstOp;
      while (tOp != NULL) {
        if (tOp->theError.code == 0) {
          NdbBlob* tBlob = tOp->theBlobList;
          while (tBlob != NULL) {
            if (tBlob->preCommit() == -1)
	    {
	      ret = -1;
	      if(savedError.code==0)
		savedError= theError;
	    }
            tBlob = tBlob->theNext;
          }
        }
        tOp = tOp->next();
      }
    }

    // completed ops are in unspecified order
    if (theCompletedFirstOp != NULL) {
      if (tCompletedFirstOp == NULL) {
        tCompletedFirstOp = theCompletedFirstOp;
        tCompletedLastOp = theCompletedLastOp;
      } else {
        tCompletedLastOp->next(theCompletedFirstOp);
        tCompletedLastOp = theCompletedLastOp;
      }
      theCompletedFirstOp = NULL;
      theCompletedLastOp = NULL;
    }

    if (executeNoBlobs(tExecType, 
		       NdbOperation::DefaultAbortOption,
		       forceSend) == -1)
    {
      if(savedError.code==0)
	savedError= theError;
      /**
       * We abort the execute here. But we still need to put the split-off
       * operation list back into the transaction object, or we will get a
       * memory leak.
       */
      if (firstSavedOp != NULL && lastSavedOp != NULL) {
        DBUG_PRINT("info", ("Rejoining ops list after postExecute between "
                            "%p and %p", theLastOpInList, firstSavedOp));
        if (theFirstOpInList == NULL)
          theFirstOpInList = firstSavedOp;
        else
          theLastOpInList->next(firstSavedOp);
        theLastOpInList = lastSavedOp;
      }
      if (tCompletedFirstOp != NULL) {
        tCompletedLastOp->next(theCompletedFirstOp);
        theCompletedFirstOp = tCompletedFirstOp;
        if (theCompletedLastOp == NULL)
          theCompletedLastOp = tCompletedLastOp;
      }

      DBUG_RETURN(-1);
    }


#ifdef ndb_api_crash_on_complex_blob_abort
    assert(theFirstOpInList == NULL && theLastOpInList == NULL);
#else
    theFirstOpInList = theLastOpInList = NULL;
#endif

    {
      NdbOperation* tOp = theCompletedFirstOp;
      while (tOp != NULL) {
        if (tOp->theError.code == 0) {
          NdbBlob* tBlob = tOp->theBlobList;
          while (tBlob != NULL) {
            // may add new operations if batch
            if (tBlob->postExecute(tExecType) == -1)
	    {
              ret = -1;
	      if(savedError.code==0)
		savedError= theError;
	    }
            tBlob = tBlob->theNext;
          }
        }
        tOp = tOp->next();
      }
    }

    // Restore any saved prepared ops if we batched
    if (firstSavedOp != NULL && lastSavedOp != NULL) {
      DBUG_PRINT("info", ("Rejoining ops list after postExecute between %p and %p",
                          theLastOpInList,
                          firstSavedOp));
      if (theFirstOpInList == NULL)
        theFirstOpInList = firstSavedOp;
      else
        theLastOpInList->next(firstSavedOp);
      theLastOpInList = lastSavedOp;
    }
    assert(theFirstOpInList == NULL || tExecType == NoCommit);
  } while (theFirstOpInList != NULL || tExecType != aTypeOfExec);

  if (tCompletedFirstOp != NULL) {
    tCompletedLastOp->next(theCompletedFirstOp);
    theCompletedFirstOp = tCompletedFirstOp;
    if (theCompletedLastOp == NULL)
      theCompletedLastOp = tCompletedLastOp;
  }
#if ndb_api_count_completed_ops_after_blob_execute
  { NdbOperation* tOp; unsigned n = 0;
    for (tOp = theCompletedFirstOp; tOp != NULL; tOp = tOp->next()) n++;
    ndbout << "completed ops: " << n << endl;
  }
#endif

  if(savedError.code!=0 && theError.code==4350) // Trans already aborted
      theError= savedError;

  DBUG_RETURN(ret);
}

int 
NdbTransaction::executeNoBlobs(NdbTransaction::ExecType aTypeOfExec, 
			       NdbOperation::AbortOption abortOption,
			       int forceSend)
{
  DBUG_ENTER("NdbTransaction::executeNoBlobs");
  DBUG_PRINT("enter", ("aTypeOfExec: %d, abortOption: %d", 
		       aTypeOfExec, abortOption));

//------------------------------------------------------------------------
// We will start by preparing all operations in the transaction defined
// since last execute or since beginning. If this works ok we will continue
// by calling the poll with wait method. This method will return when
// the NDB kernel has completed its task or when 10 seconds have passed.
// The NdbTransactionCallBack-method will receive the return code of the
// transaction. The normal methods of reading error codes still apply.
//------------------------------------------------------------------------
  Ndb* tNdb = theNdb;

  Uint32 timeout = theNdb->theImpl->get_waitfor_timeout();
  m_waitForReply = false;
  executeAsynchPrepare(aTypeOfExec, NULL, NULL, abortOption);
  if (m_waitForReply){
    while (1) {
      int noOfComp = tNdb->sendPollNdb(3 * timeout, 1, forceSend);
      if (unlikely(noOfComp == 0)) {
        /*
         * Just for fun, this is only one of two places where
         * we could hit this error... It's quite possible we
         * hit it in Ndbif.cpp in Ndb::check_send_timeout()
         *
         * We behave rather similarly in both places.
         * Hitting this is certainly a bug though...
         */
        g_eventLogger->error("WARNING: Timeout in executeNoBlobs() waiting for "
                             "response from NDB data nodes. This should NEVER "
                             "occur. You have likely hit a NDB Bug. Please "
                             "file a bug.");
        DBUG_PRINT("error",("This timeout should never occure, execute()"));
        g_eventLogger->error("Forcibly trying to rollback txn (%p"
                             ") to try to clean up data node resources.",
                             this);
        executeNoBlobs(NdbTransaction::Rollback);
        theError.code = 4012;
        theError.status= NdbError::PermanentError;
        theError.classification= NdbError::TimeoutExpired;
        setOperationErrorCodeAbort(4012); // ndbd timeout
        DBUG_RETURN(-1);
      }//if

      /*
       * Check that the completed transactions include this one.  There
       * could be another thread running asynchronously.  Even in pure
       * async case rollback is done synchronously.
       */
      if (theListState != NotInList)
        continue;
#ifdef VM_TRACE
      unsigned anyway = 0;
      for (unsigned i = 0; i < theNdb->theNoOfPreparedTransactions; i++)
        anyway += theNdb->thePreparedTransactionsArray[i] == this;
      for (unsigned i = 0; i < theNdb->theNoOfSentTransactions; i++)
        anyway += theNdb->theSentTransactionsArray[i] == this;
      for (unsigned i = 0; i < theNdb->theNoOfCompletedTransactions; i++)
        anyway += theNdb->theCompletedTransactionsArray[i] == this;
      if (anyway) {
        theNdb->printState("execute %lx", (long)this);
        abort();
      }
#endif
      if (theReturnStatus == ReturnFailure) {
        DBUG_RETURN(-1);
      }//if
      break;
    }
  }
  thePendingBlobOps = 0;
  pendingBlobReadBytes = 0;
  pendingBlobWriteBytes = 0;
  DBUG_RETURN(0);
}//NdbTransaction::executeNoBlobs()

/** 
 * Get the first query in the current transaction that has a lookup operation
 * as its root.
 */
static NdbQueryImpl* getFirstLookupQuery(NdbQueryImpl* firstQuery)
{
  NdbQueryImpl* current = firstQuery;
  while (current != NULL && current->getQueryDef().isScanQuery()) {
    current = current->getNext();
  }
  return current;
}

/** 
 * Get the last query in the current transaction that has a lookup operation
 * as its root.
 */
static NdbQueryImpl* getLastLookupQuery(NdbQueryImpl* firstQuery)
{
  NdbQueryImpl* current = firstQuery;
  NdbQueryImpl* last = NULL;
  while (current != NULL) {
    if (!current->getQueryDef().isScanQuery()) {
      last = current;
    }
    current = current->getNext();
  }
  return last;
}

/*****************************************************************************
void executeAsynchPrepare(ExecType           aTypeOfExec,
                          NdbAsynchCallback  callBack,
                          void*              anyObject,
                          CommitType         aTypeOfCommit);

Return Value:  No return value
Parameters :   aTypeOfExec:   Type of execute.
               anyObject:     An object provided in the callback method
               callBack:      The callback method
               aTypeOfCommit: What to do when read/updated/deleted records 
                              are missing or inserted records already exist.

Remark:        Prepare a part of a transaction in an asynchronous manner. 
*****************************************************************************/
void 
NdbTransaction::executeAsynchPrepare(NdbTransaction::ExecType aTypeOfExec,
                                     NdbAsynchCallback  aCallback,
                                     void*              anyObject,
                                     NdbOperation::AbortOption abortOption)
{
  DBUG_ENTER("NdbTransaction::executeAsynchPrepare");
  DBUG_PRINT("enter", ("aTypeOfExec: %d, aCallback: 0x%lx, anyObject: Ox%lx",
		       aTypeOfExec, (long) aCallback, (long) anyObject));

  /**
   * Reset error.code on execute
   */
#ifndef DBUG_OFF
  if (theError.code != 0)
    DBUG_PRINT("enter", ("Resetting error %d on execute", theError.code));
#endif
  {
    switch (aTypeOfExec)
    {
    case NdbTransaction::Commit:
      theNdb->theImpl->incClientStat(Ndb::TransCommitCount, 1);
      break;
    case NdbTransaction::Rollback:
      theNdb->theImpl->incClientStat(Ndb::TransAbortCount, 1);
      break;
    default:
      break;
    }
  }
  /**
   * for timeout (4012) we want sendROLLBACK to behave differently.
   * Else, normal behaviour of reset errcode
   */
  if (theError.code != 4012)
    theError.code = 0;

  /***************************************************************************
   * Eager garbage collect queries which has completed execution 
   * w/ all its results made available to client.
   * TODO: Add a member 'doEagerRelease' to check below.
   **************************************************************************/
  if (false) {
    releaseCompletedQueries();
  }

  NdbScanOperation* tcOp = m_theFirstScanOperation;
  if (tcOp != 0){
    // Execute any cursor operations
    while (tcOp != NULL) {
      int tReturnCode;
      tReturnCode = tcOp->executeCursor(theDBnode);
      if (tReturnCode == -1) {
        DBUG_VOID_RETURN;
      }//if
      tcOp->postExecuteRelease(); // Release unneeded resources
                                  // outside TP mutex
      tcOp = (NdbScanOperation*)tcOp->next();
    } // while
    m_theLastScanOperation->next(m_firstExecutedScanOp);
    m_firstExecutedScanOp = m_theFirstScanOperation;
    // Discard cursor operations, since these are also
    // in the complete operations list we do not need
    // to release them.
    m_theFirstScanOperation = m_theLastScanOperation = NULL;
  }

  bool tTransactionIsStarted = theTransactionIsStarted;
  NdbOperation*	tLastOp = theLastOpInList;
  Ndb* tNdb = theNdb;
  CommitStatusType tCommitStatus = theCommitStatus;
  Uint32 tnoOfPreparedTransactions = tNdb->theNoOfPreparedTransactions;

  theReturnStatus     = ReturnSuccess;
  theCallbackFunction = aCallback;
  theCallbackObject   = anyObject;
  m_waitForReply = true;
  tNdb->thePreparedTransactionsArray[tnoOfPreparedTransactions] = this;
  theTransArrayIndex = tnoOfPreparedTransactions;
  theListState = InPreparedList;
  tNdb->theNoOfPreparedTransactions = tnoOfPreparedTransactions + 1;

  theNoOfOpSent		= 0;
  theNoOfOpCompleted	= 0;
  NdbNodeBitmask::clear(m_db_nodes);
  NdbNodeBitmask::clear(m_failed_db_nodes);

  if ((tCommitStatus != Started) ||
      (aTypeOfExec == Rollback)) {
/*****************************************************************************
 *	Rollback have been ordered on a started transaction. Call rollback.
 *      Could also be state problem or previous problem which leads to the 
 *      same action.
 ****************************************************************************/
    if (aTypeOfExec == Rollback) {
      if (theTransactionIsStarted == false || theSimpleState) {
	theCommitStatus = Aborted;
	theSendStatus = sendCompleted;
      } else {
	theSendStatus = sendABORT;
      }
    } else {
      theSendStatus = sendABORTfail;
    }//if
    if (theCommitStatus == Aborted){
      DBUG_PRINT("exit", ("theCommitStatus: Aborted"));
      setErrorCode(4350);
    }
    DBUG_VOID_RETURN;
  }//if

  NdbQueryImpl* const lastLookupQuery = getLastLookupQuery(m_firstQuery);

  if (tTransactionIsStarted == true) {
    if (tLastOp != NULL) {
      if (aTypeOfExec == Commit) {
/*****************************************************************************
 *	Set commit indicator on last operation when commit has been ordered
 *      and also a number of operations.
******************************************************************************/
        tLastOp->theCommitIndicator = 1;
      }//if
    } else if (lastLookupQuery != NULL) {
      if (aTypeOfExec == Commit) {
        lastLookupQuery->setCommitIndicator();
      }
    } else if (m_firstQuery == NULL) {
      if (aTypeOfExec == Commit && !theSimpleState) {
	/**********************************************************************
	 *   A Transaction have been started and no more operations exist. 
	 *   We will use the commit method.
	 *********************************************************************/
        theSendStatus = sendCOMMITstate;
	DBUG_VOID_RETURN;
      } else {
	/**********************************************************************
	 * We need to put it into the array of completed transactions to 
	 * ensure that we report the completion in a proper way. 
	 * We cannot do this here since that would endanger the completed
	 * transaction array since that is also updated from the receiver 
	 * thread and thus we need to do it under mutex lock and thus we 
	 * set the sendStatus to ensure that the send method will
	 * put it into the completed array.
	 **********************************************************************/
        theSendStatus = sendCompleted;
	DBUG_VOID_RETURN; // No Commit with no operations is OK
      }//if
    }//if
  } else if (tTransactionIsStarted == false) {
    NdbOperation* tFirstOp = theFirstOpInList;

    /* 
     * Lookups that are roots of queries are sent before non-linked lookups.
     * If both types are present, then the start indicator should be set
     * on a query root lookup, and the commit indicator on a non-linked 
     * lookup.
     */
    if (lastLookupQuery != NULL) {
      getFirstLookupQuery(m_firstQuery)->setStartIndicator();
    } else if (tFirstOp != NULL) {
      tFirstOp->setStartIndicator();
    }

    if (tFirstOp != NULL) {
      if (aTypeOfExec == Commit) {
        tLastOp->theCommitIndicator = 1;
      }//if
    } else if (lastLookupQuery != NULL) {
      if (aTypeOfExec == Commit) {
        lastLookupQuery->setCommitIndicator();
      }//if
    } else if (m_firstQuery == NULL) {
      /***********************************************************************
       *    No operations are defined and we have not started yet. 
       *    Simply return OK. Set commit status if Commit.
       ***********************************************************************/
      if (aTypeOfExec == Commit) {
        theCommitStatus = Committed;
      }//if
      /***********************************************************************
       * We need to put it into the array of completed transactions to
       * ensure that we report the completion in a proper way. We
       * cannot do this here since that would endanger the completed
       * transaction array since that is also updated from the
       * receiver thread and thus we need to do it under mutex lock
       * and thus we set the sendStatus to ensure that the send method
       * will put it into the completed array.
       ***********************************************************************/
      theSendStatus = sendCompleted;
      DBUG_VOID_RETURN;
    }//if
  }

  theCompletionStatus = NotCompleted;
<<<<<<< HEAD

  // Prepare sending of all pending NdbQuery's
  if (m_firstQuery) {
    NdbQueryImpl* query = m_firstQuery;
    NdbQueryImpl* last = NULL;
    while (query!=NULL) {
      const int tReturnCode = query->prepareSend();
      if (unlikely(tReturnCode != 0)) {
        theSendStatus = sendABORTfail;
        DBUG_VOID_RETURN;
      }//if
      last  = query;
      query = query->getNext();
    }
    assert (m_firstExecQuery==NULL);
    last->setNext(m_firstExecQuery);
    m_firstExecQuery = m_firstQuery;
    m_firstQuery = NULL;
  }

  // Prepare sending of all pending (non-scan) NdbOperations's
  NdbOperation* tOp = theFirstOpInList;
=======
  Uint32 pkOpCount = 0;
  Uint32 ukOpCount = 0;
>>>>>>> b42d4873
  while (tOp) {
    int tReturnCode;
    NdbOperation* tNextOp = tOp->next();

    /* Count operation */
    if (tOp->theTCREQ->theVerId_signalNumber == GSN_TCINDXREQ)
      ukOpCount++;
    else
      pkOpCount++;

    if (tOp->Status() == NdbOperation::UseNdbRecord)
      tReturnCode = tOp->prepareSendNdbRecord(abortOption);
    else
      tReturnCode= tOp->prepareSend(theTCConPtr, theTransactionId, abortOption);

    if (tReturnCode == -1) {
      theSendStatus = sendABORTfail;
      DBUG_VOID_RETURN;
    }//if

    /*************************************************************************
     * Now that we have successfully prepared the send of this operation we 
     * move it to the list of executing operations and remove it from the 
     * list of defined operations.
     ************************************************************************/
    tOp = tNextOp;
  } 

  theNdb->theImpl->incClientStat(Ndb::PkOpCount, pkOpCount);
  theNdb->theImpl->incClientStat(Ndb::UkOpCount, ukOpCount);

  NdbOperation* tLastOpInList = theLastOpInList;
  NdbOperation* tFirstOpInList = theFirstOpInList;

  theFirstOpInList = NULL;
  theLastOpInList = NULL;
  theFirstExecOpInList = tFirstOpInList;
  theLastExecOpInList = tLastOpInList;

  theCompletionStatus = CompletedSuccess;
  theSendStatus = sendOperations;
  DBUG_VOID_RETURN;
}//NdbTransaction::executeAsynchPrepare()

void
NdbTransaction::executeAsynch(ExecType aTypeOfExec,
                              NdbAsynchCallback aCallback,
                              void* anyObject,
                              NdbOperation::AbortOption abortOption,
                              int forceSend)
{
  executeAsynchPrepare(aTypeOfExec, aCallback, anyObject, abortOption);
  theNdb->sendPreparedTransactions(forceSend);
}

void NdbTransaction::close()
{
  theNdb->closeTransaction(this);
}

int NdbTransaction::refresh()
{
  for(NdbIndexScanOperation* scan_op = m_firstExecutedScanOp;
      scan_op != 0; scan_op = (NdbIndexScanOperation *) scan_op->theNext)
  {
    NdbTransaction* scan_trans = scan_op->theNdbCon;
    scan_trans->sendTC_HBREP();
  }
  return sendTC_HBREP();
}

/*****************************************************************************
int sendTC_HBREP();

Return Value:  No return value.  
Parameters :   None.
Remark:        Order NDB to refresh the timeout counter of the transaction. 
******************************************************************************/
int 	
NdbTransaction::sendTC_HBREP()		// Send a TC_HBREP signal;
{
  NdbApiSignal* tSignal;
  Ndb* tNdb = theNdb;
  Uint32 tTransId1, tTransId2;

  tSignal = tNdb->getSignal();
  if (tSignal == NULL) {
    return -1;
  }

  if (tSignal->setSignal(GSN_TC_HBREP) == -1) {
    return -1;
  }

  TcHbRep * const tcHbRep = CAST_PTR(TcHbRep, tSignal->getDataPtrSend());
  
  tcHbRep->apiConnectPtr = theTCConPtr;    
  
  tTransId1 = (Uint32) theTransactionId;
  tTransId2 = (Uint32) (theTransactionId >> 32);
  tcHbRep->transId1      = tTransId1;
  tcHbRep->transId2      = tTransId2;
 
  tNdb->theImpl->lock();
  const int res = tNdb->theImpl->sendSignal(tSignal,theDBnode);
  tNdb->theImpl->unlock();
  tNdb->releaseSignal(tSignal);

  if (res == -1){
    return -1;
  }    
  
  return 0;
}//NdbTransaction::sendTC_HBREP()

/*****************************************************************************
int doSend();

Return Value:  Return 0 : send was successful.
               Return -1: In all other case.  
Remark:        Send all operations and queries belonging to this connection.
               The caller of this method has the responsibility to remove the
               object from the prepared transactions array on the Ndb-object.
*****************************************************************************/
int
NdbTransaction::doSend()
{
  DBUG_ENTER("NdbTransaction::doSend");
  /*
  This method assumes that at least one operation or query have been defined.
  This is ensured by the caller of this routine (=execute).
  */

  switch(theSendStatus){
  case sendOperations: {
    assert (m_firstExecQuery!=NULL || theFirstExecOpInList!=NULL);

    const NdbQueryImpl* const lastLookupQuery 
      = getLastLookupQuery(m_firstExecQuery);
    if (m_firstExecQuery!=NULL) {
      NdbQueryImpl* query = m_firstExecQuery;
      NdbQueryImpl* last  = NULL;
      while (query!=NULL) {
        const bool lastFlag = 
          query == lastLookupQuery && theFirstExecOpInList == NULL;
        const int tReturnCode = query->doSend(theDBnode, lastFlag);
        if (tReturnCode == -1) {
          goto fail;
        }
        last = query;
        query = query->getNext();
      } // while

      // Append to list of active queries
      last->setNext(m_firstActiveQuery);
      m_firstActiveQuery = m_firstExecQuery;
      m_firstExecQuery = NULL;
    }

    NdbOperation * tOp = theFirstExecOpInList;
    while (tOp != NULL) {
      NdbOperation* tNext = tOp->next();
      const Uint32 lastFlag = ((tNext == NULL) ? 1 : 0);
      const int tReturnCode = tOp->doSend(theDBnode, lastFlag);
      if (tReturnCode == -1) {
        goto fail;
      }//if
      tOp = tNext;
    }

    if (theFirstExecOpInList || lastLookupQuery != NULL) {
      theSendStatus = sendTC_OP;
      theTransactionIsStarted = true;
      theNdb->insert_sent_list(this);      // Lookup: completes with KEYCONF/REF
    } else {
      theSendStatus = sendCompleted;
      theNdb->insert_completed_list(this); // Scans query completes after send
    }
    DBUG_RETURN(0);
  }//case
  case sendABORT:
  case sendABORTfail:{
  /***********************************************************************
   * Rollback have been ordered on a not started transaction. 
   * Simply return OK and set abort status.
   ***********************************************************************/
    if (theSendStatus == sendABORTfail) {
      theReturnStatus = ReturnFailure;
    }//if
    if (sendROLLBACK() == 0) {
      DBUG_RETURN(0);
    }//if
    break;
  }//case
  case sendCOMMITstate:
    if (sendCOMMIT() == 0) {
      DBUG_RETURN(0);
    }//if
    break;
  case sendCompleted:
    theNdb->insert_completed_list(this); 
    DBUG_RETURN(0);
  default:
    ndbout << "Inconsistent theSendStatus = "
	   << (Uint32) theSendStatus << endl;
    abort();
    break;
  }//switch

  theReleaseOnClose = true;
  theTransactionIsStarted = false;
  theCommitStatus = Aborted;
fail:
  setOperationErrorCodeAbort(4002);
  DBUG_RETURN(-1);
}//NdbTransaction::doSend()

/**************************************************************************
int sendROLLBACK();

Return Value:  Return -1 if send unsuccessful.  
Parameters :   None.
Remark:        Order NDB to rollback the transaction. 
**************************************************************************/
int 	
NdbTransaction::sendROLLBACK()      // Send a TCROLLBACKREQ signal;
{
  Ndb* tNdb = theNdb;
  if ((theTransactionIsStarted == true) &&
      (theCommitStatus != Committed) &&
      (theCommitStatus != Aborted)) {
/**************************************************************************
 *	The user did not perform any rollback but simply closed the
 *      transaction. We must rollback Ndb since Ndb have been contacted.
 *************************************************************************/
    NdbApiSignal tSignal(tNdb->theMyRef);
    Uint32 tTransId1, tTransId2;
    NdbImpl * impl = theNdb->theImpl;
    int	  tReturnCode;

    tTransId1 = (Uint32) theTransactionId;
    tTransId2 = (Uint32) (theTransactionId >> 32);
    tSignal.setSignal(GSN_TCROLLBACKREQ);
    tSignal.setData(theTCConPtr, 1);
    tSignal.setData(tTransId1, 2);
    tSignal.setData(tTransId2, 3);
    if(theError.code == 4012)
    {
      g_eventLogger->error("Sending TCROLLBACKREQ with Bad flag");
      tSignal.setLength(tSignal.getLength() + 1); // + flags
      tSignal.setData(0x1, 4); // potentially bad data
    }
    tReturnCode = impl->sendSignal(&tSignal,theDBnode);
    if (tReturnCode != -1) {
      theSendStatus = sendTC_ROLLBACK;
      tNdb->insert_sent_list(this);
      return 0;
    }//if
   /*********************************************************************
    * It was not possible to abort the transaction towards the NDB kernel
    * and thus we put it into the array of completed transactions that
    * are ready for reporting to the application.
    *********************************************************************/
    return -1;
  } else {
    /*
     It is not necessary to abort the transaction towards the NDB kernel and
     thus we put it into the array of completed transactions that are ready
     for reporting to the application.
     */
    theSendStatus = sendCompleted;
    tNdb->insert_completed_list(this);
    return 0;
    ;
  }//if
}//NdbTransaction::sendROLLBACK()

/***************************************************************************
int sendCOMMIT();

Return Value:  Return 0 : send was successful.
               Return -1: In all other case.  
Parameters :   None.
Remark:        Order NDB to commit the transaction. 
***************************************************************************/
int 	
NdbTransaction::sendCOMMIT()    // Send a TC_COMMITREQ signal;
{
  NdbApiSignal tSignal(theNdb->theMyRef);
  Uint32 tTransId1, tTransId2;
  NdbImpl * impl = theNdb->theImpl;
  int	  tReturnCode;

  tTransId1 = (Uint32) theTransactionId;
  tTransId2 = (Uint32) (theTransactionId >> 32);
  tSignal.setSignal(GSN_TC_COMMITREQ);
  tSignal.setData(theTCConPtr, 1);
  tSignal.setData(tTransId1, 2);
  tSignal.setData(tTransId2, 3);
      
  tReturnCode = impl->sendSignal(&tSignal,theDBnode);
  if (tReturnCode != -1) {
    theSendStatus = sendTC_COMMIT;
    theNdb->insert_sent_list(this);
    return 0;
  } else {
    return -1;
  }//if
}//NdbTransaction::sendCOMMIT()

/******************************************************************************
void release();

Remark:         Release all operations.
******************************************************************************/
void 
NdbTransaction::release(){
  releaseOperations();
  releaseLockHandles();
  if ( (theTransactionIsStarted == true) &&
       ((theCommitStatus != Committed) &&
	(theCommitStatus != Aborted))) {
    /************************************************************************
     *	The user did not perform any rollback but simply closed the
     *      transaction. We must rollback Ndb since Ndb have been contacted.
     ************************************************************************/
    if (!theSimpleState)
    {
      execute(Rollback);
    }
  }//if
  theMagicNumber = 0xFE11DC;
  theInUseState = false;
#ifdef VM_TRACE
  if (theListState != NotInList) {
    theNdb->printState("release %lx", (long)this);
    abort();
  }
#endif
}//NdbTransaction::release()

void
NdbTransaction::releaseOps(NdbOperation* tOp){
  while (tOp != NULL) {
    NdbOperation* tmp = tOp;
    tOp->release();
    tOp = tOp->next();
    theNdb->releaseOperation(tmp);
  }//while
}

/******************************************************************************
void releaseOperations();

Remark:         Release all operations.
******************************************************************************/
void 
NdbTransaction::releaseOperations()
{
  // Release any open scans
  releaseScanOperations(m_theFirstScanOperation);
  releaseScanOperations(m_firstExecutedScanOp);
  
  releaseQueries(m_firstQuery);
  releaseQueries(m_firstExecQuery);
  releaseQueries(m_firstActiveQuery);
  releaseOps(theCompletedFirstOp);
  releaseOps(theFirstOpInList);
  releaseOps(theFirstExecOpInList);

  theCompletedFirstOp = NULL;
  theCompletedLastOp = NULL;
  theFirstOpInList = NULL;
  theFirstExecOpInList = NULL;
  theLastOpInList = NULL;
  theLastExecOpInList = NULL;
  theScanningOp = NULL;
  m_scanningQuery = NULL;
  m_theFirstScanOperation = NULL;
  m_theLastScanOperation = NULL;
  m_firstExecutedScanOp = NULL;
  m_firstQuery = NULL;
  m_firstExecQuery = NULL;
  m_firstActiveQuery = NULL;

}//NdbTransaction::releaseOperations()

void 
NdbTransaction::releaseCompletedOperations()
{
  releaseOps(theCompletedFirstOp);
  theCompletedFirstOp = NULL;
  theCompletedLastOp = NULL;
}//NdbTransaction::releaseCompletedOperations()


void 
NdbTransaction::releaseCompletedQueries()
{
  /**
   * Find & release all active queries which as completed.
   */
  NdbQueryImpl* prev  = NULL;
  NdbQueryImpl* query = m_firstActiveQuery;
  while (query != NULL) {
    NdbQueryImpl* next = query->getNext();

    if (query->hasCompleted()) {
      // Unlink from completed-query list
      if (prev)
        prev->setNext(next);
      else
        m_firstActiveQuery = next;

      query->release();
    } else {
      prev = query;
    }
    query = next;
  } // while
}//NdbTransaction::releaseCompletedQueries()


/******************************************************************************
void releaseQueries();

Remark:         Release all queries 
******************************************************************************/
void
NdbTransaction::releaseQueries(NdbQueryImpl* query)
{
  while (query != NULL) {
    NdbQueryImpl* next = query->getNext();
    query->release();
    query = next;
  }
}//NdbTransaction::releaseQueries

/******************************************************************************
void releaseScanOperations();

Remark:         Release all cursor operations. 
                (NdbScanOperation and NdbIndexOperation)
******************************************************************************/
void 
NdbTransaction::releaseScanOperations(NdbIndexScanOperation* cursorOp)
{
  while(cursorOp != 0){
    NdbIndexScanOperation* next = (NdbIndexScanOperation*)cursorOp->next();
    cursorOp->release();
    theNdb->releaseScanOperation(cursorOp);
    cursorOp = next;
  }
}//NdbTransaction::releaseScanOperations()

/*****************************************************************************
void releaseScanOperation();

Remark:         Release scan op when hupp'ed trans closed (save memory)
******************************************************************************/
#if 0
void 
NdbTransaction::releaseExecutedScanOperation(NdbIndexScanOperation* cursorOp)
{
  DBUG_ENTER("NdbTransaction::releaseExecutedScanOperation");
  DBUG_PRINT("enter", ("this: 0x%lx  op: 0x%lx", (long) this, (long) cursorOp));
  
  releaseScanOperation(&m_firstExecutedScanOp, 0, cursorOp);
  
  DBUG_VOID_RETURN;
}//NdbTransaction::releaseExecutedScanOperation()
#endif

bool
NdbTransaction::releaseScanOperation(NdbIndexScanOperation** listhead,
				     NdbIndexScanOperation** listtail,
				     NdbIndexScanOperation* op)
{
  if (* listhead == op)
  {
    * listhead = (NdbIndexScanOperation*)op->theNext;
    if (listtail && *listtail == op)
    {
      assert(* listhead == 0);
      * listtail = 0;
    }
      
  }
  else
  {
    NdbIndexScanOperation* tmp = * listhead;
    while (tmp != NULL)
    {
      if (tmp->theNext == op)
      {
	tmp->theNext = (NdbIndexScanOperation*)op->theNext;
	if (listtail && *listtail == op)
	{
	  assert(op->theNext == 0);
	  *listtail = tmp;
	}
	break;
      }
      tmp = (NdbIndexScanOperation*)tmp->theNext;
    }
    if (tmp == NULL)
      op = NULL;
  }
  
  if (op != NULL)
  {
    op->release();
    theNdb->releaseScanOperation(op);
    return true;
  }
  
  return false;
}

void
NdbTransaction::releaseLockHandles()
{
  NdbLockHandle* lh = m_theFirstLockHandle;

  while (lh)
  {
    NdbLockHandle* next = lh->next();
    lh->next(NULL);
    
    theNdb->releaseLockHandle(lh);
    lh = next;
  }

  m_theFirstLockHandle = NULL;
  m_theLastLockHandle = NULL;
}

/*****************************************************************************
NdbOperation* getNdbOperation(const char* aTableName);

Return Value    Return a pointer to a NdbOperation object if getNdbOperation 
                was succesful.
                Return NULL : In all other case. 	
Parameters:     aTableName : Name of the database table. 	
Remark:         Get an operation from NdbOperation idlelist and get the 
                NdbTransaction object 
		who was fetch by startTransaction pointing to this  operation  
		getOperation will set the theTableId in the NdbOperation object.
                synchronous
******************************************************************************/
NdbOperation*
NdbTransaction::getNdbOperation(const char* aTableName)
{
  if (theCommitStatus == Started){
    NdbTableImpl* table = theNdb->theDictionary->getTable(aTableName);
    if (table != 0){
      return getNdbOperation(table);
    } else {
      setErrorCode(theNdb->theDictionary->getNdbError().code);
      return NULL;
    }//if
  }

  setOperationErrorCodeAbort(4114);
  
  return NULL;
}//NdbTransaction::getNdbOperation()

/*****************************************************************************
NdbOperation* getNdbOperation(const NdbTableImpl* tab, NdbOperation* aNextOp,
                              bool useRec)

Return Value    Return a pointer to a NdbOperation object if getNdbOperation 
                was succesful.
                Return NULL: In all other case. 	
Parameters:     tableId : Id of the database table beeing deleted.
Remark:         Get an operation from NdbOperation object idlelist and 
                get the NdbTransaction object who was fetch by 
                startTransaction pointing to this operation 
  	        getOperation will set the theTableId in the NdbOperation 
                object, synchronous.
*****************************************************************************/
NdbOperation*
NdbTransaction::getNdbOperation(const NdbTableImpl * tab,
                                NdbOperation* aNextOp,
                                bool useRec)
{ 
  NdbOperation* tOp;

  if (theScanningOp != NULL || m_scanningQuery != NULL){
    setErrorCode(4607);
    return NULL;
  }
  
  tOp = theNdb->getOperation();
  if (tOp == NULL)
    goto getNdbOp_error1;
  if (aNextOp == NULL) {
    if (theLastOpInList != NULL) {
       theLastOpInList->next(tOp);
       theLastOpInList = tOp;
    } else {
       theLastOpInList = tOp;
       theFirstOpInList = tOp;
    }//if
    tOp->next(NULL);
  } else {
    // add before the given op
    if (theFirstOpInList == aNextOp) {
      theFirstOpInList = tOp;
    } else {
      NdbOperation* aLoopOp = theFirstOpInList;
      while (aLoopOp != NULL && aLoopOp->next() != aNextOp)
        aLoopOp = aLoopOp->next();
      assert(aLoopOp != NULL);
      aLoopOp->next(tOp);
    }
    tOp->next(aNextOp);
  }
  if (tOp->init(tab, this, useRec) != -1) {
    return tOp;
  } else {
    theNdb->releaseOperation(tOp);
  }//if
  return NULL;
  
 getNdbOp_error1:
  setOperationErrorCodeAbort(4000);
  return NULL;
}//NdbTransaction::getNdbOperation()

NdbOperation* NdbTransaction::getNdbOperation(const NdbDictionary::Table * table)
{
  if (table)
    return getNdbOperation(& NdbTableImpl::getImpl(*table));
  else
    return NULL;
}//NdbTransaction::getNdbOperation()


// NdbScanOperation
/*****************************************************************************
NdbScanOperation* getNdbScanOperation(const char* aTableName);

Return Value    Return a pointer to a NdbScanOperation object if getNdbScanOperation was succesful.
                Return NULL : In all other case. 	
Parameters:     aTableName : Name of the database table. 	
Remark:         Get an operation from NdbScanOperation idlelist and get the NdbTransaction object 
		who was fetch by startTransaction pointing to this  operation  
		getOperation will set the theTableId in the NdbOperation object.synchronous
******************************************************************************/
NdbScanOperation*
NdbTransaction::getNdbScanOperation(const char* aTableName)
{
  if (theCommitStatus == Started){
    NdbTableImpl* tab = theNdb->theDictionary->getTable(aTableName);
    if (tab != 0){
      return getNdbScanOperation(tab);
    } else {
      setOperationErrorCodeAbort(theNdb->theDictionary->m_error.code);
      return NULL;
    }//if
  } 
  
  setOperationErrorCodeAbort(4114);
  return NULL;
}//NdbTransaction::getNdbScanOperation()

/*****************************************************************************
NdbScanOperation* getNdbIndexScanOperation(const char* anIndexName, const char* aTableName);

Return Value    Return a pointer to a NdbIndexScanOperation object if getNdbIndexScanOperation was succesful.
                Return NULL : In all other case. 	
Parameters:     anIndexName : Name of the index to use. 	
                aTableName : Name of the database table. 	
Remark:         Get an operation from NdbIndexScanOperation idlelist and get the NdbTransaction object 
		who was fetch by startTransaction pointing to this  operation  
		getOperation will set the theTableId in the NdbIndexScanOperation object.synchronous
******************************************************************************/
NdbIndexScanOperation*
NdbTransaction::getNdbIndexScanOperation(const char* anIndexName, 
					const char* aTableName)
{
  NdbIndexImpl* index = 
    theNdb->theDictionary->getIndex(anIndexName, aTableName);
  if (index == 0)
  {
    setOperationErrorCodeAbort(theNdb->theDictionary->getNdbError().code);
    return 0;
  }
  NdbTableImpl* table = theNdb->theDictionary->getTable(aTableName);
  if (table == 0)
  {
    setOperationErrorCodeAbort(theNdb->theDictionary->getNdbError().code);
    return 0;
  }

  return getNdbIndexScanOperation(index, table);
}

NdbIndexScanOperation*
NdbTransaction::getNdbIndexScanOperation(const NdbIndexImpl* index,
					const NdbTableImpl* table)
{
  if (theCommitStatus == Started){
    const NdbTableImpl * indexTable = index->getIndexTable();
    if (indexTable != 0){
      NdbIndexScanOperation* tOp = getNdbScanOperation(indexTable);
      if(tOp)
      {
	tOp->m_currentTable = table;
        // Mark that this really is an NdbIndexScanOperation
        tOp->m_type = NdbOperation::OrderedIndexScan;
      }
      return tOp;
    } else {
      setOperationErrorCodeAbort(4271);
      return NULL;
    }//if
  } 
  
  setOperationErrorCodeAbort(4114);
  return NULL;
}//NdbTransaction::getNdbIndexScanOperation()

NdbIndexScanOperation* 
NdbTransaction::getNdbIndexScanOperation(const NdbDictionary::Index * index)
{ 
  if (index)
  {
    /* This fetches the underlying table being indexed. */
    const NdbDictionary::Table *table=
      theNdb->theDictionary->getTable(index->getTable());

    if (table)
      return getNdbIndexScanOperation(index, table);

    setOperationErrorCodeAbort(theNdb->theDictionary->getNdbError().code);
    return NULL;
  }
  setOperationErrorCodeAbort(4271);
  return NULL;
}

NdbIndexScanOperation* 
NdbTransaction::getNdbIndexScanOperation(const NdbDictionary::Index * index,
					const NdbDictionary::Table * table)
{
  if (index && table)
    return getNdbIndexScanOperation(& NdbIndexImpl::getImpl(*index),
				    & NdbTableImpl::getImpl(*table));
  setOperationErrorCodeAbort(4271);
  return NULL;
}//NdbTransaction::getNdbIndexScanOperation()

/*****************************************************************************
NdbScanOperation* getNdbScanOperation(int aTableId);

Return Value    Return a pointer to a NdbScanOperation object if getNdbScanOperation was succesful.
                Return NULL: In all other case. 	
Parameters:     tableId : Id of the database table beeing deleted.
Remark:         Get an operation from NdbScanOperation object idlelist and get the NdbTransaction 
                object who was fetch by startTransaction pointing to this  operation 
  	        getOperation will set the theTableId in the NdbScanOperation object, synchronous.
*****************************************************************************/
NdbIndexScanOperation*
NdbTransaction::getNdbScanOperation(const NdbTableImpl * tab)
{ 
  NdbIndexScanOperation* tOp;
  
  tOp = theNdb->getScanOperation();
  if (tOp == NULL)
    goto getNdbOp_error1;
  
  if (tOp->init(tab, this) != -1) {
    define_scan_op(tOp);
    // Mark that this NdbIndexScanOperation is used as NdbScanOperation
    tOp->m_type = NdbOperation::TableScan; 
    return tOp;
  } else {
    theNdb->releaseScanOperation(tOp);
  }//if
  return NULL;

getNdbOp_error1:
  setOperationErrorCodeAbort(4000);
  return NULL;
}//NdbTransaction::getNdbScanOperation()

void
NdbTransaction::remove_list(NdbOperation*& list, NdbOperation* op){
  NdbOperation* tmp= list;
  if(tmp == op)
    list = op->next();
  else {
    while(tmp && tmp->next() != op) tmp = tmp->next();
    if(tmp)
      tmp->next(op->next());
  }
  op->next(NULL);
}

void
NdbTransaction::define_scan_op(NdbIndexScanOperation * tOp){
  // Link scan operation into list of cursor operations
  if (m_theLastScanOperation == NULL)
    m_theFirstScanOperation = m_theLastScanOperation = tOp;
  else {
    m_theLastScanOperation->next(tOp);
    m_theLastScanOperation = tOp;
  }
  tOp->next(NULL);
}

NdbScanOperation* 
NdbTransaction::getNdbScanOperation(const NdbDictionary::Table * table)
{
  if (table)
    return getNdbScanOperation(& NdbTableImpl::getImpl(*table));
  else
    return NULL;
}//NdbTransaction::getNdbScanOperation()


// IndexOperation
/*****************************************************************************
NdbIndexOperation* getNdbIndexOperation(const char* anIndexName,
					const char* aTableName);

Return Value    Return a pointer to an NdbIndexOperation object if
                getNdbIndexOperation was succesful.
                Return NULL : In all other case. 	
Parameters:     aTableName : Name of the database table. 	
Remark:         Get an operation from NdbIndexOperation idlelist and get the NdbTransaction object 
		who was fetch by startTransaction pointing to this operation  
		getOperation will set the theTableId in the NdbIndexOperation object.synchronous
******************************************************************************/
NdbIndexOperation*
NdbTransaction::getNdbIndexOperation(const char* anIndexName, 
                                    const char* aTableName)
{
  if (theCommitStatus == Started) {
    NdbTableImpl * table = theNdb->theDictionary->getTable(aTableName);
    NdbIndexImpl * index;

    if (table == 0)
    {
      setOperationErrorCodeAbort(theNdb->theDictionary->getNdbError().code);
      return NULL;
    }

    if (table->m_frm.get_data())
    {
      // This unique index is defined from SQL level
      static const char* uniqueSuffix= "$unique";
      BaseString uniqueIndexName(anIndexName);
      uniqueIndexName.append(uniqueSuffix);
      index = theNdb->theDictionary->getIndex(uniqueIndexName.c_str(),
					      aTableName);      
    }
    else
      index = theNdb->theDictionary->getIndex(anIndexName,
					      aTableName);
    if(table != 0 && index != 0){
      return getNdbIndexOperation(index, table);
    }
    
    if(index == 0){
      setOperationErrorCodeAbort(4243);
      return NULL;
    }

    setOperationErrorCodeAbort(4243);
    return NULL;
  } 
  
  setOperationErrorCodeAbort(4114);
  return 0;
}//NdbTransaction::getNdbIndexOperation()

/*****************************************************************************
NdbIndexOperation* getNdbIndexOperation(int anIndexId, int aTableId);

Return Value    Return a pointer to a NdbIndexOperation object if getNdbIndexOperation was succesful.
                Return NULL: In all other case. 	
Parameters:     tableId : Id of the database table beeing deleted.
Remark:         Get an operation from NdbIndexOperation object idlelist and get the NdbTransaction 
                object who was fetch by startTransaction pointing to this  operation 
  	        getOperation will set the theTableId in the NdbIndexOperation object, synchronous.
*****************************************************************************/
NdbIndexOperation*
NdbTransaction::getNdbIndexOperation(const NdbIndexImpl * anIndex, 
                                     const NdbTableImpl * aTable,
                                     NdbOperation* aNextOp,
                                     bool useRec)
{ 
  NdbIndexOperation* tOp;
  
  tOp = theNdb->getIndexOperation();
  if (tOp == NULL)
    goto getNdbOp_error1;
  if (aNextOp == NULL) {
    if (theLastOpInList != NULL) {
       theLastOpInList->next(tOp);
       theLastOpInList = tOp;
    } else {
       theLastOpInList = tOp;
       theFirstOpInList = tOp;
    }//if
    tOp->next(NULL);
  } else {
    // add before the given op
    if (theFirstOpInList == aNextOp) {
      theFirstOpInList = tOp;
    } else {
      NdbOperation* aLoopOp = theFirstOpInList;
      while (aLoopOp != NULL && aLoopOp->next() != aNextOp)
        aLoopOp = aLoopOp->next();
      assert(aLoopOp != NULL);
      aLoopOp->next(tOp);
    }
    tOp->next(aNextOp);
  }
  if (tOp->indxInit(anIndex, aTable, this, useRec)!= -1) {
    return tOp;
  } else {
    theNdb->releaseOperation(tOp);
  }//if
  return NULL;
  
 getNdbOp_error1:
  setOperationErrorCodeAbort(4000);
  return NULL;
}//NdbTransaction::getNdbIndexOperation()

NdbIndexOperation* 
NdbTransaction::getNdbIndexOperation(const NdbDictionary::Index * index)
{ 
  if (index)
  {
    const NdbDictionary::Table *table=
      theNdb->theDictionary->getTable(index->getTable());

    if (table)
      return getNdbIndexOperation(index, table);

    setOperationErrorCodeAbort(theNdb->theDictionary->getNdbError().code);
    return NULL;
  }
  setOperationErrorCodeAbort(4271);
  return NULL;
}

NdbIndexOperation* 
NdbTransaction::getNdbIndexOperation(const NdbDictionary::Index * index,
				    const NdbDictionary::Table * table)
{
  if (index && table)
    return getNdbIndexOperation(& NdbIndexImpl::getImpl(*index),
				& NdbTableImpl::getImpl(*table));
  
  setOperationErrorCodeAbort(4271);
  return NULL;
}//NdbTransaction::getNdbIndexOperation()


/*******************************************************************************
int  receiveTCSEIZECONF(NdbApiSignal* aSignal);

Return Value:  Return 0 : receiveTCSEIZECONF was successful.
               Return -1: In all other case.
Parameters:    aSignal: The signal object pointer.
Remark:        Sets TC Connect pointer at reception of TCSEIZECONF. 
*******************************************************************************/
int			
NdbTransaction::receiveTCSEIZECONF(const NdbApiSignal* aSignal)
{
  if (theStatus != Connecting)
  {
    return -1;
  } else
  {
    theTCConPtr = (Uint32)aSignal->readData(2);
    theStatus = Connected;
  }
  return 0;
}//NdbTransaction::receiveTCSEIZECONF()

/*******************************************************************************
int  receiveTCSEIZEREF(NdbApiSignal* aSignal);

Return Value:  Return 0 : receiveTCSEIZEREF was successful.
               Return -1: In all other case.
Parameters:    aSignal: The signal object pointer.
Remark:        Sets TC Connect pointer. 
*******************************************************************************/
int			
NdbTransaction::receiveTCSEIZEREF(const NdbApiSignal* aSignal)
{
  DBUG_ENTER("NdbTransaction::receiveTCSEIZEREF");
  if (theStatus != Connecting)
  {
    DBUG_RETURN(-1);
  } else
  {
    theStatus = ConnectFailure;
    theNdb->theError.code = aSignal->readData(2);
    DBUG_PRINT("info",("error code %d, %s",
		       theNdb->getNdbError().code,
		       theNdb->getNdbError().message));
    DBUG_RETURN(0);
  }
}//NdbTransaction::receiveTCSEIZEREF()

/*******************************************************************************
int  receiveTCRELEASECONF(NdbApiSignal* aSignal);

Return Value:  Return 0 : receiveTCRELEASECONF was successful.
               Return -1: In all other case.
Parameters:    aSignal: The signal object pointer.
Remark:         DisConnect TC Connect pointer to NDBAPI. 
*******************************************************************************/
int			
NdbTransaction::receiveTCRELEASECONF(const NdbApiSignal* aSignal)
{
  if (theStatus != DisConnecting)
  {
    return -1;
  } else
  {
    theStatus = NotConnected;
  }
  return 0;
}//NdbTransaction::receiveTCRELEASECONF()

/*******************************************************************************
int  receiveTCRELEASEREF(NdbApiSignal* aSignal);

Return Value:  Return 0 : receiveTCRELEASEREF was successful.
               Return -1: In all other case.
Parameters:    aSignal: The signal object pointer.
Remark:        DisConnect TC Connect pointer to NDBAPI Failure. 
*******************************************************************************/
int			
NdbTransaction::receiveTCRELEASEREF(const NdbApiSignal* aSignal)
{
  if (theStatus != DisConnecting) {
    return -1;
  } else {
    theStatus = ConnectFailure;
    theNdb->theError.code = aSignal->readData(2);
    return 0;
  }//if
}//NdbTransaction::receiveTCRELEASEREF()

/******************************************************************************
int  receiveTC_COMMITCONF(NdbApiSignal* aSignal);

Return Value:  Return 0 : receiveTC_COMMITCONF was successful.
               Return -1: In all other case.
Parameters:    aSignal: The signal object pointer.
Remark:        
******************************************************************************/
int			
NdbTransaction::receiveTC_COMMITCONF(const TcCommitConf * commitConf, 
                                     Uint32 len)
{ 
  if(checkState_TransId(&commitConf->transId1)){
    theCommitStatus = Committed;
    theCompletionStatus = CompletedSuccess;
    Uint32 tGCI_hi = commitConf->gci_hi;
    Uint32 tGCI_lo = commitConf->gci_lo;
    if (unlikely(len < TcCommitConf::SignalLength))
    {
      tGCI_lo = 0;
    }
    Uint64 tGCI = Uint64(tGCI_lo) | (Uint64(tGCI_hi) << 32);
    theGlobalCheckpointId = tGCI;
    // theGlobalCheckpointId == 0 if NoOp transaction
    if (tGCI)
      *p_latest_trans_gci = tGCI;
    return 0;
  } else {
#ifdef NDB_NO_DROPPED_SIGNAL
    abort();
#endif
  }
  return -1;
}//NdbTransaction::receiveTC_COMMITCONF()

/******************************************************************************
int  receiveTC_COMMITREF(NdbApiSignal* aSignal);

Return Value:  Return 0 : receiveTC_COMMITREF was successful.
               Return -1: In all other case.
Parameters:    aSignal: The signal object pointer.
Remark:        
******************************************************************************/
int			
NdbTransaction::receiveTC_COMMITREF(const NdbApiSignal* aSignal)
{
  const TcCommitRef * ref = CAST_CONSTPTR(TcCommitRef, aSignal->getDataPtr());
  if(checkState_TransId(&ref->transId1)){
    setOperationErrorCodeAbort(ref->errorCode);
    theCommitStatus = Aborted;
    theCompletionStatus = CompletedFailure;
    theReturnStatus = ReturnFailure;
    return 0;
  } else {
#ifdef NDB_NO_DROPPED_SIGNAL
    abort();
#endif
  }

  return -1;
}//NdbTransaction::receiveTC_COMMITREF()

/******************************************************************************
int  receiveTCROLLBACKCONF(NdbApiSignal* aSignal);

Return Value:  Return 0 : receiveTCROLLBACKCONF was successful.
               Return -1: In all other case.
Parameters:    aSignal: The signal object pointer.
Remark:        
******************************************************************************/
int			
NdbTransaction::receiveTCROLLBACKCONF(const NdbApiSignal* aSignal)
{
  if(checkState_TransId(aSignal->getDataPtr() + 1)){
    theCommitStatus = Aborted;
    theCompletionStatus = CompletedSuccess;
    return 0;
  } else {
#ifdef NDB_NO_DROPPED_SIGNAL
    abort();
#endif
  }

  return -1;
}//NdbTransaction::receiveTCROLLBACKCONF()

/*******************************************************************************
int  receiveTCROLLBACKREF(NdbApiSignal* aSignal);

Return Value:  Return 0 : receiveTCROLLBACKREF was successful.
               Return -1: In all other case.
Parameters:    aSignal: The signal object pointer.
Remark:        
*******************************************************************************/
int			
NdbTransaction::receiveTCROLLBACKREF(const NdbApiSignal* aSignal)
{
  if(checkState_TransId(aSignal->getDataPtr() + 1)){
    setOperationErrorCodeAbort(aSignal->readData(4));
    theCommitStatus = Aborted;
    theCompletionStatus = CompletedFailure;
    theReturnStatus = ReturnFailure;
    return 0;
  } else {
#ifdef NDB_NO_DROPPED_SIGNAL
    abort();
#endif
  }

  return -1;
}//NdbTransaction::receiveTCROLLBACKREF()

/*****************************************************************************
int receiveTCROLLBACKREP( NdbApiSignal* aSignal)

Return Value:   Return 0 : send was succesful.
                Return -1: In all other case.   
Parameters:     aSignal: the signal object that contains the 
                TCROLLBACKREP signal from TC.
Remark:         Handles the reception of the ROLLBACKREP signal.
*****************************************************************************/
int
NdbTransaction::receiveTCROLLBACKREP( const NdbApiSignal* aSignal)
{
  DBUG_ENTER("NdbTransaction::receiveTCROLLBACKREP");

  /****************************************************************************
Check that we are expecting signals from this transaction and that it doesn't
belong to a transaction already completed. Simply ignore messages from other 
transactions.
  ****************************************************************************/
  if(checkState_TransId(aSignal->getDataPtr() + 1)){
    theError.code = aSignal->readData(4);// Override any previous errors
    if (aSignal->getLength() == TcRollbackRep::SignalLength)
    {
      // Signal may contain additional error data
      theError.details = (char *) aSignal->readData(5);
    }

    /**********************************************************************/
    /*	A serious error has occured. This could be due to deadlock or */
    /*	lack of resources or simply a programming error in NDB. This  */
    /*	transaction will be aborted. Actually it has already been     */
    /*	and we only need to report completion and return with the     */
    /*	error code to the application.				      */
    /**********************************************************************/
    theCompletionStatus = CompletedFailure;
    theCommitStatus = Aborted;
    theReturnStatus = ReturnFailure;
    DBUG_RETURN(0);
  } else {
#ifdef NDB_NO_DROPPED_SIGNAL
    abort();
#endif
  }

  DBUG_RETURN(-1);
}//NdbTransaction::receiveTCROLLBACKREP()

/*******************************************************************************
int  receiveTCKEYCONF(NdbApiSignal* aSignal, Uint32 long_short_ind);

Return Value:  Return 0 : receiveTCKEYCONF was successful.
               Return -1: In all other case.
Parameters:    aSignal: The signal object pointer.
Remark:        
*******************************************************************************/
int			
NdbTransaction::receiveTCKEYCONF(const TcKeyConf * keyConf, Uint32 aDataLength)
{
  const Uint32 tTemp = keyConf->confInfo;
  /***************************************************************************
Check that we are expecting signals from this transaction and that it
doesn't belong to a transaction already completed. Simply ignore messages
from other transactions.
  ***************************************************************************/
  if(checkState_TransId(&keyConf->transId1)){

    const Uint32 tNoOfOperations = TcKeyConf::getNoOfOperations(tTemp);
    const Uint32 tCommitFlag = TcKeyConf::getCommitFlag(tTemp);

    const Uint32* tPtr = (Uint32 *)&keyConf->operations[0];
    Uint32 tNoComp = theNoOfOpCompleted;
    for (Uint32 i = 0; i < tNoOfOperations ; i++) {
      NdbReceiver* const tReceiver = 
        theNdb->void2rec(theNdb->int2void(*tPtr++));
      const Uint32 tAttrInfoLen = *tPtr++;
      if(tReceiver && tReceiver->checkMagicNumber()){
        Uint32 done;
        if(tReceiver->getType()==NdbReceiver::NDB_QUERY_OPERATION){ 
          /* This signal is part of a linked operation.*/
          done = tReceiver->m_query_operation_impl->getQuery().execTCKEYCONF();
        }else{
          done = tReceiver->execTCOPCONF(tAttrInfoLen);
        }
	if(tAttrInfoLen > TcKeyConf::DirtyReadBit){
	  Uint32 node = tAttrInfoLen & (~TcKeyConf::DirtyReadBit);
          NdbNodeBitmask::set(m_db_nodes, node);
          if(NdbNodeBitmask::get(m_failed_db_nodes, node) && !done)
	  {
            done = 1;
            // 4119 = "Simple/dirty read failed due to node failure"
            tReceiver->setErrorCode(4119);
            theCompletionStatus = CompletedFailure;
            theReturnStatus = NdbTransaction::ReturnFailure;
	  }	    
	}
	tNoComp += done;
      } else { // if(tReceiver && tReceiver->checkMagicNumber())
 	return -1;
      }//if
    }//for
    theNoOfOpCompleted = tNoComp;
    const Uint32 tNoSent = theNoOfOpSent;
    const Uint32 tGCI_hi = keyConf->gci_hi;
    Uint32       tGCI_lo = * tPtr; // After op(s)
    if (unlikely(aDataLength < TcKeyConf::StaticLength+1 + 2*tNoOfOperations))
    {
      tGCI_lo = 0;
    }
    const Uint64 tGCI = Uint64(tGCI_lo) | (Uint64(tGCI_hi) << 32);
    if (tCommitFlag == 1) 
    {
      theCommitStatus = Committed;
      theGlobalCheckpointId = tGCI;
      if (tGCI) // Read(dirty) only transaction doesnt get GCI
      {
	*p_latest_trans_gci = tGCI;
      }
    } 
    else if (theLastExecOpInList &&
             theLastExecOpInList->theCommitIndicator == 1)
    {  
      /**
       * We're waiting for a commit reply...
       */
      return -1;
    }//if
    if (tNoComp >= tNoSent) 
    {
      return 0;	// No more operations to wait for
    }//if
     // Not completed the reception yet.
  } else {
#ifdef NDB_NO_DROPPED_SIGNAL
    abort();
#endif
  }
  
  return -1;
}//NdbTransaction::receiveTCKEYCONF()

/*****************************************************************************
int receiveTCKEY_FAILCONF( NdbApiSignal* aSignal)

Return Value:   Return 0 : receive was completed.
                Return -1: In all other case.   
Parameters:     aSignal: the signal object that contains the 
                TCKEY_FAILCONF signal from TC.
Remark:         Handles the reception of the TCKEY_FAILCONF signal.
*****************************************************************************/
int
NdbTransaction::receiveTCKEY_FAILCONF(const TcKeyFailConf * failConf)
{
  NdbOperation*	tOp;
  /*
    Check that we are expecting signals from this transaction and that it 
    doesn't belong  to a transaction already completed. Simply ignore 
    messages from other transactions.
  */
  if(checkState_TransId(&failConf->transId1)){
    /*
      A node failure of the TC node occured. The transaction has
      been committed.
    */
    theCommitStatus = Committed;
    tOp = theFirstExecOpInList;
    while (tOp != NULL) {
      /*
       * Check if the transaction expected read values...
       * If it did some of them might have gotten lost even if we succeeded
       * in committing the transaction.
       */
      switch(tOp->theOperationType){
      case NdbOperation::UpdateRequest:
      case NdbOperation::InsertRequest:
      case NdbOperation::DeleteRequest:
      case NdbOperation::WriteRequest:
      case NdbOperation::UnlockRequest:
	tOp = tOp->next();
	break;
      case NdbOperation::ReadRequest:
      case NdbOperation::ReadExclusive:
      case NdbOperation::OpenScanRequest:
      case NdbOperation::OpenRangeScanRequest:
	theCompletionStatus = CompletedFailure;
	theReturnStatus = NdbTransaction::ReturnFailure;
	setOperationErrorCodeAbort(4115);
	tOp = NULL;
	break;
      case NdbOperation::NotDefined:
      case NdbOperation::NotDefined2:
	assert(false);
	break;
      }//if
    }//while   
    theReleaseOnClose = true;
    return 0;
  } else {
#ifdef VM_TRACE
    ndbout_c("Recevied TCKEY_FAILCONF wo/ operation");
#endif
  }
  return -1;
}//NdbTransaction::receiveTCKEY_FAILCONF()

/*************************************************************************
int receiveTCKEY_FAILREF( NdbApiSignal* aSignal)

Return Value:   Return 0 : receive was completed.
                Return -1: In all other case.   
Parameters:     aSignal: the signal object that contains the 
                TCKEY_FAILREF signal from TC.
Remark:         Handles the reception of the TCKEY_FAILREF signal.
**************************************************************************/
int
NdbTransaction::receiveTCKEY_FAILREF(const NdbApiSignal* aSignal)
{
  /*
    Check that we are expecting signals from this transaction and
    that it doesn't belong to a transaction already
    completed. Simply ignore messages from other transactions.
  */
  if(checkState_TransId(aSignal->getDataPtr()+1)){
    /*
      We received an indication of that this transaction was aborted due to a
      node failure.
    */
    if (theSendStatus == NdbTransaction::sendTC_ROLLBACK) {
      /*
	We were in the process of sending a rollback anyways. We will
	report it as a success.
      */
      theCompletionStatus = NdbTransaction::CompletedSuccess;
    } else {
      theReturnStatus = NdbTransaction::ReturnFailure;
      theCompletionStatus = NdbTransaction::CompletedFailure;
      theError.code = 4031;
    }//if
    theReleaseOnClose = true;
    theCommitStatus = NdbTransaction::Aborted;
    return 0;
  } else {
#ifdef VM_TRACE
    ndbout_c("Recevied TCKEY_FAILREF wo/ operation");
#endif
  }
  return -1;
}//NdbTransaction::receiveTCKEY_FAILREF()

/******************************************************************************
int  receiveTCINDXCONF(NdbApiSignal* aSignal, Uint32 long_short_ind);

Return Value:  Return 0 : receiveTCINDXCONF was successful.
               Return -1: In all other case.
Parameters:    aSignal: The signal object pointer.
Remark:        
******************************************************************************/
int			
NdbTransaction::receiveTCINDXCONF(const TcIndxConf * indxConf, 
				 Uint32 aDataLength)
{
  if(checkState_TransId(&indxConf->transId1)){
    const Uint32 tTemp = indxConf->confInfo;
    const Uint32 tNoOfOperations = TcIndxConf::getNoOfOperations(tTemp);
    const Uint32 tCommitFlag = TcKeyConf::getCommitFlag(tTemp);
    
    const Uint32* tPtr = (Uint32 *)&indxConf->operations[0];
    Uint32 tNoComp = theNoOfOpCompleted;
    for (Uint32 i = 0; i < tNoOfOperations ; i++) {
      NdbReceiver* tOp = theNdb->void2rec(theNdb->int2void(*tPtr));
      tPtr++;
      const Uint32 tAttrInfoLen = *tPtr;
      tPtr++;
      if (tOp && tOp->checkMagicNumber()) {
	tNoComp += tOp->execTCOPCONF(tAttrInfoLen);
      } else {
	return -1;
      }//if
    }//for
    const Uint32 tNoSent = theNoOfOpSent;
    const Uint32 tGCI_hi = indxConf->gci_hi;
    Uint32       tGCI_lo = * tPtr;
    if (unlikely(aDataLength < TcIndxConf::SignalLength+1+2*tNoOfOperations))
    {
      tGCI_lo = 0;
    }
    const Uint64 tGCI = Uint64(tGCI_lo) | (Uint64(tGCI_hi) << 32);

    theNoOfOpCompleted = tNoComp;
    if (tCommitFlag == 1) 
    {
      theCommitStatus = Committed;
      theGlobalCheckpointId = tGCI;
      if (tGCI) // Read(dirty) only transaction doesnt get GCI
      {
	*p_latest_trans_gci = tGCI;
      }
    }
    else if (theLastExecOpInList->theCommitIndicator == 1)
    {  
      /**
       * We're waiting for a commit reply...
       */
      return -1;
    }//if

    if (tNoComp >= tNoSent) 
    {
      return 0;	// No more operations to wait for
    }//if
     // Not completed the reception yet.
  } else {
#ifdef NDB_NO_DROPPED_SIGNAL
    abort();
#endif
  }

  return -1;
}//NdbTransaction::receiveTCINDXCONF()

/*******************************************************************************
int OpCompletedFailure();

Return Value:  Return 0 : OpCompleteSuccess was successful.
               Return -1: In all other case.
Remark:        An operation was completed with failure.
*******************************************************************************/
int 
NdbTransaction::OpCompleteFailure()
{
  Uint32 tNoComp = theNoOfOpCompleted;
  Uint32 tNoSent = theNoOfOpSent;

  tNoComp++;
  theNoOfOpCompleted = tNoComp;
  
  return (tNoComp == tNoSent) ? 0 : -1;
}//NdbTransaction::OpCompleteFailure()

/******************************************************************************
int OpCompleteSuccess();

Return Value:  Return 0 : OpCompleteSuccess was successful.
               Return -1: In all other case.  
Remark:        An operation was completed with success.
*******************************************************************************/
int 
NdbTransaction::OpCompleteSuccess()
{
  Uint32 tNoComp = theNoOfOpCompleted;
  Uint32 tNoSent = theNoOfOpSent;
  tNoComp++;
  theNoOfOpCompleted = tNoComp;
#ifdef JW_TEST
  ndbout << "NdbTransaction::OpCompleteSuccess() tNoComp=" << tNoComp 
	 << " tNoSent=" << tNoSent << endl;
#endif
  if (tNoComp == tNoSent) { // Last operation completed
    return 0;
  } else if (tNoComp < tNoSent) {
    return -1;	// Continue waiting for more signals
  } else {
    setOperationErrorCodeAbort(4113);	// Too many operations, 
                                        // stop waiting for more
    theCompletionStatus = NdbTransaction::CompletedFailure;
    theReturnStatus = NdbTransaction::ReturnFailure;
    return 0;
  }//if
}//NdbTransaction::OpCompleteSuccess()

/******************************************************************************
 int            getGCI();

Remark:		Get global checkpoint identity of the transaction
*******************************************************************************/
int
NdbTransaction::getGCI()
{
  Uint64 val;
  if (getGCI(&val) == 0)
  {
    return (int)(val >> 32);
  }
  return -1;
}

int
NdbTransaction::getGCI(Uint64 * val)
{
  if (theCommitStatus == NdbTransaction::Committed)
  {
    if (val)
    {
      * val = theGlobalCheckpointId;
    }
    return 0;
  }
  return -1;
}

/*******************************************************************************
Uint64 getTransactionId(void);

Remark:        Get the transaction identity. 
*******************************************************************************/
Uint64
NdbTransaction::getTransactionId()
{
  return theTransactionId;
}//NdbTransaction::getTransactionId()

NdbTransaction::CommitStatusType
NdbTransaction::commitStatus()
{
  return theCommitStatus;
}//NdbTransaction::commitStatus()

int 
NdbTransaction::getNdbErrorLine()
{
  return theErrorLine;
}

NdbOperation*
NdbTransaction::getNdbErrorOperation()
{
  return theErrorOperation;
}//NdbTransaction::getNdbErrorOperation()


const NdbOperation*
NdbTransaction::getNdbErrorOperation() const
{
  return theErrorOperation;
}//NdbTransaction::getNdbErrorOperation()


const NdbOperation * 
NdbTransaction::getNextCompletedOperation(const NdbOperation * current) const {
  if(current == 0)
    return theCompletedFirstOp;
  return current->theNext;
}

NdbOperation *
NdbTransaction::setupRecordOp(NdbOperation::OperationType type,
                              NdbOperation::LockMode lock_mode,
                              NdbOperation::AbortOption default_ao,
                              const NdbRecord *key_record,
                              const char *key_row,
                              const NdbRecord *attribute_record,
                              const char *attribute_row,
                              const unsigned char *mask,
                              const NdbOperation::OperationOptions *opts,
                              Uint32 sizeOfOptions,
                              const NdbLockHandle* lh)
{
  NdbOperation *op;
  
  /* Check that we've got a base table record for the attribute record */
  if (attribute_record->flags & NdbRecord::RecIsIndex)
  {
    /* Result or attribute record must be a base 
       table ndbrecord, not an index ndbrecord */
    setOperationErrorCodeAbort(4340);
    return NULL;
  }
  /*
    We are actually passing the table object for the index here, not the table
    object of the underlying table. But we only need it to keep the existing
    NdbOperation code happy, it is not actually used for NdbRecord operation.
    We will eliminate the need for passing table and index completely when
    implementing WL#3707.
  */
  if (key_record->flags & NdbRecord::RecIsIndex)
  {
    op= getNdbIndexOperation(key_record->table->m_index,
                             attribute_record->table, NULL, true);
  }
  else
  {
    if (key_record->tableId != attribute_record->tableId)
    {
      setOperationErrorCodeAbort(4287);
      return NULL;
    }
    op= getNdbOperation(attribute_record->table, NULL, true);
  }
  if(!op)
    return NULL;

  op->theStatus= NdbOperation::UseNdbRecord;
  op->theOperationType= type;
  op->theErrorLine++;
  op->theLockMode= lock_mode;
  op->m_key_record= key_record;
  op->m_key_row= key_row;
  op->m_attribute_record= attribute_record;
  op->m_attribute_row= attribute_row;
  op->m_abortOption=default_ao;
  op->theLockHandle = const_cast<NdbLockHandle*>(lh);
  
  AttributeMask readMask;
  attribute_record->copyMask(readMask.rep.data, mask);
  
  /*
   * Handle options
   */
  if (opts != NULL)
  {
    /* Delegate to static method in NdbOperation */
    Uint32 result = NdbOperation::handleOperationOptions (type,
                                                          opts,
                                                          sizeOfOptions,
                                                          op);
    if (result !=0)
    {
      setOperationErrorCodeAbort(result);
      return NULL;
    }
  }

  /* Handle delete + blobs */
  if (type == NdbOperation::DeleteRequest &&
      (attribute_record->flags & NdbRecord::RecTableHasBlob))
  {
    /* Need to link in all the Blob handles for delete 
     * If there is a pre-read, check that no Blobs have
     * been asked for
     */
    if (op->getBlobHandlesNdbRecordDelete(this,
                                          (attribute_row != NULL),
                                          readMask.rep.data) == -1)
      return NULL;
  }
  else if (unlikely((attribute_record->flags & NdbRecord::RecHasBlob) &&
                    (type != NdbOperation::UnlockRequest)))
  {
    /* Create blob handles for non-delete, non-unlock operations */
    if (op->getBlobHandlesNdbRecord(this, readMask.rep.data) == -1)
      return NULL;
  }

  /*
   * Now prepare the signals to be sent...
   *
   */
  int returnCode=op->buildSignalsNdbRecord(theTCConPtr, theTransactionId,
                                           readMask.rep.data);

  if (returnCode)
  {
    // buildSignalsNdbRecord should have set the error status
    // So we can return NULL
    return NULL;
  }

  return op;
}



const NdbOperation *
NdbTransaction::readTuple(const NdbRecord *key_rec, const char *key_row,
                          const NdbRecord *result_rec, char *result_row,
                          NdbOperation::LockMode lock_mode,
                          const unsigned char *result_mask,
                          const NdbOperation::OperationOptions *opts,
                          Uint32 sizeOfOptions)
{
  /* Check that the NdbRecord specifies the full primary key. */
  if (!(key_rec->flags & NdbRecord::RecHasAllKeys))
  {
    setOperationErrorCodeAbort(4292);
    return NULL;
  }

  /* It appears that unique index operations do no support readCommitted. */
  if (key_rec->flags & NdbRecord::RecIsIndex &&
      lock_mode == NdbOperation::LM_CommittedRead)
    lock_mode= NdbOperation::LM_Read;

  NdbOperation::OperationType opType=
    (lock_mode == NdbOperation::LM_Exclusive ?
       NdbOperation::ReadExclusive : NdbOperation::ReadRequest);
  NdbOperation *op= setupRecordOp(opType, lock_mode, 
                                  NdbOperation::AO_IgnoreError,
                                  key_rec, key_row, 
                                  result_rec, result_row, result_mask,
                                  opts,
                                  sizeOfOptions);
  if (!op)
    return NULL;

  if (op->theLockMode == NdbOperation::LM_CommittedRead)
  {
    op->theDirtyIndicator= 1;
    op->theSimpleIndicator= 1;
  }
  else 
  {
    if (op->theLockMode == NdbOperation::LM_SimpleRead)
    {
      op->theSimpleIndicator = 1;
    }
    
    
    theSimpleState= 0;
  }

  /* Setup the record/row for receiving the results. */
  op->theReceiver.getValues(result_rec, result_row);

  return op;
}

const NdbOperation *
NdbTransaction::insertTuple(const NdbRecord *key_rec, const char *key_row,
                            const NdbRecord *attr_rec, const char *attr_row,
                            const unsigned char *mask,
                            const NdbOperation::OperationOptions *opts,
                            Uint32 sizeOfOptions)
{
  /* Check that the NdbRecord specifies the full primary key. */
  if (!(key_rec->flags & NdbRecord::RecHasAllKeys))
  {
    setOperationErrorCodeAbort(4292);
    return NULL;
  }

  NdbOperation *op= setupRecordOp(NdbOperation::InsertRequest,
                                  NdbOperation::LM_Exclusive, 
                                  NdbOperation::AbortOnError, 
                                  key_rec, key_row,
                                  attr_rec, attr_row, mask,
                                  opts,
                                  sizeOfOptions);
  if (!op)
    return NULL;

  theSimpleState= 0;

  return op;
}

const NdbOperation *
NdbTransaction::insertTuple(const NdbRecord *combined_rec, const char *combined_row,
                            const unsigned char *mask,
                            const NdbOperation::OperationOptions *opts,
                            Uint32 sizeOfOptions)
{
  return insertTuple(combined_rec, combined_row,
                     combined_rec, combined_row,
                     mask,
                     opts,
                     sizeOfOptions);
}

const NdbOperation *
NdbTransaction::updateTuple(const NdbRecord *key_rec, const char *key_row,
                            const NdbRecord *attr_rec, const char *attr_row,
                            const unsigned char *mask,
                            const NdbOperation::OperationOptions *opts,
                            Uint32 sizeOfOptions)
{
  /* Check that the NdbRecord specifies the full primary key. */
  if (!(key_rec->flags & NdbRecord::RecHasAllKeys))
  {
    setOperationErrorCodeAbort(4292);
    return NULL;
  }

  NdbOperation *op= setupRecordOp(NdbOperation::UpdateRequest,
                                  NdbOperation::LM_Exclusive, 
                                  NdbOperation::AbortOnError, 
                                  key_rec, key_row,
                                  attr_rec, attr_row, mask, 
                                  opts,
                                  sizeOfOptions);
  if(!op)
    return op;

  theSimpleState= 0;

  return op;
}

const NdbOperation *
NdbTransaction::deleteTuple(const NdbRecord *key_rec, 
                            const char *key_row,
                            const NdbRecord *result_rec,
                            char *result_row,
                            const unsigned char *result_mask,
                            const NdbOperation::OperationOptions* opts,
                            Uint32 sizeOfOptions)
{
  /* Check that the key NdbRecord specifies the full primary key. */
  if (!(key_rec->flags & NdbRecord::RecHasAllKeys))
  {
    setOperationErrorCodeAbort(4292);
    return NULL;
  }

  NdbOperation *op= setupRecordOp(NdbOperation::DeleteRequest,
                                  NdbOperation::LM_Exclusive, 
                                  NdbOperation::AbortOnError, 
                                  key_rec, key_row,
                                  result_rec, result_row, result_mask, 
                                  opts,
                                  sizeOfOptions);
  if(!op)
    return op;

  theSimpleState= 0;

  if (result_row != NULL) // readBeforeDelete
  {
    /* Setup the record/row for receiving the results. */
    op->theReceiver.getValues(result_rec, result_row);
  }

  return op;
}

const NdbOperation *
NdbTransaction::writeTuple(const NdbRecord *key_rec, const char *key_row,
                           const NdbRecord *attr_rec, const char *attr_row,
                           const unsigned char *mask,
                           const NdbOperation::OperationOptions *opts,
                           Uint32 sizeOfOptions)
{
  /* Check that the NdbRecord specifies the full primary key. */
  if (!(key_rec->flags & NdbRecord::RecHasAllKeys))
  {
    setOperationErrorCodeAbort(4292);
    return NULL;
  }

  NdbOperation *op= setupRecordOp(NdbOperation::WriteRequest,
                                  NdbOperation::LM_Exclusive, 
                                  NdbOperation::AbortOnError, 
                                  key_rec, key_row,
                                  attr_rec, attr_row, mask, 
                                  opts,
                                  sizeOfOptions);
  if(!op)
    return op;

  theSimpleState= 0;

  return op;
}


NdbScanOperation *
NdbTransaction::scanTable(const NdbRecord *result_record,
                          NdbOperation::LockMode lock_mode,
                          const unsigned char *result_mask,
                          const NdbScanOperation::ScanOptions *options,
                          Uint32 sizeOfOptions)
{
  DBUG_ENTER("NdbTransaction::scanTable");
  DBUG_PRINT("info", ("Options=%p(0x%x)", options,
                      (options ? (unsigned)(options->optionsPresent) : 0)));
  /*
    Normal scan operations are created as NdbIndexScanOperations.
    The reason for this is that they can then share a pool of allocated
    objects.
  */
  NdbIndexScanOperation *op_idx= 
    getNdbScanOperation(result_record->table);

  if (op_idx == NULL)
  {
    /* Memory allocation error */
    setOperationErrorCodeAbort(4000);
    DBUG_RETURN(NULL);
  }

  op_idx->m_scanUsingOldApi= false;

  /* The real work is done in NdbScanOperation */
  if (op_idx->scanTableImpl(result_record,
                            lock_mode,
                            result_mask,
                            options,
                            sizeOfOptions) == 0)
  {
    DBUG_RETURN(op_idx);
  }

  releaseScanOperation(&m_theFirstScanOperation, &m_theLastScanOperation,
                       op_idx);
  DBUG_RETURN(NULL);
}



NdbIndexScanOperation *
NdbTransaction::scanIndex(const NdbRecord *key_record,
                          const NdbRecord *result_record,
                                NdbOperation::LockMode lock_mode,
                          const unsigned char *result_mask,
                          const NdbIndexScanOperation::IndexBound *bound,
                          const NdbScanOperation::ScanOptions *options,
                          Uint32 sizeOfOptions)
{
  /*
    Normal scan operations are created as NdbIndexScanOperations.
    The reason for this is that they can then share a pool of allocated
    objects.
  */
  NdbIndexScanOperation *op= getNdbScanOperation(key_record->table);
  if (op==NULL)
  {
    /* Memory allocation error */
    setOperationErrorCodeAbort(4000);
    return NULL;
  }

  op->m_scanUsingOldApi= false;

  /* Defer the rest of the work to NdbIndexScanOperation */
  if (op->scanIndexImpl(key_record,
                        result_record,
                        lock_mode,
                        result_mask,
                        bound,
                        options,
                        sizeOfOptions) != 0)
  {
    releaseScanOperation(&m_theFirstScanOperation, &m_theLastScanOperation, op);
    return NULL;
  }
  
  return op;
} // ::scanIndex();

Uint32
NdbTransaction::getMaxPendingBlobReadBytes() const
{
  /* 0 == max */
  return (maxPendingBlobReadBytes == 
          (~Uint32(0)) ? 0 : maxPendingBlobReadBytes);
};

Uint32
NdbTransaction::getMaxPendingBlobWriteBytes() const
{
  /* 0 == max */
  return (maxPendingBlobWriteBytes == 
          (~Uint32(0)) ? 0 : maxPendingBlobWriteBytes);
};

void
NdbTransaction::setMaxPendingBlobReadBytes(Uint32 bytes)
{
  /* 0 == max */
  maxPendingBlobReadBytes = (bytes?bytes : (~ Uint32(0)));
}

void
NdbTransaction::setMaxPendingBlobWriteBytes(Uint32 bytes)
{
  /* 0 == max */
  maxPendingBlobWriteBytes = (bytes?bytes : (~ Uint32(0)));
}

#ifdef VM_TRACE
#define CASE(x) case x: ndbout << " " << #x; break
void
NdbTransaction::printState()
{
  ndbout << "con=" << hex << this << dec;
  ndbout << " node=" << getConnectedNodeId();
  switch (theStatus) {
  CASE(NotConnected);
  CASE(Connecting);
  CASE(Connected);
  CASE(DisConnecting);
  CASE(ConnectFailure);
  default: ndbout << (Uint32) theStatus;
  }
  switch (theListState) {
  CASE(NotInList);
  CASE(InPreparedList);
  CASE(InSendList);
  CASE(InCompletedList);
  default: ndbout << (Uint32) theListState;
  }
  switch (theSendStatus) {
  CASE(NotInit);
  CASE(InitState);
  CASE(sendOperations);
  CASE(sendCompleted);
  CASE(sendCOMMITstate);
  CASE(sendABORT);
  CASE(sendABORTfail);
  CASE(sendTC_ROLLBACK);
  CASE(sendTC_COMMIT);
  CASE(sendTC_OP);
  default: ndbout << (Uint32) theSendStatus;
  }
  switch (theCommitStatus) {
  CASE(NotStarted);
  CASE(Started);
  CASE(Committed);
  CASE(Aborted);
  CASE(NeedAbort);
  default: ndbout << (Uint32) theCommitStatus;
  }
  switch (theCompletionStatus) {
  CASE(NotCompleted);
  CASE(CompletedSuccess);
  CASE(CompletedFailure);
  CASE(DefinitionFailure);
  default: ndbout << (Uint32) theCompletionStatus;
  }
  ndbout << endl;
}
#undef CASE
#endif

int
NdbTransaction::report_node_failure(Uint32 id){
  NdbNodeBitmask::set(m_failed_db_nodes, id);
  if(!NdbNodeBitmask::get(m_db_nodes, id))
  {
    return 0;
  }
  
  /**
   *   Arrived
   *   TCKEYCONF   TRANSIDAI
   * 1)   -           -
   * 2)   -           X
   * 3)   X           -
   * 4)   X           X
   */
  NdbOperation* tmp = theFirstExecOpInList;
  const Uint32 len = TcKeyConf::DirtyReadBit | id;
  Uint32 tNoComp = theNoOfOpCompleted;
  Uint32 tNoSent = theNoOfOpSent;
  Uint32 count = 0;
  while(tmp != 0)
  {
    if(tmp->theReceiver.m_expected_result_length == len && 
       tmp->theReceiver.m_received_result_length == 0)
    {
      count++;
      tmp->theError.code = 4119;
    }
    tmp = tmp->next();
  }

  /**
   * TODO, only abort ones really needing abort
   */
  NdbQueryImpl* qtmp = m_firstActiveQuery;
  while (qtmp != 0)
  {
    if (qtmp->getQueryDef().isScanQuery() == false)
    {
      count++;
      qtmp->setErrorCode(4119);
    }
    qtmp = qtmp->getNext();
  }

  tNoComp += count;
  theNoOfOpCompleted = tNoComp;
  if(count)
  {
    theReturnStatus = NdbTransaction::ReturnFailure;
    if(tNoComp == tNoSent)
    {
      theError.code = 4119;
      theCompletionStatus = NdbTransaction::CompletedFailure;    
      return 1;
    }
  }
  return 0;
}

NdbQuery*
NdbTransaction::createQuery(const NdbQueryDef* def,
                            const NdbQueryParamValue paramValues[],
                            NdbOperation::LockMode lock_mode)
{
  NdbQueryImpl* query = NdbQueryImpl::buildQuery(*this, def->getImpl());
  if (unlikely(query == NULL)) {
    return NULL; // Error code for transaction is already set.
  }

  const int error = query->assignParameters(paramValues);
  if (unlikely(error)) {
    // Error code for transaction is already set.
    query->release();
    return NULL;
  }

  query->setNext(m_firstQuery);
  m_firstQuery = query;

  return &query->getInterface();
}

NdbLockHandle*
NdbTransaction::getLockHandle()
{
  NdbLockHandle* lh;

  /* Get a LockHandle object from the Ndb pool and
   * link it into our transaction
   */
  lh = theNdb->getLockHandle();

  if (lh)
  {
    lh->thePrev = m_theLastLockHandle;
    if (m_theLastLockHandle == NULL)
    {
      m_theFirstLockHandle = lh;
      m_theLastLockHandle = lh;
    }
    else
    {
      lh->next(NULL);
      m_theLastLockHandle->next(lh);
      m_theLastLockHandle = lh;
    }
  }

  return lh;
}

const NdbOperation*
NdbTransaction::unlock(const NdbLockHandle* lockHandle,
                       NdbOperation::AbortOption ao)
{
  switch(lockHandle->m_state)
  {
  case NdbLockHandle::FREE:
    /* LockHandle already released */
    setErrorCode(4551);
    return NULL;
  case NdbLockHandle::PREPARED:
    if (likely(lockHandle->isLockRefValid()))
    {
      /* Looks ok */
      break;
    }
    /* Fall through */
  case NdbLockHandle::ALLOCATED:
    /* NdbLockHandle original operation not executed successfully */
    setErrorCode(4553);
    return NULL;
  default:
    abort();
    return NULL;
  }

  if (m_theFirstLockHandle == NULL)
  {
    /* NdbLockHandle does not belong to transaction */
    setErrorCode(4552);
    return NULL;
  }

#ifdef VM_TRACE
  /* Check that this transaction 'owns' this lockhandle */
  {
    NdbLockHandle* tmp = m_theLastLockHandle;
    while (tmp && (tmp != lockHandle))
    {
      tmp = tmp->thePrev;
    }
    
    if (tmp != lockHandle)
    {
      /* NdbLockHandle does not belong to transaction */
      setErrorCode(4552);
      return NULL;
    }
  }
#endif

  assert(theSimpleState == 0);

  /* Use the first work of the Lock reference as the unlock
   * operation's partition id
   * The other two words form the key.
   */
  NdbOperation::OperationOptions opts;

  opts.optionsPresent = NdbOperation::OperationOptions::OO_PARTITION_ID;
  opts.partitionId = lockHandle->getDistKey();

  if (ao != NdbOperation::DefaultAbortOption)
  {
    /* User supplied a preference, pass it on */
    opts.optionsPresent |= NdbOperation::OperationOptions::OO_ABORTOPTION;
    opts.abortOption = ao;
  }

  NdbOperation* unlockOp = setupRecordOp(NdbOperation::UnlockRequest,
                                         NdbOperation::LM_CommittedRead,
                                         NdbOperation::AbortOnError, // Default
                                         lockHandle->m_table->m_ndbrecord,
                                         NULL, // key_row
                                         lockHandle->m_table->m_ndbrecord,
                                         NULL,             // attr_row
                                         NULL,             // mask
                                         &opts,            // opts,
                                         sizeof(opts),     // sizeOfOptions
                                         lockHandle);
  
  return unlockOp;
}

int
NdbTransaction::releaseLockHandle(const NdbLockHandle* lockHandle)
{
  NdbLockHandle* prev = lockHandle->thePrev;
  NdbLockHandle* next = lockHandle->theNext;

  switch(lockHandle->m_state)
  {
  case NdbLockHandle::FREE:
    /* NdbLockHandle already released */
    setErrorCode(4551);
    return -1;
  case NdbLockHandle::PREPARED:
    if (! lockHandle->isLockRefValid())
    {
      /* It's not safe to release the lockHandle after it's
       * defined and before the operation's executed.
       * The lockhandle memory is needed to receive the
       * Lock Reference during execution
       */
      /* Cannot releaseLockHandle until operation executed */
      setErrorCode(4550);
      return -1;
    }
    /* Fall through */
  case NdbLockHandle::ALLOCATED:
    /* Ok to release */
    break;
  default:
    /* Bad state */
    abort();
    return -1;
  }

#ifdef VM_TRACE
  /* Check lockhandle is known to this transaction */
  NdbLockHandle* tmp = m_theFirstLockHandle;
  while (tmp &&
         (tmp != lockHandle))
  {
    tmp = tmp->next();
  }

  if (tmp != lockHandle)
  {
    abort();
    return -1;
  }
#endif

  /* Repair list around lock handle */
  if (prev)
    prev->next(next);
  
  if (next)
    next->thePrev = prev;
  
  /* Repair list head and tail ptrs */
  if (lockHandle == m_theFirstLockHandle)
  {
    m_theFirstLockHandle = next;
  }
  if (lockHandle == m_theLastLockHandle)
  {
    m_theLastLockHandle = prev;
  }
  
  /* Now return it to the Ndb's freelist */
  NdbLockHandle* lh = const_cast<NdbLockHandle*>(lockHandle);

  lh->thePrev = NULL;
  lh->theNext = NULL;
  
  theNdb->releaseLockHandle(lh);

  return 0;
}<|MERGE_RESOLUTION|>--- conflicted
+++ resolved
@@ -846,7 +846,6 @@
   }
 
   theCompletionStatus = NotCompleted;
-<<<<<<< HEAD
 
   // Prepare sending of all pending NdbQuery's
   if (m_firstQuery) {
@@ -869,10 +868,8 @@
 
   // Prepare sending of all pending (non-scan) NdbOperations's
   NdbOperation* tOp = theFirstOpInList;
-=======
   Uint32 pkOpCount = 0;
   Uint32 ukOpCount = 0;
->>>>>>> b42d4873
   while (tOp) {
     int tReturnCode;
     NdbOperation* tNextOp = tOp->next();
