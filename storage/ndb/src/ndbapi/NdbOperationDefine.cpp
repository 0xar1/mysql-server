/* Copyright (C) 2003 MySQL AB

   This program is free software; you can redistribute it and/or modify
   it under the terms of the GNU General Public License as published by
   the Free Software Foundation; version 2 of the License.

   This program is distributed in the hope that it will be useful,
   but WITHOUT ANY WARRANTY; without even the implied warranty of
   MERCHANTABILITY or FITNESS FOR A PARTICULAR PURPOSE.  See the
   GNU General Public License for more details.

   You should have received a copy of the GNU General Public License
   along with this program; if not, write to the Free Software
   Foundation, Inc., 59 Temple Place, Suite 330, Boston, MA  02111-1307  USA */

#include <ndb_global.h>
#include <NdbOperation.hpp>
#include "NdbApiSignal.hpp"
#include <NdbTransaction.hpp>
#include <Ndb.hpp>
#include <NdbRecAttr.hpp>
#include "NdbUtil.hpp"
#include "NdbOut.hpp"
#include "NdbImpl.hpp"
#include <NdbIndexScanOperation.hpp>
#include <NdbBlob.hpp>

#include <Interpreter.hpp>
#include <NdbInterpretedCode.hpp>
#include <AttributeHeader.hpp>
#include <signaldata/TcKeyReq.hpp>

/*****************************************************************************
 * int insertTuple();
 *****************************************************************************/
int
NdbOperation::insertTuple()
{
  NdbTransaction* tNdbCon = theNdbCon;
  int tErrorLine = theErrorLine;
  if (theStatus == Init) {
    theStatus = OperationDefined;
    theOperationType = InsertRequest;
    tNdbCon->theSimpleState = 0;
    theErrorLine = tErrorLine++;
    theLockMode = LM_Exclusive;
    m_abortOption = AbortOnError;
    return 0; 
  } else {
    setErrorCode(4200);
    return -1;
  }//if
}//NdbOperation::insertTuple()
/******************************************************************************
 * int updateTuple();
 *****************************************************************************/
int
NdbOperation::updateTuple()
{  
  NdbTransaction* tNdbCon = theNdbCon;
  int tErrorLine = theErrorLine;
  if (theStatus == Init) {
    theStatus = OperationDefined;
    tNdbCon->theSimpleState = 0;
    theOperationType = UpdateRequest;  
    theErrorLine = tErrorLine++;
    theLockMode = LM_Exclusive;
    m_abortOption = AbortOnError;
    return 0; 
  } else {
    setErrorCode(4200);
    return -1;
  }//if
}//NdbOperation::updateTuple()
/*****************************************************************************
 * int writeTuple();
 *****************************************************************************/
int
NdbOperation::writeTuple()
{  
  NdbTransaction* tNdbCon = theNdbCon;
  int tErrorLine = theErrorLine;
  if (theStatus == Init) {
    theStatus = OperationDefined;
    tNdbCon->theSimpleState = 0;
    theOperationType = WriteRequest;  
    theErrorLine = tErrorLine++;
    theLockMode = LM_Exclusive;
    m_abortOption = AbortOnError;
    return 0; 
  } else {
    setErrorCode(4200);
    return -1;
  }//if
}//NdbOperation::writeTuple()
/*****************************************************************************
 * int deleteTuple();
 *****************************************************************************/
int
NdbOperation::deleteTuple()
{
  NdbTransaction* tNdbCon = theNdbCon;
  int tErrorLine = theErrorLine;
  if (theStatus == Init) {
    theStatus = OperationDefined;  
    tNdbCon->theSimpleState = 0;
    theOperationType = DeleteRequest;
    theErrorLine = tErrorLine++;
    theLockMode = LM_Exclusive;
    m_abortOption = AbortOnError;
    return 0;
  } else {
    setErrorCode(4200);
    return -1;
  }//if
}//NdbOperation::deleteTuple()

/******************************************************************************
 * int readTuple();
 *****************************************************************************/
int
NdbOperation::readTuple(NdbOperation::LockMode lm)
{ 
  switch(lm) {
  case LM_Read:
    return readTuple();
    break;
  case LM_Exclusive:
    return readTupleExclusive();
    break;
  case LM_CommittedRead:
    return committedRead();
    break;
  case LM_SimpleRead:
    return simpleRead();
  default:
    return -1;
  };
}
/******************************************************************************
 * int readTuple();
 *****************************************************************************/
int
NdbOperation::readTuple()
{ 
  NdbTransaction* tNdbCon = theNdbCon;
  int tErrorLine = theErrorLine;
  if (theStatus == Init) {
    theStatus = OperationDefined;
    tNdbCon->theSimpleState = 0;
    theOperationType = ReadRequest;
    theErrorLine = tErrorLine++;
    theLockMode = LM_Read;
    m_abortOption = AO_IgnoreError;
    return 0;
  } else {
    setErrorCode(4200);
    return -1;
  }//if
}//NdbOperation::readTuple()

/******************************************************************************
 * int readTupleExclusive();
 *****************************************************************************/
int
NdbOperation::readTupleExclusive()
{ 
  NdbTransaction* tNdbCon = theNdbCon;
  int tErrorLine = theErrorLine;
  if (theStatus == Init) {
    theStatus = OperationDefined;
    tNdbCon->theSimpleState = 0;
    theOperationType = ReadExclusive;
    theErrorLine = tErrorLine++;
    theLockMode = LM_Exclusive;
    m_abortOption = AO_IgnoreError;
    return 0;
  } else {
    setErrorCode(4200);
    return -1;
  }//if
}//NdbOperation::readTupleExclusive()

/*****************************************************************************
 * int simpleRead();
 *****************************************************************************/
int
NdbOperation::simpleRead()
{
  NdbTransaction* tNdbCon = theNdbCon;
  int tErrorLine = theErrorLine;
  if (theStatus == Init) {
    theStatus = OperationDefined;
    theOperationType = ReadRequest;
    theSimpleIndicator = 1;
    theDirtyIndicator = 0;
    theErrorLine = tErrorLine++;
    theLockMode = LM_SimpleRead;
    m_abortOption = AO_IgnoreError;
    tNdbCon->theSimpleState = 0;
    return 0;
  } else {
    setErrorCode(4200);
    return -1;
  }//if
}//NdbOperation::simpleRead()

/*****************************************************************************
 * int dirtyRead();
 *****************************************************************************/
int
NdbOperation::dirtyRead()
{
  return committedRead();
}//NdbOperation::dirtyRead()

/*****************************************************************************
 * int committedRead();
 *****************************************************************************/
int
NdbOperation::committedRead()
{
  int tErrorLine = theErrorLine;
  if (theStatus == Init) {
    theStatus = OperationDefined;
    theOperationType = ReadRequest;
    theSimpleIndicator = 1;
    theDirtyIndicator = 1;
    theErrorLine = tErrorLine++;
    theLockMode = LM_CommittedRead;
    m_abortOption = AO_IgnoreError;
    return 0;
  } else {
    setErrorCode(4200);
    return -1;
  }//if
}//NdbOperation::committedRead()

/*****************************************************************************
 * int dirtyUpdate();
 ****************************************************************************/
int
NdbOperation::dirtyUpdate()
{
  NdbTransaction* tNdbCon = theNdbCon;
  int tErrorLine = theErrorLine;
  if (theStatus == Init) {
    theStatus = OperationDefined;
    theOperationType = UpdateRequest;
    tNdbCon->theSimpleState = 0;
    theSimpleIndicator = 1;
    theDirtyIndicator = 1;
    theErrorLine = tErrorLine++;
    theLockMode = LM_CommittedRead;
    m_abortOption = AbortOnError;
    return 0;
  } else {
    setErrorCode(4200);
    return -1;
  }//if
}//NdbOperation::dirtyUpdate()

/******************************************************************************
 * int dirtyWrite();
 *****************************************************************************/
int
NdbOperation::dirtyWrite()
{
  NdbTransaction* tNdbCon = theNdbCon;
  int tErrorLine = theErrorLine;
  if (theStatus == Init) {
    theStatus = OperationDefined;
    theOperationType = WriteRequest;
    tNdbCon->theSimpleState = 0;
    theSimpleIndicator = 1;
    theDirtyIndicator = 1;
    theErrorLine = tErrorLine++;
    theLockMode = LM_CommittedRead;
    m_abortOption = AbortOnError;
    return 0;
  } else {
    setErrorCode(4200);
    return -1;
  }//if
}//NdbOperation::dirtyWrite()

/******************************************************************************
 * int interpretedUpdateTuple();
 ****************************************************************************/
int
NdbOperation::interpretedUpdateTuple()
{
  NdbTransaction* tNdbCon = theNdbCon;
  int tErrorLine = theErrorLine;
  if (theStatus == Init) {
    theStatus = OperationDefined;
    tNdbCon->theSimpleState = 0;
    theOperationType = UpdateRequest;
    theAI_LenInCurrAI = 25;
    theLockMode = LM_Exclusive;
    theErrorLine = tErrorLine++;
    m_abortOption = AbortOnError;
    initInterpreter();
    return 0;
  } else {
    setErrorCode(4200);
    return -1;
  }//if
}//NdbOperation::interpretedUpdateTuple()

/*****************************************************************************
 * int interpretedDeleteTuple();
 *****************************************************************************/
int
NdbOperation::interpretedDeleteTuple()
{
  NdbTransaction* tNdbCon = theNdbCon;
  int tErrorLine = theErrorLine;
  if (theStatus == Init) {
    theStatus = OperationDefined;
    tNdbCon->theSimpleState = 0;
    theOperationType = DeleteRequest;

    theErrorLine = tErrorLine++;
    theAI_LenInCurrAI = 25;
    theLockMode = LM_Exclusive;
    m_abortOption = AbortOnError;
    initInterpreter();
    return 0;
  } else {
    setErrorCode(4200);
    return -1;
  }//if
}//NdbOperation::interpretedDeleteTuple()

void
NdbOperation::setReadLockMode(LockMode lockMode)
{
  /* We only support changing lock mode for read operations at this time. */
  assert(theOperationType == ReadRequest || theOperationType == ReadExclusive);
  switch (lockMode) {
  case LM_CommittedRead: /* TODO, check theNdbCon->theSimpleState */
    theOperationType= ReadRequest;
    theSimpleIndicator= 1;
    theDirtyIndicator= 1;
    break;
  case LM_SimpleRead: /* TODO, check theNdbCon->theSimpleState */
    theOperationType= ReadRequest;
    theSimpleIndicator= 1;
    theDirtyIndicator= 0;
    break;
  case LM_Read:
    theNdbCon->theSimpleState= 0;
    theOperationType= ReadRequest;
    theSimpleIndicator= 0;
    theDirtyIndicator= 0;
    break;
  case LM_Exclusive:
    theNdbCon->theSimpleState= 0;
    theOperationType= ReadExclusive;
    theSimpleIndicator= 0;
    theDirtyIndicator= 0;
    break;
  default:
    /* Not supported / invalid. */
    assert(false);
  }
  theLockMode= lockMode;
}


/******************************************************************************
 * int getValue(AttrInfo* tAttrInfo, char* aRef )
 *
 * Return Value   Return 0 : GetValue was successful.
 *                Return -1: In all other case. 
 * Parameters:    tAttrInfo : Attribute object of the retrieved attribute 
 *                            value.
 * Remark:        Define an attribute to retrieve in query.
 *****************************************************************************/
NdbRecAttr*
NdbOperation::getValue_impl(const NdbColumnImpl* tAttrInfo, char* aValue)
{
  NdbRecAttr* tRecAttr;
  if ((tAttrInfo != NULL) &&
      (theStatus != Init)){
    m_no_disk_flag &= (tAttrInfo->m_storageType == NDB_STORAGETYPE_DISK ? 0:1);
    if (theStatus != GetValue) {
      if (theStatus == UseNdbRecord)
        /* This path for extra GetValues for NdbRecord */
        return getValue_NdbRecord(tAttrInfo, aValue);
      if (theInterpretIndicator == 1) {
	if (theStatus == FinalGetValue) {
	  ; // Simply continue with getValue
	} else if (theStatus == ExecInterpretedValue) {
	  if (insertATTRINFO(Interpreter::EXIT_OK) == -1)
	    return NULL;
	  theInterpretedSize = theTotalCurrAI_Len -
	    (theInitialReadSize + 5);
	} else if (theStatus == SetValueInterpreted) {
	  theFinalUpdateSize = theTotalCurrAI_Len - 
	    (theInitialReadSize + theInterpretedSize + 5);
	} else {
	  setErrorCodeAbort(4230);
	  return NULL;
	}//if
        /* Final read, after running interpreted instructions. */
	theStatus = FinalGetValue;
      } else {
	setErrorCodeAbort(4230);
	return NULL;
      }//if
    }//if
    AttributeHeader ah(tAttrInfo->m_attrId, 0);
    if (insertATTRINFO(ah.m_value) != -1) {	
      // Insert Attribute Id into ATTRINFO part. 
      
      /************************************************************************
       * Get a Receive Attribute object and link it into the operation object.
       ***********************************************************************/
      if((tRecAttr = theReceiver.getValue(tAttrInfo, aValue)) != 0){
	theErrorLine++;
	return tRecAttr;
      } else {  
	setErrorCodeAbort(4000);
	return NULL;
      }
    } else {
      return NULL;
    }//if insertATTRINFO failure
  } else {
    if (tAttrInfo == NULL) {
      setErrorCodeAbort(4004);      
      return NULL;
    }//if
  }//if
  setErrorCodeAbort(4200);
  return NULL;
}

NdbRecAttr*
NdbOperation::getValue_NdbRecord(const NdbColumnImpl* tAttrInfo, char* aValue)
{
  NdbRecAttr* tRecAttr;

  m_no_disk_flag &= (tAttrInfo->m_storageType == NDB_STORAGETYPE_DISK ? 0:1);

  /*
    For getValue with NdbRecord operations, we just allocate the NdbRecAttr,
    the signal data will be constructed later.
  */
  if((tRecAttr = theReceiver.getValue(tAttrInfo, aValue)) != 0) {
    theErrorLine++;
    return tRecAttr;
  } else {
    setErrorCodeAbort(4000);
    return NULL;
  }
}

/*****************************************************************************
 * int setValue(AttrInfo* tAttrInfo, char* aValue, Uint32 len)
 *
 * Return Value:  Return 0 : SetValue was succesful.
 *                Return -1: In all other case.   
 * Parameters:    tAttrInfo : Attribute object where the attribute 
 *                            info exists.
 *                aValue : Reference to the variable with the new value.
 *		  len    : Length of the value
 * Remark:        Define a attribute to set in a query.
******************************************************************************/
int
NdbOperation::setValue( const NdbColumnImpl* tAttrInfo, 
			const char* aValuePassed)
{
  DBUG_ENTER("NdbOperation::setValue");
  DBUG_PRINT("enter", ("col: %s  op:%d  val: 0x%lx",
                       tAttrInfo ? tAttrInfo->m_name.c_str() : "NULL",
                       theOperationType, (long) aValuePassed));

  int tReturnCode;
  Uint32 tAttrId;
  Uint32 tData;
  Uint32 tempData[2000];
  OperationType tOpType = theOperationType;
  OperationStatus tStatus = theStatus;

  
  if ((tOpType == UpdateRequest) ||
      (tOpType == WriteRequest)) {
    if (theInterpretIndicator == 0) {
      if (tStatus == SetValue) {
        ;
      } else {
        setErrorCodeAbort(4234);
        DBUG_RETURN(-1);
      }//if
    } else {
      if (tStatus == GetValue) {
        theInitialReadSize = theTotalCurrAI_Len - 5;
      } else if	(tStatus == ExecInterpretedValue) {
	//--------------------------------------------------------------------
	// We insert an exit from interpretation since we are now starting 
	// to set values in the tuple by setValue.
	//--------------------------------------------------------------------
        if (insertATTRINFO(Interpreter::EXIT_OK) == -1){
          DBUG_RETURN(-1);
	}
        theInterpretedSize = theTotalCurrAI_Len - 
          (theInitialReadSize + 5);
      } else if (tStatus == SetValueInterpreted) {
        ; // Simply continue adding new setValue
      } else {
	//--------------------------------------------------------------------
	// setValue used in the wrong context. Application coding error.
	//-------------------------------------------------------------------
        setErrorCodeAbort(4234); //Wrong error code
        DBUG_RETURN(-1);
      }//if
      theStatus = SetValueInterpreted;
    }//if
  } else if (tOpType == InsertRequest) {
    if ((theStatus != SetValue) && (theStatus != OperationDefined)) {
      setErrorCodeAbort(4234);
      DBUG_RETURN(-1);
    }//if
  } else if (tOpType == ReadRequest || tOpType == ReadExclusive) {
    setErrorCodeAbort(4504);
    DBUG_RETURN(-1);
  } else if (tOpType == DeleteRequest) {
    setErrorCodeAbort(4504);
    DBUG_RETURN(-1);
  } else if (tOpType == OpenScanRequest || tOpType == OpenRangeScanRequest) {
    setErrorCodeAbort(4228);
    DBUG_RETURN(-1);
  } else {
    //---------------------------------------------------------------------
    // setValue with undefined operation type. 
    // Probably application coding error.
    //---------------------------------------------------------------------
    setErrorCodeAbort(4108);
    DBUG_RETURN(-1);
  }//if
  if (tAttrInfo == NULL) {
    setErrorCodeAbort(4004);      
    DBUG_RETURN(-1);
  }//if
  if (tAttrInfo->m_pk) {
    if (theOperationType == InsertRequest) {
      DBUG_RETURN(equal_impl(tAttrInfo, aValuePassed));
    } else {
      setErrorCodeAbort(4202);      
      DBUG_RETURN(-1);
    }//if
  }//if
  
  // Insert Attribute Id into ATTRINFO part. 
  tAttrId = tAttrInfo->m_attrId;
  m_no_disk_flag &= (tAttrInfo->m_storageType == NDB_STORAGETYPE_DISK ? 0:1);
  const char *aValue = aValuePassed; 
  if (aValue == NULL) {
    if (tAttrInfo->m_nullable) {
      AttributeHeader ah(tAttrId, 0);
      ah.setNULL();
      insertATTRINFO(ah.m_value);
      // Insert Attribute Id with the value
      // NULL into ATTRINFO part. 
      DBUG_RETURN(0);
    } else {
      /***********************************************************************
       * Setting a NULL value on a NOT NULL attribute is not allowed.
       **********************************************************************/
      setErrorCodeAbort(4203);      
      DBUG_RETURN(-1);
    }//if
  }//if
  
  Uint32 len;
  if (! tAttrInfo->get_var_length(aValue, len)) {
    setErrorCodeAbort(4209);
    DBUG_RETURN(-1);
  }

  const Uint32 sizeInBytes = len;
  const Uint32 bitsInLastWord = 8 * (sizeInBytes & 3) ;
  
  const int attributeSize = sizeInBytes;
  const int slack = sizeInBytes & 3;
  
  if (((UintPtr)aValue & 3) != 0 || (slack != 0)){
    memcpy(&tempData[0], aValue, attributeSize);
    aValue = (char*)&tempData[0];
    if(slack != 0) {
      char * tmp = (char*)&tempData[0];
      memset(&tmp[attributeSize], 0, (4 - slack));
    }//if
  }//if
  
  // Excluding bits in last word
  const Uint32 sizeInWords = sizeInBytes / 4;          
  AttributeHeader ah(tAttrId, sizeInBytes);
  insertATTRINFO( ah.m_value );

  /***********************************************************************
   * Check if the pointer of the value passed is aligned on a 4 byte boundary.
   * If so only assign the pointer to the internal variable aValue. 
   * If it is not aligned then we start by copying the value to tempData and 
   * use this as aValue instead.
   *************************************************************************/
  
  tReturnCode = insertATTRINFOloop((Uint32*)aValue, sizeInWords);
  if (tReturnCode == -1) {
    DBUG_RETURN(tReturnCode);
  }//if
  if (bitsInLastWord != 0) {
    tData = *(Uint32*)(aValue + sizeInWords*4);
    tData = convertEndian(tData);
    tData = tData & ((1 << bitsInLastWord) - 1);
    tData = convertEndian(tData);
    tReturnCode = insertATTRINFO(tData);
    if (tReturnCode == -1) {
      DBUG_RETURN(tReturnCode);
    }//if
  }//if
  theErrorLine++;  
  DBUG_RETURN(0);
}//NdbOperation::setValue()


int
NdbOperation::setAnyValue(Uint32 any_value)
{
  OperationType tOpType = theOperationType;

  if (theStatus == UseNdbRecord)
  {
    /* Method not allowed for NdbRecord, use OperationOptions or 
       ScanOptions structure instead */
    setErrorCodeAbort(4515);
    return -1;
  }

  const NdbColumnImpl* impl =
    &NdbColumnImpl::getImpl(* NdbDictionary::Column::ANY_VALUE);

  switch(tOpType){
  case DeleteRequest:{
    Uint32 ah;
    AttributeHeader::init(&ah, AttributeHeader::ANY_VALUE, 4);
    if (insertATTRINFO(ah) != -1 && insertATTRINFO(any_value) != -1 ) 
    {
      return 0;
    }
  }
  default:
    return setValue(impl, (const char *)&any_value);
  }

  setErrorCodeAbort(4000);
  return -1;
}

<<<<<<< HEAD
=======
int
NdbOperation::setOptimize(Uint32 options)
{
  return setValue(&NdbColumnImpl::getImpl(*NdbDictionary::Column::OPTIMIZE),
                  (const char*)&options);
}

>>>>>>> b749dabf
/* Non-const variant of getBlobHandle - can return existing blob
 * handles, or create new ones for non-NdbRecord operations 
 */
NdbBlob*
NdbOperation::getBlobHandle(NdbTransaction* aCon, const NdbColumnImpl* tAttrInfo)
{
  NdbBlob* tBlob = theBlobList;
  NdbBlob* tLastBlob = NULL;
  while (tBlob != NULL) {
    if (tBlob->theColumn == tAttrInfo)
      return tBlob;
    tLastBlob = tBlob;
    tBlob = tBlob->theNext;
  }

  /*
   * For NdbRecord PK, unique index and scan operations, we only fetch existing 
   * blob handles here, creation must be done by requesting the blob in the 
   * NdbRecord and mask when creating the operation.
   * For NdbRecAttr PK, IK and scan operations, we allow Blob handles
   * to be created here.  Note that NdbRecAttr PK and unique index ops are handled
   * differently to NdbRecAttr scan operations.
   */
  if (m_attribute_record)
  {
    setErrorCodeAbort(4288);
    return NULL;
  }

  tBlob = theNdb->getNdbBlob();
  if (tBlob == NULL)
    return NULL;
  if (tBlob->atPrepare(aCon, this, tAttrInfo) == -1) {
    theNdb->releaseNdbBlob(tBlob);
    return NULL;
  }
  if (tLastBlob == NULL)
    theBlobList = tBlob;
  else
    tLastBlob->theNext = tBlob;
  tBlob->theNext = NULL;
  theNdbCon->theBlobFlag = true;
  return tBlob;
}

/* const variant of getBlobHandle - only returns existing blob handles */
NdbBlob*
NdbOperation::getBlobHandle(NdbTransaction* aCon, const NdbColumnImpl* tAttrInfo) const
{
  NdbBlob* tBlob = theBlobList;
  while (tBlob != NULL) {
    if (tBlob->theColumn == tAttrInfo)
      return tBlob;
    tBlob = tBlob->theNext;
  }

  /*
    Const method - cannot create a new BLOB handle, NdbRecord
    or NdbRecAttr
  */
  setErrorCodeAbort(4288);
  return NULL;
}

/*
  This is used to set up a blob handle for an NdbRecord operation.

  It allocates the NdbBlob object, initialises it, and links it into the
  operation.

  There are two cases for how to set up the primary key info:
    1. Normal primary key or hash index key operations. The keyinfo argument
       is passed as NULL, and the key value is read from the NdbRecord and
       row passed from the application.
    2. Take-over scan operation. The keyinfo argument points to a buffer
       containing KEYINFO20 data.

  For a scan operation, there is no key info to set up at prepare time.
*/
NdbBlob *
NdbOperation::linkInBlobHandle(NdbTransaction *aCon,
                               const NdbColumnImpl *column,
                               NdbBlob * & lastPtr)
{
  int res;

  NdbBlob *bh= theNdb->getNdbBlob();
  if (bh == NULL)
    return NULL;

  if (theOperationType == OpenScanRequest ||
      theOperationType == OpenRangeScanRequest)
  {
    res= bh->atPrepareNdbRecordScan(aCon, this, column);
  }
  else if (m_key_record == NULL)
  {
    /* This means that we have a scan take-over operation, and we should
       obtain the key from KEYINFO20 data.
    */
    res= bh->atPrepareNdbRecordTakeover(aCon, this, column,
                                        m_key_row, m_keyinfo_length*4);
  }
  else
  {
    res= bh->atPrepareNdbRecord(aCon, this, column, m_key_record, m_key_row);
  }
  if (res == -1)
  {
    theNdb->releaseNdbBlob(bh);
    return NULL;
  }
  if (lastPtr)
    lastPtr->theNext= bh;
  else
    theBlobList= bh;
  lastPtr= bh;
  bh->theNext= NULL;
  theNdbCon->theBlobFlag= true;

  return bh;
}

/*
 * Setup blob handles for an NdbRecord operation.
 *
 * Create blob handles for all requested blob columns.
 *
 * For read request, store the pointers to blob handles in the row.
 */
int
NdbOperation::getBlobHandlesNdbRecord(NdbTransaction* aCon)
{
  NdbBlob *lastBlob= NULL;

  for (Uint32 i= 0; i<m_attribute_record->noOfColumns; i++)
  {
    const NdbRecord::Attr *col= &m_attribute_record->columns[i];
    if (!(col->flags & NdbRecord::IsBlob))
      continue;

    Uint32 attrId= col->attrId;
    if (!BitmaskImpl::get((NDB_MAX_ATTRIBUTES_IN_TABLE+31)>>5,
                          m_read_mask, attrId))
      continue;

    const NdbColumnImpl *tableColumn= m_currentTable->getColumn(attrId);
    assert(tableColumn != NULL);

    NdbBlob *bh= linkInBlobHandle(aCon, tableColumn, lastBlob);
    if (bh == NULL)
      return -1;

    if (theOperationType == ReadRequest || theOperationType == ReadExclusive)
    {
      /*
       * For read request, it is safe to cast away const-ness for the
       * m_attribute_row.
       */
      memcpy((char *)&m_attribute_row[col->offset], &bh, sizeof(bh));
    }
  }

  return 0;
}

/*
  For a delete, we need to create blob handles for all table blob columns,
  so that we can be sure to delete all blob parts for the row.
  If checkReadset is true, we also check that the caller is not asking to 
  read any blobs as part of the delete.
*/
int
NdbOperation::getBlobHandlesNdbRecordDelete(NdbTransaction* aCon,
                                            bool checkReadSet)
{
  NdbBlob *lastBlob= NULL;

  assert(theOperationType == DeleteRequest);

  for (Uint32 i= 0; i < m_currentTable->m_columns.size(); i++)
  {
    const NdbColumnImpl* c= m_currentTable->m_columns[i];
    assert(c != 0);
    if (!c->getBlobType())
      continue;

    if (checkReadSet &&
        (BitmaskImpl::get((NDB_MAX_ATTRIBUTES_IN_TABLE+31)>>5,
                          m_read_mask, c->m_attrId)))
    {
      /* Blobs are not allowed in NdbRecord delete result record */
      setErrorCodeAbort(4511);
      return -1;
    }

    NdbBlob *bh= linkInBlobHandle(aCon, c, lastBlob);
    if (bh == NULL)
      return -1;
  }

  return 0;
}

NdbRecAttr*
NdbOperation::getVarValue(const NdbColumnImpl* tAttrInfo,
                          char* aBareValue, Uint16* aLenLoc)
{
  NdbRecAttr* ra = getValue(tAttrInfo, aBareValue);
  if (ra != NULL) {
    assert(aLenLoc != NULL);
    ra->m_getVarValue = aLenLoc;
  }
  return ra;
}

int
NdbOperation::setVarValue(const NdbColumnImpl* tAttrInfo,
                          const char* aBareValue, const Uint16& aLen)
{
  DBUG_ENTER("NdbOperation::setVarValue");
  DBUG_PRINT("info", ("aLen=%u", (Uint32)aLen));

  // wl3717_todo not optimal..
  Uint64 buf[2048];
  unsigned char* p = (unsigned char*)buf;
  p[0] = (aLen & 0xff);
  p[1] = (aLen >> 8);
  memcpy(&p[2], aBareValue, aLen);
  if (setValue(tAttrInfo, (char*)buf) == -1)
    DBUG_RETURN(-1);
  DBUG_RETURN(0);
}

/****************************************************************************
 * int insertATTRINFO( Uint32 aData );
 *
 * Return Value:   Return 0 : insertATTRINFO was succesful.
 *                 Return -1: In all other case.   
 * Parameters:     aData: the data to insert into ATTRINFO.
 * Remark:         Puts the the data into either TCKEYREQ signal or 
 *                 ATTRINFO signal.
 *****************************************************************************/
int
NdbOperation::insertATTRINFO( Uint32 aData )
{
  NdbApiSignal* tSignal;
  register Uint32 tAI_LenInCurrAI = theAI_LenInCurrAI;
  register Uint32* tAttrPtr = theATTRINFOptr;
  register Uint32 tTotCurrAILen = theTotalCurrAI_Len;

  if (tAI_LenInCurrAI >= 25) {
    Ndb* tNdb = theNdb;
    NdbApiSignal* tFirstAttrinfo = theFirstATTRINFO;
    tAI_LenInCurrAI = 3;
    tSignal = tNdb->getSignal();
    if (tSignal != NULL) {
      tSignal->setSignal(m_attrInfoGSN);
      tAttrPtr = &tSignal->getDataPtrSend()[3];
      if (tFirstAttrinfo == NULL) {
        tSignal->next(NULL);
        theFirstATTRINFO = tSignal;
        theCurrentATTRINFO = tSignal;
      } else {
        NdbApiSignal* tCurrentAttrinfoBeforeUpdate = theCurrentATTRINFO;
        tSignal->next(NULL);
        theCurrentATTRINFO = tSignal;
        tCurrentAttrinfoBeforeUpdate->next(tSignal);
      }//if
    } else {
      goto insertATTRINFO_error1;
    }//if
  }//if
  *tAttrPtr = aData;
  tAttrPtr++;
  tTotCurrAILen++;
  tAI_LenInCurrAI++;
  theTotalCurrAI_Len = tTotCurrAILen;
  theAI_LenInCurrAI = tAI_LenInCurrAI;
  theATTRINFOptr = tAttrPtr;
  return 0;

insertATTRINFO_error1:
  setErrorCodeAbort(4000);
  return -1;

}//NdbOperation::insertATTRINFO()

/*****************************************************************************
 * int insertATTRINFOloop(Uint32* aDataPtr, Uint32 aLength );
 *
 * Return Value:  Return 0 : insertATTRINFO was succesful.
 *                Return -1: In all other case.   
 * Parameters:    aDataPtr: Pointer to the data to insert into ATTRINFO.
 *                aLength: Length of data to be copied
 * Remark:        Puts the the data into either TCKEYREQ signal or 
 *                ATTRINFO signal.
 *****************************************************************************/
int
NdbOperation::insertATTRINFOloop(register const Uint32* aDataPtr, 
				 register Uint32 aLength)
{
  NdbApiSignal* tSignal;
  register Uint32 tAI_LenInCurrAI = theAI_LenInCurrAI;
  register Uint32 tTotCurrAILen = theTotalCurrAI_Len;
  register Uint32* tAttrPtr = theATTRINFOptr;  
  Ndb* tNdb = theNdb;

  while (aLength > 0) {
    if (tAI_LenInCurrAI >= 25) {
      NdbApiSignal* tFirstAttrinfo = theFirstATTRINFO;
      tAI_LenInCurrAI = 3;
      tSignal = tNdb->getSignal();
      if (tSignal != NULL) {
        tSignal->setSignal(m_attrInfoGSN);
        tAttrPtr = &tSignal->getDataPtrSend()[3];
        if (tFirstAttrinfo == NULL) {
          tSignal->next(NULL);
          theFirstATTRINFO = tSignal;
          theCurrentATTRINFO = tSignal;
        } else {
          NdbApiSignal* tCurrentAttrinfoBeforeUpdate = theCurrentATTRINFO;
          tSignal->next(NULL);
          theCurrentATTRINFO = tSignal;
          tCurrentAttrinfoBeforeUpdate->next(tSignal);
        }//if
      } else {
        goto insertATTRINFO_error1;
      }//if
    }//if
    {
      register Uint32 tData = *aDataPtr;
      aDataPtr++;
      aLength--;
      tAI_LenInCurrAI++;
      *tAttrPtr = tData;
      tAttrPtr++;
      tTotCurrAILen++;
    }
  }//while
  theATTRINFOptr = tAttrPtr;
  theTotalCurrAI_Len = tTotCurrAILen;
  theAI_LenInCurrAI = tAI_LenInCurrAI;
  return 0;

insertATTRINFO_error1:
  setErrorCodeAbort(4000);
  return -1;

}//NdbOperation::insertATTRINFOloop()

NdbOperation::AbortOption
NdbOperation::getAbortOption() const
{
  return (AbortOption)m_abortOption;
}

int
NdbOperation::setAbortOption(AbortOption ao)
{
  if (theStatus == UseNdbRecord)
  {
    /* Method not allowed for NdbRecord, use OperationOptions or 
       ScanOptions structure instead */
    setErrorCodeAbort(4515);
    return -1;
  }

  switch(ao)
  {
    case AO_IgnoreError:
    case AbortOnError:
      m_abortOption= ao;
      return 0;
    default:
      return -1;
  }
}


/*
 * handleOperationOptions
 * static member for setting operation options
 * Called when defining operations, from NdbTransaction and
 * NdbScanOperation
 */
int
NdbOperation::handleOperationOptions (const OperationType type,
                                      const OperationOptions *opts,
                                      const Uint32 sizeOfOptions,
                                      NdbOperation *op)
{
  /* Check options size for versioning... */
  if (unlikely((sizeOfOptions != 0) && 
               (sizeOfOptions != sizeof(OperationOptions))))
  {
    // Handle different sized OperationOptions
    // Probably smaller is old version, larger is new version.
    
    // No other versions currently supported
    // Invalid or unsupported OperationOptions structure
    return 4297;
  }

  bool isScanTakeoverOp = (op->m_key_record == NULL); 
  
  if (opts->optionsPresent & OperationOptions::OO_ABORTOPTION)
  {
    /* User defined operation abortoption : Allowed for 
     * any operation 
     */
    switch (opts->abortOption)
    {
    case AO_IgnoreError:
    case AbortOnError:
    {
      op->m_abortOption=opts->abortOption;
      break;
    }
    default:
      // Non-specific abortoption
      // Invalid AbortOption
      return 4296;
    }
  } 

  if ((opts->optionsPresent & OperationOptions::OO_GETVALUE) &&
      (opts->numExtraGetValues > 0))
  {
    if (opts->extraGetValues == NULL)
    {
      // Incorrect combination of OperationOptions optionsPresent, 
      // extraGet/SetValues ptr and numExtraGet/SetValues
      return 4512;
    }

    // Only certain operation types allow extra GetValues
    // Update could be made to support it in future
    if (type == ReadRequest ||
        type == ReadExclusive ||
        type == DeleteRequest)
    {
      // Could be readTuple(), or lockCurrentTuple().
      // We perform old-school NdbRecAttr reads on
      // these values.
      for (unsigned int i=0; i < opts->numExtraGetValues; i++)
      {
        GetValueSpec *pvalSpec 
          = &(opts->extraGetValues[i]);

        pvalSpec->recAttr=NULL;

        if (pvalSpec->column == NULL)
        {
          // Column is NULL in Get/SetValueSpec structure
          return 4295;
        }

        NdbRecAttr *pra=
          op->getValue_NdbRecord(&NdbColumnImpl::getImpl(*pvalSpec->column),
                                 (char *) pvalSpec->appStorage);
        
        if (pra == NULL)
        {
          return -1;
        }

        pvalSpec->recAttr = pra;
      }
    }
    else
    {
      // Bad operation type for GetValue
      switch (type)
      {
      case WriteRequest : 
      case UpdateRequest :
      {
        return 4502;
        // GetValue not allowed in Update operation
      }
      case InsertRequest :
      {
        return 4503;
        // GetValue not allowed in Insert operation
      }
      default :
        return 4118;
        // Parameter error in API call
      }
    }
  }

  if ((opts->optionsPresent & OperationOptions::OO_SETVALUE) &&
      (opts->numExtraSetValues > 0))
  {
    if (opts->extraSetValues == NULL)
    {
      // Incorrect combination of OperationOptions optionsPresent, 
      // extraGet/SetValues ptr and numExtraGet/SetValues
      return 4512;
    }

    if ((type == InsertRequest) ||
        (type == UpdateRequest) ||
        (type == WriteRequest))
    {
      /* Could be insert/update/writeTuple() or 
       * updateCurrentTuple()
       */
      // Validate SetValuesSpec
      for (Uint32 i=0; i< opts->numExtraSetValues; i++)
      {
        const NdbDictionary::Column *pcol=opts->extraSetValues[i].column;
        const void *pvalue=opts->extraSetValues[i].value;

        if (pcol == NULL)
        {
          // Column is NULL in Get/SetValueSpec structure
          return 4295;
        }

        if (type == UpdateRequest && pcol->getPrimaryKey())
        {
          // It is not possible to update a primary key column.
          // It can be set like this for insert and write (but it
          // still needs to be included in the key NdbRecord and row).
          return 4202;
        }

        if (pvalue == NULL)
        {
          if (!pcol->getNullable())
          {
            // Trying to set a NOT NULL attribute to NULL
            return 4203;
          }
        }
          
        NdbDictionary::Column::Type colType=pcol->getType();
          
        if ((colType == NdbDictionary::Column::Blob) ||
            (colType == NdbDictionary::Column::Text))
        {
          // Invalid usage of blob attribute
          return 4264;
        }          
      }

      // Store details of extra set values for later
      op->m_extraSetValues = opts->extraSetValues;
      op->m_numExtraSetValues = opts->numExtraSetValues;
    }
    else
    {
      // Set value and Read/Delete etc is incompatible
      return 4204;
    }
  }

  if (opts->optionsPresent & OperationOptions::OO_PARTITION_ID)
  {
    /* Should not have any blobs defined at this stage */
    assert(op->theBlobList == NULL);

    /* Not allowed for scan takeover ops */
    if (unlikely(isScanTakeoverOp))
    {
      return 4510;
      /* User-specified partition id not allowed for scan 
       * takeover operation 
       */
    }
    op->theDistributionKey=opts->partitionId;
    op->theDistrKeyIndicator_= 1;       
  }
    
  if (opts->optionsPresent & OperationOptions::OO_INTERPRETED)
  {
    /* Check the operation type is valid */
    if (! ((type == ReadRequest)   ||
           (type == ReadExclusive) ||
           (type == UpdateRequest) ||
           (type == DeleteRequest)))
      /* NdbInterpretedCode not supported for operation type */
      return 4539;
    
    /* Check the program's for the same table as the
     * operation, within a major version number
     * Perhaps NdbInterpretedCode should not contain the table
     */
    const NdbDictionary::Table* codeTable= opts->interpretedCode->getTable();
    if (codeTable != NULL)
    {
      NdbTableImpl* impl= &NdbTableImpl::getImpl(*codeTable);
      
      if ((impl->m_id != (int) op->m_attribute_record->tableId) ||
          (table_version_major(impl->m_version) != 
           table_version_major(op->m_attribute_record->tableVersion)))
        return 4524; // NdbInterpretedCode is for different table`
    }

    /* Check the program's finalised */
    if ((opts->interpretedCode->m_flags & 
         NdbInterpretedCode::Finalised) == 0)
      return 4519; // NdbInterpretedCode::finalise() not called.

    op->m_interpreted_code = opts->interpretedCode;
  }

  if (opts->optionsPresent & OperationOptions::OO_ANYVALUE)
  {
    /* Any operation can have an ANYVALUE set */
    op->m_any_value = opts->anyValue;
    op->m_use_any_value = 1;
  }

<<<<<<< HEAD
=======
  if (opts->optionsPresent & OperationOptions::OO_CUSTOMDATA)
  {
    /* Set the operation's customData ptr */
    op->m_customData = opts->customData;
  }

>>>>>>> b749dabf
  return 0;
}<|MERGE_RESOLUTION|>--- conflicted
+++ resolved
@@ -660,8 +660,6 @@
   return -1;
 }
 
-<<<<<<< HEAD
-=======
 int
 NdbOperation::setOptimize(Uint32 options)
 {
@@ -669,7 +667,6 @@
                   (const char*)&options);
 }
 
->>>>>>> b749dabf
 /* Non-const variant of getBlobHandle - can return existing blob
  * handles, or create new ones for non-NdbRecord operations 
  */
@@ -1287,14 +1284,11 @@
     op->m_use_any_value = 1;
   }
 
-<<<<<<< HEAD
-=======
   if (opts->optionsPresent & OperationOptions::OO_CUSTOMDATA)
   {
     /* Set the operation's customData ptr */
     op->m_customData = opts->customData;
   }
 
->>>>>>> b749dabf
   return 0;
 }