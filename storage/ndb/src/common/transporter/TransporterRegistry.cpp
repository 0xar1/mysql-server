/*
   Copyright (c) 2003, 2023, Oracle and/or its affiliates.

   This program is free software; you can redistribute it and/or modify
   it under the terms of the GNU General Public License, version 2.0,
   as published by the Free Software Foundation.

   This program is also distributed with certain software (including
   but not limited to OpenSSL) that is licensed under separate terms,
   as designated in a particular file or component or in included license
   documentation.  The authors of MySQL hereby grant you an additional
   permission to link the program and your derivative works with the
   separately licensed software that they have included with MySQL.

   This program is distributed in the hope that it will be useful,
   but WITHOUT ANY WARRANTY; without even the implied warranty of
   MERCHANTABILITY or FITNESS FOR A PARTICULAR PURPOSE.  See the
   GNU General Public License, version 2.0, for more details.

   You should have received a copy of the GNU General Public License
   along with this program; if not, write to the Free Software
   Foundation, Inc., 51 Franklin St, Fifth Floor, Boston, MA 02110-1301  USA
*/

#include <ndb_global.h>
#include "ndb_config.h"
#include "util/require.h"

#include <TransporterRegistry.hpp>
#include "TransporterInternalDefinitions.hpp"

#include <SocketAuthenticator.hpp>
#include "BlockNumbers.h"
#include "Transporter.hpp"

#include "Loopback_Transporter.hpp"
#include "Multi_Transporter.hpp"
#include "TCP_Transporter.hpp"
#include "portlib/ndb_sockaddr.h"

#ifdef NDB_SHM_TRANSPORTER_SUPPORTED
#include "SHM_Transporter.hpp"
#endif

#include "InputStream.hpp"
#include "NdbMutex.h"
#include "NdbOut.hpp"
#include "NdbSleep.h"
#include "NdbSpin.h"
#include "OutputStream.hpp"
#include "portlib/NdbTCP.h"

#include <mgmapi/mgmapi.h>
#include <mgmapi/mgmapi_debug.h>
#include <mgmapi_internal.h>

#include <EventLogger.hpp>

#if 0
#define DEBUG_FPRINTF(arglist) \
  do {                         \
    fprintf arglist;           \
  } while (0)
#else
#define DEBUG_FPRINTF(a)
#endif

/**
 * There is a requirement in the Transporter design that
 * ::performReceive() and ::update_connections()
 * on the same 'TransporterReceiveHandle' should not be
 * run concurrently. class TransporterReceiveWatchdog provides a
 * simple mechanism to assert that this rule is followed.
 * Does nothing if NDEBUG is defined (in production code)
 */
class TransporterReceiveWatchdog {
 public:
#ifdef NDEBUG
  TransporterReceiveWatchdog(TransporterReceiveHandle & /*recvdata*/) {}

#else
  TransporterReceiveWatchdog(TransporterReceiveHandle &recvdata)
      : m_recvdata(recvdata) {
    assert(m_recvdata.m_active == false);
    m_recvdata.m_active = true;
  }

  ~TransporterReceiveWatchdog() {
    assert(m_recvdata.m_active == true);
    m_recvdata.m_active = false;
  }

 private:
  TransporterReceiveHandle &m_recvdata;
#endif
};

ndb_sockaddr TransporterRegistry::get_connect_address(NodeId node_id) const {
  return theNodeIdTransporters[node_id]->m_connect_address;
}

Uint64 TransporterRegistry::get_bytes_sent(NodeId node_id) const {
  return theNodeIdTransporters[node_id]->get_bytes_sent();
}

Uint64 TransporterRegistry::get_bytes_received(NodeId node_id) const {
  return theNodeIdTransporters[node_id]->get_bytes_received();
}

SocketServer::Session *TransporterService::newSession(
    NdbSocket &&secureSocket) {
  /* The connection is currently running over a plain network socket.
     If m_auth is a SocketAuthTls, it might get upgraded to a TLS socket.
  */
  DBUG_ENTER("SocketServer::Session * TransporterService::newSession");
  DEBUG_FPRINTF((stderr, "New session created\n"));
  if (m_auth) {
    int auth_result = m_auth->server_authenticate(secureSocket);
    g_eventLogger->debug("Transporter server auth result: %d [%s]", auth_result,
                         SocketAuthenticator::error(auth_result));
    if (auth_result < SocketAuthenticator::AuthOk) {
      DEBUG_FPRINTF((stderr, "Failed to authenticate new session\n"));
      secureSocket.close_with_reset();
      DBUG_RETURN(nullptr);
    }

    if (auth_result == SocketAuthTls::negotiate_tls_ok)  // Intitate TLS
    {
      struct ssl_ctx_st *ctx = m_transporter_registry->m_tls_keys.ctx();
      struct ssl_st *ssl = NdbSocket::get_server_ssl(ctx);
      if (ssl == nullptr) {
        DEBUG_FPRINTF((stderr,
                       "Failed to authenticate new session, no server "
                       "cerificate\n"));
        secureSocket.close_with_reset();
        DBUG_RETURN(nullptr);
      }
      if (!secureSocket.associate(ssl)) {
        DEBUG_FPRINTF((stderr,
                       "Failed to authenticate new session, fail to "
                       "associate certificate with connection\n"));
        NdbSocket::free_ssl(ssl);
        secureSocket.close_with_reset();
        DBUG_RETURN(nullptr);
      }
      if (!secureSocket.do_tls_handshake()) {
        // secureSocket closed by do_tls_handshake
        DBUG_RETURN(nullptr);
      }
    }
  }

  BaseString msg;
  bool log_failure = false;
  if (!m_transporter_registry->connect_server(std::move(secureSocket), msg,
                                              log_failure)) {
    DEBUG_FPRINTF((stderr, "New session failed in connect_server\n"));
    if (log_failure) {
      g_eventLogger->warning("TR : %s", msg.c_str());
    }
    DBUG_RETURN(nullptr);
  }

  DBUG_RETURN(nullptr);
}

TransporterReceiveData::TransporterReceiveData()
    : m_transporters(),
      m_recv_transporters(),
      m_has_data_transporters(),
      m_handled_transporters(),
      m_bad_data_transporters(),
      m_last_trp_id(0) {
  /**
   * With multi receiver threads
   *   an interface to reassign these is needed...
   */
  m_transporters.set();             // Handle all
  m_transporters.clear(Uint32(0));  // Except wakeup socket...

#if defined(HAVE_EPOLL_CREATE)
  m_epoll_fd = -1;
  m_epoll_events = nullptr;
#endif
}

bool TransporterReceiveData::init(unsigned maxTransporters) {
  maxTransporters += 1; /* wakeup socket */
  m_spintime = 0;
  m_total_spintime = 0;
#if defined(HAVE_EPOLL_CREATE)
  m_epoll_fd = epoll_create(maxTransporters);
  if (m_epoll_fd == -1) {
    perror("epoll_create failed... falling back to poll()!");
    goto fallback;
  }
  m_epoll_events = new struct epoll_event[maxTransporters];
  if (m_epoll_events == nullptr) {
    perror("Failed to alloc epoll-array... falling back to select!");
    close(m_epoll_fd);
    m_epoll_fd = -1;
    goto fallback;
  }
  memset(m_epoll_events, 0, maxTransporters * sizeof(struct epoll_event));
  return true;
fallback:
#endif
  return m_socket_poller.set_max_count(maxTransporters);
}

bool TransporterReceiveData::epoll_add(Transporter *t [[maybe_unused]]) {
  TrpId trp_id = t->getTransporterIndex();
  assert(m_transporters.get(trp_id));

#if defined(HAVE_EPOLL_CREATE)
  if (m_epoll_fd != -1) {
    bool add = true;
    struct epoll_event event_poll;
    memset(&event_poll, 0, sizeof(event_poll));
    ndb_socket_t sock_fd = t->getSocket();
    int op = EPOLL_CTL_ADD;
    int ret_val, error;

    if (!ndb_socket_valid(sock_fd)) return false;

    event_poll.data.u32 = trp_id;
    event_poll.events = EPOLLIN;
    ret_val =
        epoll_ctl(m_epoll_fd, op, ndb_socket_get_native(sock_fd), &event_poll);
    if (likely(!ret_val)) goto ok;
    error = errno;
    if (error == ENOENT && !add) {
      /*
       * Could be that socket was closed premature to this call.
       * Not a problem that this occurs.
       */
      goto ok;
    }
    const int node_id = t->getRemoteNodeId();
    if (!add || (add && (error != ENOMEM))) {
      /*
       * Serious problems, we are either using wrong parameters,
       * have permission problems or the socket doesn't support
       * epoll!!
       */
      g_eventLogger->info(
          "Failed to %s epollfd: %u fd: %d "
          " transporter id:%u -> node %u to epoll-set,"
          " errno: %u %s",
          add ? "ADD" : "DEL", m_epoll_fd, ndb_socket_get_native(sock_fd),
          trp_id, node_id, error, strerror(error));
      abort();
    }
    g_eventLogger->info(
        "We lacked memory to add the socket for "
        "transporter id:%u -> node id %u",
        trp_id, node_id);
    return false;
  }

ok:
#endif
  return true;
}

TransporterReceiveData::~TransporterReceiveData() {
#if defined(HAVE_EPOLL_CREATE)
  if (m_epoll_fd != -1) {
    close(m_epoll_fd);
    m_epoll_fd = -1;
  }

  if (m_epoll_events) {
    delete[] m_epoll_events;
    m_epoll_events = nullptr;
  }
#endif
}

TransporterRegistry::TransporterRegistry(TransporterCallback *callback,
                                         TransporterReceiveHandle *recvHandle,
                                         unsigned _maxTransporters)
    : callbackObj(callback),
      receiveHandle(recvHandle),
      m_mgm_handle(nullptr),
      sendCounter(1),
      localNodeId(0),
      maxTransporters(_maxTransporters),
      nTransporters(0),
      nMultiTransporters(0),
      nTCPTransporters(0),
      nSHMTransporters(0),
      connectBackoffMaxTime(0),
      m_transp_count(1),
      m_total_max_send_buffer(0) {
  if (receiveHandle != nullptr) {
    receiveHandle->nTCPTransporters = 0;
    receiveHandle->nSHMTransporters = 0;
  }
  DBUG_ENTER("TransporterRegistry::TransporterRegistry");

  allTransporters = new Transporter *[maxTransporters];
  theTCPTransporters = new TCP_Transporter *[maxTransporters];
#ifdef NDB_SHM_TRANSPORTER_SUPPORTED
  theSHMTransporters = new SHM_Transporter *[maxTransporters];
#endif
  theTransporterTypes = new TransporterType[MAX_NODES];
  theNodeIdTransporters = new Transporter *[MAX_NODES];
  theMultiTransporters = new Multi_Transporter *[MAX_NODES];
  performStates = new PerformState[maxTransporters];
  ioStates = new IOState[maxTransporters];
  peerUpIndicators = new bool[maxTransporters];
  connectingTime = new Uint32[maxTransporters];
  m_disconnect_errnum = new int[maxTransporters];
  m_disconnect_enomem_error = new Uint32[maxTransporters];
  m_error_states = new ErrorState[maxTransporters];

  m_has_extra_wakeup_socket = false;

#ifdef ERROR_INSERT
  m_blocked.clear();
  m_blocked_disconnected.clear();
  m_sendBlocked.clear();

  m_mixology_level = 0;
#endif

  // Initialize the transporter arrays
  ErrorState default_error_state = {TE_NO_ERROR, (const char *)~(UintPtr)0};
  for (unsigned i = 0; i < MAX_NODES; i++) {
    theNodeIdTransporters[i] = nullptr;
    theMultiTransporters[i] = nullptr;
    peerUpIndicators[i] = true;  // Assume all nodes are up, will be
                                 // cleared at first connect attempt
    connectingTime[i] = 0;
  }
  for (unsigned i = 0; i < maxTransporters; i++) {
    performStates[i] = DISCONNECTED;
    ioStates[i] = NoHalt;
    m_disconnect_errnum[i] = 0;
    m_disconnect_enomem_error[i] = 0;
    m_error_states[i] = default_error_state;

    allTransporters[i] = nullptr;
    theTCPTransporters[i] = nullptr;
#ifdef NDB_SHM_TRANSPORTER_SUPPORTED
    theSHMTransporters[i] = nullptr;
#endif
  }
  theMultiTransporterMutex = NdbMutex_Create();
  DBUG_VOID_RETURN;
}

Uint32 TransporterRegistry::get_total_spintime() const {
  assert(receiveHandle != nullptr);
  return receiveHandle->m_total_spintime;
}

void TransporterRegistry::reset_total_spintime() const {
  assert(receiveHandle != nullptr);
  receiveHandle->m_total_spintime = 0;
}

/**
 * Time limit for individual MGMAPI activities, including
 * TCP connection
 * Handshake, auth, TLS
 * MGMAPI command responses (except where overridden)
 * Affects:
 *   - TR MGMAPI connection used to manage dynamic ports
 *   - Transporter-to-MGMD MGMAPI connections converted
 *     to transporters
 */
static const Uint32 MGM_TIMEOUT_MILLIS = 5000;

void TransporterRegistry::set_mgm_handle(NdbMgmHandle h) {
  DBUG_ENTER("TransporterRegistry::set_mgm_handle");
  if (m_mgm_handle) ndb_mgm_destroy_handle(&m_mgm_handle);
  m_mgm_handle = h;
  ndb_mgm_set_timeout(m_mgm_handle, MGM_TIMEOUT_MILLIS);
#ifndef NDEBUG
  if (h) {
    char buf[256];
    DBUG_PRINT("info", ("handle set with connectstring: %s",
                        ndb_mgm_get_connectstring(h, buf, sizeof(buf))));
  } else {
    DBUG_PRINT("info", ("handle set to NULL"));
  }
#endif
  DBUG_VOID_RETURN;
}

TransporterRegistry::~TransporterRegistry() {
  DBUG_ENTER("TransporterRegistry::~TransporterRegistry");

  disconnectAll();
  removeAll();

  delete[] allTransporters;
  delete[] theTCPTransporters;
#ifdef NDB_SHM_TRANSPORTER_SUPPORTED
  delete[] theSHMTransporters;
#endif
  delete[] theTransporterTypes;
  delete[] theMultiTransporters;
  delete[] theNodeIdTransporters;
  delete[] performStates;
  delete[] ioStates;
  delete[] peerUpIndicators;
  delete[] connectingTime;
  delete[] m_disconnect_errnum;
  delete[] m_disconnect_enomem_error;
  delete[] m_error_states;

  if (m_mgm_handle) ndb_mgm_destroy_handle(&m_mgm_handle);

  if (m_has_extra_wakeup_socket) {
    ndb_socket_close(m_extra_wakeup_sockets[0]);
    ndb_socket_close(m_extra_wakeup_sockets[1]);
  }
  NdbMutex_Destroy(theMultiTransporterMutex);
  DBUG_VOID_RETURN;
}

void TransporterRegistry::removeAll() {
  for (TrpId trpId = 1; trpId <= nTransporters; trpId++) {
    // allTransporters[] contain TCP, Loopback and SHM_Transporters
    delete allTransporters[trpId];
  }
  for (Uint32 i = 0; i < nMultiTransporters; i++) {
    delete theMultiTransporters[i];
  }
  nTransporters = 0;
  nTCPTransporters = 0;
  nSHMTransporters = 0;
  nMultiTransporters = 0;
}

void TransporterRegistry::disconnectAll() {
  DEBUG_FPRINTF(
      (stderr, "(%u)doDisconnect(all), line: %d\n", localNodeId, __LINE__));

  for (TrpId trpId = 1; trpId <= nTransporters; trpId++) {
    if (allTransporters[trpId]->isReleased()) continue;

    allTransporters[trpId]->doDisconnect();

    // We force a 'clean' shutdown of the Transporters.
    // Beware that the protocol of setting 'DISCONNECTING', then wait for
    // state to become DISCONNECTED before 'release' is not followed!
    // Should be OK as we are only called from TransporterRegistry d'tor.
    allTransporters[trpId]->releaseAfterDisconnect();
  }
}

bool TransporterRegistry::init(NodeId nodeId) {
  DBUG_ENTER("TransporterRegistry::init");
  assert(localNodeId == 0 || localNodeId == nodeId);

  localNodeId = nodeId;

  DEBUG("TransporterRegistry started node: " << localNodeId);

  if (receiveHandle) {
    if (!init(*receiveHandle)) DBUG_RETURN(false);
  }

  DBUG_RETURN(true);
}

bool TransporterRegistry::init(TransporterReceiveHandle &recvhandle) {
  recvhandle.nTCPTransporters = nTCPTransporters;
  recvhandle.nSHMTransporters = nSHMTransporters;
  return recvhandle.init(maxTransporters);
}

bool TransporterRegistry::init_tls(const char *searchPath, int nodeType,
                                   int mgmReqLevel) {
  require(localNodeId);
  m_tls_keys.init(searchPath, localNodeId, nodeType);
  m_mgm_tls_req = mgmReqLevel;
  return m_tls_keys.ctx();
}

bool TransporterRegistry::connect_server(NdbSocket &&socket, BaseString &msg,
                                         bool &log_failure) {
  DBUG_ENTER("TransporterRegistry::connect_server(sockfd)");

  log_failure = true;

  // Read "hello" that consists of node id and other info
  // from client
  SocketInputStream s_input(socket);
  char buf[256];  // <int> <int> <int> <int> <..expansion..>
  if (s_input.gets(buf, sizeof(buf)) == nullptr) {
    /* Could be spurious connection, need not log */
    log_failure = false;
    msg.assfmt(
        "Ignored connection attempt as failed to "
        "read 'hello' from client");
    DBUG_PRINT("error", ("%s", msg.c_str()));
    DEBUG_FPRINTF((stderr, "%s", msg.c_str()));
    socket.close_with_reset();
    DBUG_RETURN(false);
  }

  int nodeId;
  int remote_transporter_type;
  int serverNodeId = -1;
  int multi_transporter_instance = -1;
  int r = sscanf(buf, "%d %d %d %d", &nodeId, &remote_transporter_type,
                 &serverNodeId, &multi_transporter_instance);
  switch (r) {
    case 4:
      /* Latest version client */
      break;
    case 3:
      /* Older client, sending just nodeid, transporter type, serverNodeId */
      break;
    case 2:
      /* Older client, sending just nodeid and transporter type */
      break;
    default:
      /* Could be spurious connection, need not log */
      log_failure = false;
      msg.assfmt(
          "Ignored connection attempt as failed to "
          "parse 'hello' from client.  >%s<",
          buf);
      DBUG_PRINT("error", ("%s", msg.c_str()));
      DEBUG_FPRINTF((stderr, "%s", msg.c_str()));
      socket.close_with_reset();
      DBUG_RETURN(false);
  }

  DBUG_PRINT("info", ("Client hello, nodeId: %d transporter type: %d "
                      "server nodeid %d instance %d",
                      nodeId, remote_transporter_type, serverNodeId,
                      multi_transporter_instance));
  /*
  DEBUG_FPRINTF((stderr, "Client hello, nodeId: %d transporter type: %d "
                         "server nodeid %d instance %d",
                         nodeId,
                         remote_transporter_type,
                         serverNodeId,
                         multi_transporter_instance));
  */

  // Check that nodeid is in range before accessing the arrays
  if (nodeId < 0 || nodeId > (int)MAX_NODES) {
    /* Strange, log it */
    msg.assfmt(
        "Ignored connection attempt as client "
        "nodeid %u out of range",
        nodeId);
    DBUG_PRINT("error", ("%s", msg.c_str()));
    socket.close_with_reset();
    DBUG_RETURN(false);
  }

  lockMultiTransporters();
  // Check that at least a base-transporter is allocated
  Transporter *base_trp = get_node_base_transporter(nodeId);
  if (base_trp == nullptr) {
    unlockMultiTransporters();
    /* Strange, log it */
    msg.assfmt(
        "Ignored connection attempt as client "
        "nodeid %u is undefined.",
        nodeId);
    DBUG_PRINT("error", ("%s", msg.c_str()));
    socket.close_with_reset();
    DBUG_RETURN(false);
  }

  // Check transporter type
  if (remote_transporter_type != base_trp->m_type) {
    unlockMultiTransporters();
    /* Strange, log it */
    msg.assfmt(
        "Connection attempt from client node %u failed as transporter "
        "type %u is not as expected %u.",
        nodeId, remote_transporter_type, base_trp->m_type);
    socket.close_with_reset();
    DBUG_RETURN(false);
  }

  // Check that the serverNodeId is correct
  if (serverNodeId != -1) {
    /* Check that incoming connection was meant for us */
    if (serverNodeId != base_trp->getLocalNodeId()) {
      unlockMultiTransporters();
      /* Strange, log it */
      msg.assfmt(
          "Ignored connection attempt as client "
          "node %u attempting to connect to node %u, "
          "but this is node %u.",
          nodeId, serverNodeId, base_trp->getLocalNodeId());
      DBUG_PRINT("error", ("%s", msg.c_str()));
      socket.close_with_reset();
      DBUG_RETURN(false);
    }
  }

  DEBUG_FPRINTF((stderr, "connect_server multi trp, node %u instance %u\n",
                 base_trp->getRemoteNodeId(), multi_transporter_instance));

  // Find the Transporter instance to connect.
  Transporter *const t =
      get_node_transporter_instance(nodeId, multi_transporter_instance);
  assert(t == base_trp || multi_transporter_instance > 0);
  unlockMultiTransporters();

  bool correct_state = true;
  if (t == nullptr) {
    // A non-existing base trp already checked for:
    assert(multi_transporter_instance > 0);
    correct_state = false;
    /* Strange, log it */
    msg.assfmt(
        "Ignored connection attempt from node %u as multi "
        "transporter instance %u is not in range.",
        nodeId, multi_transporter_instance);

  } else {
    /**
     * Connection setup requires state to be in CONNECTING
     */
    const TrpId trpId = t->getTransporterIndex();
    if (performStates[trpId] != CONNECTING) {
      correct_state = false;
      /* Strange, log it */
      msg.assfmt(
          "Ignored connection attempt as this node "
          "is not expecting a connection from node %u. "
          "State %u",
          nodeId, performStates[trpId]);

      /**
       * This is expected if the transporter state is DISCONNECTED,
       * otherwise it's a bit strange
       */
      log_failure = (performStates[trpId] != DISCONNECTED);

      DEBUG_FPRINTF((stderr, "%s", msg.c_str()));
    }
  }
  // Check that the transporter should be connecting
  if (!correct_state) {
    DBUG_PRINT("error", ("Transporter for node id %d in wrong state %s", nodeId,
                         msg.c_str()));
    /*
    DEBUG_FPRINTF((stderr, "Transporter for node id %d in wrong state %s\n",
                           nodeId, msg.c_str()));
    */

    // Avoid TIME_WAIT on server by requesting client to close connection
    SocketOutputStream s_output(socket);
    if (s_output.println("BYE") < 0) {
      // Failed to request client close
      DBUG_PRINT("error", ("Failed to send client BYE"));
      socket.close_with_reset();
      DBUG_RETURN(false);
    }

    // Wait for to close connection by reading EOF(i.e read returns 0)
    const int read_eof_timeout = 1000;  // Fairly short timeout
    if (socket.read(read_eof_timeout, buf, sizeof(buf)) == 0) {
      // Client gracefully closed connection, turn off close_with_reset
      socket.close();
      DBUG_RETURN(false);
    }

    // Failed to request client close
    socket.close_with_reset();
    DBUG_RETURN(false);
  }

  /* Client Certificate Authorization.
   */
  ClientAuthorization *clientAuth;
  int authResult = TlsKeyManager::check_socket_for_auth(socket, &clientAuth);

  if ((authResult == 0) && clientAuth) {
    // This check may block, waiting for a DNS lookup
    authResult = TlsKeyManager::perform_client_host_auth(clientAuth);
  }

  if (authResult) {
    msg.assfmt("TLS %s (for node %d [%s])", TlsKeyError::message(authResult),
               nodeId, t->remoteHostName);
    socket.close_with_reset();
    DBUG_RETURN(false);
  }

  // Send reply to client
  SocketOutputStream s_output(socket);
  if (s_output.println("%d %d", t->getLocalNodeId(), t->m_type) < 0) {
    /* Strange, log it */
    msg.assfmt(
        "Connection attempt failed due to error sending "
        "reply to client node %u",
        nodeId);
    DBUG_PRINT("error", ("%s", msg.c_str()));
    socket.close_with_reset();
    DBUG_RETURN(false);
  }

  // Setup transporter (transporter responsible for closing sockfd)
  DEBUG_FPRINTF(
      (stderr, "connect_server for trp_id %u\n", t->getTransporterIndex()));
  DBUG_RETURN(t->connect_server(std::move(socket), msg));
}

void TransporterRegistry::insert_allTransporters(Transporter *t) {
  TrpId trp_id = t->getTransporterIndex();
  if (trp_id == 0) {
    nTransporters++;
    require(allTransporters[nTransporters] == nullptr);
    allTransporters[nTransporters] = t;
    t->setTransporterIndex(nTransporters);
  } else {
    require(allTransporters[trp_id] == nullptr);
    allTransporters[trp_id] = t;
  }
}

void TransporterRegistry::remove_allTransporters(Transporter *t) {
  TrpId trp_id = t->getTransporterIndex();
  if (trp_id == 0) {
    return;
  } else if (t == allTransporters[trp_id]) {
    DEBUG_FPRINTF((stderr,
                   "remove trp_id %u for node %u from allTransporters\n",
                   trp_id, t->getRemoteNodeId()));
    allTransporters[trp_id] = nullptr;
  }
}

void TransporterRegistry::lockMultiTransporters() const {
  NdbMutex_Lock(theMultiTransporterMutex);
}

void TransporterRegistry::unlockMultiTransporters() const {
  NdbMutex_Unlock(theMultiTransporterMutex);
}

bool TransporterRegistry::configureTransporter(
    TransporterConfiguration *config) {
  NodeId remoteNodeId = config->remoteNodeId;

  assert(localNodeId);
  assert(config->localNodeId == localNodeId);

  if (remoteNodeId > MAX_NODES) return false;

  Transporter *t = theNodeIdTransporters[remoteNodeId];
  if (t != nullptr) {
    // Transporter already exist, try to reconfigure it
    require(!t->isMultiTransporter());
    require(!t->isPartOfMultiTransporter());
    return t->configure(config);
  }

  DEBUG("Configuring transporter from " << localNodeId << " to "
                                        << remoteNodeId);

  switch (config->type) {
    case tt_TCP_TRANSPORTER:
      return createTCPTransporter(config);
    case tt_SHM_TRANSPORTER:
      return createSHMTransporter(config);
    default:
      abort();
      break;
  }
  return false;
}

bool TransporterRegistry::createMultiTransporter(NodeId node_id,
                                                 Uint32 num_trps) {
  Multi_Transporter *multi_trp = nullptr;
  lockMultiTransporters();
  Transporter *base_trp = theNodeIdTransporters[node_id];
  require(!base_trp->isMultiTransporter());
  require(!base_trp->isPartOfMultiTransporter());
  multi_trp = new Multi_Transporter(*this, base_trp);
  theMultiTransporters[nMultiTransporters] = multi_trp;
  nMultiTransporters++;
  const NodeId nodeId = base_trp->getRemoteNodeId();
  TransporterType type = theTransporterTypes[nodeId];
  for (Uint32 i = 0; i < num_trps; i++) {
    Transporter *new_trp = nullptr;
    if (type == tt_TCP_TRANSPORTER) {
      const TCP_Transporter *tcp_trp = (TCP_Transporter *)base_trp;
      new_trp = theTCPTransporters[nTCPTransporters++] =
          new TCP_Transporter(*this, tcp_trp);
    }
#ifdef NDB_SHM_TRANSPORTER_SUPPORTED
    else if (type == tt_SHM_TRANSPORTER) {
      const SHM_Transporter *shm_trp = (SHM_Transporter *)base_trp;
      new_trp = theSHMTransporters[nSHMTransporters++] =
          new SHM_Transporter(*this, shm_trp);
    }
#endif
    else {
      require(false);
    }
    require(new_trp->initTransporter());
    multi_trp->add_not_used_trp(new_trp);
    new_trp->set_multi_transporter_instance(i + 1);
  }
  multi_trp->add_active_trp(base_trp);
  theNodeIdTransporters[node_id] = multi_trp;
  unlockMultiTransporters();
  return true;
}

bool TransporterRegistry::createTCPTransporter(
    TransporterConfiguration *config) {
  TCP_Transporter *t = nullptr;
  /* Don't use index 0, special use case for extra transporters */
  config->transporterIndex = nTransporters + 1;
  if (config->remoteNodeId == config->localNodeId) {
    t = new Loopback_Transporter(*this, config);
  } else {
    t = new TCP_Transporter(*this, config);
  }

  if (t == nullptr)
    return false;
  else if (!t->initTransporter()) {
    delete t;
    return false;
  }

  // Put the transporter in the transporter arrays
  nTransporters++;
  allTransporters[nTransporters] = t;
  theTCPTransporters[nTCPTransporters] = t;
  theNodeIdTransporters[t->getRemoteNodeId()] = t;
  theTransporterTypes[t->getRemoteNodeId()] = tt_TCP_TRANSPORTER;
  performStates[nTransporters] = DISCONNECTED;
  nTCPTransporters++;
  m_total_max_send_buffer += t->get_max_send_buffer();
  return true;
}

bool TransporterRegistry::createSHMTransporter(TransporterConfiguration *config
                                               [[maybe_unused]]) {
#ifdef NDB_SHM_TRANSPORTER_SUPPORTED
  DBUG_ENTER("TransporterRegistry::createTransporter SHM");

  /* Don't use index 0, special use case for extra  transporters */
  config->transporterIndex = nTransporters + 1;

  SHM_Transporter *t = new SHM_Transporter(
      *this, config->transporterIndex, config->localHostName,
      config->remoteHostName, config->s_port, config->isMgmConnection,
      localNodeId, config->remoteNodeId, config->serverNodeId, config->checksum,
      config->signalId, config->shm.shmKey, config->shm.shmSize,
      config->preSendChecksum, config->shm.shmSpintime,
      config->shm.sendBufferSize);
  if (t == nullptr) return false;

  // Put the transporter in the transporter arrays
  nTransporters++;
  allTransporters[nTransporters] = t;
  theSHMTransporters[nSHMTransporters] = t;
  theNodeIdTransporters[t->getRemoteNodeId()] = t;
  theTransporterTypes[t->getRemoteNodeId()] = tt_SHM_TRANSPORTER;
  performStates[nTransporters] = DISCONNECTED;

  nSHMTransporters++;
  m_total_max_send_buffer += t->get_max_send_buffer();

  DBUG_RETURN(true);
#else
  ndbout_c("Shared memory transporters not supported on Windows");
  return false;
#endif
}

/**
 * prepareSend() - queue a signal for later asynchronous sending.
 *
 * A successful prepareSend() only guarantee that the signal has been
 * stored in some send buffers. Normally it will later be sent, but could
 * also be discarded if the transporter *later* disconnects.
 *
 * Signal memory is allocated with the implementation dependent
 * ::getWritePtr(). On multithreaded implementations, allocation may
 * take place in thread-local buffer pools which is later 'flushed'
 * to a global send buffer.
 *
 * Asynchronous to prepareSend() there may be Transporters
 * (dis)connecting which are signaled to the upper layers by calling
 * disable_/enable_send_buffers().
 *
 * The 'sendHandle' interface has the method ::isSendEnabled() which
 * provides us with a way to check whether communication over a transporter
 * is possible. Depending on the sendHandle implementation,
 * isSendEnabled() may either have a 'synchronized' or 'optimistic'
 * implementation:
 *  - A (thread-) 'synchronized' implementation guarantee that the
 *    send buffers really are enabled, both thread local and global,
 *    at the time of send buffer allocation. (May disconnect later though)
 *  - An 'optimistic' implementation does not really know whether the
 *    send buffers are (globally) enabled. Send buffers may always be
 *    allocated and possibly silently discarded later.
 *    (SEND_DISCONNECTED will never be returned)
 *
 * The trp_client implementation is 'synchronized', while the mt-/non-mt
 * data node implementation is not. Note that a 'SEND_DISCONNECTED'
 * and 'SEND_BLOCKED' return has always been handled as an 'OK' on
 * the data nodes. So not being able to detect 'SEND_DISCONNECTED'
 * should not matter.
 *
 * Note that sending behaves differently wrt disconnect / reconnect
 * syncing compared to 'receive'. Receiver side *is* synchroinized with
 * the receiver transporter disconnect / reconnect by both requiring the
 * 'poll-right'. Thus receiver logic may check Transporter::isConnected()
 * directly.
 *
 * See further comments as part of ::performReceive().
 */
template <typename AnySectionArg>
SendStatus TransporterRegistry::prepareSendTemplate(
    TransporterSendBufferHandle *sendHandle, const SignalHeader *signalHeader,
    Uint8 prio, const Uint32 *signalData, Transporter *t,
    AnySectionArg section) {
  assert(t != nullptr);
  const TrpId trp_id = t->getTransporterIndex();

  if (likely(!(ioStates[trp_id] & HaltOutput)) ||
      (signalHeader->theReceiversBlockNumber == QMGR) ||
      (signalHeader->theReceiversBlockNumber == API_CLUSTERMGR)) {
    if (likely(sendHandle->isSendEnabled(trp_id))) {
      const Uint32 lenBytes =
          t->m_packer.getMessageLength(signalHeader, section.m_ptr);
      if (likely(lenBytes <= MAX_SEND_MESSAGE_BYTESIZE)) {
        SendStatus error = SEND_OK;
        Uint32 *insertPtr =
            getWritePtr(sendHandle, t, trp_id, lenBytes, prio, &error);
        if (likely(insertPtr != nullptr)) {
          t->m_packer.pack(insertPtr, prio, signalHeader, signalData, section);
          updateWritePtr(sendHandle, t, trp_id, lenBytes, prio);
          return SEND_OK;
        }
        if (unlikely(error == SEND_MESSAGE_TOO_BIG)) {
          g_eventLogger->info("Send message too big");
          return SEND_MESSAGE_TOO_BIG;
        }
        // FIXME(later): It is the *transporter* which is overloaded
        set_status_overloaded(t->getRemoteNodeId(), true);
        const int sleepTime = 2;

        /**
         * @note: on linux/i386 the granularity is 10ms
         *        so sleepTime = 2 generates a 10 ms sleep.
         */
        for (int i = 0; i < 100; i++) {
          NdbSleep_MilliSleep(sleepTime);
          /* FC : Consider counting sleeps here */
          insertPtr =
              getWritePtr(sendHandle, t, trp_id, lenBytes, prio, &error);
          if (likely(insertPtr != nullptr)) {
            t->m_packer.pack(insertPtr, prio, signalHeader, signalData,
                             section);
            updateWritePtr(sendHandle, t, trp_id, lenBytes, prio);
            DEBUG_FPRINTF((stderr, "TE_SEND_BUFFER_FULL\n"));
            /**
             * Send buffer full, but resend works
             */
            report_error(trp_id, TE_SEND_BUFFER_FULL);
            return SEND_OK;
          }
          if (unlikely(error == SEND_MESSAGE_TOO_BIG)) {
            g_eventLogger->info("Send message too big");
            return SEND_MESSAGE_TOO_BIG;
          }
        }

        WARNING("Signal to " << t->getRemoteNodeId() << " lost(buffer)");
        DEBUG_FPRINTF((stderr, "TE_SIGNAL_LOST_SEND_BUFFER_FULL\n"));
        report_error(trp_id, TE_SIGNAL_LOST_SEND_BUFFER_FULL);
        return SEND_BUFFER_FULL;
      } else {
        g_eventLogger->info("Send message too big: length %u", lenBytes);
        return SEND_MESSAGE_TOO_BIG;
      }
    } else {
#ifdef ERROR_INSERT
      if (m_blocked.get(trp_id)) {
        /* Looks like it disconnected while blocked.  We'll pretend
         * not to notice for now
         */
        WARNING("Signal to " << t->getRemoteNodeId()
                             << " discarded as transporter " << trp_id
                             << " blocked + disconnected");
        return SEND_OK;
      }
#endif
      DEBUG("Signal to " << t->getRemoteNodeId() << " lost(disconnect) ");
      return SEND_DISCONNECTED;
    }
  } else {
    DEBUG("Discarding message to block: "
          << signalHeader->theReceiversBlockNumber
          << " node: " << t->getRemoteNodeId());

    return SEND_BLOCKED;
  }
}

Transporter *TransporterRegistry::prepareSend_getTransporter(
    const SignalHeader *signalHeader, NodeId nodeId, TrpId &trp_id,
    SendStatus &status) {
  Transporter *node_trp = theNodeIdTransporters[nodeId];
  if (unlikely(node_trp == nullptr)) {
    DEBUG("Discarding message to unknown node: " << nodeId);
    status = SEND_UNKNOWN_NODE;
    return nullptr;
  }
  assert(!node_trp->isPartOfMultiTransporter());
  Transporter *t;
  t = node_trp->get_send_transporter(signalHeader->theReceiversBlockNumber,
                                     signalHeader->theSendersBlockRef);
  assert(!t->isMultiTransporter());
  trp_id = t->getTransporterIndex();
  if (unlikely(trp_id == 0)) {
    /**
     * Can happen in disconnect situations, transporter is disconnected, so send
     * to it is successful since the node won't be there to receive the
     * message.
     */
    DEBUG("Discarding message due to trp_id = 0");
    status = SEND_OK;
    return nullptr;
  }
  return t;
}

SendStatus TransporterRegistry::prepareSend(
    TransporterSendBufferHandle *sendHandle, const SignalHeader *signalHeader,
    Uint8 prio, const Uint32 *signalData, NodeId nodeId, TrpId &trp_id,
    const LinearSectionPtr ptr[3]) {
  SendStatus status;
  Transporter *t =
      prepareSend_getTransporter(signalHeader, nodeId, trp_id, status);
  if (unlikely(t == nullptr)) return status;

  const Packer::LinearSectionArg section(ptr);
  return prepareSendTemplate(sendHandle, signalHeader, prio, signalData, t,
                             section);
}

SendStatus TransporterRegistry::prepareSend(
    TransporterSendBufferHandle *sendHandle, const SignalHeader *signalHeader,
    Uint8 prio, const Uint32 *signalData, NodeId nodeId, TrpId &trp_id,
    class SectionSegmentPool &thePool, const SegmentedSectionPtr ptr[3]) {
  SendStatus status;
  Transporter *t =
      prepareSend_getTransporter(signalHeader, nodeId, trp_id, status);
  if (unlikely(t == nullptr)) return status;

  const Packer::SegmentedSectionArg section(thePool, ptr);
  return prepareSendTemplate(sendHandle, signalHeader, prio, signalData, t,
                             section);
}

SendStatus TransporterRegistry::prepareSend(
    TransporterSendBufferHandle *sendHandle, const SignalHeader *signalHeader,
    Uint8 prio, const Uint32 *signalData, NodeId nodeId, TrpId &trp_id,
    const GenericSectionPtr ptr[3]) {
  SendStatus status;
  Transporter *t =
      prepareSend_getTransporter(signalHeader, nodeId, trp_id, status);
  if (unlikely(t == nullptr)) return status;

  const Packer::GenericSectionArg section(ptr);
  return prepareSendTemplate(sendHandle, signalHeader, prio, signalData, t,
                             section);
}

SendStatus TransporterRegistry::prepareSendOverAllLinks(
    TransporterSendBufferHandle *sendHandle, const SignalHeader *signalHeader,
    Uint8 prio, const Uint32 *signalData, NodeId nodeId, TrpBitmask &trp_ids) {
  // node_trp handling copied from first part of prepareSend_getTransporter
  Transporter *node_trp = theNodeIdTransporters[nodeId];
  if (unlikely(node_trp == nullptr)) {
    DEBUG("Discarding message to unknown node: " << nodeId);
    return SEND_UNKNOWN_NODE;
  }
  assert(!node_trp->isPartOfMultiTransporter());

  require(signalHeader->m_noOfSections == 0);
  const Packer::LinearSectionArg section(nullptr);

  if (!node_trp->isMultiTransporter()) {
    Transporter *t = node_trp;
    // t handling copied from second part of prepareSend_getTransporter
    TrpId trp_id = t->getTransporterIndex();
    if (unlikely(trp_id == 0)) {
      /**
       * Can happen in disconnect situations, transporter is disconnected, so
       * send to it is successful since the node won't be there to receive the
       * message.
       */
      DEBUG("Discarding message due to trp_id = 0");
      return SEND_OK;
    }

    SendStatus status = prepareSendTemplate(sendHandle, signalHeader, prio,
                                            signalData, t, section);

    if (likely(status == SEND_OK)) {
      require(trp_id < MAX_NTRANSPORTERS);
      trp_ids.set(trp_id);
    }
    return status;
  } else {
    Multi_Transporter *multi_trp = get_node_multi_transporter(nodeId);

    SendStatus return_status = SEND_OK;
    Uint32 num_trps = multi_trp->get_num_active_transporters();
    for (Uint32 i = 0; i < num_trps; i++) {
      Transporter *t = multi_trp->get_active_transporter(i);
      require(t != nullptr);
      const TrpId trp_id = t->getTransporterIndex();
      if (unlikely(trp_id == 0)) continue;
      SendStatus status = prepareSendTemplate(sendHandle, signalHeader, prio,
                                              signalData, t, section);
      if (likely(status == SEND_OK)) {
        require(trp_id < MAX_NTRANSPORTERS);
        trp_ids.set(trp_id);
      } else if (status != SEND_BLOCKED && status != SEND_DISCONNECTED) {
        /*
         * Treat SEND_BLOCKED and SEND_DISCONNECTED as SEND_OK.
         * Else take the last bad status returned.
         */
        return_status = status;
      }
    }
    return return_status;
  }
}

bool TransporterRegistry::setup_wakeup_socket(
    TransporterReceiveHandle &recvdata) {
  assert((receiveHandle == &recvdata) || (receiveHandle == nullptr));

  if (m_has_extra_wakeup_socket) {
    return true;
  }

  assert(!recvdata.m_transporters.get(0));

  if (ndb_socketpair(m_extra_wakeup_sockets)) {
    perror("socketpair failed!");
    return false;
  }

  if (!TCP_Transporter::setSocketNonBlocking(m_extra_wakeup_sockets[0]) ||
      !TCP_Transporter::setSocketNonBlocking(m_extra_wakeup_sockets[1])) {
    goto err;
  }

#if defined(HAVE_EPOLL_CREATE)
  if (recvdata.m_epoll_fd != -1) {
    int sock = ndb_socket_get_native(m_extra_wakeup_sockets[0]);
    struct epoll_event event_poll;
    memset(&event_poll, 0, sizeof(event_poll));
    event_poll.data.u32 = 0;
    event_poll.events = EPOLLIN;
    int ret_val =
        epoll_ctl(recvdata.m_epoll_fd, EPOLL_CTL_ADD, sock, &event_poll);
    if (ret_val != 0) {
      int error = errno;
      g_eventLogger->info("Failed to add extra sock %u to epoll-set: %u", sock,
                          error);
      goto err;
    }
  }
#endif
  m_has_extra_wakeup_socket = true;
  recvdata.m_transporters.set(Uint32(0));
  return true;

err:
  ndb_socket_close(m_extra_wakeup_sockets[0]);
  ndb_socket_close(m_extra_wakeup_sockets[1]);
  ndb_socket_invalidate(m_extra_wakeup_sockets + 0);
  ndb_socket_invalidate(m_extra_wakeup_sockets + 1);
  return false;
}

void TransporterRegistry::wakeup() {
  if (m_has_extra_wakeup_socket) {
    static char c = 37;
    ndb_send(m_extra_wakeup_sockets[1], &c, 1, 0);
  }
}

Uint32 TransporterRegistry::check_TCP(TransporterReceiveHandle &recvdata,
                                      Uint32 timeOutMillis) {
  Uint32 retVal = 0;
#if defined(HAVE_EPOLL_CREATE)
  if (likely(recvdata.m_epoll_fd != -1)) {
    int tcpReadSelectReply = 0;
    Uint32 num_trps = nTCPTransporters + nSHMTransporters +
                      (m_has_extra_wakeup_socket ? 1 : 0);

    if (num_trps) {
      tcpReadSelectReply =
          epoll_wait(recvdata.m_epoll_fd, recvdata.m_epoll_events, num_trps,
                     timeOutMillis);
      retVal = tcpReadSelectReply;
    }

    int num_socket_events = tcpReadSelectReply;
    if (num_socket_events > 0) {
      for (int i = 0; i < num_socket_events; i++) {
        const TrpId trpid = recvdata.m_epoll_events[i].data.u32;
        /**
         * check that it's assigned to "us"
         */
        assert(recvdata.m_transporters.get(trpid));

        // Note that EPOLLHUP is delivered even if not listened to.
        if (recvdata.m_epoll_events[i].events & EPOLLHUP) {
          // Stop listening to events from 'sock_fd'
          ndb_socket_t sock_fd = allTransporters[trpid]->getSocket();
          epoll_ctl(recvdata.m_epoll_fd, EPOLL_CTL_DEL,
                    ndb_socket_get_native(sock_fd), nullptr);
        } else if (recvdata.m_epoll_events[i].events & EPOLLIN) {
          recvdata.m_recv_transporters.set(trpid);
        }
      }
    } else if (num_socket_events < 0) {
      assert(errno == EINTR);
    }
  } else
#endif
  {
    retVal = poll_TCP(timeOutMillis, recvdata);
  }
  return retVal;
}

Uint32 TransporterRegistry::poll_SHM(TransporterReceiveHandle &recvdata,
                                     NDB_TICKS start_poll,
                                     Uint32 micros_to_poll) {
  Uint32 res;
  Uint64 micros_passed;
  do {
    bool any_connected = false;
    res = poll_SHM(recvdata, any_connected);
    if (res || !any_connected) {
      /**
       * If data found or no SHM transporter connected there is no
       * reason to continue spinning.
       */
      break;
    }
    NDB_TICKS now = NdbTick_getCurrentTicks();
    micros_passed = NdbTick_Elapsed(start_poll, now).microSec();
  } while (micros_passed < Uint64(micros_to_poll));
  return res;
}

Uint32 TransporterRegistry::poll_SHM(TransporterReceiveHandle &recvdata
                                     [[maybe_unused]],
                                     bool &any_connected) {
  assert((receiveHandle == &recvdata) || (receiveHandle == nullptr));

  Uint32 retVal = 0;
  any_connected = false;
#ifdef NDB_SHM_TRANSPORTER_SUPPORTED
  for (Uint32 i = 0; i < recvdata.nSHMTransporters; i++) {
    SHM_Transporter *t = theSHMTransporters[i];
    const TrpId trp_id = t->getTransporterIndex();

    if (!recvdata.m_transporters.get(trp_id)) continue;

    if (t->isConnected() && is_connected(trp_id)) {
      any_connected = true;
      if (t->hasDataToRead()) {
        recvdata.m_has_data_transporters.set(trp_id);
        retVal = 1;
      }
    }
  }
#endif
  return retVal;
}

Uint32 TransporterRegistry::spin_check_transporters(
    TransporterReceiveHandle &recvdata [[maybe_unused]]) {
  Uint32 res = 0;
#ifdef NDB_SHM_TRANSPORTER_SUPPORTED
  Uint64 micros_passed = 0;
  bool any_connected = false;
  Uint64 spintime = Uint64(recvdata.m_spintime);

  if (spintime == 0) {
    return res;
  }
  NDB_TICKS start = NdbTick_getCurrentTicks();
  do {
    {
      res = poll_SHM(recvdata, any_connected);
      if (res || !any_connected) break;
    }
    if (res || !any_connected) break;
    res = check_TCP(recvdata, 0);
    if (res) break;
#ifdef NDB_HAVE_CPU_PAUSE
    NdbSpin();
#endif
    NDB_TICKS now = NdbTick_getCurrentTicks();
    micros_passed = NdbTick_Elapsed(start, now).microSec();
  } while (micros_passed < Uint64(recvdata.m_spintime));
  recvdata.m_total_spintime += micros_passed;
#endif
  return res;
}

Uint32 TransporterRegistry::pollReceive(Uint32 timeOutMillis,
                                        TransporterReceiveHandle &recvdata
                                        [[maybe_unused]]) {
  bool sleep_state_set [[maybe_unused]] = false;
  assert((receiveHandle == &recvdata) || (receiveHandle == nullptr));

  Uint32 retVal = 0;
  recvdata.m_recv_transporters.clear();

  /**
   * If any transporters have left-over data that was not fully executed in
   * last loop, don't wait and return 'data available' even if nothing new
   */
  if (!recvdata.m_has_data_transporters.isclear()) {
    timeOutMillis = 0;
    retVal = 1;
  }
#ifdef NDB_SHM_TRANSPORTER_SUPPORTED
  if (recvdata.nSHMTransporters > 0) {
    /**
     * We start by checking shared memory transporters without
     * any mutexes or other protection. If we find something to
     * read we will set timeout to 0 and check the TCP transporters
     * before returning.
     */
    bool any_connected = false;
    Uint32 res = poll_SHM(recvdata, any_connected);
    if (res) {
      retVal |= res;
      timeOutMillis = 0;
    } else if (timeOutMillis > 0 && any_connected) {
      /**
       * We are preparing to wait for socket events. We will start by
       * polling for a configurable amount of microseconds before we
       * go to sleep. We will check both shared memory transporters and
       * TCP transporters in this period. We will check shared memory
       * transporter four times and then check TCP transporters in a
       * loop.
       *
       * After this polling period, if we are still waiting for data
       * we will prepare to go to sleep by informing the other side
       * that we are going to sleep.
       *
       * To do this we first grab the mutex used by the sender
       * to check for sleep/awake state, next we poll the shared
       * memory holding this mutex. If this check also returns
       * without finding any data we set the state to sleep,
       * release the mutex and go to sleep (on an epoll/poll)
       * that can be woken up by incoming data or a wakeup byte
       * sent to SHM transporter.
       */
      res = spin_check_transporters(recvdata);
      if (res) {
        retVal |= res;
        timeOutMillis = 0;
      } else {
        int res = reset_shm_awake_state(recvdata, sleep_state_set);
        if (res || !sleep_state_set) {
          /**
           * If sleep_state_set is false here it means that the
           * all SHM transporters were disconnected. Alternatively
           * there was data available on all the connected SHM
           * transporters. Read the data from TCP transporters and
           * return.
           */
          retVal |= 1;
          timeOutMillis = 0;
        }
      }
    }
  }
#endif
  retVal |= check_TCP(recvdata, timeOutMillis);
#ifdef NDB_SHM_TRANSPORTER_SUPPORTED
  if (recvdata.nSHMTransporters > 0) {
    /**
     * If any SHM transporter was put to sleep above we will
     * set all connected SHM transporters to awake now.
     */
    if (sleep_state_set) {
      set_shm_awake_state(recvdata);
    }
    bool any_connected = false;
    int res = poll_SHM(recvdata, any_connected);
    retVal |= res;
  }
#endif
  return retVal;
}

/**
 * Every time a SHM transporter is sending data and wants the other side
 * to wake up to handle the data, it follows this procedure.
 * 1) Write the data in shared memory
 * 2) Acquire the mutex protecting the awake flag on the receive side.
 * 3) Read flag
 * 4) Release mutex
 * 5.1) If flag says that receiver is awake we're done
 * 5.2) If flag says that receiver is asleep we will send a byte on the
 *      transporter socket for the SHM transporter to wake up the other
 *      side.
 *
 * The reset_shm_awake_state is called right before we are going to go
 * to sleep. To ensure that we don't miss any signals from the other
 * side we will first check if there is data available on shared memory.
 * We first grab the mutex before checking this. If no data is available
 * we can proceed to go to sleep after setting the flag to indicate that
 * we are asleep. The above procedure used when sending means that we
 * know that the sender will always know the correct state. The only
 * error in this is that the sender might think that we are asleep when
 * we actually is still on our way to go to sleep. In this case no harm
 * has been done since the only thing that have happened is that one byte
 * is sent on the SHM socket that wasn't absolutely needed.
 */
int TransporterRegistry::reset_shm_awake_state(
    TransporterReceiveHandle &recvdata [[maybe_unused]],
    bool &sleep_state_set [[maybe_unused]]) {
  int res = 0;
#ifdef NDB_SHM_TRANSPORTER_SUPPORTED
  for (Uint32 i = 0; i < recvdata.nSHMTransporters; i++) {
    SHM_Transporter *t = theSHMTransporters[i];
    const TrpId trp_id = t->getTransporterIndex();

    if (!recvdata.m_transporters.get(trp_id)) continue;

    if (t->isConnected()) {
      t->lock_mutex();
      if (is_connected(trp_id)) {
        if (t->hasDataToRead()) {
          recvdata.m_has_data_transporters.set(trp_id);
          res = 1;
        } else {
          sleep_state_set = true;
          t->set_awake_state(0);
        }
      }
      t->unlock_mutex();
    }
  }
#endif
  return res;
}

/**
 * We have been sleeping for a while, before proceeding we need to set
 * the flag to awake in the shared memory. This will flag to all other
 * nodes using shared memory to communicate that we're awake and don't
 * need any socket communication to wake up.
 */
void TransporterRegistry::set_shm_awake_state(TransporterReceiveHandle &recvdata
                                              [[maybe_unused]]) {
#ifdef NDB_SHM_TRANSPORTER_SUPPORTED
  for (Uint32 i = 0; i < recvdata.nSHMTransporters; i++) {
    SHM_Transporter *t = theSHMTransporters[i];
    Uint32 id = t->getTransporterIndex();

    if (!recvdata.m_transporters.get(id)) continue;
    if (t->isConnected()) {
      t->lock_mutex();
      t->set_awake_state(1);
      t->unlock_mutex();
    }
  }
#endif
}

/**
 * We do not want to hold any transporter locks during select(), so there
 * is no protection against a disconnect closing the socket during this call.
 *
 * That does not matter, at most we will get a spurious wakeup on the wrong
 * socket, which will be handled correctly in performReceive() (which _is_
 * protected by transporter locks on upper layer).
 */
Uint32 TransporterRegistry::poll_TCP(Uint32 timeOutMillis,
                                     TransporterReceiveHandle &recvdata) {
  assert((receiveHandle == &recvdata) || (receiveHandle == nullptr));

  recvdata.m_socket_poller.clear();

  const bool extra_socket = m_has_extra_wakeup_socket;
  if (extra_socket && recvdata.m_transporters.get(0)) {
    const ndb_socket_t socket = m_extra_wakeup_sockets[0];
    assert(&recvdata == receiveHandle);  // not used by ndbmtd...

    // Poll the wakup-socket for read
    recvdata.m_socket_poller.add_readable(socket);
  }

  Uint16 idx[MAX_NTRANSPORTERS];
  Uint32 i = 0;
  for (; i < recvdata.nTCPTransporters; i++) {
    TCP_Transporter *t = theTCPTransporters[i];
    const ndb_socket_t socket = t->getSocket();
    const TrpId trp_id = t->getTransporterIndex();

    idx[i] = maxTransporters + 1;
    if (!recvdata.m_transporters.get(trp_id)) continue;

    if (is_connected(trp_id) && t->isConnected() && ndb_socket_valid(socket)) {
      idx[i] = recvdata.m_socket_poller.add_readable(socket);
    }
  }

#ifdef NDB_SHM_TRANSPORTER_SUPPORTED
  for (Uint32 j = 0; j < recvdata.nSHMTransporters; j++) {
    /**
     * We need to listen to socket also for shared memory transporters.
     * These sockets are used as a wakeup mechanism, so we're not sending
     * any data in it. But we need a socket to be able to wake up things
     * when the receiver is not awake and we've only sent data on shared
     * memory transporter.
     */
    SHM_Transporter *t = theSHMTransporters[j];
    const ndb_socket_t socket = t->getSocket();
    const TrpId trp_id = t->getTransporterIndex();
    idx[i] = maxTransporters + 1;
    if (!recvdata.m_transporters.get(trp_id)) {
      i++;
      continue;
    }
    if (is_connected(trp_id) && t->isConnected() && ndb_socket_valid(socket)) {
      idx[i] = recvdata.m_socket_poller.add_readable(socket);
    }
    i++;
  }
#endif
  int tcpReadSelectReply = recvdata.m_socket_poller.poll_unsafe(timeOutMillis);

  if (tcpReadSelectReply > 0) {
    if (extra_socket) {
      if (recvdata.m_socket_poller.has_read(0)) {
        assert(recvdata.m_transporters.get(0));
        recvdata.m_recv_transporters.set((Uint32)0);
      }
    }
    i = 0;
    for (; i < recvdata.nTCPTransporters; i++) {
      TCP_Transporter *t = theTCPTransporters[i];
      if (idx[i] != maxTransporters + 1) {
        const TrpId trp_id = t->getTransporterIndex();
        if (recvdata.m_socket_poller.has_read(idx[i])) {
          recvdata.m_recv_transporters.set(trp_id);
        }
      }
    }
#ifdef NDB_SHM_TRANSPORTER_SUPPORTED
    for (Uint32 j = 0; j < recvdata.nSHMTransporters; j++) {
      /**
       * If a shared memory transporter have data on its socket we
       * will get it now, the data is only an indication for us to
       * wake up, so we're not interested in the data as such.
       * But to integrate it with epoll handling we will read it
       * in performReceive still.
       */
      SHM_Transporter *t = theSHMTransporters[j];
      if (idx[i] != maxTransporters + 1) {
        const TrpId trp_id = t->getTransporterIndex();
        if (recvdata.m_socket_poller.has_read(idx[i]))
          recvdata.m_recv_transporters.set(trp_id);
      }
      i++;
    }
#endif
  }

  return tcpReadSelectReply;
}

void TransporterRegistry::set_recv_thread_idx(Transporter *t,
                                              Uint32 recv_thread_idx) {
  t->set_recv_thread_idx(recv_thread_idx);
}

/**
 * Receive from the set of transporters in the bitmask
 * 'recvdata.m_transporters'. These has been polled by
 * ::pollReceive() which recorded transporters with
 * available data in the subset 'recvdata.m_recv_transporters'.
 *
 * In multi-threaded datanodes, there might be multiple
 * receiver threads, each serving a disjunct set of
 * 'm_transporters'.
 *
 * Single-threaded datanodes does all ::performReceive
 * from the scheduler main-loop, and thus it will handle
 * all 'm_transporters'.
 *
 * Clients has to acquire a 'poll right' (see TransporterFacade)
 * which gives it the right to temporarily acts as a receive
 * thread with the right to poll *all* transporters.
 *
 * Reception takes place on a set of transporters knowing to be in a
 * 'CONNECTED' state. Transporters can (asynch) become 'DISCONNECTING'
 * while we performReceive(). There is *no* mutex lock protecting
 * 'disconnecting' from being started while we are in the receive-loop!
 * However, the contents of the buffers++  should still be in a
 * consistent state, such that the current receive can complete
 * without failures.
 *
 * With regular intervals we have to ::update_connections()
 * in order to bring DISCONNECTING transporters into
 * a DISCONNECTED state. At earliest at this point, resources
 * used by performReceive() may be reset or released.
 * A transporter should be brought to the DISCONNECTED state
 * before it can reconnect again. (Note: There is a break of
 * this rule in ::start_connecting, see own note here)
 *
 * To not interfere with ::poll- or ::performReceive(),
 * ::update_connections() has to be synched with with these
 * methods. Either by being run within the same
 * receive thread (dataNodes), or protected by the 'poll rights'.
 *
 * In case we were unable to receive due to job buffers being full.
 * Returns 0 when receive succeeded from all Transporters having data,
 * else 1.
 */
Uint32 TransporterRegistry::performReceive(TransporterReceiveHandle &recvdata,
                                           Uint32 recv_thread_idx
                                           [[maybe_unused]]) {
  TransporterReceiveWatchdog guard(recvdata);
  assert((receiveHandle == &recvdata) || (receiveHandle == nullptr));
  bool stopReceiving = false;

  if (recvdata.m_recv_transporters.get(0)) {
    assert(recvdata.m_transporters.get(0));
    assert(&recvdata == receiveHandle);  // not used by ndbmtd
    recvdata.m_recv_transporters.clear(Uint32(0));
    consume_extra_sockets();
  }

#ifdef ERROR_INSERT
  if (!m_blocked.isclear()) {
    /* Exclude receive from blocked sockets. */
    recvdata.m_recv_transporters.bitANDC(m_blocked);

    if (recvdata.m_recv_transporters.isclear() &&
        recvdata.m_has_data_transporters.isclear()) {
      /* poll sees data, but we want to ignore for now
       * sleep a little to avoid busy loop
       */
      NdbSleep_MilliSleep(1);
    }
  }
#endif

  /**
   * m_recv_transporters set indicates that there might be data
   * available on the socket used by the transporter. The
   * doReceive call will read the socket. For TCP transporters
   * the doReceive call will return an indication if there is
   * data to receive on socket. This will set m_has_data_transporters.
   * For SHM transporter the socket is only used to send wakeup
   * bytes. The m_has_data_transporters bitmap was set already in
   * pollReceive for SHM transporters.
   */
  for (Uint32 trp_id = recvdata.m_recv_transporters.find_first();
       trp_id != BitmaskImpl::NotFound;
       trp_id = recvdata.m_recv_transporters.find_next(trp_id + 1)) {
    Transporter *transp = allTransporters[trp_id];
    NodeId node_id = transp->getRemoteNodeId();
    if (transp->getTransporterType() == tt_TCP_TRANSPORTER) {
      TCP_Transporter *t = (TCP_Transporter *)transp;
      assert(recvdata.m_transporters.get(trp_id));
      assert(recv_thread_idx == transp->get_recv_thread_idx());

      /**
       * First check transporter 'is CONNECTED.
       * A transporter can only be set into, or taken out of, is_connected'
       * state by ::update_connections(). See comment there about
       * synchronication between ::update_connections() and
       * performReceive()
       *
       * Transporter::isConnected() state may change asynch.
       * A mismatch between the TransporterRegistry::is_connected(),
       * and Transporter::isConnected() state is possible, and indicate
       * that a change is underway. (Completed by update_connections())
       */
      if (is_connected(trp_id)) {
        if (t->isConnected()) {
          int nBytes = t->doReceive(recvdata);
          if (nBytes > 0) {
            recvdata.transporter_recv_from(node_id);
            recvdata.m_has_data_transporters.set(trp_id);
          }
        }
      }
    } else {
#ifdef NDB_SHM_TRANSPORTER_SUPPORTED
      require(transp->getTransporterType() == tt_SHM_TRANSPORTER);
      SHM_Transporter *t = (SHM_Transporter *)transp;
      assert(recvdata.m_transporters.get(trp_id));
      if (is_connected(trp_id) && t->isConnected()) {
        t->doReceive();
        /**
         * Ignore any data we read, the data wasn't collected by the
         * shared memory transporter, it was simply read and thrown
         * away, it is only a wakeup call to send data over the socket
         * for shared memory transporters.
         */
      }
#else
      require(false);
#endif
    }
  }
  recvdata.m_recv_transporters.clear();

  /**
   * Unpack data either received above or pending from prev rounds.
   * For the Shared memory transporter m_has_data_transporters can
   * be set in pollReceive as well.
   *
   * TCP Transporter
   * ---------------
   * Data to be processed at this stage is in the Transporter
   * receivebuffer. The data *is received*, and will stay in
   * the  receiveBuffer even if a disconnect is started during
   * unpack.
   * When ::update_connection() finally completes the disconnect,
   * (synced with ::performReceive()), 'm_has_data_transporters'
   * will be cleared, which will terminate further unpacking.
   *
   * NOTE:
   *  Without reading inconsistent date, we could have removed
   *  the 'connected' checks below, However, there is a requirement
   *  in the CLOSE_COMREQ/CONF protocol between TRPMAN and QMGR
   *  that no signals arrives from disconnecting transporters after a
   *  CLOSE_COMCONF was sent. For the moment the risk of taking
   *  advantage of this small optimization is not worth the risk.
   */
  Uint32 trp_id = recvdata.m_last_trp_id;
  while ((trp_id = recvdata.m_has_data_transporters.find_next(trp_id + 1)) !=
         BitmaskImpl::NotFound) {
    bool hasdata = false;
    Transporter *t = allTransporters[trp_id];
    NodeId node_id = t->getRemoteNodeId();

    assert(recvdata.m_transporters.get(trp_id));

    if (is_connected(trp_id)) {
      if (t->isConnected()) {
        if (unlikely(recvdata.checkJobBuffer())) {
          recvdata.m_last_trp_id = trp_id;  // Resume from trp after 'last_trp'
          return 1;                         // Full, can't unpack more
        }
        if (unlikely(recvdata.m_handled_transporters.get(trp_id)))
          continue;  // Skip now to avoid starvation
        if (t->getTransporterType() == tt_TCP_TRANSPORTER) {
          TCP_Transporter *t_tcp = (TCP_Transporter *)t;
          Uint32 *ptr;
          Uint32 sz = t_tcp->getReceiveData(&ptr);
          Uint32 szUsed =
              unpack(recvdata, ptr, sz, node_id, trp_id, stopReceiving);
          if (likely(szUsed)) {
            assert(recv_thread_idx == t_tcp->get_recv_thread_idx());
            t_tcp->updateReceiveDataPtr(szUsed);
            hasdata = t_tcp->hasReceiveData();
          }
        } else {
#ifdef NDB_SHM_TRANSPORTER_SUPPORTED
          require(t->getTransporterType() == tt_SHM_TRANSPORTER);
          SHM_Transporter *t_shm = (SHM_Transporter *)t;
          Uint32 *readPtr, *eodPtr, *endPtr;
          t_shm->getReceivePtr(&readPtr, &eodPtr, &endPtr);
          recvdata.transporter_recv_from(node_id);
          Uint32 *newPtr = unpack(recvdata, readPtr, eodPtr, endPtr, node_id,
                                  trp_id, stopReceiving);
          t_shm->updateReceivePtr(recvdata, newPtr);
          /**
           * Set hasdata dependent on if data is still available in
           * transporter to ensure we follow rules about setting
           * m_has_data_transporters and m_handled_transporters
           * when returning from performReceive.
           */
          hasdata = t_shm->hasDataToRead();
#else
          require(false);
#endif
        }
        // else, we didn't unpack anything:
        //   Avail ReceiveData to short to be useful, need to
        //   receive more before we can resume this transporter.
      }
    }
    // If transporter still have data, make sure that it's remember to next time
    recvdata.m_has_data_transporters.set(trp_id, hasdata);
    recvdata.m_handled_transporters.set(trp_id, hasdata);

    if (unlikely(stopReceiving)) {
      recvdata.m_last_trp_id = trp_id;  // Resume from trp after 'last_trp'
      return 1;
    }
  }
  recvdata.m_handled_transporters.clear();
  recvdata.m_last_trp_id = 0;
  return 0;
}

void TransporterRegistry::consume_extra_sockets() {
  char buf[4096];
  ssize_t ret;
  int err;
  ndb_socket_t sock = m_extra_wakeup_sockets[0];
  do {
    ret = ndb_recv(sock, buf, sizeof(buf), 0);
    err = ndb_socket_errno();
  } while (ret == sizeof(buf) || (ret == -1 && err == EINTR));

  /* Notify upper layer of explicit wakeup */
  callbackObj->reportWakeup();
}

/**
 * performSend() - Call physical transporters to 'doSend'
 * of previously prepareSend() signals.
 *
 * The doSend() implementations will call
 * TransporterCallback::get_bytes_to_send_iovec() to fetch
 * any available data from the send buffer.
 *
 * *This* ^^ is the synch point where we under mutex protection
 * may check for specific transporters being disconnected/disabled.
 * For disabled transporters we may drain the send buffers instead of
 * returning anything from get_bytes_to_send_iovec().
 * Also see comments for prepareSend() above.
 *
 * Note that since disconnection may happen asynch from other
 * threads, we can not reliably check the 'connected' state
 * before doSend(). Instead we must require that the
 * TransporterCallback implementation provide necessary locking
 * of get_bytes_to_send() vs enable/disable of send buffers.
 *
 * Returns:
 *   true if anything still remains to be sent.
 *   Will require another ::performSend()
 *
 *   false: if nothing more remains, either due to
 *   the send buffers being empty, we succeeded
 *   sending everything, or we found the node to be
 *   disconnected and thus discarded the contents.
 */
bool TransporterRegistry::performSend(TrpId trp_id, bool need_wakeup) {
  Transporter *t = get_transporter(trp_id);
  if (t != nullptr) {
#ifdef ERROR_INSERT
    if (m_sendBlocked.get(trp_id)) {
      return true;
    }
#endif
    return t->doSend(need_wakeup);
  }
  return false;
}

void TransporterRegistry::performSend() {
  TrpId trpId;
  sendCounter = 1;

  lockMultiTransporters();
  for (trpId = m_transp_count; trpId <= nTransporters; trpId++) {
    Transporter *t = allTransporters[trpId];
    if (t != nullptr
#ifdef ERROR_INSERT
        && !m_sendBlocked.get(trpId)
#endif
    ) {
      t->doSend();
    }
  }
  for (trpId = 1; trpId < m_transp_count && trpId <= nTransporters; trpId++) {
    Transporter *t = allTransporters[trpId];
    if (t != nullptr
#ifdef ERROR_INSERT
        && !m_sendBlocked.get(trpId)
#endif
    ) {
      t->doSend();
    }
  }
  m_transp_count++;
  if (m_transp_count == (nTransporters + 1)) m_transp_count = 1;
  unlockMultiTransporters();
}

#ifdef DEBUG_TRANSPORTER
void TransporterRegistry::printState() {
  ndbout << "-- TransporterRegistry -- " << endl
         << endl
         << "Transporters = " << nTransporters << endl;
  for (TrpId trpId = 1; trpId <= maxTransporters; trpId++) {
    if (allTransporters[trpId] != nullptr) {
      const NodeId remoteNodeId = allTransporters[trpId]->getRemoteNodeId();
      ndbout << "Transporter: " << trpId << " remoteNodeId: " << remoteNodeId
             << " PerformState: " << performStates[trpId]
             << " IOState: " << ioStates[trpId] << endl;
    }
  }
}
#else
void TransporterRegistry::printState() {}
#endif

#ifdef ERROR_INSERT
/**
 * The 'block' methods will block on transporter level. When we want to block
 * a node we need to block all its transporters.
 */
bool TransporterRegistry::isBlocked(TrpId trpId) const {
  return m_blocked.get(trpId);
}

void TransporterRegistry::blockReceive(TransporterReceiveHandle &recvdata,
                                       TrpId trpId) {
  assert((receiveHandle == &recvdata) || (receiveHandle == nullptr));
  if (recvdata.m_transporters.get(trpId)) m_blocked.set(trpId);
}

void TransporterRegistry::unblockReceive(TransporterReceiveHandle &recvdata,
                                         TrpId trpId) {
  assert((receiveHandle == &recvdata) || (receiveHandle == nullptr));

  if (recvdata.m_transporters.get(trpId)) {
    assert(m_blocked.get(trpId));
    assert(!recvdata.m_has_data_transporters.get(trpId));
    m_blocked.clear(trpId);

    if (m_blocked_disconnected.get(trpId)) {
      /* Process disconnect notification/handling now */
      m_blocked_disconnected.clear(trpId);
      report_disconnect(recvdata, trpId, m_disconnect_errors[trpId]);
    }
  }
}

bool TransporterRegistry::isSendBlocked(TrpId trpId) const {
  return m_sendBlocked.get(trpId);
}

void TransporterRegistry::blockSend(TransporterReceiveHandle &recvdata
                                    [[maybe_unused]],
                                    TrpId trpId) {
  assert((receiveHandle == &recvdata) || (receiveHandle == nullptr));
  m_sendBlocked.set(trpId);
}

void TransporterRegistry::unblockSend(TransporterReceiveHandle &recvdata
                                      [[maybe_unused]],
                                      TrpId trpId) {
  assert((receiveHandle == &recvdata) || (receiveHandle == nullptr));
  m_sendBlocked.clear(trpId);
}

#endif

#ifdef ERROR_INSERT
Uint32 TransporterRegistry::getMixologyLevel() const {
  return m_mixology_level;
}

extern Uint32 MAX_RECEIVED_SIGNALS; /* Packer.cpp */

#define MIXOLOGY_MIX_INCOMING_SIGNALS 4

void TransporterRegistry::setMixologyLevel(Uint32 l) {
  m_mixology_level = l;

  if (m_mixology_level & MIXOLOGY_MIX_INCOMING_SIGNALS) {
    g_eventLogger->info("MIXOLOGY_MIX_INCOMING_SIGNALS on");
    /* Max one signal per transporter */
    MAX_RECEIVED_SIGNALS = 1;
  }

  /* TODO : Add mixing of Send from NdbApi / MGMD */
}
#endif

void TransporterRegistry::setIOState_trp(TrpId trpId, IOState state) {
  if (ioStates[trpId] == state) return;
  DEBUG("TransporterRegistry::setIOState_trp(" << trpId << ", " << state
                                               << ")");
  ioStates[trpId] = state;
}

/**
 * Update ioStates[] on all transporters to the specified NodeId.
 * Will be checked on TrpId level when send/receive on each TrpId.
 */
void TransporterRegistry::setIOState(NodeId nodeId, IOState state) {
  DEBUG("TransporterRegistry::setIOState(" << nodeId << ", " << state << ")");

  TrpId trp_ids[MAX_NODE_GROUP_TRANSPORTERS];
  Uint32 num_ids;
  lockMultiTransporters();
  get_trps_for_node(nodeId, trp_ids, num_ids, MAX_NODE_GROUP_TRANSPORTERS);

  for (uint i = 0; i < num_ids; i++) ioStates[trp_ids[i]] = state;
  unlockMultiTransporters();
}

extern "C" void *run_start_clients_C(void *me) {
  ((TransporterRegistry *)me)->start_clients_thread();
  return nullptr;
}

/**
 * These methods are used to initiate connection, called from the TRPMAN
 * and from the API/MGM. It will start the 'CONNECTING' protocol steps.
 *
 * This works asynchronously, no actions are taken directly in the calling
 * thread.
 *
 * Note that even if we are going to use MultiTransporters to communicate with
 * this NodeId, we always start with connecting the single base-Transporter.
 *
 * QMGR will then later start_connecting_trp the individual MultiTransporter
 * parts and synchronice the switch to the MultiTransporter
 */
void TransporterRegistry::start_connecting_trp(TrpId trp_id) {
  switch (performStates[trp_id]) {
    case DISCONNECTED:
      break;
    case CONNECTED:
      return;
    case CONNECTING:
      return;
    case DISCONNECTING:
      /**
       * NOTE (Need future work)
       * Going directly from DISCONNECTING to CONNECTING creates
       * a possible race with ::update_connections(): It will
       * see either of the *ING states, and bring the connection
       * into CONNECTED or *DISCONNECTED* state. Furthermore, the
       * state may be overwritten to CONNECTING by this method.
       * We should probably have waited for DISCONNECTED state,
       * before allowing reCONNECTING ....
       */
      assert(false);
      break;
  }
  DEBUG_FPRINTF(
      (stderr, "(%u)REG:start_connecting(trp:%u)\n", localNodeId, trp_id));
  DBUG_ENTER("TransporterRegistry::start_connecting_trp");
  DBUG_PRINT("info", ("performStates[trp:%u]=CONNECTING", trp_id));

  Transporter *t = allTransporters[trp_id];
  require(!t->isMultiTransporter());
  t->resetBuffers();
  m_error_states[trp_id].m_code = TE_NO_ERROR;
  m_error_states[trp_id].m_info = (const char *)~(UintPtr)0;

  DEBUG_FPRINTF((stderr, "(%u)performStates[trp:%u] = CONNECTING\n",
                 localNodeId, trp_id));
  performStates[trp_id] = CONNECTING;
  DBUG_VOID_RETURN;
}

void TransporterRegistry::start_connecting(NodeId node_id) {
  DEBUG_FPRINTF(
      (stderr, "(%u)REG:start_connecting(node:%u)\n", localNodeId, node_id));
  // Initially only the base-transporter is CONNECTING
  Transporter *base_trp = get_node_base_transporter(node_id);
  if (base_trp != nullptr)
    start_connecting_trp(base_trp->getTransporterIndex());
}

/**
 * These methods are used to initiate DISCONNECTING from TRPMAN and CMVMI.
 * It is also called from the TCP/SHM transporter in case of an I/O error
 * on the socket.
 *
 * This works asynchronously, similar to start_connecting().
 *
 * Return: 'true' if already fully DISCONNECTED, else 'false' if
 *          the asynch disconnect may still be in progres
 */
bool TransporterRegistry::start_disconnecting_trp(TrpId trp_id, int errnum,
                                                  bool send_source) {
  DEBUG_FPRINTF((stderr, "(%u)REG:start_disconnecting(trp:%u, %d)\n",
                 localNodeId, trp_id, errnum));
  switch (performStates[trp_id]) {
    case DISCONNECTED: {
      return true;
    }
    case CONNECTED: {
      break;
    }
    case CONNECTING:
      /**
       * This is a correct transition if a failure happen while connecting.
       */
      break;
    case DISCONNECTING: {
      return true;
    }
  }
  if (errnum == ENOENT) {
    m_disconnect_enomem_error[trp_id]++;
    if (m_disconnect_enomem_error[trp_id] < 10) {
      NdbSleep_MilliSleep(40);
      g_eventLogger->info(
          "Socket error %d on transporter %u to node %u"
          " in state: %u",
          errnum, trp_id, allTransporters[trp_id]->getRemoteNodeId(),
          performStates[trp_id]);
      return false;
    }
  }
  if (errnum == 0) {
    g_eventLogger->info("Transporter %u to node %u disconnected in state: %u",
                        trp_id, allTransporters[trp_id]->getRemoteNodeId(),
                        performStates[trp_id]);
  } else {
    g_eventLogger->info(
        "Transporter %u to node %u disconnected in %s"
        " with errnum: %d in state: %u",
        trp_id, allTransporters[trp_id]->getRemoteNodeId(),
        send_source ? "send" : "recv", errnum, performStates[trp_id]);
  }
  DBUG_ENTER("TransporterRegistry::start_disconnecting_trp");
  DBUG_PRINT("info", ("performStates[trp:%u]=DISCONNECTING", trp_id));
  DEBUG_FPRINTF((stderr, "(%u)performStates[trp:%u] = DISCONNECTING\n",
                 localNodeId, trp_id));
  performStates[trp_id] = DISCONNECTING;
  m_disconnect_errnum[trp_id] = errnum;
  DBUG_RETURN(false);
}

bool TransporterRegistry::start_disconnecting(NodeId node_id, int errnum,
                                              bool send_source) {
  DEBUG_FPRINTF((stderr, "(%u)REG:start_disconnecting(node:%u, %d)\n",
                 localNodeId, node_id, errnum));
  Uint32 num_ids;
  TrpId trp_ids[MAX_NODE_GROUP_TRANSPORTERS];
  lockMultiTransporters();
  get_trps_for_node(node_id, trp_ids, num_ids, MAX_NODE_GROUP_TRANSPORTERS);

  bool is_disconnected = true;
  for (uint i = 0; i < num_ids; i++)
    is_disconnected &= start_disconnecting_trp(trp_ids[i], errnum, send_source);
  unlockMultiTransporters();
  return is_disconnected;
}

/**
 * report_connect() / report_disconnect()
 *
 * Connect or disconnect the 'TransporterReceiveHandle' and
 * enable/disable the send buffers.
 *
 * To prevent races wrt poll/receive of data, these methods must
 * either be called from the same (receive-)thread as performReceive(),
 * or by the (API) client holding the poll-right.
 *
 * The send buffers needs similar protection against concurrent
 * enable/disable of the same send buffers. Thus the sender
 * side is also handled here.
 */
void TransporterRegistry::report_connect(TransporterReceiveHandle &recvdata,
                                         TrpId trp_id) {
  Transporter *t = allTransporters[trp_id];
  assert(!t->isMultiTransporter());
  DEBUG_FPRINTF((stderr, "(%u)REG:report_connect(node:%u,trp:%u)\n",
                 localNodeId, t->getRemoteNodeId(), trp_id));
  assert((receiveHandle == &recvdata) || (receiveHandle == nullptr));
  assert(recvdata.m_transporters.get(trp_id));

  DBUG_ENTER("TransporterRegistry::report_connect");
  DBUG_PRINT("info", ("performStates[trp:%u]=CONNECTED", trp_id));

  if (recvdata.epoll_add(t)) {
    callbackObj->enable_send_buffer(trp_id);
    DEBUG_FPRINTF((stderr, "(%u)performStates[trp:%u] = CONNECTED\n",
                   localNodeId, trp_id));
    performStates[trp_id] = CONNECTED;

    if (!t->isPartOfMultiTransporter()) {
      /**
       * Note that even if a multi-transporter will be set up, the node is
       * connected as soon as the base-Transporter is CONNECTED.
       */
      const NodeId node_id = t->getRemoteNodeId();
      recvdata.reportConnect(node_id);
    }
    DBUG_VOID_RETURN;
  }

  /**
   * Failed to add to epoll_set...
   *   disconnect it (this is really really bad)
   */
  DEBUG_FPRINTF((stderr, "(%u)performStates[trp:%u] = DISCONNECTING\n",
                 localNodeId, trp_id));
  performStates[trp_id] = DISCONNECTING;
  DBUG_VOID_RETURN;
}

void TransporterRegistry::report_disconnect(TransporterReceiveHandle &recvdata,
                                            TrpId trp_id, int errnum) {
  Transporter *this_trp = allTransporters[trp_id];
  const NodeId node_id = this_trp->getRemoteNodeId();

  DEBUG_FPRINTF((stderr, "(%u)REG:report_disconnect(node:%u,trp:%u, %d)\n",
                 localNodeId, node_id, trp_id, errnum));
  assert((receiveHandle == &recvdata) || (receiveHandle == nullptr));
  assert(recvdata.m_transporters.get(trp_id));

  DBUG_ENTER("TransporterRegistry::report_disconnect");
  DBUG_PRINT("info", ("performStates[trp:%u]=DISCONNECTED", trp_id));

#ifdef ERROR_INSERT
  if (m_blocked.get(trp_id)) {
    /* We are simulating real latency, so control events experience
     * it too. Note that Transporter *is* disconnected, state is just
     * not set yet.
     */
    m_blocked_disconnected.set(trp_id);
    m_disconnect_errors[trp_id] = errnum;
    DBUG_VOID_RETURN;
  }
#endif

  /**
   * No one else should be using the transporter now,
   * reset its send buffer and recvdata.
   *
   * Note that we may 'start_disconnecting' due to transporter failure,
   * while trying to 'CONNECTING'. This cause a transition
   * from CONNECTING to DISCONNECTING without first being CONNECTED.
   * Thus there can be multiple reset & disable of the buffers (below)
   * without being 'enabled' in between.
   */
  recvdata.m_recv_transporters.clear(trp_id);
  recvdata.m_has_data_transporters.clear(trp_id);
  recvdata.m_handled_transporters.clear(trp_id);
  recvdata.m_bad_data_transporters.clear(trp_id);
  recvdata.m_last_trp_id = 0;
  /**
   * disable_send_buffer ensures that no more signals will be sent
   * to the disconnected node. Every time we collect data for sending
   * we will check the send buffer enabled flag holding the m_send_lock
   * thereby ensuring that after the disable_send_buffer method is
   * called no more signals are added to the buffers.
   */
  callbackObj->disable_send_buffer(trp_id);
  /**
   * Transporter was 'shutdown' when we disconnected.
   * Now we need to release the NdbSocket resources still kept.
   * If DISCONNECTING was started while in CONNECTING state there
   * may be no socket to close.
   */
  if (!this_trp->isReleased()) {
    this_trp->releaseAfterDisconnect();
  }
  /**
   * For MultiTransporters we need to check that all transporters has
   * reported DISCONNECTED.
   *  1) If an active transporter DISCONNECTED, the entire node need
   *     to disconnect -> start_disconnecting_trp's not yet DISCONNECTED.
   *  2) We are 'ready_to_disconnect' the node when all active
   *     and inactive transporters are DISCONNECTED.
   *  3) We are 'ready_to_switch' the node when all active transporters
   *     are DISCONNECTED.
   *  4) If we are now 'ready_to_switch' we switch back to awaiting
   *     RECONNECTING on the single base-Transporter.
   *  5) If we are also 'ready_to_disconnect', we reportDisconnect(nodeId),
   *     which conclude the disconnect on node level.
   */
  lockMultiTransporters();
  performStates[trp_id] = DISCONNECTED;
  DEBUG_FPRINTF((stderr, "(%u)performStates[trp:%u] = DISCONNECTED\n",
                 localNodeId, trp_id));

  bool ready_to_disconnect = true;
  Transporter *node_trp = theNodeIdTransporters[node_id];
  if (node_trp->isMultiTransporter()) {
    Multi_Transporter *multi_trp = static_cast<Multi_Transporter *>(node_trp);

    // Check if all active transporters are DISCONNECTED
    const int num_active = multi_trp->get_num_active_transporters();
    for (int i = 0; i < num_active; i++) {
      Transporter *other_trp = multi_trp->get_active_transporter(i);
      const TrpId other_trp_id = other_trp->getTransporterIndex();
      if (performStates[other_trp_id] != DISCONNECTED) {
        if (this_trp->m_is_active)  // 1)
          start_disconnecting_trp(other_trp_id);

        ready_to_disconnect = false;  // 2)
        DEBUG_FPRINTF((stderr,
                       "trp_id = %u, node_id = %u,"
                       " ready_to_disconnect = false\n",
                       other_trp_id, node_id));
      }
    }
    // Switch the MultiTransporter when all active are disconnected
    const bool ready_to_switch = ready_to_disconnect;  // 3)

    // Inactive transporters should also be DISCONNECTED
    const int num_inactive = multi_trp->get_num_inactive_transporters();
    for (int i = 0; i < num_inactive; i++) {
      Transporter *other_trp = multi_trp->get_inactive_transporter(i);
      const TrpId other_trp_id = other_trp->getTransporterIndex();
      if (performStates[other_trp_id] != DISCONNECTED) {
        if (this_trp->m_is_active)  // 1)
          start_disconnecting_trp(other_trp_id);

        ready_to_disconnect = false;  // 2)
        DEBUG_FPRINTF((stderr,
                       "trp_id = %u, node_id = %u,"
                       " ready_to_disconnect = false\n",
                       other_trp_id, node_id));
      }
    }

    /**
     * Switch back to having only one active transporter which is the
     * original TCP or SHM transporter. We only handle the single
     * transporter case when setting up a new connection. We can
     * only move from single transporter to multi transporter when
     * the transporter is connected.
     */
    if (ready_to_switch && multi_trp->get_num_active_transporters() > 1)  // 4)
    {
      // Multi socket setup was in use, thus switch to single transporter.
      multi_trp->switch_active_trp();
    }

    if (this_trp->isPartOfMultiTransporter()) {
      DEBUG_FPRINTF((stderr,
                     "trp_id = %u, node_id = %u,"
                     " multi remove_all\n",
                     trp_id, node_id));
      remove_allTransporters(this_trp);
    }
  }  // End of multiTransporter DISCONNECT handling

  if (ready_to_disconnect)  //  5)
  {
    DEBUG_FPRINTF((stderr, "(%u) -> reportDisconnect(node_id=%u)\n",
                   localNodeId, node_id));
    recvdata.reportDisconnect(node_id, errnum);
  }
  unlockMultiTransporters();
  DBUG_VOID_RETURN;
}

/**
 * We only call TransporterCallback::reportError() from
 * TransporterRegistry::update_connections().
 *
 * In other places we call this method to enqueue the error that will later be
 * picked up by update_connections().
 */
void TransporterRegistry::report_error(TrpId trpId, TransporterError errorCode,
                                       const char *errorInfo) {
  DEBUG_FPRINTF((stderr, "(%u)REG:report_error(trp:%u, %u, %s\n", localNodeId,
                 trpId, errorCode, errorInfo));
  if (m_error_states[trpId].m_code == TE_NO_ERROR &&
      m_error_states[trpId].m_info == (const char *)~(UintPtr)0) {
    m_error_states[trpId].m_code = errorCode;
    m_error_states[trpId].m_info = errorInfo;
  }
}

/**
 * Data node transporter model (ndbmtd)
 * ------------------------------------
 * The concurrency protection of transporters uses a number of mutexes
 * together with some things that can only happen in a single thread.
 * To explain this we will consider send and receive separately.
 * We also need to consider multi socket transporters distinctively since
 * they add another layer to the concurrency model.
 *
 * Each transporter is protected by two mutexes. One to protect send and
 * one to protect receives. Actually the send mutex is divided into two
 * mutexes as well.
 *
 * Starting with send when we send a signal we write it only in thread-local
 * buffers at first. Next at regular times we move them to buffers per
 * transporter. To move them from these thread-local buffers to the
 * transporter buffers requires acquiring the send buffer mutex. This
 * activity is normally called flush buffers.
 *
 * Next the transporter buffers are sent, this requires holding the
 * buffer mutex as well as the send mutex when moving the buffers to the
 * transporter. While sending only the send mutex is required. This mutex
 * is held also when performing the send call on the transporter.
 *
 * The selection of the transporter to send to next is handled by a
 * a global send thread mutex. This mutex ensures that we send 50% of the
 * time to our neighbour nodes (data nodes within the same nodegroup) and
 * 50% to the rest of the nodes in the cluster. Thus we give much higher
 * priority to messages performing write transactions in the cluster as
 * well as local reads within the same nodegroup.
 *
 * For receive we use a model where a transporter is only handled by one
 * receive thread. This thread has its own mutex to protect against
 * interaction with other threads for transporter connect and disconnect.
 * This mutex is held while calling performReceive. performReceive
 * receives data from those transporters that signalled that data was
 * available in pollReceive. The mutex isn't held while calling pollReceive.
 *
 * Connect of the transporter requires not so much protection. Nothing
 * will be received until we add the transporter to the epoll set (even
 * shared memory transporters use epoll sets (implemented using poll in
 * non-Linux platforms). The epoll_add call happens in the receive thread
 * owning the transporter, thus no call to pollReceive will happen on the
 * transporter while we are calling update_connections where the
 * report_connect is called from when a connect has happened.
 *
 * After adding the transporter to the epoll set we enable the send
 * buffers, this uses both the send mutex and the send buffer mutex
 * on the transporter.
 *
 * Finally a signal is sent to TRPMAN in the receive thread (actually
 * the same thread where the update_connections is sent from. This signal
 * is simply sent onwards to QMGR plus some logging of the connection
 * event.
 *
 * CONNECT_REP in QMGR updates the node information and initiates the
 * CM_REGREQ protocol for data nodes and API_REGREQ for API nodes to
 * include the node in an organised manner. At this point only QMGR
 * is allowed to receive signals from the node. QMGR will allow for
 * any block to communicate with the node when finishing the
 * registration.
 *
 * The actual connect logic happens in start_clients_thread that
 * executes in a single thread that handles all client connect setup.
 * This thread regularly wakes up and calls connect on transporters
 * not yet connected. It has backoff logic to ensure these connects
 * don't happen too often. It will only perform this connect client
 * attempts when the node is in the state CONNECTING. The QMGR code
 * will ensure that we set this state when we are ready to include
 * the node into the cluster again. After a node failure we have to
 * handle the node failure to completion before we allow the node
 * to reenter the cluster.
 *
 * Connecting a client requires both a connection to be setup, in
 * addition the client and the server must execute an authentication
 * protocol and a protocol where we signal what type of transporter
 * that is connecting.
 *
 * The server port to connect the client is either provided by the
 * configuration (recommended in any scenario where firewalls exists)
 * in the network. If not configured the server uses a dynamic port
 * and informs the management server about this port number.
 *
 * When the client has successfully connected and the authentication
 * protocol is successfully completed and the information about the
 * transporter type is sent, then we will set the transporter state
 * to connected. This will be picked up by update_connections that
 * will perform the logic above.
 *
 * When the connection has been successfully completed we set the
 * variable theSocket in the transporter. To ensure that we don't
 * call any socket actions on a socket we already closed we protect
 * this assignment with both the send mutex and the receive mutex.
 *
 * The actual network logic used by the start_clients_thread is
 * found in the SocketClient class.
 *
 * Similar logic exists also for transporters where the node is the
 * server part. As part of starting the data node we setup a socket
 * which we bind to the hostname and server port to use for this
 * data node. Next we will start to listen for connect attempts by
 * clients.
 *
 * When a client attempts to connect we will see this through the
 * accept call on the socket. The verification of this client
 * attempt is handled by the newSession call. For data nodes
 * this is the newSession here in TransporterRegistry.cpp.
 * This method will first handle the authentication protocol where
 * the client follows the NDB connect setup protocol to verify that
 * it is an NDB connection being setup. Next we call connect_server
 * in the TransporterRegistry.
 *
 * connect_server will receive information about node id, transporter type
 * that will enable it to verify that the connect is ok to perform at the
 * moment. It is very normal that there are many attempts to connect that
 * are unsuccessful since the API nodes are not allowed to connect until
 * the data node is started and they will regularly attempt to connect
 * while the data node is starting.
 *
 * When the connect has been successfully setup we will use the same logic
 * as for clients where we set theSocket and set the transporter state to
 * connected to ensure that update_connections will see the new
 * connection. So there is a lot of logic to setup the connections, but
 * really only the setting of theSocket requires mutex protection.
 *
 * Disconnects can be discovered by both the send logic as well as the
 * receive logic when calling socket send and socket recv. In both cases
 * the transporter will call start_disconnecting. The only action here is to
 * set the state to DISCONNECTING (no action if already set or the state
 * is already set to DISCONNECTED). While calling this function we can
 * either hold the send mutex or the receive mutex. But none of these
 * are needed since we only set the DISCONNECTING state. This state
 * change will be picked up by start_clients_thread (note that it will
 * be picked by this method independent of if it connected as a client
 * or as a server. This method will call doDisconnect on the transporter.
 * This method will update the state and next it will call
 * disconnectImpl on the transporter that will close the socket and
 * ensure that the variable theSocket no longer points to a valid
 * socket. This is again protected by the send mutex and the receive
 * mutex to ensure that it doesn't happen while we are calling any
 * send or recv calls. Here we will also close the socket.
 *
 * Setting the state to not connected in doDisconnect will flag to
 * update_connections that it should call report_disconnect. This
 * call will disable the send buffer (holding the send mutex and
 * send buffer mutex), it will also clear bitmasks for the transporter
 * used by the receive thread. It requires no mutex to protect these
 * changes since they are performed in the receive thread that is
 * responsible for receiving on this transporter. The call can be
 * performed in all receive threads, but will be ignored by any
 * receive thread not responsible for it.
 *
 * Next it will call reportDisconnect that will send a signal
 * DISCONNECT_REP to our TRPMAN instance. This signal will be
 * sent to QMGR, the disconnect event will be logged and we will
 * send a signal to CMVMI to cancel subscriptions for the node.
 *
 * QMGR will update node state information and will initiate
 * node failure handling if not already started.
 *
 * QMGR will control when it is ok to communicate with the node
 * using CLOSE_COMREQ and OPEN_COMREQ calls to TRPMAN.
 *
 * Closing the communication to a node can also be initiated from
 * receiving a signal from another node that the node is dead.
 * In this case QMGR will send CLOSE_COMREQ to TRPMAN instances and
 * TRPMAN will set the IO state to HaltIO to ensure no more signals
 * are handled and it will call start_disconnecting in TransporterRegistry
 * to ensure that the above close sequence is called although the
 * transporters are still functional.
 *
 * Introducing multi transporters
 * ------------------------------
 * To enable higher communication throughput between data nodes it is
 * possible to setup multiple transporters for communicating with another
 * data node. Currently this feature only allows for multiple transporters
 * when communicating within the same node group. There is no principal
 * problem with multiple transporters for other communication between
 * data nodes as well. For API nodes we already have the ability to
 * use multiple transporters from an application program by using
 * multiple node ids. Thus it is not necessary to add multiple
 * transporters to communicate with API nodes.
 *
 * The connect process cannot use multiple transporters. The reason is
 * that we cannot be certain that the connecting node supports multiple
 * transporters between two data nodes. We can only check this once the
 * connection is setup.
 *
 * This means that the change from a single socket to multiple sockets
 * is handled when the node is in a connected state and thus traffic
 * between the nodes is happening as we setup the multi socket setup.
 *
 * Given that multiple transporters can only be used between data nodes
 * we don't need to handle the Shared memory transporter as used for
 * multiple transporters since Shared memory transporter can only be
 * used to communicate between data nodes and API nodes.
 *
 * Thus multiple transporters is only handled by TCP transporters.
 *
 * Additionally to setup multiple transporters we need to know which
 * nodes are part of the same node group. This information is available
 * already in start phase 3 for initial starts and for cluster restarts.
 * For node restarts and initial node restarts we will wait until start
 * phase 4 to setup multiple transporters. In addition we have the case
 * where node groups are added while nodes are up and running, in this
 * case the nodes in the new node group will setup multiple transporters
 * when the new node group creation is committed.
 *
 * The setup logic for multiple transporters is described in detail in
 * QmgrMain.cpp. Here we will focus on how it changes the connect/disconnect
 * logic and what concurrency protection is required to handle the
 * multiple transporters.
 *
 * We introduce a new mutex that is locked by calling lockMultiTransporters
 * and unlocked through the call unlockMultiTransporters. This mutex should
 * always be taken before any other mutex is acquired to avoid deadlocks.
 *
 * During setup we communicate between the nodes in the same nodegroup to
 * decide on the number of multi sockets to use for one transporter. The
 * multiple transporters are handled also by a new Transporter class called
 * Multi_Transporter. When the change is performed to use multi transporters
 * this transporter is placed into the node transporter array. It is never
 * removed from this array even after a node failure.
 *
 * When we setup the multi transporters we assign them to different recv
 * threads.
 *
 * The way to activate the connect of the multiple transporters is to
 * use start_connecting_trp() to initiate the asynchronous transporter
 * connection protocol. start_clients_thread will then discover that
 * the transporter has requested 'CONNECTING' and connect it for us.
 * Finally the update_connection -> report_connected steps will set
 * the performState to 'CONNECTED'.
 *
 * The protocol to setup a multi transporter is slightly different since we
 * need to know the node id, transporter type and additionally the instance
 * number of the transporter being setup in the connection. To accept a
 * connection the base transporter (instance==0) must be in the CONNECTED state.
 * The multi transporter instance number (> 0) to connect must exist in the
 * multi transporter and must not be already connected.
 *
 * Next step is to perform switch activity, when we agreed with the other
 * node on to perform this action we will send a crucial signal
 * ACTIVATE_TRP_REQ. This signal will be sent on the base transporter.
 * Immediately after sending this signal we will switch to using multi
 * transporters.
 *
 * Before sending this signal we ensure that the only thread active is the
 * main thread and we lock all send mutex for both the base transporter
 * and the new multi transporters. We perform this by a new set of
 * signals to freeze threads.
 *
 * When receiving this signal in the other node we need to use
 * SYNC_THREAD_VIA_REQ. This ensures that all signals sent using the
 * base transporter have been executed before we start executing the
 * signals arriving on the new multi transporters. This ensures that
 * we always keep signal order even in the context of changing
 * the number of transporters for a node.
 *
 * After this we will send the activation request for each new transporter
 * to each of the TRPMAN instances. So
 * from here on the signals sent after the ACTIVATE_TRP_REQ signal can
 * be processed in the receiving node. When all ACTIVATE_TRP_REQ have
 * been processed we can send ACTIVATE_TRP_CONF to the requesting node.
 * If we have received ACTIVATE_TRP_CONF from the other node and we
 * have received ACTIVATE_TRP_REQ from the other node, then we are ready
 * to close the socket of the base transporter. While doing this we call
 * lockMultiTransporters and we lock both the send mutex and the receive
 * thread mutex to ensure that we don't interact with any socket calls
 * when performing this action. At this point we also disable the send
 * buffer of the base transporter.
 *
 * At this point the switch to the multi transporter setup is completed.
 * If we are performing a restart during this setup and the other node
 * crashes we will also crash since we are in a restart. So only when
 * we are switching while we are up will this be an issue. When switching
 * and being up we must handle crashes in all phases of the setup.
 * We have added a test case that both tests crashes in all phases as
 * well as long sleeps in all phases.
 *
 *
 * Disconnects when using multi transporters still happens through the
 * start_disconnecting call, either activated by an error on any of the multi
 * sockets or activated by blocks discovering a failed node. This means
 * that performStates for the transporters are set to DISCONNECTING. This will
 * trigger call to doDisconnect from start_clients_thread for each of
 * the multi transporters and thus every multi transporter will have
 * the disconnectImpl method called on the transporter.
 *
 * This in turn will lead to that update_connections will call
 * report_disconnect for each of the multi transporters.
 *
 * The report_disconnect will discover that a multi transporter is
 * involved. It will disable send buffers and receive thread bitmasks
 * will be cleared. It will remove the multi transporter from the
 * allTransporters array. This is synchronized by acquiring the
 * lockMultiTransporters before these actions.
 *
 * As part of report_disconnect we will check if all multi transporters
 * have been handled by report_disconnect, we check that all performStates[]
 * for the multi transporters is DISCONNECTED. If all are DISCONNECTED we
 * switch back to the base transporter as the active transporter. For those
 * multi transporters not being DISCONNECTED we start_disconnecting them, as
 * a node connection can not survive a failure of a singel transporter.
 *
 * It is possible to arrive here after the switch to multi transporter
 * still having data in the send buffer (still waiting to send the
 * ACTIVATE_TRP_REQ signal). Thus we need to check the performStates[]
 * for the inactive transporters as well, and start_disconnecting them
 * if not DISCONNECTED. The asynch DISCONNECTING process will eventually
 * disable and clear the send buffers such that we are ready for a reconnect.
 *
 * Finally when all multi transporters have been handled and we have
 * switched back to the base transporter we will send the DISCONNECT_REP
 * signal through the reportDisconnect call in the receive thread.
 *
 * After this we are again ready to setup the multi transporter again
 * after node failure handling have completed.
 *
 * No special handling of epoll sets (and poll sets in non-Linux platforms)
 * is required since the sockets are removed from those sets when the
 * socket is closed.
 *
 * update_connections()
 * --------------------
 * update_connections(), together with the thread running in
 * start_clients_thread(), handle the state changes for transporters as they
 * connect and disconnect.
 *
 * update_connections on a specific set of recvdata *must not* be run
 * concurrently with :performReceive() on the same recvdata. Thus,
 * it must either be called from the same (receive-)thread as
 * performReceive(), or protected by acquiring the (client) poll rights.
 */
Uint32 TransporterRegistry::update_connections(
    TransporterReceiveHandle &recvdata, Uint32 max_spintime) {
  Uint32 spintime = 0;
  TransporterReceiveWatchdog guard(recvdata);
  assert((receiveHandle == &recvdata) || (receiveHandle == nullptr));

  for (TrpId trpId = 1; trpId <= nTransporters; trpId++) {
    require(trpId < maxTransporters);
    Transporter *t = allTransporters[trpId];
    if (t == nullptr) continue;

    if (!recvdata.m_transporters.get(trpId)) continue;

    TransporterError code = m_error_states[trpId].m_code;
    const char *info = m_error_states[trpId].m_info;

    if (code != TE_NO_ERROR && info != (const char *)~(UintPtr)0) {
      if (performStates[trpId] == CONNECTING) {
        g_eventLogger->info(
            "update_connections while CONNECTING"
            ", nodeId:%u, trpId:%u, error:%d",
            t->getRemoteNodeId(), trpId, code);
        /* Failed during CONNECTING -> we are still DISCONNECTED */
        assert(!t->isConnected());
        assert(false);
        performStates[trpId] = DISCONNECTED;
      }

      recvdata.reportError(t->getRemoteNodeId(), code, info);
      m_error_states[trpId].m_code = TE_NO_ERROR;
      m_error_states[trpId].m_info = (const char *)~(UintPtr)0;
    }

    switch (performStates[trpId]) {
      case CONNECTED:
#ifdef NDB_SHM_TRANSPORTER_SUPPORTED
        if (t->getTransporterType() == tt_SHM_TRANSPORTER) {
          SHM_Transporter *shm_trp = (SHM_Transporter *)t;
          spintime = MAX(spintime, shm_trp->get_spintime());
        }
#endif
        break;
      case DISCONNECTED:
        break;
      case CONNECTING:
        if (t->isConnected()) report_connect(recvdata, trpId);
        break;
      case DISCONNECTING:
        if (!t->isConnected())
          report_disconnect(recvdata, trpId, m_disconnect_errnum[trpId]);
        break;
    }
  }
  recvdata.nTCPTransporters = nTCPTransporters;
  recvdata.nSHMTransporters = nSHMTransporters;
  recvdata.m_spintime = MIN(spintime, max_spintime);
  return spintime;  // Inform caller of spintime calculated on this level
}

/**
 * Run as own thread
 * Possible blocking parts of transporter connect and diconnect
 * is supposed to be handled here.
 */
void TransporterRegistry::start_clients_thread() {
  int persist_mgm_count = 0;
  DBUG_ENTER("TransporterRegistry::start_clients_thread");
  while (m_run_start_clients_thread) {
    NdbSleep_MilliSleep(100);
    persist_mgm_count++;
    if (persist_mgm_count == 50) {
      ndb_mgm_check_connection(m_mgm_handle);
      persist_mgm_count = 0;
    }
    lockMultiTransporters();
    for (TrpId trpId = 1; trpId <= nTransporters && m_run_start_clients_thread;
         trpId++) {
      require(trpId < maxTransporters);
      Transporter *t = allTransporters[trpId];
      if (t == nullptr) continue;

      const NodeId nodeId = t->getRemoteNodeId();
      switch (performStates[trpId]) {
        case CONNECTING: {
          if (!t->isConnected() && !t->isServer) {
            if (get_and_clear_node_up_indicator(nodeId)) {
              // Other node have indicated that node nodeId is up, try connect
              // now and restart backoff sequence
              backoff_reset_connecting_time(nodeId);
            }
            if (!backoff_update_and_check_time_for_connect(nodeId)) {
              // Skip connect this time
              continue;
            }

            bool connected = false;
            /**
             * First, we try to connect (if we have a port number).
             */

            if (t->get_s_port()) {
              DBUG_PRINT("info", ("connecting transporter %u to node %u"
                                  " using port %d",
                                  trpId, nodeId, t->get_s_port()));
              unlockMultiTransporters();
              connected = t->connect_client();
              lockMultiTransporters();
            }

            /**
             * If dynamic, get the port for connecting from the management
             * server
             */
            if (!connected && t->get_s_port() <= 0)  // Port is dynamic
            {
              int server_port = 0;
              unlockMultiTransporters();

              DBUG_PRINT("info", ("transporter %u to node %u should use "
                                  "dynamic port",
                                  trpId, nodeId));

              if (!ndb_mgm_is_connected(m_mgm_handle)) {
                ndb_mgm_set_ssl_ctx(m_mgm_handle, m_tls_keys.ctx());
                ndb_mgm_connect_tls(m_mgm_handle, 0, 0, 0, m_mgm_tls_req);
              }

              if (ndb_mgm_is_connected(m_mgm_handle)) {
                DBUG_PRINT("info", ("asking mgmd which port to use for"
                                    " transporter %u to node %u",
                                    trpId, nodeId));

                const int res = ndb_mgm_get_connection_int_parameter(
                    m_mgm_handle, nodeId, t->getLocalNodeId(),
                    CFG_CONNECTION_SERVER_PORT, &server_port);

                DBUG_PRINT("info",
                           ("Got dynamic port %d for %d -> %d (ret: %d)",
                            server_port, nodeId, t->getLocalNodeId(), res));
                if (res >= 0) {
                  DBUG_PRINT("info", ("got port %d to use for"
                                      " transporter %u to node %u",
                                      server_port, trpId, nodeId));

                  if (server_port != 0) {
                    if (t->get_s_port() != server_port) {
                      // Got a different port number, reset backoff
                      backoff_reset_connecting_time(nodeId);
                    }
                    // Save the new port number
                    t->set_s_port(server_port);
                  } else {
                    // Got port number 0, port is not known.  Keep the old.
                  }
                } else if (ndb_mgm_is_connected(m_mgm_handle)) {
                  DBUG_PRINT("info",
                             ("Failed to get dynamic port, res: %d", res));
                  g_eventLogger->info("Failed to get dynamic port, res: %d",
                                      res);
                  ndb_mgm_disconnect(m_mgm_handle);
                } else {
                  DBUG_PRINT("info", ("mgmd close connection early"));
                  g_eventLogger->info(
                      "Management server closed connection early. "
                      "It is probably being shut down (or has problems). "
                      "We will retry the connection. %d %s %s line: %d",
                      ndb_mgm_get_latest_error(m_mgm_handle),
                      ndb_mgm_get_latest_error_desc(m_mgm_handle),
                      ndb_mgm_get_latest_error_msg(m_mgm_handle),
                      ndb_mgm_get_latest_error_line(m_mgm_handle));
                }
              }
              /** else
               * We will not be able to get a new port unless
               * the m_mgm_handle is connected. Note that not
               * being connected is an ok state, just continue
               * until it is able to connect. Continue using the
               * old port until we can connect again and get a
               * new port.
               */
              lockMultiTransporters();
            }
          }
          break;
        }
        case DISCONNECTING:
          if (t->isConnected()) {
            DEBUG_FPRINTF((stderr, "(%u)doDisconnect(%u/trp:%u), line: %u\n",
                           localNodeId, nodeId, trpId, __LINE__));
            t->doDisconnect();
          }
          break;
        case DISCONNECTED:
          if (t->isConnected()) {
            g_eventLogger->warning(
                "Found transporter %u to node %u"
                " in state DISCONNECTED"
                " while being connected, disconnecting!",
                trpId, nodeId);
            DEBUG_FPRINTF((stderr, "(%u)doDisconnect(%u/trp:%u), line: %u\n",
                           localNodeId, nodeId, trpId, __LINE__));
            t->doDisconnect();
          }
          break;
        case CONNECTED:
          break;
        default:
          break;
      }
    }
    unlockMultiTransporters();
  }
  DBUG_VOID_RETURN;
}

struct NdbThread *TransporterRegistry::start_clients() {
  m_run_start_clients_thread = true;
  m_start_clients_thread =
      NdbThread_Create(run_start_clients_C, (void **)this,
                       0,  // default stack size
                       "ndb_start_clients", NDB_THREAD_PRIO_LOW);
  if (m_start_clients_thread == nullptr) {
    m_run_start_clients_thread = false;
  }
  return m_start_clients_thread;
}

bool TransporterRegistry::stop_clients() {
  if (m_start_clients_thread) {
    m_run_start_clients_thread = false;
    void *status;
    NdbThread_WaitFor(m_start_clients_thread, &status);
    NdbThread_Destroy(&m_start_clients_thread);
  }
  return true;
}

void TransporterRegistry::add_transporter_interface(NodeId remoteNodeId,
                                                    const char *interf,
                                                    int s_port,
                                                    bool require_tls) {
  DBUG_ENTER("TransporterRegistry::add_transporter_interface");
  DBUG_PRINT("enter", ("interface=%s, s_port= %d", interf, s_port));
  if (interf && strlen(interf) == 0) interf = nullptr;

  // Iterate over m_transporter_interface. If an identical one
  // already exists there, return without adding this one.
  for (unsigned i = 0; i < m_transporter_interface.size(); i++) {
    Transporter_interface &tmp = m_transporter_interface[i];
    if (require_tls != tmp.m_require_tls) continue;
    if (s_port != tmp.m_s_service_port || tmp.m_s_service_port == 0) continue;
    if (interf != nullptr && tmp.m_interface != nullptr &&
        strcmp(interf, tmp.m_interface) == 0) {
      DBUG_VOID_RETURN;  // found match, no need to insert
    }
    if (interf == nullptr && tmp.m_interface == nullptr) {
      DBUG_VOID_RETURN;  // found match, no need to insert
    }
  }

  Transporter_interface t;
  t.m_remote_nodeId = remoteNodeId;
  t.m_s_service_port = s_port;
  t.m_interface = interf;
  t.m_require_tls = require_tls;
  m_transporter_interface.push_back(t);
  DBUG_PRINT("exit", ("interface and port added"));
  DBUG_VOID_RETURN;
}

bool TransporterRegistry::start_service(SocketServer &socket_server) {
  DBUG_ENTER("TransporterRegistry::start_service");
  if (m_transporter_interface.size() > 0 && localNodeId == 0) {
    g_eventLogger->error("INTERNAL ERROR: not initialized");
    DBUG_RETURN(false);
  }

  for (unsigned i = 0; i < m_transporter_interface.size(); i++) {
    Transporter_interface &t = m_transporter_interface[i];

    unsigned short port = (unsigned short)t.m_s_service_port;
    if (t.m_s_service_port < 0)
      port = -t.m_s_service_port;  // is a dynamic port
    SocketAuthTls *auth = new SocketAuthTls(&m_tls_keys, t.m_require_tls);
    TransporterService *transporter_service = new TransporterService(auth);
    ndb_sockaddr addr;
    if (t.m_interface && Ndb_getAddr(&addr, t.m_interface)) {
      g_eventLogger->error(
          "Unable to resolve transporter service address: %s!\n",
          t.m_interface);
      DBUG_RETURN(false);
    }
    addr.set_port(port);
    if (!socket_server.setup(transporter_service, &addr)) {
      DBUG_PRINT("info", ("Trying new port"));
      port = 0;
      if (t.m_s_service_port > 0 ||
          !socket_server.setup(transporter_service, &addr)) {
        /*
         * If it wasn't a dynamically allocated port, or
         * our attempts at getting a new dynamic port failed
         */

        char buf[512];
        char *sockaddr_string = Ndb_combine_address_port(
            buf, sizeof(buf), t.m_interface, t.m_s_service_port);
        g_eventLogger->error(
            "Unable to setup transporter service port: %s!\n"
            "Please check if the port is already used,\n"
            "(perhaps the node is already running)",
            sockaddr_string);

        delete transporter_service;
        DBUG_RETURN(false);
      }
    }
    port = addr.get_port();
    t.m_s_service_port =
        (t.m_s_service_port <= 0) ? -port : port;  // -`ve if dynamic
    DBUG_PRINT("info", ("t.m_s_service_port = %d", t.m_s_service_port));
    transporter_service->setTransporterRegistry(this);
  }
  DBUG_RETURN(true);
}

void TransporterRegistry::startReceiving() {
  DBUG_ENTER("TransporterRegistry::startReceiving");

#ifdef NDB_SHM_TRANSPORTER_SUPPORTED
  m_shm_own_pid = getpid();
#endif
  DBUG_VOID_RETURN;
}

void TransporterRegistry::stopReceiving() {}

void TransporterRegistry::startSending() {}

void TransporterRegistry::stopSending() {}

NdbOut &operator<<(NdbOut &out, SignalHeader &sh) {
  out << "-- Signal Header --" << endl;
  out << "theLength:    " << sh.theLength << endl;
  out << "gsn:          " << sh.theVerId_signalNumber << endl;
  out << "recBlockNo:   " << sh.theReceiversBlockNumber << endl;
  out << "sendBlockRef: " << sh.theSendersBlockRef << endl;
  out << "sendersSig:   " << sh.theSendersSignalId << endl;
  out << "theSignalId:  " << sh.theSignalId << endl;
  out << "trace:        " << (int)sh.theTrace << endl;
  return out;
}

int TransporterRegistry::get_transporter_count() const {
  assert(nTransporters > 0);
  return nTransporters;
}

bool TransporterRegistry::is_shm_transporter(TrpId trp_id) {
  assert(trp_id < maxTransporters);
  Transporter *trp = allTransporters[trp_id];
  if (trp->getTransporterType() == tt_SHM_TRANSPORTER)
    return true;
  else
    return false;
}

<<<<<<< HEAD
bool TransporterRegistry::is_encrypted_link(NodeId nodeId) const {
  return theNodeIdTransporters[nodeId]->is_encrypted();
=======
NodeId TransporterRegistry::get_transporter_node_id(TrpId trp_id) const {
  assert(trp_id < maxTransporters);
  Transporter *t = allTransporters[trp_id];
  return (t != nullptr) ? t->getRemoteNodeId() : 0;
>>>>>>> 343e8368
}

Transporter *TransporterRegistry::get_transporter(TrpId trp_id) const {
  assert(trp_id < maxTransporters);
  return allTransporters[trp_id];
}

Transporter *TransporterRegistry::get_node_transporter(NodeId nodeId) const {
  assert(nodeId <= MAX_NODES);
  return theNodeIdTransporters[nodeId];
}

Multi_Transporter *TransporterRegistry::get_node_multi_transporter(
    NodeId nodeId) {
  return dynamic_cast<Multi_Transporter *>(get_node_transporter(nodeId));
}

/**
 * If a multi transporter is used, the base transporter is the
 * initial transporter being connected, also denoted the instance=0.
 * In case a multi transporter is not used, the normal Transporter
 * is the base transporter.
 */
Transporter *TransporterRegistry::get_node_base_transporter(
    NodeId nodeId) const {
  assert(nodeId <= MAX_NODES);
  Transporter *t = theNodeIdTransporters[nodeId];
  if (t != nullptr && t->isMultiTransporter()) {
    Multi_Transporter *multi_trp = static_cast<Multi_Transporter *>(t);
    if (multi_trp->get_num_active_transporters() == 1) {
      // An 'unswitched' multi transporter
      return multi_trp->get_active_transporter(0);
    } else {
      return multi_trp->get_inactive_transporter(0);
    }
  }
  assert(t == nullptr || !t->isPartOfMultiTransporter());
  return t;
}

/**
 * The multi transporter has the following 'instances':
 * - instance==0: The base transporter.
 * - instance>0:  the multi transporters, indexed as (instance-1).
 *
 * For convience and compability with older data nodes not supporting
 * multi transporters, instance==-1 is the base transporter as well.
 */
Transporter *TransporterRegistry::get_node_transporter_instance(
    NodeId nodeId, int instance) const {
  if (instance <= 0) return get_node_base_transporter(nodeId);

  assert(nodeId <= MAX_NODES);
  Transporter *t = theNodeIdTransporters[nodeId];
  if (t != nullptr && t->isMultiTransporter()) {
    Multi_Transporter *multi_trp = static_cast<Multi_Transporter *>(t);
    if (multi_trp->get_num_active_transporters() == 1) {
      // An 'unswitched' multi transporter
      if ((instance - 1) < (int)multi_trp->get_num_inactive_transporters())
        return multi_trp->get_inactive_transporter(instance - 1);
    } else {
      if ((instance - 1) < (int)multi_trp->get_num_active_transporters())
        return multi_trp->get_active_transporter(instance - 1);
    }
  }
  return nullptr;
}

bool TransporterRegistry::connect_client(NdbMgmHandle *h) {
  DBUG_ENTER("TransporterRegistry::connect_client(NdbMgmHandle)");

  Uint32 mgm_nodeid = ndb_mgm_get_mgmd_nodeid(*h);

  if (!mgm_nodeid) {
    g_eventLogger->error("%s: %d", __FILE__, __LINE__);
    return false;
  }
  Transporter *t = get_node_base_transporter(mgm_nodeid);
  if (t == nullptr) {
    g_eventLogger->error("%s: %d", __FILE__, __LINE__);
    return false;
  }
  NdbSocket secureSocket = connect_ndb_mgmd(h);
  bool res = t->connect_client(std::move(secureSocket));
  if (res == true) {
    const TrpId trpId = t->getTransporterIndex();
    DEBUG_FPRINTF((stderr,
                   "(%u)performStates[trp:%u] = DISCONNECTING,"
                   " connect_client\n",
                   localNodeId, mgm_nodeid));
    performStates[trpId] = CONNECTING;
  }
  DBUG_RETURN(res);
}

bool TransporterRegistry::report_dynamic_ports(NdbMgmHandle h) const {
  // Fill array of nodeid/port pairs for those ports which are dynamic
  unsigned num_ports = 0;
  ndb_mgm_dynamic_port ports[MAX_NODES];
  for (unsigned i = 0; i < m_transporter_interface.size(); i++) {
    const Transporter_interface &ti = m_transporter_interface[i];
    if (ti.m_s_service_port >= 0) continue;  // Not a dynamic port

    assert(num_ports < NDB_ARRAY_SIZE(ports));
    ports[num_ports].nodeid = ti.m_remote_nodeId;
    ports[num_ports].port = ti.m_s_service_port;
    num_ports++;
  }

  if (num_ports == 0) {
    // No dynamic ports in use, nothing to report
    return true;
  }

  // Send array of nodeid/port pairs to mgmd
  if (ndb_mgm_set_dynamic_ports(h, localNodeId, ports, num_ports) < 0) {
    g_eventLogger->error("Failed to register dynamic ports, error: %d  - '%s'",
                         ndb_mgm_get_latest_error(h),
                         ndb_mgm_get_latest_error_desc(h));
    return false;
  }

  return true;
}

/**
 * Given a connected NdbMgmHandle, turns it into a transporter
 * and returns the socket.
 */
NdbSocket TransporterRegistry::connect_ndb_mgmd(NdbMgmHandle *h) {
  DBUG_ENTER("TransporterRegistry::connect_ndb_mgmd(NdbMgmHandle)");

  if (h == nullptr || *h == nullptr) {
    g_eventLogger->error("Mgm handle is NULL (%s:%d)", __FILE__, __LINE__);
    DBUG_RETURN(NdbSocket{});  // an invalid socket, newly created on the stack
  }

  /* Before converting, try to start TLS. */
  if (m_tls_keys.ctx()) {
    (void)ndb_mgm_set_ssl_ctx(*h, m_tls_keys.ctx());
    (void)ndb_mgm_start_tls(*h);
  }

  if (!report_dynamic_ports(*h)) {
    ndb_mgm_destroy_handle(h);
    DBUG_RETURN(NdbSocket{});  // an invalid socket, newly created on the stack
  }

  /**
   * convert_to_transporter also disposes of the handle (i.e. we don't leak
   * memory here).
   */
  DBUG_PRINT("info", ("Converting handle to transporter"));
  NdbSocket socket = ndb_mgm_convert_to_transporter(h);
  if (!socket.is_valid()) {
    g_eventLogger->error("Failed to convert to transporter (%s: %d)", __FILE__,
                         __LINE__);
    ndb_mgm_destroy_handle(h);
  }
  DBUG_RETURN(socket);
}

/**
 * Given a SocketClient, creates a NdbMgmHandle, turns it into a transporter
 * and returns the socket.
 */
NdbSocket TransporterRegistry::connect_ndb_mgmd(const char *server_name,
                                                unsigned short server_port) {
  NdbMgmHandle h = ndb_mgm_create_handle();

  DBUG_ENTER("TransporterRegistry::connect_ndb_mgmd(SocketClient)");

  if (h == nullptr) {
    DBUG_RETURN(NdbSocket{});
  }

  /**
   * Set connectstring
   */
  {
    BaseString cs;
    cs.assfmt("%s %u", server_name, server_port);
    ndb_mgm_set_connectstring(h, cs.c_str());
  }

  /**
   * Set timeout
   */
  ndb_mgm_set_timeout(h, MGM_TIMEOUT_MILLIS);

  if (ndb_mgm_connect(h, 0, 0, 0) < 0) {
    DBUG_PRINT("info", ("connection to mgmd failed"));
    ndb_mgm_destroy_handle(&h);
    DBUG_RETURN(NdbSocket{});
  }

  DBUG_RETURN(connect_ndb_mgmd(&h));
}

/**
 * The calls below are used by all implementations: NDB API, ndbd and
 * ndbmtd. The calls to handle->getWritePtr, handle->updateWritePtr
 * are handled by special implementations for NDB API, ndbd and
 * ndbmtd.
 */

Uint32 *TransporterRegistry::getWritePtr(TransporterSendBufferHandle *handle,
                                         Transporter *t, TrpId trp_id,
                                         Uint32 lenBytes, Uint32 prio,
                                         SendStatus *error) {
  Uint32 *insertPtr = handle->getWritePtr(trp_id, lenBytes, prio,
                                          t->get_max_send_buffer(), error);

  if (unlikely(insertPtr == nullptr && *error != SEND_MESSAGE_TOO_BIG)) {
    //-------------------------------------------------
    // Buffer was completely full. We have severe problems.
    // We will attempt to wait for a small time
    //-------------------------------------------------
    if (t->send_is_possible(10)) {
      //-------------------------------------------------
      // Send is possible after the small timeout.
      //-------------------------------------------------
      if (!handle->forceSend(trp_id)) {
        return nullptr;
      } else {
        //-------------------------------------------------
        // Since send was successful we will make a renewed
        // attempt at inserting the signal into the buffer.
        //-------------------------------------------------
        insertPtr = handle->getWritePtr(trp_id, lenBytes, prio,
                                        t->get_max_send_buffer(), error);
      }  // if
    } else {
      return nullptr;
    }  // if
  }
  return insertPtr;
}

void TransporterRegistry::updateWritePtr(TransporterSendBufferHandle *handle,
                                         Transporter *t, TrpId trp_id,
                                         Uint32 lenBytes, Uint32 prio) {
  Uint32 used = handle->updateWritePtr(trp_id, lenBytes, prio);
  t->update_status_overloaded(used);

  if (t->send_limit_reached(used)) {
    //-------------------------------------------------
    // Buffer is full and we are ready to send. We will
    // not wait since the signal is already in the buffer.
    // Force flag set has the same indication that we
    // should always send. If it is not possible to send
    // we will not worry since we will soon be back for
    // a renewed trial.
    //-------------------------------------------------
    if (t->send_is_possible(0)) {
      //-------------------------------------------------
      // Send was possible, attempt at a send.
      //-------------------------------------------------
      handle->forceSend(trp_id);
    }  // if
  }
}

// FIXME(later): Change to use TrpId to identify Transporter:
void TransporterRegistry::inc_overload_count(NodeId nodeId) {
  assert(nodeId < MAX_NODES);
  assert(theNodeIdTransporters[nodeId] != nullptr);
  theNodeIdTransporters[nodeId]->inc_overload_count();
}

void TransporterRegistry::inc_slowdown_count(NodeId nodeId) {
  assert(nodeId < MAX_NODES);
  assert(theNodeIdTransporters[nodeId] != nullptr);
  theNodeIdTransporters[nodeId]->inc_slowdown_count();
}

Uint32 TransporterRegistry::get_overload_count(NodeId nodeId) {
  assert(nodeId < MAX_NODES);
  assert(theNodeIdTransporters[nodeId] != nullptr);
  return theNodeIdTransporters[nodeId]->get_overload_count();
}

Uint32 TransporterRegistry::get_slowdown_count(NodeId nodeId) {
  assert(nodeId < MAX_NODES);
  assert(theNodeIdTransporters[nodeId] != nullptr);
  return theNodeIdTransporters[nodeId]->get_slowdown_count();
}

Uint32 TransporterRegistry::get_connect_count(NodeId nodeId) {
  assert(nodeId < MAX_NODES);
  assert(theNodeIdTransporters[nodeId] != nullptr);
  return theNodeIdTransporters[nodeId]->get_connect_count();
}

void TransporterRegistry::get_trps_for_node(NodeId nodeId, TrpId *trp_ids,
                                            Uint32 &num_ids,
                                            Uint32 max_size) const {
  Transporter *t = theNodeIdTransporters[nodeId];
  if (!t) {
    num_ids = 0;
  } else if (t->isMultiTransporter()) {
    Multi_Transporter *multi_trp = (Multi_Transporter *)t;
    num_ids = multi_trp->get_num_active_transporters();
    num_ids = MIN(num_ids, max_size);
    for (Uint32 i = 0; i < num_ids; i++) {
      Transporter *tmp_trp = multi_trp->get_active_transporter(i);
      trp_ids[i] = tmp_trp->getTransporterIndex();
      require(trp_ids[i] != 0);
    }
  } else {
    num_ids = 1;
    trp_ids[0] = t->getTransporterIndex();
    require(trp_ids[0] != 0);
  }
  require(max_size >= 1);
}

void TransporterRegistry::switch_active_trp(Multi_Transporter *t) {
  require(t->isMultiTransporter());
  t->switch_active_trp();
}

Uint32 TransporterRegistry::get_num_active_transporters(Multi_Transporter *t) {
  require(t->isMultiTransporter());
  return t->get_num_active_transporters();
}

/**
 * We calculate the risk level for a send buffer.
 * The primary instrument is the current size of
 * the node send buffer. However if the total
 * buffer for all send buffers is also close to
 * empty, then we will adjust the node send
 * buffer size for this. In this manner a very
 * contested total buffer will also slow down
 * the entire node operation.
 */
void calculate_send_buffer_level(Uint64 node_send_buffer_size,
                                 Uint64 total_send_buffer_size,
                                 Uint64 total_used_send_buffer_size,
                                 Uint32 /*num_threads*/, SB_LevelType &level) {
  Uint64 percentage =
      (total_used_send_buffer_size * 100) / total_send_buffer_size;

  if (percentage < 90) {
    ;
  } else if (percentage < 95) {
    node_send_buffer_size *= 2;
  } else if (percentage < 97) {
    node_send_buffer_size *= 4;
  } else if (percentage < 98) {
    node_send_buffer_size *= 8;
  } else if (percentage < 99) {
    node_send_buffer_size *= 16;
  } else {
    level = SB_CRITICAL_LEVEL;
    return;
  }

  if (node_send_buffer_size < 128 * 1024) {
    level = SB_NO_RISK_LEVEL;
    return;
  } else if (node_send_buffer_size < 256 * 1024) {
    level = SB_LOW_LEVEL;
    return;
  } else if (node_send_buffer_size < 384 * 1024) {
    level = SB_MEDIUM_LEVEL;
    return;
  } else if (node_send_buffer_size < 1024 * 1024) {
    level = SB_HIGH_LEVEL;
    return;
  } else if (node_send_buffer_size < 2 * 1024 * 1024) {
    level = SB_RISK_LEVEL;
    return;
  } else {
    level = SB_CRITICAL_LEVEL;
    return;
  }
}

template class Vector<TransporterRegistry::Transporter_interface>;<|MERGE_RESOLUTION|>--- conflicted
+++ resolved
@@ -3090,15 +3090,14 @@
     return false;
 }
 
-<<<<<<< HEAD
 bool TransporterRegistry::is_encrypted_link(NodeId nodeId) const {
   return theNodeIdTransporters[nodeId]->is_encrypted();
-=======
+}
+
 NodeId TransporterRegistry::get_transporter_node_id(TrpId trp_id) const {
   assert(trp_id < maxTransporters);
   Transporter *t = allTransporters[trp_id];
   return (t != nullptr) ? t->getRemoteNodeId() : 0;
->>>>>>> 343e8368
 }
 
 Transporter *TransporterRegistry::get_transporter(TrpId trp_id) const {
