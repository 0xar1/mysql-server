--- conflicted
+++ resolved
@@ -2748,7 +2748,6 @@
   return NDBT_OK;
 }
 
-<<<<<<< HEAD
 int runAddNodes(NDBT_Context* ctx, NDBT_Step* step)
 {
   /*
@@ -3220,7 +3219,7 @@
   g_info << "runKillMasterNodes finished" << endl;
   return result;
 }
-=======
+
 /**************************************************************************
  * - Cause node takeover during SR by having data changes and multiple LCPs
  *   while a node is 'down'
@@ -3343,7 +3342,6 @@
   return NDBT_OK;
 }
 /**************************************************************************/
->>>>>>> 140e3444
 
 NDBT_TESTSUITE(testSystemRestart);
 TESTCASE("SR1", 
@@ -3696,7 +3694,7 @@
   INITIALIZER(runLoadTable);
   INITIALIZER(runBug56961);
 }
-<<<<<<< HEAD
+
 TESTCASE("MTR_AddNodesAndRestart1",
          "1. Insert few rows to table"
          "2. Add nodes to the cluster"
@@ -3761,14 +3759,13 @@
          "* 2. Start without --initial option\n"){
   INITIALIZER(runWaitStarted);
   STEP(runKillMasterNodes);
-=======
+}
 TESTCASE("StaleNodeTakeoverDuringSR",
          "Check a stale node (away for too long) "
          "performs takeover during system restart")
 {
   STEP(runCheckStaleNodeTakeoverDuringSR);
   STEP(runLoad);
->>>>>>> 140e3444
 }
 NDBT_TESTSUITE_END(testSystemRestart);
 
