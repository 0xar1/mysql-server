# Copyright (c) 2015, 2019, Oracle and/or its affiliates. All rights reserved.
#
# This program is free software; you can redistribute it and/or modify
# it under the terms of the GNU General Public License as published by
# the Free Software Foundation; version 2 of the License.
#
# This program is distributed in the hope that it will be useful,
# but WITHOUT ANY WARRANTY; without even the implied warranty of
# MERCHANTABILITY or FITNESS FOR A PARTICULAR PURPOSE.  See the
# GNU General Public License for more details.
#
# You should have received a copy of the GNU General Public License
# along with this program; if not, write to the Free Software
# Foundation, Inc., 51 Franklin St, Fifth Floor, Boston, MA 02110-1301  USA
#
# GENERATED FILE
#
cmd: test_event
args: -n createDropEvent_NF T1
max-time: 1200

cmd: test_event
args: -n Apiv2-check_event_received_after_restart T1
max-time: 300

cmd: test_event
args: -n Apiv2-check_drop_event_op_after_restart T1
max-time: 300

cmd: test_event
args: -n SubscribeUnsubscribe -l1000 T1
max-time: 180

cmd: test_event
args: -n SubscribeUnsubscribeWithLoad -l1000 T1
max-time: 180

cmd: testFK
args: -n DropTableWithFKDuringRestart T1
max-time : 300

cmd: test_event
args: -n getEventBufferUsage2 T1
max-time : 300

cmd: testNdbApi
args: -n GetNdbIndexOperationTest I3
max-time : 180

cmd: testNdbApi
args: -n GetNdbIndexOperationBatchTest I3
max-time : 180

cmd: testNdbApi
args: -n GetNdbIndexOperationParallelDroppingTest I3
max-time : 300

cmd: testNodeRestart
args: -n ArbitrationWithApiNodeFailure T1

cmd: testScan
args: -n ScanDuringExpandAndShrinkBack T1
max-time : 180

cmd: testScan
args: -n ScanDuringShrinkAndExpandBack T1
max-time : 180

cmd: testSystemRestart
args: -n StaleNodeTakeoverDuringSR T1
max-time : 300

cmd: testFK
args: -n AbortWithSlowChildScans T1
max-time : 180

cmd: testNodeRestart
args: -n RestoreOlderLCP T1

cmd: testNdbApi
args: -n CheckTransId T1
max-time : 180

cmd: testNdbApi
args: -n CheckTransIdMt T1
max-time : 180

cmd: testNdbApi
args: -n OldApiScanFinalise T1
max-time : 180

cmd: testNdbApi
args: -n CheckDisconnectCommit T1
max-time : 180

cmd: testNdbApi
args: -n CheckDisconnectComplete T1
max-time : 180

cmd: testNdbApi
args: -n CheckSlowCommit T1
max-time : 180

cmd: testNodeRestart
args: -n StartDuringNodeRestart T1
max-time : 300

cmd: testScan
args: -n ScanReadError8095 T1
max-time : 60

cmd: testScan
args: -n ScanDihError7240 T1
max-time : 60

cmd: testRedo
args: -n CheckNextRedoFileOpened T1
max-time: 1440

<<<<<<< HEAD
cmd: testNdbApi
args: -n NdbClusterConnectNR_slow_nostart T1
max-time: 1800

cmd: atrt-testBackup
=======
cmd: testBackup
>>>>>>> bd61f3db
args: -n ConsistencyUnderLoad T1
max-time: 360

cmd: testBackup
args: -n ConsistencyUnderLoadStallGCP T1
max-time: 1200

cmd: test_event
args: -n checkParallelTriggerDropReqHandling T1
max-time: 120

cmd: testNodeRestart
args: -n NodeFailLcpStall T1
max-time: 360

cmd: testBlobs
args: -bug 28746560 -skip p -loop 10
max-time: 180

cmd: testLimits
args: -n NdbfsBulkOpen T1
max-time: 360

cmd: test_event
args: -n ExhaustedSafeCounterPool T1
max-time: 120

cmd: testBasic
args: -n AbortRace T1
max-time: 180

cmd: testDict
args: -n CreateManyDataFiles T1
max-time: 360
<|MERGE_RESOLUTION|>--- conflicted
+++ resolved
@@ -117,15 +117,11 @@
 args: -n CheckNextRedoFileOpened T1
 max-time: 1440
 
-<<<<<<< HEAD
 cmd: testNdbApi
 args: -n NdbClusterConnectNR_slow_nostart T1
 max-time: 1800
 
-cmd: atrt-testBackup
-=======
 cmd: testBackup
->>>>>>> bd61f3db
 args: -n ConsistencyUnderLoad T1
 max-time: 360
 
