/*
   Copyright (c) 2010, 2015, Oracle and/or its affiliates. All rights reserved.

   This program is free software; you can redistribute it and/or modify
   it under the terms of the GNU General Public License as published by
   the Free Software Foundation; version 2 of the License.

   This program is distributed in the hope that it will be useful,
   but WITHOUT ANY WARRANTY; without even the implied warranty of
   MERCHANTABILITY or FITNESS FOR A PARTICULAR PURPOSE.  See the
   GNU General Public License for more details.

   You should have received a copy of the GNU General Public License
   along with this program; if not, write to the Free Software
   Foundation, Inc., 51 Franklin St, Fifth Floor, Boston, MA 02110-1301  USA
*/

package com.mysql.clusterj.core;

import com.mysql.clusterj.ClusterJException;
import com.mysql.clusterj.ClusterJFatalException;
import com.mysql.clusterj.ClusterJFatalInternalException;
import com.mysql.clusterj.ClusterJFatalUserException;
import com.mysql.clusterj.ClusterJHelper;
import com.mysql.clusterj.ClusterJUserException;
import com.mysql.clusterj.Constants;
import com.mysql.clusterj.Session;
import com.mysql.clusterj.SessionFactory;

import com.mysql.clusterj.core.spi.DomainTypeHandler;
import com.mysql.clusterj.core.spi.DomainTypeHandlerFactory;
import com.mysql.clusterj.core.spi.ValueHandlerFactory;

import com.mysql.clusterj.core.metadata.DomainTypeHandlerFactoryImpl;

import com.mysql.clusterj.core.store.Db;
import com.mysql.clusterj.core.store.ClusterConnection;
import com.mysql.clusterj.core.store.ClusterConnectionService;
import com.mysql.clusterj.core.store.Dictionary;
import com.mysql.clusterj.core.store.Table;

import com.mysql.clusterj.core.util.I18NHelper;
import com.mysql.clusterj.core.util.Logger;
import com.mysql.clusterj.core.util.LoggerFactoryService;

import java.util.ArrayList;
import java.util.Arrays;
import java.util.HashMap;
import java.util.List;
import java.util.Map;

public class SessionFactoryImpl implements SessionFactory, Constants {

    /** My message translator */
    static final I18NHelper local = I18NHelper.getInstance(SessionFactoryImpl.class);

    /** My logger */
    static final Logger logger = LoggerFactoryService.getFactory().getInstance(SessionFactoryImpl.class);

    /** My class loader */
    static final ClassLoader SESSION_FACTORY_IMPL_CLASS_LOADER = SessionFactoryImpl.class.getClassLoader();

    /** The properties */
    protected Map<?, ?> props;

    /** NdbCluster connect properties */
    String CLUSTER_CONNECTION_SERVICE;
    String CLUSTER_CONNECT_STRING;
    int CLUSTER_CONNECT_TIMEOUT_MGM;
    int CLUSTER_CONNECT_RETRIES;
    int CLUSTER_CONNECT_DELAY;
    int CLUSTER_CONNECT_VERBOSE;
    int CLUSTER_CONNECT_TIMEOUT_BEFORE;
    int CLUSTER_CONNECT_TIMEOUT_AFTER;
    String CLUSTER_DATABASE;
    int CLUSTER_MAX_TRANSACTIONS;
    int CLUSTER_CONNECT_AUTO_INCREMENT_BATCH_SIZE;
    long CLUSTER_CONNECT_AUTO_INCREMENT_STEP;
    long CLUSTER_CONNECT_AUTO_INCREMENT_START;
    int[] CLUSTER_BYTE_BUFFER_POOL_SIZES;


    /** Node ids obtained from the property PROPERTY_CONNECTION_POOL_NODEIDS */
    List<Integer> nodeIds = new ArrayList<Integer>();

    /** Connection pool size obtained from the property PROPERTY_CONNECTION_POOL_SIZE */
    int connectionPoolSize;

    /** Map of Proxy to Class */
    // TODO make this non-static
    static private Map<Class<?>, Class<?>> proxyClassToDomainClass = new HashMap<Class<?>, Class<?>>();

    /** Map of Domain Class to DomainTypeHandler. */
    // TODO make this non-static
    static final protected Map<Class<?>, DomainTypeHandler<?>> typeToHandlerMap =
            new HashMap<Class<?>, DomainTypeHandler<?>>();

    /** DomainTypeHandlerFactory for this session factory. */
    DomainTypeHandlerFactory domainTypeHandlerFactory = new DomainTypeHandlerFactoryImpl();

    /** The session factories. */
    static final protected Map<String, SessionFactoryImpl> sessionFactoryMap =
            new HashMap<String, SessionFactoryImpl>();

    /** The key for this factory */
    final String key;

    /** Cluster connections that together can be used to manage sessions */
    private List<ClusterConnection> pooledConnections = new ArrayList<ClusterConnection>();

    /** Get a cluster connection service.
     * @return the cluster connection service
     */
    protected ClusterConnectionService getClusterConnectionService() {
        return ClusterJHelper.getServiceInstance(ClusterConnectionService.class,
                    CLUSTER_CONNECTION_SERVICE, SESSION_FACTORY_IMPL_CLASS_LOADER);
    }

    /** The smart value handler factory */
    protected ValueHandlerFactory smartValueHandlerFactory;

    /** Get a session factory. If using connection pooling and there is already a session factory
     * with the same connect string and database, return it, regardless of whether other
     * properties of the factory are the same as specified in the Map.
     * If not using connection pooling (maximum sessions per connection == 0), create a new session factory.
     * @param props properties of the session factory
     * @return the session factory
     */
    static public SessionFactoryImpl getSessionFactory(Map<?, ?> props) {
        int connectionPoolSize = getIntProperty(props, 
                PROPERTY_CONNECTION_POOL_SIZE, DEFAULT_PROPERTY_CONNECTION_POOL_SIZE);
        String sessionFactoryKey = getSessionFactoryKey(props);
        SessionFactoryImpl result = null;
        if (connectionPoolSize != 0) {
            // if using connection pooling, see if already a session factory created
            synchronized(sessionFactoryMap) {
                result = sessionFactoryMap.get(sessionFactoryKey);
                if (result == null) {
                    result = new SessionFactoryImpl(props);
                    sessionFactoryMap.put(sessionFactoryKey, result);
                }
            }
        } else {
            // if not using connection pooling, create a new session factory
            result = new SessionFactoryImpl(props);
        }
        return result;
    }

    private static String getSessionFactoryKey(Map<?, ?> props) {
        String clusterConnectString = 
            getRequiredStringProperty(props, PROPERTY_CLUSTER_CONNECTSTRING);
        String clusterDatabase = getStringProperty(props, PROPERTY_CLUSTER_DATABASE,
                Constants.DEFAULT_PROPERTY_CLUSTER_DATABASE);
        return clusterConnectString + "+" + clusterDatabase;
    }

    /** Create a new SessionFactoryImpl from the properties in the Map, and
     * connect to the ndb cluster.
     *
     * @param props the properties for the factory
     */
    protected SessionFactoryImpl(Map<?, ?> props) {
        this.props = props;
        this.key = getSessionFactoryKey(props);
        this.connectionPoolSize = getIntProperty(props, 
                PROPERTY_CONNECTION_POOL_SIZE, DEFAULT_PROPERTY_CONNECTION_POOL_SIZE);
        CLUSTER_CONNECT_STRING = getRequiredStringProperty(props, PROPERTY_CLUSTER_CONNECTSTRING);
        CLUSTER_CONNECT_RETRIES = getIntProperty(props, PROPERTY_CLUSTER_CONNECT_RETRIES,
                Constants.DEFAULT_PROPERTY_CLUSTER_CONNECT_RETRIES);
        CLUSTER_CONNECT_TIMEOUT_MGM = getIntProperty(props, PROPERTY_CLUSTER_CONNECT_TIMEOUT_MGM,
                Constants.DEFAULT_PROPERTY_CLUSTER_CONNECT_TIMEOUT_MGM);
        CLUSTER_CONNECT_DELAY = getIntProperty(props, PROPERTY_CLUSTER_CONNECT_DELAY,
                Constants.DEFAULT_PROPERTY_CLUSTER_CONNECT_DELAY);
        CLUSTER_CONNECT_VERBOSE = getIntProperty(props, PROPERTY_CLUSTER_CONNECT_VERBOSE,
                Constants.DEFAULT_PROPERTY_CLUSTER_CONNECT_VERBOSE);
        CLUSTER_CONNECT_TIMEOUT_BEFORE = getIntProperty(props, PROPERTY_CLUSTER_CONNECT_TIMEOUT_BEFORE,
                Constants.DEFAULT_PROPERTY_CLUSTER_CONNECT_TIMEOUT_BEFORE);
        CLUSTER_CONNECT_TIMEOUT_AFTER = getIntProperty(props, PROPERTY_CLUSTER_CONNECT_TIMEOUT_AFTER,
                Constants.DEFAULT_PROPERTY_CLUSTER_CONNECT_TIMEOUT_AFTER);
        CLUSTER_DATABASE = getStringProperty(props, PROPERTY_CLUSTER_DATABASE,
                Constants.DEFAULT_PROPERTY_CLUSTER_DATABASE);
        CLUSTER_MAX_TRANSACTIONS = getIntProperty(props, PROPERTY_CLUSTER_MAX_TRANSACTIONS,
                Constants.DEFAULT_PROPERTY_CLUSTER_MAX_TRANSACTIONS);
        CLUSTER_CONNECT_AUTO_INCREMENT_BATCH_SIZE = getIntProperty(props, PROPERTY_CLUSTER_CONNECT_AUTO_INCREMENT_BATCH_SIZE,
                Constants.DEFAULT_PROPERTY_CLUSTER_CONNECT_AUTO_INCREMENT_BATCH_SIZE);
        CLUSTER_CONNECT_AUTO_INCREMENT_STEP = getLongProperty(props, PROPERTY_CLUSTER_CONNECT_AUTO_INCREMENT_STEP,
                Constants.DEFAULT_PROPERTY_CLUSTER_CONNECT_AUTO_INCREMENT_STEP);
        CLUSTER_CONNECT_AUTO_INCREMENT_START = getLongProperty(props, PROPERTY_CLUSTER_CONNECT_AUTO_INCREMENT_START,
                Constants.DEFAULT_PROPERTY_CLUSTER_CONNECT_AUTO_INCREMENT_START);
        CLUSTER_CONNECTION_SERVICE = getStringProperty(props, PROPERTY_CLUSTER_CONNECTION_SERVICE);
        CLUSTER_BYTE_BUFFER_POOL_SIZES = getByteBufferPoolSizes(props);
        createClusterConnectionPool();
        // now get a Session and complete a transaction to make sure that the cluster is ready
        try {
            Session session = getSession(null);
            session.currentTransaction().begin();
            session.currentTransaction().commit();
            session.close();
        } catch (Exception e) {
            if (e instanceof ClusterJException) {
                logger.warn(local.message("ERR_Session_Factory_Impl_Failed_To_Complete_Transaction"));
                throw (ClusterJException)e;
            }
        }
    }

    protected void createClusterConnectionPool() {
        String nodeIdsProperty = getStringProperty(props, PROPERTY_CONNECTION_POOL_NODEIDS);
        if (nodeIdsProperty != null) {
            // separators are any combination of white space, commas, and semicolons
            String[] nodeIdsStringArray = nodeIdsProperty.split("[,; \t\n\r]+", 48);
            for (String nodeIdString : nodeIdsStringArray) {
                try {
                    int nodeId = Integer.parseInt(nodeIdString);
                    nodeIds.add(nodeId);
                } catch (NumberFormatException ex) {
                    throw new ClusterJFatalUserException(local.message("ERR_Node_Ids_Format", nodeIdsProperty), ex);
                }
            }
            // validate the size of the node ids with the connection pool size
            if (connectionPoolSize != DEFAULT_PROPERTY_CONNECTION_POOL_SIZE) {
                // both are specified; they must match or nodeIds size must be 1
                if (nodeIds.size() ==1) {
                    // add new nodeIds to fill out array
                    for (int i = 1; i < connectionPoolSize; ++i) {
                        nodeIds.add(nodeIds.get(i - 1) + 1);
                    }
                }
                if (connectionPoolSize != nodeIds.size()) {
                    throw new ClusterJFatalUserException(
                            local.message("ERR_Node_Ids_Must_Match_Connection_Pool_Size",
                                    nodeIdsProperty, connectionPoolSize));
                    
                }
            } else {
                // only node ids are specified; make pool size match number of node ids
                connectionPoolSize = nodeIds.size();
            }
        }
        ClusterConnectionService service = getClusterConnectionService();
        if (nodeIds.size() == 0) {
            // node ids were not specified
            for (int i = 0; i < connectionPoolSize; ++i) {
                createClusterConnection(service, props, 0);
            }
        } else {
            for (int i = 0; i < connectionPoolSize; ++i) {
                createClusterConnection(service, props, nodeIds.get(i));
            }
        }
        // get the smart value handler factory for this connection; it will be the same for all connections
        if (pooledConnections.size() != 0) {
            smartValueHandlerFactory = pooledConnections.get(0).getSmartValueHandlerFactory();
        }
    }

    protected ClusterConnection createClusterConnection(
            ClusterConnectionService service, Map<?, ?> props, int nodeId) {
        int[] byteBufferPoolSizes = getByteBufferPoolSizes(props);
        ClusterConnection result = null;
        try {
            result = service.create(CLUSTER_CONNECT_STRING, nodeId, CLUSTER_CONNECT_TIMEOUT_MGM);
            result.setByteBufferPoolSizes(CLUSTER_BYTE_BUFFER_POOL_SIZES);
            result.connect(CLUSTER_CONNECT_RETRIES, CLUSTER_CONNECT_DELAY,true);
            result.waitUntilReady(CLUSTER_CONNECT_TIMEOUT_BEFORE,CLUSTER_CONNECT_TIMEOUT_AFTER);
        } catch (Exception ex) {
            // need to clean up if some connections succeeded
            for (ClusterConnection connection: pooledConnections) {
                connection.close();
            }
            pooledConnections.clear();
            throw new ClusterJFatalUserException(
                    local.message("ERR_Connecting", props), ex);
        }
        this.pooledConnections.add(result);
        result.initializeAutoIncrement(new long[] {
                CLUSTER_CONNECT_AUTO_INCREMENT_BATCH_SIZE,
                CLUSTER_CONNECT_AUTO_INCREMENT_STEP,
                CLUSTER_CONNECT_AUTO_INCREMENT_START
        });
        return result;
    }

    /** Get the byteBufferPoolSizes from properties */
    int[] getByteBufferPoolSizes(Map<?, ?> props) {
        int[] result;
        String byteBufferPoolSizesProperty = getStringProperty(props, PROPERTY_CLUSTER_BYTE_BUFFER_POOL_SIZES,
                DEFAULT_PROPERTY_CLUSTER_BYTE_BUFFER_POOL_SIZES);
        // separators are any combination of white space, commas, and semicolons
        String[] byteBufferPoolSizesList = byteBufferPoolSizesProperty.split("[,; \t\n\r]+", 48);
        int count = byteBufferPoolSizesList.length;
        result = new int[count];
        for (int i = 0; i < count; ++i) {
            try {
                result[i] = Integer.parseInt(byteBufferPoolSizesList[i]);
            } catch (NumberFormatException ex) {
                throw new ClusterJFatalUserException(local.message(
                        "ERR_Byte_Buffer_Pool_Sizes_Format", byteBufferPoolSizesProperty), ex);
            }
        }
        return result;
    }

    /** Get a session to use with the cluster.
     *
     * @return the session
     */
    public Session getSession() {
        return getSession(null);
    }

    /** Get a session to use with the cluster, overriding some properties.
     * Properties PROPERTY_CLUSTER_CONNECTSTRING, PROPERTY_CLUSTER_DATABASE,
     * and PROPERTY_CLUSTER_MAX_TRANSACTIONS may not be overridden.
     * @param properties overriding some properties for this session
     * @return the session
     */
    public Session getSession(Map properties) {
        ClusterConnection clusterConnection = getClusterConnectionFromPool();
        try {
            Db db = null;
            synchronized(this) {
                checkConnection(clusterConnection);
                db = clusterConnection.createDb(CLUSTER_DATABASE, CLUSTER_MAX_TRANSACTIONS);
            }
            Dictionary dictionary = db.getDictionary();
            return new SessionImpl(this, properties, db, dictionary);
        } catch (ClusterJException ex) {
            throw ex;
        } catch (Exception ex) {
            throw new ClusterJFatalException(
                    local.message("ERR_Create_Ndb"), ex);
        }
    }

    private ClusterConnection getClusterConnectionFromPool() {
        if (connectionPoolSize <= 1) {
            return pooledConnections.get(0);
        }
        // find the best pooled connection (the connection with the least active sessions)
        // this is not perfect without synchronization since a connection might close sessions
        // after getting the dbCount but we don't care about perfection here. 
        ClusterConnection result = null;
        int bestCount = Integer.MAX_VALUE;
        for (ClusterConnection pooledConnection: pooledConnections ) {
            int count = pooledConnection.dbCount();
            if (count < bestCount) {
                bestCount = count;
                result = pooledConnection;
            }
        }
        return result;
    }

    private void checkConnection(ClusterConnection clusterConnection) {
        if (clusterConnection == null) {
            throw new ClusterJUserException(local.message("ERR_Session_Factory_Closed"));
        }
    }

    /** Get the DomainTypeHandler for a class. If the handler is not already
     * available, null is returned. 
     * @param cls the Class for which to get domain type handler
     * @return the DomainTypeHandler or null if not available
     */
    public static <T> DomainTypeHandler<T> getDomainTypeHandler(Class<T> cls) {
        // synchronize here because the map is not synchronized
        synchronized(typeToHandlerMap) {
            @SuppressWarnings( "unchecked" )
            DomainTypeHandler<T> domainTypeHandler = (DomainTypeHandler<T>) typeToHandlerMap.get(cls);
            return domainTypeHandler;
        }
    }

    /** Create or get the DomainTypeHandler for a class.
     * Use the dictionary to validate against schema.
     * @param cls the Class for which to get domain type handler
     * @param dictionary the dictionary to validate against
     * @return the type handler
     */
    
    public <T> DomainTypeHandler<T> getDomainTypeHandler(Class<T> cls, Dictionary dictionary) {
        // synchronize here because the map is not synchronized
        synchronized(typeToHandlerMap) {
            @SuppressWarnings("unchecked")
            DomainTypeHandler<T> domainTypeHandler = (DomainTypeHandler<T>) typeToHandlerMap.get(cls);
            if (logger.isDetailEnabled()) logger.detail("DomainTypeToHandler for "
                    + cls.getName() + "(" + cls
                    + ") returned " + domainTypeHandler);
            if (domainTypeHandler == null) {
                domainTypeHandler = domainTypeHandlerFactory.createDomainTypeHandler(cls,
                        dictionary, smartValueHandlerFactory);
                if (logger.isDetailEnabled()) logger.detail("createDomainTypeHandler for "
                        + cls.getName() + "(" + cls
                        + ") returned " + domainTypeHandler);
                typeToHandlerMap.put(cls, domainTypeHandler);
                Class<?> proxyClass = domainTypeHandler.getProxyClass();
                if (proxyClass != null) {
                    proxyClassToDomainClass.put(proxyClass, cls);
                }
            }
            return domainTypeHandler;
        }
    }

    /** Create or get the DomainTypeHandler for an instance.
     * Use the dictionary to validate against schema.
     * @param object the object
     * @param dictionary the dictionary for metadata access
     * @return the DomainTypeHandler for the object
     */
    public <T> DomainTypeHandler<T> getDomainTypeHandler(T object, Dictionary dictionary) {
        Class<T> cls = getClassForProxy(object);
        DomainTypeHandler<T> result = getDomainTypeHandler(cls);
        if (result != null) {
            return result;
        } else {
            return getDomainTypeHandler(cls, dictionary);
        }
    }

    @SuppressWarnings("unchecked")
    protected static <T> Class<T> getClassForProxy(T object) {
        Class cls = object.getClass();
        if (java.lang.reflect.Proxy.isProxyClass(cls)) {
            cls = proxyClassToDomainClass.get(cls);
        }
        return cls;        
    }

    public <T> T newInstance(Class<T> cls, Dictionary dictionary, Db db) {
        DomainTypeHandler<T> domainTypeHandler = getDomainTypeHandler(cls, dictionary);
        return domainTypeHandler.newInstance(db);
    }

    public Table getTable(String tableName, Dictionary dictionary) {
        Table result;
        try {
            result = dictionary.getTable(tableName);
        } catch(Exception ex) {
            throw new ClusterJFatalInternalException(
                        local.message("ERR_Get_Table"), ex);
        }
        return result;
    }

    /** Get the property from the properties map as a String.
     * @param props the properties
     * @param propertyName the name of the property
     * @return the value from the properties (may be null)
     */
    protected static String getStringProperty(Map<?, ?> props, String propertyName) {
        return (String)props.get(propertyName);
    }

    /** Get the property from the properties map as a String. If the user has not
     * provided a value in the props, use the supplied default value.
     * @param props the properties
     * @param propertyName the name of the property
     * @param defaultValue the value to return if there is no property by that name
     * @return the value from the properties or the default value
     */
    protected static String getStringProperty(Map<?, ?> props, String propertyName, String defaultValue) {
        String result = (String)props.get(propertyName);
        if (result == null) {
            result = defaultValue;
        }
        return result;
    }

    /** Get the property from the properties map as a String. If the user has not
     * provided a value in the props, throw an exception.
     * @param props the properties
     * @param propertyName the name of the property
     * @return the value from the properties (may not be null)
     */
    protected static String getRequiredStringProperty(Map<?, ?> props, String propertyName) {
        String result = (String)props.get(propertyName);
        if (result == null) {
                throw new ClusterJFatalUserException(
                        local.message("ERR_NullProperty", propertyName));                            
        }
        return result;
    }

    /** Get the property from the properties map as an int. If the user has not
     * provided a value in the props, use the supplied default value.
     * @param props the properties
     * @param propertyName the name of the property
     * @param defaultValue the value to return if there is no property by that name
     * @return the value from the properties or the default value
     */
    protected static int getIntProperty(Map<?, ?> props, String propertyName, int defaultValue) {
        Object property = props.get(propertyName);
        if (property == null) {
            return defaultValue;
        }
        if (Number.class.isAssignableFrom(property.getClass())) {
            return ((Number)property).intValue();
        }
        if (property instanceof String) {
            try {
                int result = Integer.parseInt((String)property);
                return result;
            } catch (NumberFormatException ex) {
                throw new ClusterJFatalUserException(
                        local.message("ERR_NumericFormat", propertyName, property));
            }
        }
        throw new ClusterJUserException(local.message("ERR_NumericFormat", propertyName, property));
    }

    /** Get the property from the properties map as a long. If the user has not
     * provided a value in the props, use the supplied default value.
     * @param props the properties
     * @param propertyName the name of the property
     * @param defaultValue the value to return if there is no property by that name
     * @return the value from the properties or the default value
     */
    protected static long getLongProperty(Map<?, ?> props, String propertyName, long defaultValue) {
        Object property = props.get(propertyName);
        if (property == null) {
            return defaultValue;
        }
        if (Number.class.isAssignableFrom(property.getClass())) {
            return ((Number)property).longValue();
        }
        if (property instanceof String) {
            try {
                long result = Long.parseLong((String)property);
                return result;
            } catch (NumberFormatException ex) {
                throw new ClusterJFatalUserException(
                        local.message("ERR_NumericFormat", propertyName, property));
            }
        }
        throw new ClusterJUserException(local.message("ERR_NumericFormat", propertyName, property));
    }

    public synchronized void close() {
        // we have to close all of the cluster connections
        for (ClusterConnection clusterConnection: pooledConnections) {
            clusterConnection.close();
        }
        pooledConnections.clear();
        synchronized(sessionFactoryMap) {
            // now remove this from the map
            sessionFactoryMap.remove(key);
        }
    }

    public void setDomainTypeHandlerFactory(DomainTypeHandlerFactory domainTypeHandlerFactory) {
        this.domainTypeHandlerFactory = domainTypeHandlerFactory;
    }

    public DomainTypeHandlerFactory getDomainTypeHandlerFactory() {
        return domainTypeHandlerFactory;
    }

    public List<Integer> getConnectionPoolSessionCounts() {
        List<Integer> result = new ArrayList<Integer>();
        for (ClusterConnection connection: pooledConnections) {
            result.add(connection.dbCount());
        }
        return result;
    }

    public String unloadSchema(Class<?> cls, Dictionary dictionary) {
        synchronized(typeToHandlerMap) {
            String tableName = null;
            DomainTypeHandler<?> domainTypeHandler = typeToHandlerMap.remove(cls);
            if (domainTypeHandler != null) {
                // remove the ndb dictionary cached table definition
                tableName = domainTypeHandler.getTableName();
                if (tableName != null) {
                    if (logger.isDebugEnabled())logger.debug("Removing dictionary entry for table " + tableName
                            + " for class " + cls.getName());
                    dictionary.removeCachedTable(tableName);
<<<<<<< HEAD
                }
            }
            for (ClusterConnection clusterConnection: pooledConnections) {
                clusterConnection.unloadSchema(tableName);
            }
=======
                    for (ClusterConnection clusterConnection: pooledConnections) {
                        clusterConnection.unloadSchema(tableName);
                    }
                }
            }
>>>>>>> 64c88599
            return tableName;
        }
    }

}<|MERGE_RESOLUTION|>--- conflicted
+++ resolved
@@ -577,19 +577,11 @@
                     if (logger.isDebugEnabled())logger.debug("Removing dictionary entry for table " + tableName
                             + " for class " + cls.getName());
                     dictionary.removeCachedTable(tableName);
-<<<<<<< HEAD
-                }
-            }
-            for (ClusterConnection clusterConnection: pooledConnections) {
-                clusterConnection.unloadSchema(tableName);
-            }
-=======
                     for (ClusterConnection clusterConnection: pooledConnections) {
                         clusterConnection.unloadSchema(tableName);
                     }
                 }
             }
->>>>>>> 64c88599
             return tableName;
         }
     }
