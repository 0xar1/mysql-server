--- conflicted
+++ resolved
@@ -1140,7 +1140,7 @@
 		mlog_write_ulint(header + FSP_FREE_LIMIT, i + FSP_EXTENT_SIZE,
 				 MLOG_4BYTES, mtr);
 
-		if (UNIV_UNLIKELY(init_xdes)) {
+		if (init_xdes) {
 
 			buf_block_t*	block;
 
@@ -1165,30 +1165,20 @@
 
 			/* Initialize the ibuf bitmap page in a separate
 			mini-transaction because it is low in the latching
-			order, and we must be able to release its latch
-			before returning from the fsp routine
-			Insert-Buffering disabled for object residing
-			in temp-tablespace. */
+			order, and we must be able to release its latch.
+			Note: Insert-Buffering is disabled for tables that
+			reside in the temp-tablespace. */
 			if (space != srv_tmp_space.space_id()) {
 				mtr_start(&ibuf_mtr);
 
-<<<<<<< HEAD
-			mtr_start(&ibuf_mtr);
-
-			/* Do not log operations when applying
-			MLOG_FILE_TRUNCATE log record during recovery */
-			if (fil_space_is_truncated(space)) {
-				mtr_set_log_mode(&ibuf_mtr, MTR_LOG_NONE);
-			}
-
-			block = buf_page_create(space,
-						    i + FSP_IBUF_BITMAP_OFFSET,
-						    zip_size, &ibuf_mtr);
-			buf_page_get(space, zip_size,
-				     i + FSP_IBUF_BITMAP_OFFSET,
-				     RW_X_LATCH, &ibuf_mtr);
-			buf_block_dbg_add_level(block, SYNC_FSP_PAGE);
-=======
+				/* Do not log operations when applying
+				MLOG_FILE_TRUNCATE log record during
+				recovery */
+				if (fil_space_is_truncated(space)) {
+					mtr_set_log_mode(
+						&ibuf_mtr, MTR_LOG_NONE);
+				}
+
 				block = buf_page_create(
 						space,
 						i + FSP_IBUF_BITMAP_OFFSET,
@@ -1197,7 +1187,6 @@
 					     i + FSP_IBUF_BITMAP_OFFSET,
 					     RW_X_LATCH, &ibuf_mtr);
 				buf_block_dbg_add_level(block, SYNC_FSP_PAGE);
->>>>>>> 84822163
 
 				fsp_init_file_page(block, &ibuf_mtr);
 
