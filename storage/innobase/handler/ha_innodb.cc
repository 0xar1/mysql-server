--- conflicted
+++ resolved
@@ -10211,17 +10211,7 @@
 			}
 		}
 
-		if (error != DB_SUCCESS) {
-			if (!srv_read_only_mode) {
-				FILE* ef = dict_foreign_err_file;
-
-				fputs("InnoDB: Renaming table ", ef);
-				ut_print_name(ef, trx, TRUE, norm_from);
-				fputs(" to ", ef);
-				ut_print_name(ef, trx, TRUE, norm_to);
-				fputs(" failed!\n", ef);
-			}
-		} else {
+		if (error == DB_SUCCESS) {
 #ifndef __WIN__
 			sql_print_warning("Rename partition table %s "
 					  "succeeds after converting to lower "
@@ -11177,7 +11167,6 @@
 {
 	int	ret;
 
-<<<<<<< HEAD
 	/* Simply call this->info_low() with all the flags
 	and request recalculation of the statistics */
 	ret = this->info_low(
@@ -11190,10 +11179,6 @@
 
 	return(HA_ADMIN_OK);
 }
-=======
-	if (lock_and_commit) {
-		row_mysql_unlock_data_dictionary(trx);
->>>>>>> 96ae8409
 
 /**********************************************************************//**
 This is mapped to "ALTER TABLE tablename ENGINE=InnoDB", which rebuilds
