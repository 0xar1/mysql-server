--- conflicted
+++ resolved
@@ -2027,6 +2027,8 @@
 		UT_LIST_REMOVE(trx->rsegs.m_redo.rseg->update_undo_list,
 			       trx->rsegs.m_redo.update_undo);
 		trx_undo_mem_free(trx->rsegs.m_redo.update_undo);
+
+		trx->rsegs.m_redo.update_undo = NULL;
 	}
 
 	if (trx->rsegs.m_redo.insert_undo) {
@@ -2034,6 +2036,8 @@
 		UT_LIST_REMOVE(trx->rsegs.m_redo.rseg->insert_undo_list,
 			       trx->rsegs.m_redo.insert_undo);
 		trx_undo_mem_free(trx->rsegs.m_redo.insert_undo);
+
+		trx->rsegs.m_redo.insert_undo = NULL;
 	}
 
 	if (trx->rsegs.m_noredo.update_undo) {
@@ -2041,30 +2045,22 @@
 		ut_a(trx->rsegs.m_noredo.update_undo->state
 			== TRX_UNDO_PREPARED);
 
-<<<<<<< HEAD
 		UT_LIST_REMOVE(trx->rsegs.m_noredo.rseg->update_undo_list,
 			       trx->rsegs.m_noredo.update_undo);
 		trx_undo_mem_free(trx->rsegs.m_noredo.update_undo);
-=======
-		trx_undo_mem_free(trx->update_undo);
-
-		trx->update_undo = NULL;
->>>>>>> 2f5f3cd3
+
+		trx->rsegs.m_noredo.update_undo = NULL;
 	}
 	if (trx->rsegs.m_noredo.insert_undo) {
 
 		ut_a(trx->rsegs.m_noredo.insert_undo->state
 			== TRX_UNDO_PREPARED);
 
-<<<<<<< HEAD
 		UT_LIST_REMOVE(trx->rsegs.m_noredo.rseg->insert_undo_list,
 			       trx->rsegs.m_noredo.insert_undo);
 		trx_undo_mem_free(trx->rsegs.m_noredo.insert_undo);
-=======
-		trx_undo_mem_free(trx->insert_undo);
-
-		trx->insert_undo = NULL;
->>>>>>> 2f5f3cd3
+
+		trx->rsegs.m_noredo.insert_undo = NULL;
 	}
 }
 #endif /* !UNIV_HOTBACKUP */