--- conflicted
+++ resolved
@@ -1939,15 +1939,6 @@
 
 	err = trx->error_state;
 
-<<<<<<< HEAD
-	switch (err) {
-	case DB_SUCCESS:
-		break;
-	case DB_OUT_OF_FILE_SPACE:
-		trx->error_state = DB_SUCCESS;
-		trx_general_rollback_for_mysql(trx, NULL);
-
-=======
 	if (UNIV_UNLIKELY(err != DB_SUCCESS)) {
 		trx->error_state = DB_SUCCESS;
 		trx_general_rollback_for_mysql(trx, NULL);
@@ -1957,7 +1948,6 @@
 
 	switch (err) {
 	case DB_OUT_OF_FILE_SPACE:
->>>>>>> ce801817
 		ut_print_timestamp(stderr);
 		fputs("  InnoDB: Warning: cannot create table ",
 		      stderr);
@@ -1972,19 +1962,9 @@
 		break;
 
 	case DB_DUPLICATE_KEY:
-<<<<<<< HEAD
-	default:
 		/* We may also get err == DB_ERROR if the .ibd file for the
 		table already exists */
 
-		trx->error_state = DB_SUCCESS;
-		trx_general_rollback_for_mysql(trx, NULL);
-		dict_mem_table_free(table);
-=======
-		/* We may also get err == DB_ERROR if the .ibd file for the
-		table already exists */
-
->>>>>>> ce801817
 		break;
 	}
 
