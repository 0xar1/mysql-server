/*****************************************************************************

Copyright (c) 2000, 2016, Oracle and/or its affiliates. All Rights Reserved.

This program is free software; you can redistribute it and/or modify it under
the terms of the GNU General Public License as published by the Free Software
Foundation; version 2 of the License.

This program is distributed in the hope that it will be useful, but WITHOUT
ANY WARRANTY; without even the implied warranty of MERCHANTABILITY or FITNESS
FOR A PARTICULAR PURPOSE. See the GNU General Public License for more details.

You should have received a copy of the GNU General Public License along with
this program; if not, write to the Free Software Foundation, Inc.,
51 Franklin Street, Suite 500, Boston, MA 02110-1335 USA

*****************************************************************************/

/**************************************************//**
@file row/row0mysql.cc
Interface between Innobase row operations and MySQL.
Contains also create table and other data dictionary operations.

Created 9/17/2000 Heikki Tuuri
*******************************************************/

#include "ha_prototypes.h"
#include <debug_sync.h>
#include <gstream.h>
#include <spatial.h>

#include "row0mysql.h"

#ifdef UNIV_NONINL
#include "row0mysql.ic"
#endif

#include "btr0sea.h"
#include "dict0boot.h"
#include "dict0crea.h"
#include <sql_const.h>
#include "dict0dict.h"
#include "dict0load.h"
#include "dict0stats.h"
#include "dict0stats_bg.h"
#include "fil0fil.h"
#include "fsp0file.h"
#include "fsp0sysspace.h"
#include "fts0fts.h"
#include "fts0types.h"
#include "ibuf0ibuf.h"
#include "lock0lock.h"
#include "log0log.h"
#include "pars0pars.h"
#include "que0que.h"
#include "rem0cmp.h"
#include "row0import.h"
#include "row0ins.h"
#include "row0merge.h"
#include "row0row.h"
#include "row0sel.h"
#include "row0upd.h"
#include "trx0purge.h"
#include "trx0rec.h"
#include "trx0roll.h"
#include "trx0undo.h"
#include "row0ext.h"
#include "ut0new.h"

#include <algorithm>
#include <deque>
#include <vector>

const char* MODIFICATIONS_NOT_ALLOWED_MSG_FORCE_RECOVERY =
	"innodb_force_recovery is on. We do not allow database modifications"
	" by the user. Shut down mysqld and edit my.cnf to set"
	" innodb_force_recovery=0";

/** Provide optional 4.x backwards compatibility for 5.0 and above */
ibool	row_rollback_on_timeout	= FALSE;

/** Chain node of the list of tables to drop in the background. */
struct row_mysql_drop_t{
	char*				table_name;	/*!< table name */
	UT_LIST_NODE_T(row_mysql_drop_t)row_mysql_drop_list;
							/*!< list chain node */
};

/** @brief List of tables we should drop in background.

ALTER TABLE in MySQL requires that the table handler can drop the
table in background when there are no queries to it any
more.  Protected by row_drop_list_mutex. */
static UT_LIST_BASE_NODE_T(row_mysql_drop_t)	row_mysql_drop_list;

/** Mutex protecting the background table drop list. */
static ib_mutex_t row_drop_list_mutex;

/** Flag: has row_mysql_drop_list been initialized? */
static ibool	row_mysql_drop_list_inited	= FALSE;

extern ib_mutex_t	master_key_id_mutex;

/*******************************************************************//**
Determine if the given name is a name reserved for MySQL system tables.
@return TRUE if name is a MySQL system table name */
static
ibool
row_mysql_is_system_table(
/*======================*/
	const char*	name)
{
	if (strncmp(name, "mysql/", 6) != 0) {

		return(FALSE);
	}

	return(0 == strcmp(name + 6, "host")
	       || 0 == strcmp(name + 6, "user")
	       || 0 == strcmp(name + 6, "db"));
}

/*********************************************************************//**
If a table is not yet in the drop list, adds the table to the list of tables
which the master thread drops in background. We need this on Unix because in
ALTER TABLE MySQL may call drop table even if the table has running queries on
it. Also, if there are running foreign key checks on the table, we drop the
table lazily.
@return TRUE if the table was not yet in the drop list, and was added there */
static
ibool
row_add_table_to_background_drop_list(
/*==================================*/
	const char*	name);	/*!< in: table name */

#ifdef UNIV_DEBUG
/** Wait for the background drop list to become empty. */
void
row_wait_for_background_drop_list_empty()
{
	bool	empty = false;
	while (!empty) {
		mutex_enter(&row_drop_list_mutex);
		empty = (UT_LIST_GET_LEN(row_mysql_drop_list) == 0);
		mutex_exit(&row_drop_list_mutex);
		os_thread_sleep(100000);
	}
}
#endif /* UNIV_DEBUG */

/*******************************************************************//**
Delays an INSERT, DELETE or UPDATE operation if the purge is lagging. */
static
void
row_mysql_delay_if_needed(void)
/*===========================*/
{
	if (srv_dml_needed_delay) {
		os_thread_sleep(srv_dml_needed_delay);
	}
}

/*******************************************************************//**
Frees the blob heap in prebuilt when no longer needed. */
void
row_mysql_prebuilt_free_blob_heap(
/*==============================*/
	row_prebuilt_t*	prebuilt)	/*!< in: prebuilt struct of a
					ha_innobase:: table handle */
{
	DBUG_ENTER("row_mysql_prebuilt_free_blob_heap");

	DBUG_PRINT("row_mysql_prebuilt_free_blob_heap",
		   ("blob_heap freeing: %p", prebuilt->blob_heap));

	mem_heap_free(prebuilt->blob_heap);
	prebuilt->blob_heap = NULL;
	DBUG_VOID_RETURN;
}

/*******************************************************************//**
Stores a >= 5.0.3 format true VARCHAR length to dest, in the MySQL row
format.
@return pointer to the data, we skip the 1 or 2 bytes at the start
that are used to store the len */
byte*
row_mysql_store_true_var_len(
/*=========================*/
	byte*	dest,	/*!< in: where to store */
	ulint	len,	/*!< in: length, must fit in two bytes */
	ulint	lenlen)	/*!< in: storage length of len: either 1 or 2 bytes */
{
	if (lenlen == 2) {
		ut_a(len < 256 * 256);

		mach_write_to_2_little_endian(dest, len);

		return(dest + 2);
	}

	ut_a(lenlen == 1);
	ut_a(len < 256);

	mach_write_to_1(dest, len);

	return(dest + 1);
}

/*******************************************************************//**
Reads a >= 5.0.3 format true VARCHAR length, in the MySQL row format, and
returns a pointer to the data.
@return pointer to the data, we skip the 1 or 2 bytes at the start
that are used to store the len */
const byte*
row_mysql_read_true_varchar(
/*========================*/
	ulint*		len,	/*!< out: variable-length field length */
	const byte*	field,	/*!< in: field in the MySQL format */
	ulint		lenlen)	/*!< in: storage length of len: either 1
				or 2 bytes */
{
	if (lenlen == 2) {
		*len = mach_read_from_2_little_endian(field);

		return(field + 2);
	}

	ut_a(lenlen == 1);

	*len = mach_read_from_1(field);

	return(field + 1);
}

/*******************************************************************//**
Stores a reference to a BLOB in the MySQL format. */
void
row_mysql_store_blob_ref(
/*=====================*/
	byte*		dest,	/*!< in: where to store */
	ulint		col_len,/*!< in: dest buffer size: determines into
				how many bytes the BLOB length is stored,
				the space for the length may vary from 1
				to 4 bytes */
	const void*	data,	/*!< in: BLOB data; if the value to store
				is SQL NULL this should be NULL pointer */
	ulint		len)	/*!< in: BLOB length; if the value to store
				is SQL NULL this should be 0; remember
				also to set the NULL bit in the MySQL record
				header! */
{
	/* MySQL might assume the field is set to zero except the length and
	the pointer fields */

	memset(dest, '\0', col_len);

	/* In dest there are 1 - 4 bytes reserved for the BLOB length,
	and after that 8 bytes reserved for the pointer to the data.
	In 32-bit architectures we only use the first 4 bytes of the pointer
	slot. */

	ut_a(col_len - 8 > 1 || len < 256);
	ut_a(col_len - 8 > 2 || len < 256 * 256);
	ut_a(col_len - 8 > 3 || len < 256 * 256 * 256);

	mach_write_to_n_little_endian(dest, col_len - 8, len);

	memcpy(dest + col_len - 8, &data, sizeof data);
}

/*******************************************************************//**
Reads a reference to a BLOB in the MySQL format.
@return pointer to BLOB data */
const byte*
row_mysql_read_blob_ref(
/*====================*/
	ulint*		len,		/*!< out: BLOB length */
	const byte*	ref,		/*!< in: BLOB reference in the
					MySQL format */
	ulint		col_len)	/*!< in: BLOB reference length
					(not BLOB length) */
{
	byte*	data;

	*len = mach_read_from_n_little_endian(ref, col_len - 8);

	memcpy(&data, ref + col_len - 8, sizeof data);

	return(data);
}

/*******************************************************************//**
Converting InnoDB geometry data format to MySQL data format. */
void
row_mysql_store_geometry(
/*=====================*/
	byte*		dest,		/*!< in/out: where to store */
	ulint		dest_len,	/*!< in: dest buffer size: determines
					into how many bytes the GEOMETRY length
					is stored, the space for the length
					may vary from 1 to 4 bytes */
	const byte*	src,		/*!< in: GEOMETRY data; if the value to
					store is SQL NULL this should be NULL
					pointer */
	ulint		src_len)	/*!< in: GEOMETRY length; if the value
					to store is SQL NULL this should be 0;
					remember also to set the NULL bit in
					the MySQL record header! */
{
	/* MySQL might assume the field is set to zero except the length and
	the pointer fields */
	UNIV_MEM_ASSERT_RW(src, src_len);
	UNIV_MEM_ASSERT_W(dest, dest_len);
	UNIV_MEM_INVALID(dest, dest_len);

	memset(dest, '\0', dest_len);

	/* In dest there are 1 - 4 bytes reserved for the BLOB length,
	and after that 8 bytes reserved for the pointer to the data.
	In 32-bit architectures we only use the first 4 bytes of the pointer
	slot. */

	ut_ad(dest_len - 8 > 1 || src_len < 1<<8);
	ut_ad(dest_len - 8 > 2 || src_len < 1<<16);
	ut_ad(dest_len - 8 > 3 || src_len < 1<<24);

	mach_write_to_n_little_endian(dest, dest_len - 8, src_len);

	memcpy(dest + dest_len - 8, &src, sizeof src);

	DBUG_EXECUTE_IF("row_print_geometry_data",
	{
		String  res;
		Geometry_buffer buffer;
		String  wkt;

		/** Show the meaning of geometry data. */
		Geometry* g = Geometry::construct(
			&buffer, (const char*)src, (uint32) src_len);

		if (g)
		{
			if (g->as_wkt(&wkt) == 0)
			{
				ib::info() << "Write geometry data to"
					" MySQL WKT format: "
					<< wkt.c_ptr_safe() << ".";
			}
		}
	});
}

/*******************************************************************//**
Read geometry data in the MySQL format.
@return pointer to geometry data */
const byte*
row_mysql_read_geometry(
/*====================*/
	ulint*		len,		/*!< out: data length */
	const byte*	ref,		/*!< in: geometry data in the
					MySQL format */
	ulint		col_len)	/*!< in: MySQL format length */
{
	byte*		data;

	*len = mach_read_from_n_little_endian(ref, col_len - 8);

	memcpy(&data, ref + col_len - 8, sizeof data);

	DBUG_EXECUTE_IF("row_print_geometry_data",
	{
		String  res;
		Geometry_buffer buffer;
		String  wkt;

		/** Show the meaning of geometry data. */
		Geometry* g = Geometry::construct(
			&buffer, (const char*) data, (uint32) *len);

		if (g)
		{
			if (g->as_wkt(&wkt) == 0)
			{
				ib::info() << "Read geometry data in"
					" MySQL's WKT format: "
					<< wkt.c_ptr_safe() << ".";
			}
		}
	});

	return(data);
}

/**************************************************************//**
Pad a column with spaces. */
void
row_mysql_pad_col(
/*==============*/
	ulint	mbminlen,	/*!< in: minimum size of a character,
				in bytes */
	byte*	pad,		/*!< out: padded buffer */
	ulint	len)		/*!< in: number of bytes to pad */
{
	const byte*	pad_end;

	switch (UNIV_EXPECT(mbminlen, 1)) {
	default:
		ut_error;
	case 1:
		/* space=0x20 */
		memset(pad, 0x20, len);
		break;
	case 2:
		/* space=0x0020 */
		pad_end = pad + len;
		ut_a(!(len % 2));
		while (pad < pad_end) {
			*pad++ = 0x00;
			*pad++ = 0x20;
		};
		break;
	case 4:
		/* space=0x00000020 */
		pad_end = pad + len;
		ut_a(!(len % 4));
		while (pad < pad_end) {
			*pad++ = 0x00;
			*pad++ = 0x00;
			*pad++ = 0x00;
			*pad++ = 0x20;
		}
		break;
	}
}

/**************************************************************//**
Stores a non-SQL-NULL field given in the MySQL format in the InnoDB format.
The counterpart of this function is row_sel_field_store_in_mysql_format() in
row0sel.cc.
@return up to which byte we used buf in the conversion */
byte*
row_mysql_store_col_in_innobase_format(
/*===================================*/
	dfield_t*	dfield,		/*!< in/out: dfield where dtype
					information must be already set when
					this function is called! */
	byte*		buf,		/*!< in/out: buffer for a converted
					integer value; this must be at least
					col_len long then! NOTE that dfield
					may also get a pointer to 'buf',
					therefore do not discard this as long
					as dfield is used! */
	ibool		row_format_col,	/*!< TRUE if the mysql_data is from
					a MySQL row, FALSE if from a MySQL
					key value;
					in MySQL, a true VARCHAR storage
					format differs in a row and in a
					key value: in a key value the length
					is always stored in 2 bytes! */
	const byte*	mysql_data,	/*!< in: MySQL column value, not
					SQL NULL; NOTE that dfield may also
					get a pointer to mysql_data,
					therefore do not discard this as long
					as dfield is used! */
	ulint		col_len,	/*!< in: MySQL column length; NOTE that
					this is the storage length of the
					column in the MySQL format row, not
					necessarily the length of the actual
					payload data; if the column is a true
					VARCHAR then this is irrelevant */
	ulint		comp)		/*!< in: nonzero=compact format */
{
	const byte*	ptr	= mysql_data;
	const dtype_t*	dtype;
	ulint		type;
	ulint		lenlen;

	dtype = dfield_get_type(dfield);

	type = dtype->mtype;

	if (type == DATA_INT) {
		/* Store integer data in Innobase in a big-endian format,
		sign bit negated if the data is a signed integer. In MySQL,
		integers are stored in a little-endian format. */

		byte*	p = buf + col_len;

		for (;;) {
			p--;
			*p = *mysql_data;
			if (p == buf) {
				break;
			}
			mysql_data++;
		}

		if (!(dtype->prtype & DATA_UNSIGNED)) {

			*buf ^= 128;
		}

		ptr = buf;
		buf += col_len;
	} else if ((type == DATA_VARCHAR
		    || type == DATA_VARMYSQL
		    || type == DATA_BINARY)) {

		if (dtype_get_mysql_type(dtype) == DATA_MYSQL_TRUE_VARCHAR) {
			/* The length of the actual data is stored to 1 or 2
			bytes at the start of the field */

			if (row_format_col) {
				if (dtype->prtype & DATA_LONG_TRUE_VARCHAR) {
					lenlen = 2;
				} else {
					lenlen = 1;
				}
			} else {
				/* In a MySQL key value, lenlen is always 2 */
				lenlen = 2;
			}

			ptr = row_mysql_read_true_varchar(&col_len, mysql_data,
							  lenlen);
		} else {
			/* Remove trailing spaces from old style VARCHAR
			columns. */

			/* Handle Unicode strings differently. */
			ulint	mbminlen	= dtype_get_mbminlen(dtype);

			ptr = mysql_data;

			switch (mbminlen) {
			default:
				ut_error;
			case 4:
				/* space=0x00000020 */
				/* Trim "half-chars", just in case. */
				col_len &= ~3;

				while (col_len >= 4
				       && ptr[col_len - 4] == 0x00
				       && ptr[col_len - 3] == 0x00
				       && ptr[col_len - 2] == 0x00
				       && ptr[col_len - 1] == 0x20) {
					col_len -= 4;
				}
				break;
			case 2:
				/* space=0x0020 */
				/* Trim "half-chars", just in case. */
				col_len &= ~1;

				while (col_len >= 2 && ptr[col_len - 2] == 0x00
				       && ptr[col_len - 1] == 0x20) {
					col_len -= 2;
				}
				break;
			case 1:
				/* space=0x20 */
				while (col_len > 0
				       && ptr[col_len - 1] == 0x20) {
					col_len--;
				}
			}
		}
	} else if (comp && type == DATA_MYSQL
		   && dtype_get_mbminlen(dtype) == 1
		   && dtype_get_mbmaxlen(dtype) > 1) {
		/* In some cases we strip trailing spaces from UTF-8 and other
		multibyte charsets, from FIXED-length CHAR columns, to save
		space. UTF-8 would otherwise normally use 3 * the string length
		bytes to store an ASCII string! */

		/* We assume that this CHAR field is encoded in a
		variable-length character set where spaces have
		1:1 correspondence to 0x20 bytes, such as UTF-8.

		Consider a CHAR(n) field, a field of n characters.
		It will contain between n * mbminlen and n * mbmaxlen bytes.
		We will try to truncate it to n bytes by stripping
		space padding.	If the field contains single-byte
		characters only, it will be truncated to n characters.
		Consider a CHAR(5) field containing the string
		".a   " where "." denotes a 3-byte character represented
		by the bytes "$%&". After our stripping, the string will
		be stored as "$%&a " (5 bytes). The string
		".abc " will be stored as "$%&abc" (6 bytes).

		The space padding will be restored in row0sel.cc, function
		row_sel_field_store_in_mysql_format(). */

		ulint		n_chars;

		ut_a(!(dtype_get_len(dtype) % dtype_get_mbmaxlen(dtype)));

		n_chars = dtype_get_len(dtype) / dtype_get_mbmaxlen(dtype);

		/* Strip space padding. */
		while (col_len > n_chars && ptr[col_len - 1] == 0x20) {
			col_len--;
		}
	} else if (!row_format_col) {
		/* if mysql data is from a MySQL key value
		since the length is always stored in 2 bytes,
		we need do nothing here. */
	} else if (type == DATA_BLOB) {

		ptr = row_mysql_read_blob_ref(&col_len, mysql_data, col_len);
	} else if (DATA_GEOMETRY_MTYPE(type)) {
		/* We use blob to store geometry data except DATA_POINT
		internally, but in MySQL Layer the datatype is always blob. */
		ptr = row_mysql_read_geometry(&col_len, mysql_data, col_len);
	}

	dfield_set_data(dfield, ptr, col_len);

	return(buf);
}

/**************************************************************//**
Convert a row in the MySQL format to a row in the Innobase format. Note that
the function to convert a MySQL format key value to an InnoDB dtuple is
row_sel_convert_mysql_key_to_innobase() in row0sel.cc. */
static
void
row_mysql_convert_row_to_innobase(
/*==============================*/
	dtuple_t*	row,		/*!< in/out: Innobase row where the
					field type information is already
					copied there! */
	row_prebuilt_t*	prebuilt,	/*!< in: prebuilt struct where template
					must be of type ROW_MYSQL_WHOLE_ROW */
	const byte*	mysql_rec,	/*!< in: row in the MySQL format;
					NOTE: do not discard as long as
					row is used, as row may contain
					pointers to this record! */
	mem_heap_t**	blob_heap)	/*!< in: FIX_ME, remove this after
					server fixes its issue */
{
	const mysql_row_templ_t*templ;
	dfield_t*		dfield;
	ulint			i;
	ulint			n_col = 0;
	ulint			n_v_col = 0;

	ut_ad(prebuilt->template_type == ROW_MYSQL_WHOLE_ROW);
	ut_ad(prebuilt->mysql_template);

	for (i = 0; i < prebuilt->n_template; i++) {

		templ = prebuilt->mysql_template + i;

		if (templ->is_virtual) {
			ut_ad(n_v_col < dtuple_get_n_v_fields(row));
			dfield = dtuple_get_nth_v_field(row, n_v_col);
			n_v_col++;
		} else {
			dfield = dtuple_get_nth_field(row, n_col);
			n_col++;
		}

		if (templ->mysql_null_bit_mask != 0) {
			/* Column may be SQL NULL */

			if (mysql_rec[templ->mysql_null_byte_offset]
			    & (byte) (templ->mysql_null_bit_mask)) {

				/* It is SQL NULL */

				dfield_set_null(dfield);

				goto next_column;
			}
		}

		row_mysql_store_col_in_innobase_format(
			dfield,
			prebuilt->ins_upd_rec_buff + templ->mysql_col_offset,
			TRUE, /* MySQL row format data */
			mysql_rec + templ->mysql_col_offset,
			templ->mysql_col_len,
			dict_table_is_comp(prebuilt->table));

		/* server has issue regarding handling BLOB virtual fields,
		and we need to duplicate it with our own memory here */
		if (templ->is_virtual
		    && DATA_LARGE_MTYPE(dfield_get_type(dfield)->mtype)) {
			if (*blob_heap == NULL) {
				*blob_heap = mem_heap_create(dfield->len);
			}
			dfield_dup(dfield, *blob_heap);
		}
next_column:
		;
	}

	/* If there is a FTS doc id column and it is not user supplied (
	generated by server) then assign it a new doc id. */
	if (prebuilt->table->fts) {

		ut_a(prebuilt->table->fts->doc_col != ULINT_UNDEFINED);

		fts_create_doc_id(prebuilt->table, row, prebuilt->heap);
	}
}

/****************************************************************//**
Handles user errors and lock waits detected by the database engine.
@return true if it was a lock wait and we should continue running the
query thread and in that case the thr is ALREADY in the running state. */
bool
row_mysql_handle_errors(
/*====================*/
	dberr_t*	new_err,/*!< out: possible new error encountered in
				lock wait, or if no new error, the value
				of trx->error_state at the entry of this
				function */
	trx_t*		trx,	/*!< in: transaction */
	que_thr_t*	thr,	/*!< in: query thread, or NULL */
	trx_savept_t*	savept)	/*!< in: savepoint, or NULL */
{
	dberr_t	err;

handle_new_error:
	err = trx->error_state;

	ut_a(err != DB_SUCCESS);

	trx->error_state = DB_SUCCESS;

	switch (err) {
	case DB_LOCK_WAIT_TIMEOUT:
		if (row_rollback_on_timeout) {
			trx_rollback_to_savepoint(trx, NULL);
			break;
		}
		/* fall through */
	case DB_DUPLICATE_KEY:
	case DB_FOREIGN_DUPLICATE_KEY:
	case DB_TOO_BIG_RECORD:
	case DB_UNDO_RECORD_TOO_BIG:
	case DB_ROW_IS_REFERENCED:
	case DB_NO_REFERENCED_ROW:
	case DB_CANNOT_ADD_CONSTRAINT:
	case DB_TOO_MANY_CONCURRENT_TRXS:
	case DB_OUT_OF_FILE_SPACE:
	case DB_READ_ONLY:
	case DB_FTS_INVALID_DOCID:
	case DB_INTERRUPTED:
	case DB_CANT_CREATE_GEOMETRY_OBJECT:
	case DB_COMPUTE_VALUE_FAILED:
		DBUG_EXECUTE_IF("row_mysql_crash_if_error", {
					log_buffer_flush_to_disk();
					DBUG_SUICIDE(); });
		if (savept) {
			/* Roll back the latest, possibly incomplete insertion
			or update */

			trx_rollback_to_savepoint(trx, savept);
		}
		/* MySQL will roll back the latest SQL statement */
		break;
	case DB_LOCK_WAIT:

		trx_kill_blocking(trx);

		lock_wait_suspend_thread(thr);

		if (trx->error_state != DB_SUCCESS) {
			que_thr_stop_for_mysql(thr);

			goto handle_new_error;
		}

		*new_err = err;

		return(true);

	case DB_DEADLOCK:
	case DB_LOCK_TABLE_FULL:
		/* Roll back the whole transaction; this resolution was added
		to version 3.23.43 */

		trx_rollback_to_savepoint(trx, NULL);
		break;

	case DB_MUST_GET_MORE_FILE_SPACE:
		ib::fatal() << "The database cannot continue operation because"
			" of lack of space. You must add a new data file"
			" to my.cnf and restart the database.";
		break;

	case DB_CORRUPTION:
		ib::error() << "We detected index corruption in an InnoDB type"
			" table. You have to dump + drop + reimport the"
			" table or, in a case of widespread corruption,"
			" dump all InnoDB tables and recreate the whole"
			" tablespace. If the mysqld server crashes after"
			" the startup or when you dump the tables. "
			<< FORCE_RECOVERY_MSG;
		break;
	case DB_FOREIGN_EXCEED_MAX_CASCADE:
		ib::error() << "Cannot delete/update rows with cascading"
			" foreign key constraints that exceed max depth of "
			<< FK_MAX_CASCADE_DEL << ". Please drop excessive"
			" foreign constraints and try again";
		break;
	default:
		ib::fatal() << "Unknown error code " << err << ": "
			<< ut_strerr(err);
	}

	if (trx->error_state != DB_SUCCESS) {
		*new_err = trx->error_state;
	} else {
		*new_err = err;
	}

	trx->error_state = DB_SUCCESS;

	return(false);
}

/********************************************************************//**
Create a prebuilt struct for a MySQL table handle.
@return own: a prebuilt struct */
row_prebuilt_t*
row_create_prebuilt(
/*================*/
	dict_table_t*	table,		/*!< in: Innobase table handle */
	ulint		mysql_row_len)	/*!< in: length in bytes of a row in
					the MySQL format */
{
	DBUG_ENTER("row_create_prebuilt");

	row_prebuilt_t*	prebuilt;
	mem_heap_t*	heap;
	dict_index_t*	clust_index;
	dict_index_t*	temp_index;
	dtuple_t*	ref;
	ulint		ref_len;
	uint		srch_key_len = 0;
	ulint		search_tuple_n_fields;

	search_tuple_n_fields = 2 * (dict_table_get_n_cols(table)
				     + dict_table_get_n_v_cols(table));

	clust_index = dict_table_get_first_index(table);

	/* Make sure that search_tuple is long enough for clustered index */
	ut_a(2 * dict_table_get_n_cols(table) >= clust_index->n_fields);

	ref_len = dict_index_get_n_unique(clust_index);


        /* Maximum size of the buffer needed for conversion of INTs from
	little endian format to big endian format in an index. An index
	can have maximum 16 columns (MAX_REF_PARTS) in it. Therfore
	Max size for PK: 16 * 8 bytes (BIGINT's size) = 128 bytes
	Max size Secondary index: 16 * 8 bytes + PK = 256 bytes. */
#define MAX_SRCH_KEY_VAL_BUFFER         2* (8 * MAX_REF_PARTS)

#define PREBUILT_HEAP_INITIAL_SIZE	\
	( \
	sizeof(*prebuilt) \
	/* allocd in this function */ \
	+ DTUPLE_EST_ALLOC(search_tuple_n_fields) \
	+ DTUPLE_EST_ALLOC(ref_len) \
	/* allocd in row_prebuild_sel_graph() */ \
	+ sizeof(sel_node_t) \
	+ sizeof(que_fork_t) \
	+ sizeof(que_thr_t) \
	/* allocd in row_get_prebuilt_update_vector() */ \
	+ sizeof(upd_node_t) \
	+ sizeof(upd_t) \
	+ sizeof(upd_field_t) \
	  * dict_table_get_n_cols(table) \
	+ sizeof(que_fork_t) \
	+ sizeof(que_thr_t) \
	/* allocd in row_get_prebuilt_insert_row() */ \
	+ sizeof(ins_node_t) \
	/* mysql_row_len could be huge and we are not \
	sure if this prebuilt instance is going to be \
	used in inserts */ \
	+ (mysql_row_len < 256 ? mysql_row_len : 0) \
	+ DTUPLE_EST_ALLOC(dict_table_get_n_cols(table) \
			   + dict_table_get_n_v_cols(table)) \
	+ sizeof(que_fork_t) \
	+ sizeof(que_thr_t) \
	+ sizeof(*prebuilt->pcur) \
	+ sizeof(*prebuilt->clust_pcur) \
	)

	/* Calculate size of key buffer used to store search key in
	InnoDB format. MySQL stores INTs in little endian format and
	InnoDB stores INTs in big endian format with the sign bit
	flipped. All other field types are stored/compared the same
	in MySQL and InnoDB, so we must create a buffer containing
	the INT key parts in InnoDB format.We need two such buffers
	since both start and end keys are used in records_in_range(). */

	for (temp_index = dict_table_get_first_index(table); temp_index;
	     temp_index = dict_table_get_next_index(temp_index)) {
		DBUG_EXECUTE_IF("innodb_srch_key_buffer_max_value",
			ut_a(temp_index->n_user_defined_cols
						== MAX_REF_PARTS););
		uint temp_len = 0;
		for (uint i = 0; i < temp_index->n_uniq; i++) {
			ulint type = temp_index->fields[i].col->mtype;
			if (type == DATA_INT) {
				temp_len +=
					temp_index->fields[i].fixed_len;
			}
		}
		srch_key_len = std::max(srch_key_len,temp_len);
	}

	ut_a(srch_key_len <= MAX_SRCH_KEY_VAL_BUFFER);

	DBUG_EXECUTE_IF("innodb_srch_key_buffer_max_value",
		ut_a(srch_key_len == MAX_SRCH_KEY_VAL_BUFFER););

	/* We allocate enough space for the objects that are likely to
	be created later in order to minimize the number of malloc()
	calls */
	heap = mem_heap_create(PREBUILT_HEAP_INITIAL_SIZE + 2 * srch_key_len);

	prebuilt = static_cast<row_prebuilt_t*>(
		mem_heap_zalloc(heap, sizeof(*prebuilt)));

	prebuilt->magic_n = ROW_PREBUILT_ALLOCATED;
	prebuilt->magic_n2 = ROW_PREBUILT_ALLOCATED;

	prebuilt->table = table;

	prebuilt->sql_stat_start = TRUE;
	prebuilt->heap = heap;

	prebuilt->srch_key_val_len = srch_key_len;
	if (prebuilt->srch_key_val_len) {
		prebuilt->srch_key_val1 = static_cast<byte*>(
			mem_heap_alloc(prebuilt->heap,
				       2 * prebuilt->srch_key_val_len));
		prebuilt->srch_key_val2 = prebuilt->srch_key_val1 +
						prebuilt->srch_key_val_len;
	} else {
		prebuilt->srch_key_val1 = NULL;
		prebuilt->srch_key_val2 = NULL;
	}

	prebuilt->pcur = static_cast<btr_pcur_t*>(
				mem_heap_zalloc(prebuilt->heap,
					       sizeof(btr_pcur_t)));
	prebuilt->clust_pcur = static_cast<btr_pcur_t*>(
					mem_heap_zalloc(prebuilt->heap,
						       sizeof(btr_pcur_t)));
	btr_pcur_reset(prebuilt->pcur);
	btr_pcur_reset(prebuilt->clust_pcur);

	prebuilt->select_lock_type = LOCK_NONE;
	prebuilt->stored_select_lock_type = LOCK_NONE_UNSET;

	prebuilt->search_tuple = dtuple_create(heap, search_tuple_n_fields);

	ref = dtuple_create(heap, ref_len);

	dict_index_copy_types(ref, clust_index, ref_len);

	prebuilt->clust_ref = ref;

	prebuilt->autoinc_error = DB_SUCCESS;
	prebuilt->autoinc_offset = 0;

	/* Default to 1, we will set the actual value later in
	ha_innobase::get_auto_increment(). */
	prebuilt->autoinc_increment = 1;

	prebuilt->autoinc_last_value = 0;

	/* During UPDATE and DELETE we need the doc id. */
	prebuilt->fts_doc_id = 0;

	prebuilt->mysql_row_len = mysql_row_len;

	prebuilt->ins_sel_stmt = false;
	prebuilt->session = NULL;

	prebuilt->fts_doc_id_in_read_set = 0;
	prebuilt->blob_heap = NULL;

	prebuilt->m_no_prefetch = false;
	prebuilt->m_read_virtual_key = false;

	DBUG_RETURN(prebuilt);
}

/********************************************************************//**
Free a prebuilt struct for a MySQL table handle. */
void
row_prebuilt_free(
/*==============*/
	row_prebuilt_t*	prebuilt,	/*!< in, own: prebuilt struct */
	ibool		dict_locked)	/*!< in: TRUE=data dictionary locked */
{
	DBUG_ENTER("row_prebuilt_free");

	ut_a(prebuilt->magic_n == ROW_PREBUILT_ALLOCATED);
	ut_a(prebuilt->magic_n2 == ROW_PREBUILT_ALLOCATED);

	prebuilt->magic_n = ROW_PREBUILT_FREED;
	prebuilt->magic_n2 = ROW_PREBUILT_FREED;

	btr_pcur_reset(prebuilt->pcur);
	btr_pcur_reset(prebuilt->clust_pcur);

	ut_free(prebuilt->mysql_template);

	if (prebuilt->ins_graph) {
		que_graph_free_recursive(prebuilt->ins_graph);
	}

	if (prebuilt->sel_graph) {
		que_graph_free_recursive(prebuilt->sel_graph);
	}

	if (prebuilt->upd_graph) {
		que_graph_free_recursive(prebuilt->upd_graph);
	}

	if (prebuilt->blob_heap) {
		row_mysql_prebuilt_free_blob_heap(prebuilt);
	}

	if (prebuilt->old_vers_heap) {
		mem_heap_free(prebuilt->old_vers_heap);
	}

	if (prebuilt->fetch_cache[0] != NULL) {
		byte*	base = prebuilt->fetch_cache[0] - 4;
		byte*	ptr = base;

		for (ulint i = 0; i < MYSQL_FETCH_CACHE_SIZE; i++) {
			ulint	magic1 = mach_read_from_4(ptr);
			ut_a(magic1 == ROW_PREBUILT_FETCH_MAGIC_N);
			ptr += 4;

			byte*	row = ptr;
			ut_a(row == prebuilt->fetch_cache[i]);
			ptr += prebuilt->mysql_row_len;

			ulint	magic2 = mach_read_from_4(ptr);
			ut_a(magic2 == ROW_PREBUILT_FETCH_MAGIC_N);
			ptr += 4;
		}

		ut_free(base);
	}

	if (prebuilt->rtr_info) {
		rtr_clean_rtr_info(prebuilt->rtr_info, true);
	}
	if (prebuilt->table) {
		dict_table_close(prebuilt->table, dict_locked, TRUE);
	}

	mem_heap_free(prebuilt->heap);

	DBUG_VOID_RETURN;
}

/*********************************************************************//**
Updates the transaction pointers in query graphs stored in the prebuilt
struct. */
void
row_update_prebuilt_trx(
/*====================*/
	row_prebuilt_t*	prebuilt,	/*!< in/out: prebuilt struct
					in MySQL handle */
	trx_t*		trx)		/*!< in: transaction handle */
{
	ut_a(trx->magic_n == TRX_MAGIC_N);
	ut_a(prebuilt->magic_n == ROW_PREBUILT_ALLOCATED);
	ut_a(prebuilt->magic_n2 == ROW_PREBUILT_ALLOCATED);

	prebuilt->trx = trx;

	if (prebuilt->ins_graph) {
		prebuilt->ins_graph->trx = trx;
	}

	if (prebuilt->upd_graph) {
		prebuilt->upd_graph->trx = trx;
	}

	if (prebuilt->sel_graph) {
		prebuilt->sel_graph->trx = trx;
	}
}

/*********************************************************************//**
Gets pointer to a prebuilt dtuple used in insertions. If the insert graph
has not yet been built in the prebuilt struct, then this function first
builds it.
@return prebuilt dtuple; the column type information is also set in it */
static
dtuple_t*
row_get_prebuilt_insert_row(
/*========================*/
	row_prebuilt_t*	prebuilt)	/*!< in: prebuilt struct in MySQL
					handle */
{
	dict_table_t*		table	= prebuilt->table;

	ut_ad(prebuilt && table && prebuilt->trx);

	if (prebuilt->ins_node != 0) {

		/* Check if indexes have been dropped or added and we
		may need to rebuild the row insert template. */

		if (prebuilt->trx_id == table->def_trx_id
		    && UT_LIST_GET_LEN(prebuilt->ins_node->entry_list)
		    == UT_LIST_GET_LEN(table->indexes)) {

			return(prebuilt->ins_node->row);
		}

		ut_ad(prebuilt->trx_id < table->def_trx_id);

		que_graph_free_recursive(prebuilt->ins_graph);

		prebuilt->ins_graph = 0;
	}

	/* Create an insert node and query graph to the prebuilt struct */

	ins_node_t*		node;

	node = ins_node_create(INS_DIRECT, table, prebuilt->heap);

	prebuilt->ins_node = node;

	if (prebuilt->ins_upd_rec_buff == 0) {
		prebuilt->ins_upd_rec_buff = static_cast<byte*>(
			mem_heap_alloc(
				prebuilt->heap,
				prebuilt->mysql_row_len));
	}

	dtuple_t*	row;

	row = dtuple_create_with_vcol(
			prebuilt->heap, dict_table_get_n_cols(table),
			dict_table_get_n_v_cols(table));

	dict_table_copy_types(row, table);

	ins_node_set_new_row(node, row);

	prebuilt->ins_graph = static_cast<que_fork_t*>(
		que_node_get_parent(
			pars_complete_graph_for_exec(
				node,
				prebuilt->trx, prebuilt->heap, prebuilt)));

	prebuilt->ins_graph->state = QUE_FORK_ACTIVE;

	prebuilt->trx_id = table->def_trx_id;

	return(prebuilt->ins_node->row);
}

/*********************************************************************//**
Updates the table modification counter and calculates new estimates
for table and index statistics if necessary. */
UNIV_INLINE
void
row_update_statistics_if_needed(
/*============================*/
	dict_table_t*	table)	/*!< in: table */
{
	ib_uint64_t	counter;
	ib_uint64_t	n_rows;

	if (!table->stat_initialized) {
		DBUG_EXECUTE_IF(
			"test_upd_stats_if_needed_not_inited",
			fprintf(stderr, "test_upd_stats_if_needed_not_inited"
				" was executed\n");
		);
		return;
	}

	counter = table->stat_modified_counter++;
	n_rows = dict_table_get_n_rows(table);

	if (dict_stats_is_persistent_enabled(table)) {
		if (counter > n_rows / 10 /* 10% */
		    && dict_stats_auto_recalc_is_enabled(table)) {

			dict_stats_recalc_pool_add(table);
			table->stat_modified_counter = 0;
		}
		return;
	}

	/* Calculate new statistics if 1 / 16 of table has been modified
	since the last time a statistics batch was run.
	We calculate statistics at most every 16th round, since we may have
	a counter table which is very small and updated very often. */

	if (counter > 16 + n_rows / 16 /* 6.25% */) {

		ut_ad(!mutex_own(&dict_sys->mutex));
		/* this will reset table->stat_modified_counter to 0 */
		dict_stats_update(table, DICT_STATS_RECALC_TRANSIENT);
	}
}

/*********************************************************************//**
Sets an AUTO_INC type lock on the table mentioned in prebuilt. The
AUTO_INC lock gives exclusive access to the auto-inc counter of the
table. The lock is reserved only for the duration of an SQL statement.
It is not compatible with another AUTO_INC or exclusive lock on the
table.
@return error code or DB_SUCCESS */
dberr_t
row_lock_table_autoinc_for_mysql(
/*=============================*/
	row_prebuilt_t*	prebuilt)	/*!< in: prebuilt struct in the MySQL
					table handle */
{
	trx_t*			trx	= prebuilt->trx;
	ins_node_t*		node	= prebuilt->ins_node;
	const dict_table_t*	table	= prebuilt->table;
	que_thr_t*		thr;
	dberr_t			err;
	ibool			was_lock_wait;

	/* If we already hold an AUTOINC lock on the table then do nothing.
	Note: We peek at the value of the current owner without acquiring
	the lock mutex. */
	if (trx == table->autoinc_trx) {

		return(DB_SUCCESS);
	}

	trx->op_info = "setting auto-inc lock";

	row_get_prebuilt_insert_row(prebuilt);
	node = prebuilt->ins_node;

	/* We use the insert query graph as the dummy graph needed
	in the lock module call */

	thr = que_fork_get_first_thr(prebuilt->ins_graph);

	que_thr_move_to_run_state_for_mysql(thr, trx);

run_again:
	thr->run_node = node;
	thr->prev_node = node;

	/* It may be that the current session has not yet started
	its transaction, or it has been committed: */

	trx_start_if_not_started_xa(trx, true);

	err = lock_table(0, prebuilt->table, LOCK_AUTO_INC, thr);

	trx->error_state = err;

	if (err != DB_SUCCESS) {
		que_thr_stop_for_mysql(thr);

		was_lock_wait = row_mysql_handle_errors(&err, trx, thr, NULL);

		if (was_lock_wait) {
			goto run_again;
		}

		trx->op_info = "";

		return(err);
	}

	que_thr_stop_for_mysql_no_error(thr, trx);

	trx->op_info = "";

	return(err);
}

/*********************************************************************//**
Sets a table lock on the table mentioned in prebuilt.
@return error code or DB_SUCCESS */
dberr_t
row_lock_table_for_mysql(
/*=====================*/
	row_prebuilt_t*	prebuilt,	/*!< in: prebuilt struct in the MySQL
					table handle */
	dict_table_t*	table,		/*!< in: table to lock, or NULL
					if prebuilt->table should be
					locked as
					prebuilt->select_lock_type */
	ulint		mode)		/*!< in: lock mode of table
					(ignored if table==NULL) */
{
	trx_t*		trx		= prebuilt->trx;
	que_thr_t*	thr;
	dberr_t		err;
	ibool		was_lock_wait;

	trx->op_info = "setting table lock";

	if (prebuilt->sel_graph == NULL) {
		/* Build a dummy select query graph */
		row_prebuild_sel_graph(prebuilt);
	}

	/* We use the select query graph as the dummy graph needed
	in the lock module call */

	thr = que_fork_get_first_thr(prebuilt->sel_graph);

	que_thr_move_to_run_state_for_mysql(thr, trx);

run_again:
	thr->run_node = thr;
	thr->prev_node = thr->common.parent;

	/* It may be that the current session has not yet started
	its transaction, or it has been committed: */

	trx_start_if_not_started_xa(trx, false);

	if (table) {
		err = lock_table(
			0, table,
			static_cast<enum lock_mode>(mode), thr);
	} else {
		err = lock_table(
			0, prebuilt->table,
			static_cast<enum lock_mode>(
				prebuilt->select_lock_type),
			thr);
	}

	trx->error_state = err;

	if (err != DB_SUCCESS) {
		que_thr_stop_for_mysql(thr);

		was_lock_wait = row_mysql_handle_errors(&err, trx, thr, NULL);

		if (was_lock_wait) {
			goto run_again;
		}

		trx->op_info = "";

		return(err);
	}

	que_thr_stop_for_mysql_no_error(thr, trx);

	trx->op_info = "";

	return(err);
}

/** Perform explicit rollback in absence of UNDO logs.
@param[in]	index	apply rollback action on this index
@param[in]	entry	entry to remove/rollback.
@param[in,out]	thr	thread handler.
@param[in,out]	mtr	mini transaction.
@return error code or DB_SUCCESS */
static
dberr_t
row_explicit_rollback(
	dict_index_t*		index,
	const dtuple_t*		entry,
	que_thr_t*		thr,
	mtr_t*			mtr)
{
	btr_cur_t	cursor;
	ulint		flags;
	ulint		offsets_[REC_OFFS_NORMAL_SIZE];
	ulint*		offsets;
	mem_heap_t*	heap = NULL;
	dberr_t		err;

	rec_offs_init(offsets_);
	flags = BTR_NO_LOCKING_FLAG | BTR_NO_UNDO_LOG_FLAG;

	btr_cur_search_to_nth_level_with_no_latch(
		index, 0, entry, PAGE_CUR_LE,
		&cursor, __FILE__, __LINE__, mtr);

	offsets = rec_get_offsets(
		btr_cur_get_rec(&cursor), index, offsets_,
		ULINT_UNDEFINED, &heap);

	if (dict_index_is_clust(index)) {
		err = btr_cur_del_mark_set_clust_rec(
			flags, btr_cur_get_block(&cursor),
			btr_cur_get_rec(&cursor), index,
			offsets, thr, entry, mtr);
	} else {
		err = btr_cur_del_mark_set_sec_rec(
			flags, &cursor, TRUE, thr, mtr);
	}
	ut_ad(err == DB_SUCCESS);

	/* Void call just to set mtr modification flag
	to true failing which block is not scheduled for flush*/
	byte* log_ptr = mlog_open(mtr, 0);
	ut_ad(log_ptr == NULL);
	if (log_ptr != NULL) {
		/* To keep complier happy. */
		mlog_close(mtr, log_ptr);
	}

	if (heap != NULL) {
		mem_heap_free(heap);
	}

	return(err);
}

/** Convert a row in the MySQL format to a row in the Innobase format.
This is specialized function used for intrinsic table with reduce branching.
@param[in,out]	row		row where field values are copied.
@param[in]	prebuilt	prebuilt handler
@param[in]	mysql_rec	row in mysql format. */
static
void
row_mysql_to_innobase(
	dtuple_t*		row,
	row_prebuilt_t*		prebuilt,
	const byte*		mysql_rec)
{
	ut_ad(dict_table_is_intrinsic(prebuilt->table));

	const byte*		ptr = mysql_rec;

	for (ulint i = 0; i < prebuilt->n_template; i++) {
		const mysql_row_templ_t*	templ;
		dfield_t*			dfield;

		templ = prebuilt->mysql_template + i;
		dfield = dtuple_get_nth_field(row, i);

		/* Check if column has null value. */
		if (templ->mysql_null_bit_mask != 0) {
			if (mysql_rec[templ->mysql_null_byte_offset]
			    & (byte) (templ->mysql_null_bit_mask)) {
				dfield_set_null(dfield);
				continue;
			}
		}

		/* Extract the column value. */
		ptr = mysql_rec + templ->mysql_col_offset;
		const dtype_t*	dtype = dfield_get_type(dfield);
		ulint		col_len = templ->mysql_col_len;

		ut_ad(dtype->mtype == DATA_INT
		      || dtype->mtype == DATA_CHAR
		      || dtype->mtype == DATA_MYSQL
		      || dtype->mtype == DATA_VARCHAR
		      || dtype->mtype == DATA_VARMYSQL
		      || dtype->mtype == DATA_BINARY
		      || dtype->mtype == DATA_FIXBINARY
		      || dtype->mtype == DATA_FLOAT
		      || dtype->mtype == DATA_DOUBLE
		      || dtype->mtype == DATA_DECIMAL
		      || dtype->mtype == DATA_BLOB
		      || dtype->mtype == DATA_GEOMETRY
		      || dtype->mtype == DATA_POINT
		      || dtype->mtype == DATA_VAR_POINT);

#ifdef UNIV_DEBUG
		if (dtype_get_mysql_type(dtype) == DATA_MYSQL_TRUE_VARCHAR) {
			ut_ad(templ->mysql_length_bytes > 0);
		}
#endif /* UNIV_DEBUG */

		/* For now varchar field this has to be always 0 so
		memcpy of 0 bytes shouldn't affect the original col_len. */
		if (dtype->mtype == DATA_INT) {
			/* Convert and Store in big-endian. */
			byte*	buf = prebuilt->ins_upd_rec_buff
				+ templ->mysql_col_offset;
			byte*	copy_to = buf + col_len;
			for (;;) {
				copy_to--;
				*copy_to = *ptr;
				if (copy_to == buf) {
					break;
				}
				ptr++;
			}

			if (!(dtype->prtype & DATA_UNSIGNED)) {
				*buf ^= 128;
			}

			ptr = buf;
			buf += col_len;
		} else if (dtype_get_mysql_type(dtype) ==
				DATA_MYSQL_TRUE_VARCHAR) {

			ut_ad(dtype->mtype == DATA_VARCHAR
			      || dtype->mtype == DATA_VARMYSQL
			      || dtype->mtype == DATA_BINARY);

			col_len = 0;
			row_mysql_read_true_varchar(
				&col_len, ptr, templ->mysql_length_bytes);
			ptr += templ->mysql_length_bytes;
		} else if (dtype->mtype == DATA_BLOB) {
			ptr = row_mysql_read_blob_ref(&col_len, ptr, col_len);
		} else if (DATA_GEOMETRY_MTYPE(dtype->mtype)) {
			/* Point, Var-Point, Geometry */
			ptr = row_mysql_read_geometry(&col_len, ptr, col_len);
		}

		dfield_set_data(dfield, ptr, col_len);
	}
}

/** Does an insert for MySQL using cursor interface.
Cursor interface is low level interface that directly interacts at
Storage Level by-passing all the locking and transaction semantics.
For InnoDB case, this will also by-pass hidden column generation.
@param[in]	mysql_rec	row in the MySQL format
@param[in,out]	prebuilt	prebuilt struct in MySQL handle
@return error code or DB_SUCCESS */
static
dberr_t
row_insert_for_mysql_using_cursor(
	const byte*		mysql_rec,
	row_prebuilt_t*		prebuilt)
{
	dberr_t		err	= DB_SUCCESS;
	ins_node_t*	node	= NULL;
	que_thr_t*	thr	= NULL;
	mtr_t		mtr;

	/* Step-1: Get the reference of row to insert. */
	row_get_prebuilt_insert_row(prebuilt);
	node = prebuilt->ins_node;
	thr = que_fork_get_first_thr(prebuilt->ins_graph);

	/* Step-2: Convert row from MySQL row format to InnoDB row format. */
	row_mysql_to_innobase(node->row, prebuilt, mysql_rec);

	/* Step-3: Append row-id index is not unique. */
	dict_index_t*	clust_index = dict_table_get_first_index(node->table);

	if (!dict_index_is_unique(clust_index)) {
		dict_sys_write_row_id(
			node->row_id_buf,
			dict_table_get_next_table_sess_row_id(node->table));
	}

	trx_write_trx_id(node->trx_id_buf,
			 dict_table_get_next_table_sess_trx_id(node->table));

	/* Step-4: Iterate over all the indexes and insert entries. */
	dict_index_t*	inserted_upto = NULL;
	node->entry = UT_LIST_GET_FIRST(node->entry_list);
	for (dict_index_t* index = UT_LIST_GET_FIRST(node->table->indexes);
	     index != NULL;
	     index = UT_LIST_GET_NEXT(indexes, index),
	     node->entry = UT_LIST_GET_NEXT(tuple_list, node->entry)) {

		node->index = index;
		err = row_ins_index_entry_set_vals(
			node->index, node->entry, node->row);
		if (err != DB_SUCCESS) {
			break;
		}

		if (dict_index_is_clust(index)) {
			err = row_ins_clust_index_entry(
				node->index, node->entry, thr, 0, false);
		} else {
			err = row_ins_sec_index_entry(
				node->index, node->entry, thr, false);
		}

		if (err == DB_SUCCESS) {
			inserted_upto = index;
		} else {
			break;
		}
	}

	/* Step-5: If error is encountered while inserting entries to any
	of the index then entries inserted to previous indexes are removed
	explicity. Automatic rollback is not in action as UNDO logs are
	turned-off. */
	if (err != DB_SUCCESS) {

		node->entry = UT_LIST_GET_FIRST(node->entry_list);

		mtr_start(&mtr);
		dict_disable_redo_if_temporary(node->table, &mtr);

		for (dict_index_t* index =
			UT_LIST_GET_FIRST(node->table->indexes);
		     inserted_upto != NULL;
		     index = UT_LIST_GET_NEXT(indexes, index),
		     node->entry = UT_LIST_GET_NEXT(tuple_list, node->entry)) {

			row_explicit_rollback(index, node->entry, thr, &mtr);

			if (index == inserted_upto) {
				break;
			}
		}

		mtr_commit(&mtr);
	} else {
		/* Not protected by dict_table_stats_lock() for performance
		reasons, we would rather get garbage in stat_n_rows (which is
		just an estimate anyway) than protecting the following code
		, with a latch. */
		dict_table_n_rows_inc(node->table);

		srv_stats.n_rows_inserted.inc();
	}

	thr_get_trx(thr)->error_state = DB_SUCCESS;
	return(err);
}

/** Does an insert for MySQL using INSERT graph. This function will run/execute
INSERT graph.
@param[in]	mysql_rec	row in the MySQL format
@param[in,out]	prebuilt	prebuilt struct in MySQL handle
@return error code or DB_SUCCESS */
static
dberr_t
row_insert_for_mysql_using_ins_graph(
	const byte*	mysql_rec,
	row_prebuilt_t*	prebuilt)
{
	trx_savept_t	savept;
	que_thr_t*	thr;
	dberr_t		err;
	ibool		was_lock_wait;
	trx_t*		trx		= prebuilt->trx;
	ins_node_t*	node		= prebuilt->ins_node;
	dict_table_t*	table		= prebuilt->table;

	/* FIX_ME: This blob heap is used to compensate an issue in server
	for virtual column blob handling */
	mem_heap_t*	blob_heap = NULL;

	ut_ad(trx);
	ut_a(prebuilt->magic_n == ROW_PREBUILT_ALLOCATED);
	ut_a(prebuilt->magic_n2 == ROW_PREBUILT_ALLOCATED);

	if (dict_table_is_discarded(prebuilt->table)) {

		ib::error() << "The table " << prebuilt->table->name
			<< " doesn't have a corresponding tablespace, it was"
			" discarded.";

		return(DB_TABLESPACE_DELETED);

	} else if (prebuilt->table->ibd_file_missing) {

		ib::error() << ".ibd file is missing for table "
			<< prebuilt->table->name;

		return(DB_TABLESPACE_NOT_FOUND);

	} else if (srv_force_recovery) {

		ib::error() << MODIFICATIONS_NOT_ALLOWED_MSG_FORCE_RECOVERY;

		return(DB_READ_ONLY);
	}

	DBUG_EXECUTE_IF("mark_table_corrupted", {
		/* Mark the table corrupted for the clustered index */
		dict_index_t*	index = dict_table_get_first_index(table);
		ut_ad(dict_index_is_clust(index));
		dict_set_corrupted(index, trx, "INSERT TABLE"); });

	if (dict_table_is_corrupted(table)) {

		ib::error() << "Table " << table->name << " is corrupt.";
		return(DB_TABLE_CORRUPT);
	}

	trx->op_info = "inserting";

	row_mysql_delay_if_needed();

	trx_start_if_not_started_xa(trx, true);

	row_get_prebuilt_insert_row(prebuilt);
	node = prebuilt->ins_node;

	row_mysql_convert_row_to_innobase(node->row, prebuilt, mysql_rec,
					  &blob_heap);

	savept = trx_savept_take(trx);

	thr = que_fork_get_first_thr(prebuilt->ins_graph);

	if (prebuilt->sql_stat_start) {
		node->state = INS_NODE_SET_IX_LOCK;
		prebuilt->sql_stat_start = FALSE;
	} else {
		node->state = INS_NODE_ALLOC_ROW_ID;
	}

	que_thr_move_to_run_state_for_mysql(thr, trx);

run_again:
	thr->run_node = node;
	thr->prev_node = node;

	row_ins_step(thr);

<<<<<<< HEAD
=======
	DEBUG_SYNC_C("ib_after_row_insert_step");

>>>>>>> 23032807
	err = trx->error_state;

	if (err != DB_SUCCESS) {
error_exit:
		que_thr_stop_for_mysql(thr);

		/* FIXME: What's this ? */
		thr->lock_state = QUE_THR_LOCK_ROW;

		was_lock_wait = row_mysql_handle_errors(
			&err, trx, thr, &savept);

		thr->lock_state = QUE_THR_LOCK_NOLOCK;

		if (was_lock_wait) {
			ut_ad(node->state == INS_NODE_INSERT_ENTRIES
			      || node->state == INS_NODE_ALLOC_ROW_ID);
			goto run_again;
		}

		node->duplicate = NULL;
		trx->op_info = "";

		if (blob_heap != NULL) {
			mem_heap_free(blob_heap);
		}

		return(err);
	}

	node->duplicate = NULL;

	if (dict_table_has_fts_index(table)) {
		doc_id_t	doc_id;

		/* Extract the doc id from the hidden FTS column */
		doc_id = fts_get_doc_id_from_row(table, node->row);

		if (doc_id <= 0) {
			ib::error() << "FTS Doc ID must be large than 0";
			err = DB_FTS_INVALID_DOCID;
			trx->error_state = DB_FTS_INVALID_DOCID;
			goto error_exit;
		}

		if (!DICT_TF2_FLAG_IS_SET(table, DICT_TF2_FTS_HAS_DOC_ID)) {
			doc_id_t	next_doc_id
				= table->fts->cache->next_doc_id;

			if (doc_id < next_doc_id) {

				ib::error() << "FTS Doc ID must be large than "
					<< next_doc_id - 1 << " for table "
					<< table->name;

				err = DB_FTS_INVALID_DOCID;
				trx->error_state = DB_FTS_INVALID_DOCID;
				goto error_exit;
			}

			/* Difference between Doc IDs are restricted within
			4 bytes integer. See fts_get_encoded_len(). Consecutive
			doc_ids difference should not exceed
			FTS_DOC_ID_MAX_STEP value. */

			if (next_doc_id > 1
			    && doc_id - next_doc_id >= FTS_DOC_ID_MAX_STEP) {
				 ib::error() << "Doc ID " << doc_id
					<< " is too big. Its difference with"
					" largest used Doc ID "
					<< next_doc_id - 1 << " cannot"
					" exceed or equal to "
					<< FTS_DOC_ID_MAX_STEP;
				err = DB_FTS_INVALID_DOCID;
				trx->error_state = DB_FTS_INVALID_DOCID;
				goto error_exit;
			}
		}

		/* Pass NULL for the columns affected, since an INSERT affects
		all FTS indexes. */
		fts_trx_add_op(trx, table, doc_id, FTS_INSERT, NULL);
	}

	que_thr_stop_for_mysql_no_error(thr, trx);

	srv_stats.n_rows_inserted.inc();

	/* Not protected by dict_table_stats_lock() for performance
	reasons, we would rather get garbage in stat_n_rows (which is
	just an estimate anyway) than protecting the following code
	with a latch. */
	dict_table_n_rows_inc(table);

	row_update_statistics_if_needed(table);
	trx->op_info = "";

	if (blob_heap != NULL) {
		mem_heap_free(blob_heap);
	}

	return(err);
}

/** Does an insert for MySQL.
@param[in]	mysql_rec	row in the MySQL format
@param[in,out]	prebuilt	prebuilt struct in MySQL handle
@return error code or DB_SUCCESS*/
dberr_t
row_insert_for_mysql(
	const byte*		mysql_rec,
	row_prebuilt_t*		prebuilt)
{
	/* For intrinsic tables there a lot of restrictions that can be
	relaxed including locking of table, transaction handling, etc.
	Use direct cursor interface for inserting to intrinsic tables. */
	if (dict_table_is_intrinsic(prebuilt->table)) {
		return(row_insert_for_mysql_using_cursor(mysql_rec, prebuilt));
	} else {
		return(row_insert_for_mysql_using_ins_graph(
			mysql_rec, prebuilt));
	}
}

/*********************************************************************//**
Builds a dummy query graph used in selects. */
void
row_prebuild_sel_graph(
/*===================*/
	row_prebuilt_t*	prebuilt)	/*!< in: prebuilt struct in MySQL
					handle */
{
	sel_node_t*	node;

	ut_ad(prebuilt && prebuilt->trx);

	if (prebuilt->sel_graph == NULL) {

		node = sel_node_create(prebuilt->heap);

		prebuilt->sel_graph = static_cast<que_fork_t*>(
			que_node_get_parent(
				pars_complete_graph_for_exec(
					static_cast<sel_node_t*>(node),
					prebuilt->trx, prebuilt->heap,
					prebuilt)));

		prebuilt->sel_graph->state = QUE_FORK_ACTIVE;
	}
}

/*********************************************************************//**
Creates an query graph node of 'update' type to be used in the MySQL
interface.
@return own: update node */
upd_node_t*
row_create_update_node_for_mysql(
/*=============================*/
	dict_table_t*	table,	/*!< in: table to update */
	mem_heap_t*	heap)	/*!< in: mem heap from which allocated */
{
	upd_node_t*	node;

	DBUG_ENTER("row_create_update_node_for_mysql");

	node = upd_node_create(heap);

	node->in_mysql_interface = TRUE;
	node->is_delete = FALSE;
	node->searched_update = FALSE;
	node->select = NULL;
	node->pcur = btr_pcur_create_for_mysql();

	DBUG_PRINT("info", ("node: %p, pcur: %p", node, node->pcur));

	node->table = table;

	node->update = upd_create(dict_table_get_n_cols(table)
				  + dict_table_get_n_v_cols(table), heap);

	node->update_n_fields = dict_table_get_n_cols(table);

	UT_LIST_INIT(node->columns, &sym_node_t::col_var_list);

	node->has_clust_rec_x_lock = TRUE;
	node->cmpl_info = 0;

	node->table_sym = NULL;
	node->col_assign_list = NULL;
	node->fts_doc_id = FTS_NULL_DOC_ID;
	node->fts_next_doc_id = UINT64_UNDEFINED;

	DBUG_RETURN(node);
}

/*********************************************************************//**
Gets pointer to a prebuilt update vector used in updates. If the update
graph has not yet been built in the prebuilt struct, then this function
first builds it.
@return prebuilt update vector */
upd_t*
row_get_prebuilt_update_vector(
/*===========================*/
	row_prebuilt_t*	prebuilt)	/*!< in: prebuilt struct in MySQL
					handle */
{
	dict_table_t*	table	= prebuilt->table;
	upd_node_t*	node;

	ut_ad(prebuilt && table && prebuilt->trx);

	if (prebuilt->upd_node == NULL) {

		/* Not called before for this handle: create an update node
		and query graph to the prebuilt struct */

		node = row_create_update_node_for_mysql(table, prebuilt->heap);

		prebuilt->upd_node = node;

		prebuilt->upd_graph = static_cast<que_fork_t*>(
			que_node_get_parent(
				pars_complete_graph_for_exec(
					static_cast<upd_node_t*>(node),
					prebuilt->trx, prebuilt->heap,
					prebuilt)));

		prebuilt->upd_graph->state = QUE_FORK_ACTIVE;
	}

	return(prebuilt->upd_node->update);
}

/********************************************************************
Handle an update of a column that has an FTS index. */
static
void
row_fts_do_update(
/*==============*/
	trx_t*		trx,		/* in: transaction */
	dict_table_t*	table,		/* in: Table with FTS index */
	doc_id_t	old_doc_id,	/* in: old document id */
	doc_id_t	new_doc_id)	/* in: new document id */
{
	fts_trx_add_op(trx, table, old_doc_id, FTS_DELETE, NULL);

	if (new_doc_id != FTS_NULL_DOC_ID) {
		fts_trx_add_op(trx, table, new_doc_id, FTS_INSERT, NULL);
	}
}

/************************************************************************
Handles FTS matters for an update or a delete.
NOTE: should not be called if the table does not have an FTS index. .*/
static
dberr_t
row_fts_update_or_delete(
/*=====================*/
	trx_t*		trx,
	upd_node_t*	node)	/* in: prebuilt struct in MySQL
					handle */
{
	dict_table_t*	table = node->table;
	doc_id_t	old_doc_id = node->fts_doc_id;
	DBUG_ENTER("row_fts_update_or_delete");

	ut_a(dict_table_has_fts_index(node->table));

	/* Deletes are simple; get them out of the way first. */
	if (node->is_delete) {
		/* A delete affects all FTS indexes, so we pass NULL */
		fts_trx_add_op(trx, table, old_doc_id, FTS_DELETE, NULL);
	} else {
		doc_id_t	new_doc_id = node->fts_next_doc_id;
		ut_ad(new_doc_id != UINT64_UNDEFINED);

		row_fts_do_update(trx, table, old_doc_id, new_doc_id);
	}

	DBUG_RETURN(DB_SUCCESS);
}

/*********************************************************************//**
Initialize the Doc ID system for FK table with FTS index */
static
void
init_fts_doc_id_for_ref(
/*====================*/
	dict_table_t*	table,		/*!< in: table */
	ulint*		depth)		/*!< in: recusive call depth */
{
	dict_foreign_t* foreign;

	table->fk_max_recusive_level = 0;

	(*depth)++;

	/* Limit on tables involved in cascading delete/update */
	if (*depth > FK_MAX_CASCADE_DEL) {
		return;
	}

	/* Loop through this table's referenced list and also
	recursively traverse each table's foreign table list */
	for (dict_foreign_set::iterator it = table->referenced_set.begin();
	     it != table->referenced_set.end();
	     ++it) {

		foreign = *it;

		ut_ad(foreign->foreign_table != NULL);

		if (foreign->foreign_table->fts != NULL) {
			fts_init_doc_id(foreign->foreign_table);
		}

		if (!foreign->foreign_table->referenced_set.empty()
		    && foreign->foreign_table != table) {
			init_fts_doc_id_for_ref(
				foreign->foreign_table, depth);
		}
	}
}

/* A functor for decrementing counters. */
class ib_dec_counter {
public:
	ib_dec_counter() {}

	void operator() (upd_node_t* node) {
		ut_ad(node->table->n_foreign_key_checks_running > 0);
		os_atomic_decrement_ulint(
			&node->table->n_foreign_key_checks_running, 1);
	}
};


typedef	std::vector<btr_pcur_t, ut_allocator<btr_pcur_t> >	cursors_t;

/** Delete row from table (corresponding entries from all the indexes).
Function will maintain cursor to the entries to invoke explicity rollback
just incase update action following delete fails.

@param[in]	node		update node carrying information to delete.
@param[out]	delete_entries	vector of cursor to deleted entries.
@param[in]	restore_delete	if true, then restore DELETE records by
				unmarking delete.
@return error code or DB_SUCCESS */
static
dberr_t
row_delete_for_mysql_using_cursor(
	const upd_node_t*	node,
	cursors_t&		delete_entries,
	bool			restore_delete)
{
	mtr_t		mtr;
	dict_table_t*	table = node->table;
	mem_heap_t*	heap = mem_heap_create(1000);
	dberr_t		err = DB_SUCCESS;
	dtuple_t*	entry;

	mtr_start(&mtr);
	dict_disable_redo_if_temporary(table, &mtr);

	for (dict_index_t* index = UT_LIST_GET_FIRST(table->indexes);
	     index != NULL && err == DB_SUCCESS && !restore_delete;
	     index = UT_LIST_GET_NEXT(indexes, index)) {

		entry = row_build_index_entry(
			node->row, node->ext, index, heap);

		btr_pcur_t	pcur;

		btr_pcur_open(index, entry, PAGE_CUR_LE,
			      BTR_MODIFY_LEAF, &pcur, &mtr);

#ifdef UNIV_DEBUG
		ulint           offsets_[REC_OFFS_NORMAL_SIZE];
		ulint*          offsets         = offsets_;
		rec_offs_init(offsets_);

		offsets = rec_get_offsets(
			btr_cur_get_rec(btr_pcur_get_btr_cur(&pcur)),
			index, offsets, ULINT_UNDEFINED, &heap);

		ut_ad(!cmp_dtuple_rec(
			entry, btr_cur_get_rec(btr_pcur_get_btr_cur(&pcur)),
			offsets));
#endif /* UNIV_DEBUG */

		ut_ad(!rec_get_deleted_flag(
			btr_cur_get_rec(btr_pcur_get_btr_cur(&pcur)),
			dict_table_is_comp(index->table)));

		ut_ad(btr_pcur_get_block(&pcur)->made_dirty_with_no_latch);

		if (page_rec_is_infimum(btr_pcur_get_rec(&pcur))
		    || page_rec_is_supremum(btr_pcur_get_rec(&pcur))) {
			err = DB_ERROR;
		} else {
			btr_cur_t* btr_cur = btr_pcur_get_btr_cur(&pcur);

			btr_rec_set_deleted_flag(
				btr_cur_get_rec(btr_cur),
				buf_block_get_page_zip(
					btr_cur_get_block(btr_cur)),
				TRUE);

			/* Void call just to set mtr modification flag
			to true failing which block is not scheduled for flush*/
			byte* log_ptr = mlog_open(&mtr, 0);
			ut_ad(log_ptr == NULL);
			if (log_ptr != NULL) {
				/* To keep complier happy. */
				mlog_close(&mtr, log_ptr);
			}

			btr_pcur_store_position(&pcur, &mtr);

			delete_entries.push_back(pcur);
		}
	}

	if (err != DB_SUCCESS || restore_delete) {

		/* Rollback half-way delete action that might have been
		applied to few of the indexes. */
		cursors_t::iterator	end = delete_entries.end();
		for (cursors_t::iterator it = delete_entries.begin();
		     it != end;
		     ++it) {

			ibool success = btr_pcur_restore_position(
				BTR_MODIFY_LEAF, &(*it), &mtr);

			if (!success) {
				ut_a(success);
			} else {
				btr_cur_t* btr_cur = btr_pcur_get_btr_cur(
					&(*it));

				ut_ad(btr_cur_get_block(
					btr_cur)->made_dirty_with_no_latch);

				btr_rec_set_deleted_flag(
					btr_cur_get_rec(btr_cur),
					buf_block_get_page_zip(
						btr_cur_get_block(btr_cur)),
					FALSE);

				/* Void call just to set mtr modification flag
				to true failing which block is not scheduled for
				flush. */
				byte* log_ptr = mlog_open(&mtr, 0);
				ut_ad(log_ptr == NULL);
				if (log_ptr != NULL) {
					/* To keep complier happy. */
					mlog_close(&mtr, log_ptr);
				}
			}
		}
	}

	mtr_commit(&mtr);

	mem_heap_free(heap);

	return(err);
}

/** Does an update of a row for MySQL by inserting new entry with update values.
@param[in]	node		update node carrying information to delete.
@param[out]	delete_entries	vector of cursor to deleted entries.
@param[in]	thr		thread handler
@return error code or DB_SUCCESS */
static
dberr_t
row_update_for_mysql_using_cursor(
	const upd_node_t*	node,
	cursors_t&		delete_entries,
	que_thr_t*		thr)
{
	dberr_t		err = DB_SUCCESS;
	dict_table_t*	table = node->table;
	mem_heap_t*	heap = mem_heap_create(1000);
	dtuple_t*	entry;
	dfield_t*	trx_id_field;

	/* Step-1: Update row-id column if table doesn't have unique index. */
	if (!dict_index_is_unique(dict_table_get_first_index(table))) {
		/* Update the row_id column. */
		dfield_t*	row_id_field;

		row_id_field = dtuple_get_nth_field(
			node->upd_row, dict_table_get_n_cols(table) - 2);

		dict_sys_write_row_id(
			static_cast<byte*>(row_id_field->data),
			dict_table_get_next_table_sess_row_id(node->table));
	}

	/* Step-2: Update the trx_id column. */
	trx_id_field = dtuple_get_nth_field(
		node->upd_row, dict_table_get_n_cols(table) - 1);
	trx_write_trx_id(static_cast<byte*>(trx_id_field->data),
			 dict_table_get_next_table_sess_trx_id(node->table));


	/* Step-3: Check if UPDATE can lead to DUPLICATE key violation.
	If yes, then avoid executing it and return error. Only after ensuring
	that UPDATE is safe execute it as we can't rollback. */
	for (dict_index_t* index = UT_LIST_GET_FIRST(table->indexes);
	     index != NULL && err == DB_SUCCESS;
	     index = UT_LIST_GET_NEXT(indexes, index)) {

		entry = row_build_index_entry(
			node->upd_row, node->upd_ext, index, heap);

		if (dict_index_is_clust(index)) {
			if (!dict_index_is_auto_gen_clust(index)) {
				err = row_ins_clust_index_entry(
					index, entry, thr,
					node->upd_ext
					? node->upd_ext->n_ext : 0,
					true);
			}
		} else {
			err = row_ins_sec_index_entry(index, entry, thr, true);
		}
	}

	if (err != DB_SUCCESS) {
		/* This suggest update can't be executed safely.
		Avoid executing update. Rollback DELETE action. */
		row_delete_for_mysql_using_cursor(node, delete_entries, true);
	}

	/* Step-4: It is now safe to execute update if there is no error */
	for (dict_index_t* index = UT_LIST_GET_FIRST(table->indexes);
	     index != NULL && err == DB_SUCCESS;
	     index = UT_LIST_GET_NEXT(indexes, index)) {

		entry = row_build_index_entry(
			node->upd_row, node->upd_ext, index, heap);

		if (dict_index_is_clust(index)) {
			err = row_ins_clust_index_entry(
				index, entry, thr,
				node->upd_ext ? node->upd_ext->n_ext : 0,
				false);
			/* Commit the open mtr as we are processing UPDATE. */
			index->last_ins_cur->release();
		} else {
			err = row_ins_sec_index_entry(index, entry, thr, false);
		}

		/* Too big record is valid error and suggestion is to use
		bigger page-size or different format. */
		ut_ad(err == DB_SUCCESS
		      || err == DB_TOO_BIG_RECORD
		      || err == DB_OUT_OF_FILE_SPACE);

		if (err == DB_TOO_BIG_RECORD) {
			row_delete_for_mysql_using_cursor(
				node, delete_entries, true);
		}
	}

	if (heap != NULL) {
		mem_heap_free(heap);
	}
	return(err);
}

/** Does an update or delete of a row for MySQL.
@param[in]	mysql_rec	row in the MySQL format
@param[in,out]	prebuilt	prebuilt struct in MySQL handle
@return error code or DB_SUCCESS */
static
dberr_t
row_del_upd_for_mysql_using_cursor(
	const byte*		mysql_rec,
	row_prebuilt_t*		prebuilt)
{
	dberr_t			err = DB_SUCCESS;
	upd_node_t*		node;
	cursors_t		delete_entries;
	dict_index_t*		clust_index;
	que_thr_t*		thr = NULL;

	/* Step-0: If there is cached insert position commit it before
	starting delete/update action as this can result in btree structure
	to change. */
	thr = que_fork_get_first_thr(prebuilt->upd_graph);
	clust_index = dict_table_get_first_index(prebuilt->table);
	clust_index->last_ins_cur->release();

	/* Step-1: Select the appropriate cursor that will help build
	the original row and updated row. */
	node = prebuilt->upd_node;
	if (prebuilt->pcur->btr_cur.index == clust_index) {
		btr_pcur_copy_stored_position(node->pcur, prebuilt->pcur);
	} else {
		btr_pcur_copy_stored_position(node->pcur,
					      prebuilt->clust_pcur);
	}

	ut_ad(dict_table_is_intrinsic(prebuilt->table));
	ut_ad(!prebuilt->table->n_v_cols);

	/* Internal table is created by optimiser. So there
	should not be any virtual columns. */
	row_upd_store_row(node, NULL, NULL);

	/* Step-2: Execute DELETE operation. */
	err = row_delete_for_mysql_using_cursor(node, delete_entries, false);

	/* Step-3: If only DELETE operation then exit immediately. */
	if (node->is_delete) {
		if (err == DB_SUCCESS) {
			dict_table_n_rows_dec(prebuilt->table);
			srv_stats.n_rows_deleted.inc();
		}
	}

	if (err == DB_SUCCESS && !node->is_delete) {
		/* Step-4: Complete UPDATE operation by inserting new row with
		updated data. */
		err = row_update_for_mysql_using_cursor(
			node, delete_entries, thr);

		if (err == DB_SUCCESS) {
			srv_stats.n_rows_updated.inc();
		}
	}

	thr_get_trx(thr)->error_state = DB_SUCCESS;
	cursors_t::iterator	end = delete_entries.end();
	for (cursors_t::iterator it = delete_entries.begin(); it != end; ++it) {
		btr_pcur_close(&(*it));
	}

	return(err);
}

/** Does an update or delete of a row for MySQL.
@param[in]	mysql_rec	row in the MySQL format
@param[in,out]	prebuilt	prebuilt struct in MySQL handle
@return error code or DB_SUCCESS */
static
dberr_t
row_update_for_mysql_using_upd_graph(
	const byte*	mysql_rec,
	row_prebuilt_t*	prebuilt)
{
	trx_savept_t	savept;
	dberr_t		err;
	que_thr_t*	thr;
	ibool		was_lock_wait;
	dict_index_t*	clust_index;
	upd_node_t*	node;
	dict_table_t*	table		= prebuilt->table;
	trx_t*		trx		= prebuilt->trx;
	ulint		fk_depth	= 0;
	upd_cascade_t*	cascade_upd_nodes;
	upd_cascade_t*	new_upd_nodes;
	upd_cascade_t*	processed_cascades;
	bool		got_s_lock	= false;

	DBUG_ENTER("row_update_for_mysql_using_upd_graph");

	ut_ad(trx);
	ut_a(prebuilt->magic_n == ROW_PREBUILT_ALLOCATED);
	ut_a(prebuilt->magic_n2 == ROW_PREBUILT_ALLOCATED);
	UT_NOT_USED(mysql_rec);

	if (prebuilt->table->ibd_file_missing) {
		ib::error() << "MySQL is trying to use a table handle but the"
			" .ibd file for table " << prebuilt->table->name
			<< " does not exist. Have you deleted"
			" the .ibd file from the database directory under"
			" the MySQL datadir, or have you used DISCARD"
			" TABLESPACE? " << TROUBLESHOOTING_MSG;
		DBUG_RETURN(DB_ERROR);
	}

	if(srv_force_recovery) {
		ib::error() << MODIFICATIONS_NOT_ALLOWED_MSG_FORCE_RECOVERY;
		DBUG_RETURN(DB_READ_ONLY);
	}

	DEBUG_SYNC_C("innodb_row_update_for_mysql_begin");

	trx->op_info = "updating or deleting";

	row_mysql_delay_if_needed();

	init_fts_doc_id_for_ref(table, &fk_depth);

	trx_start_if_not_started_xa(trx, true);

	if (dict_table_is_referenced_by_foreign_key(table)) {
		/* Share lock the data dictionary to prevent any
		table dictionary (for foreign constraint) change.
		This is similar to row_ins_check_foreign_constraint
		check protect by the dictionary lock as well.
		In the future, this can be removed once the Foreign
		key MDL is implemented */
		row_mysql_freeze_data_dictionary(trx);
		init_fts_doc_id_for_ref(table, &fk_depth);
		row_mysql_unfreeze_data_dictionary(trx);
	}

	node = prebuilt->upd_node;

	if (node->cascade_heap) {
		mem_heap_empty(node->cascade_heap);
	} else {
		node->cascade_heap = mem_heap_create(128);
	}

	mem_heap_allocator<upd_node_t*> mem_heap_ator(node->cascade_heap);

	cascade_upd_nodes = new
		(mem_heap_ator.allocate(sizeof(upd_cascade_t)))
		upd_cascade_t(deque_mem_heap_t(mem_heap_ator));

	new_upd_nodes = new
		(mem_heap_ator.allocate(sizeof(upd_cascade_t)))
		upd_cascade_t(deque_mem_heap_t(mem_heap_ator));

	processed_cascades = new
		(mem_heap_ator.allocate(sizeof(upd_cascade_t)))
		upd_cascade_t(deque_mem_heap_t(mem_heap_ator));

	clust_index = dict_table_get_first_index(table);

	if (prebuilt->pcur->btr_cur.index == clust_index) {
		btr_pcur_copy_stored_position(node->pcur, prebuilt->pcur);
	} else {
		btr_pcur_copy_stored_position(node->pcur,
					      prebuilt->clust_pcur);
	}

	ut_a(node->pcur->rel_pos == BTR_PCUR_ON);

	/* MySQL seems to call rnd_pos before updating each row it
	has cached: we can get the correct cursor position from
	prebuilt->pcur; NOTE that we cannot build the row reference
	from mysql_rec if the clustered index was automatically
	generated for the table: MySQL does not know anything about
	the row id used as the clustered index key */

	savept = trx_savept_take(trx);

	thr = que_fork_get_first_thr(prebuilt->upd_graph);

	node->state = UPD_NODE_UPDATE_CLUSTERED;

	node->cascade_top = true;
	node->cascade_upd_nodes = cascade_upd_nodes;
	node->new_upd_nodes = new_upd_nodes;
	node->processed_cascades = processed_cascades;
	node->fts_doc_id = prebuilt->fts_doc_id;

	if (trx->fts_next_doc_id != UINT64_UNDEFINED) {
		node->fts_next_doc_id = fts_read_doc_id(
			(byte*) &trx->fts_next_doc_id);
	} else {
		node->fts_next_doc_id = UINT64_UNDEFINED;
	}

	ut_ad(!prebuilt->sql_stat_start);

	que_thr_move_to_run_state_for_mysql(thr, trx);

	thr->fk_cascade_depth = 0;

run_again:
	if (thr->fk_cascade_depth == 1 && trx->dict_operation_lock_mode == 0) {
		got_s_lock = true;
		row_mysql_freeze_data_dictionary(trx);
	}

	thr->run_node = node;
	thr->prev_node = node;

	row_upd_step(thr);

	DBUG_EXECUTE_IF("dml_cascade_only_once", node->check_cascade_only_once(););

	err = trx->error_state;

	if (err != DB_SUCCESS) {

		que_thr_stop_for_mysql(thr);

		if (err == DB_RECORD_NOT_FOUND) {
			trx->error_state = DB_SUCCESS;
			trx->op_info = "";

			if (thr->fk_cascade_depth > 0) {
				que_graph_free_recursive(node);
			}
			goto error;
		}

		/* Since reporting a plain "duplicate key" error message to
		the user in cases where a long CASCADE operation would lead
		to a duplicate key in some other table is very confusing,
		map duplicate key errors resulting from FK constraints to a
		separate error code. */
		if (err == DB_DUPLICATE_KEY && thr->fk_cascade_depth > 0) {
			err = DB_FOREIGN_DUPLICATE_KEY;
			trx->error_state = err;
		}

		thr->lock_state= QUE_THR_LOCK_ROW;

		DEBUG_SYNC(trx->mysql_thd, "row_update_for_mysql_error");

		was_lock_wait = row_mysql_handle_errors(&err, trx, thr,
							&savept);
		thr->lock_state= QUE_THR_LOCK_NOLOCK;

		if (was_lock_wait) {
			std::for_each(new_upd_nodes->begin(),
				      new_upd_nodes->end(),
				      ib_dec_counter());
			std::for_each(new_upd_nodes->begin(),
				      new_upd_nodes->end(),
				      que_graph_free_recursive);
			node->new_upd_nodes->clear();
			goto run_again;
		}

		trx->op_info = "";

		if (thr->fk_cascade_depth > 0) {
			que_graph_free_recursive(node);
		}
		goto error;
	} else {

		std::copy(node->new_upd_nodes->begin(),
			  node->new_upd_nodes->end(),
			  std::back_inserter(*node->cascade_upd_nodes));

		node->new_upd_nodes->clear();
	}

	if (dict_table_has_fts_index(node->table)
	    && node->fts_doc_id != FTS_NULL_DOC_ID
	    && node->fts_next_doc_id != UINT64_UNDEFINED) {
		err = row_fts_update_or_delete(trx, node);
		ut_a(err == DB_SUCCESS);
	}

	if (thr->fk_cascade_depth > 0) {
		/* Processing cascade operation */
		ut_ad(node->table->n_foreign_key_checks_running > 0);
		os_atomic_decrement_ulint(
			&node->table->n_foreign_key_checks_running, 1);
		node->processed_cascades->push_back(node);
	}

	if (!cascade_upd_nodes->empty()) {
		DEBUG_SYNC_C("foreign_constraint_update_cascade");
		node = cascade_upd_nodes->front();
		node->cascade_upd_nodes = cascade_upd_nodes;
		cascade_upd_nodes->pop_front();
		thr->fk_cascade_depth++;
		prebuilt->m_mysql_table = NULL;

		goto run_again;
	}

	/* Completed cascading operations (if any) */
	if (got_s_lock) {
		row_mysql_unfreeze_data_dictionary(trx);
	}

	thr->fk_cascade_depth = 0;

	/* Update the statistics only after completing all cascaded
	operations */
	for (upd_cascade_t::iterator i = processed_cascades->begin();
	     i != processed_cascades->end();
	     ++i) {

		node = *i;

		if (node->is_delete) {
			/* Not protected by dict_table_stats_lock() for
			performance reasons, we would rather get garbage
			in stat_n_rows (which is just an estimate anyway)
			than protecting the following code with a latch. */
			dict_table_n_rows_dec(node->table);

			srv_stats.n_rows_deleted.add((size_t)trx->id, 1);
		} else {
			srv_stats.n_rows_updated.add((size_t)trx->id, 1);
		}

		row_update_statistics_if_needed(node->table);
		que_graph_free_recursive(node);
	}

	if (node->is_delete) {
		/* Not protected by dict_table_stats_lock() for performance
		reasons, we would rather get garbage in stat_n_rows (which is
		just an estimate anyway) than protecting the following code
		with a latch. */
		dict_table_n_rows_dec(prebuilt->table);

		srv_stats.n_rows_deleted.inc();
	} else {
		srv_stats.n_rows_updated.inc();
	}

	/* We update table statistics only if it is a DELETE or UPDATE
	that changes indexed columns, UPDATEs that change only non-indexed
	columns would not affect statistics. */
	if (node->is_delete || !(node->cmpl_info & UPD_NODE_NO_ORD_CHANGE)) {
		row_update_statistics_if_needed(prebuilt->table);
	}

	trx->op_info = "";

	que_thr_stop_for_mysql_no_error(thr, trx);

	DBUG_ASSERT(cascade_upd_nodes->empty());

	DBUG_RETURN(err);

error:
	if (got_s_lock) {
		row_mysql_unfreeze_data_dictionary(trx);
	}

	if (thr->fk_cascade_depth > 0) {
		ut_ad(node->table->n_foreign_key_checks_running > 0);
		os_atomic_decrement_ulint(
			&node->table->n_foreign_key_checks_running, 1);
		thr->fk_cascade_depth = 0;
	}

	/* Reset the table->n_foreign_key_checks_running counter */
	std::for_each(cascade_upd_nodes->begin(),
		      cascade_upd_nodes->end(),
		      ib_dec_counter());

	std::for_each(new_upd_nodes->begin(),
		      new_upd_nodes->end(),
		      ib_dec_counter());

	std::for_each(cascade_upd_nodes->begin(),
		      cascade_upd_nodes->end(),
		      que_graph_free_recursive);

	std::for_each(new_upd_nodes->begin(),
		      new_upd_nodes->end(),
		      que_graph_free_recursive);

	std::for_each(processed_cascades->begin(),
		      processed_cascades->end(),
		      que_graph_free_recursive);

	DBUG_RETURN(err);
}

/** Does an update or delete of a row for MySQL.
@param[in]	mysql_rec	row in the MySQL format
@param[in,out]	prebuilt	prebuilt struct in MySQL handle
@return error code or DB_SUCCESS */
dberr_t
row_update_for_mysql(
	const byte*		mysql_rec,
	row_prebuilt_t*		prebuilt)
{
	if (dict_table_is_intrinsic(prebuilt->table)) {
		return(row_del_upd_for_mysql_using_cursor(mysql_rec, prebuilt));
	} else {
		ut_a(prebuilt->template_type == ROW_MYSQL_WHOLE_ROW);
		return(row_update_for_mysql_using_upd_graph(
			mysql_rec, prebuilt));
	}
}

/** Delete all rows for the given table by freeing/truncating indexes.
@param[in,out]	table	table handler
@return error code or DB_SUCCESS */
dberr_t
row_delete_all_rows(
	dict_table_t*	table)
{
	dberr_t		err = DB_SUCCESS;

	/* Step-0: If there is cached insert position along with mtr
	commit it before starting delete/update action. */
	dict_table_get_first_index(table)->last_ins_cur->release();

	/* Step-1: Now truncate all the indexes and re-create them.
	Note: This is ddl action even though delete all rows is
	DML action. Any error during this action is ir-reversible. */
	for (dict_index_t* index = UT_LIST_GET_FIRST(table->indexes);
	     index != NULL && err == DB_SUCCESS;
	     index = UT_LIST_GET_NEXT(indexes, index)) {

		err = dict_truncate_index_tree_in_mem(index);
		// TODO: what happen if get an error
		ut_ad(err == DB_SUCCESS);
	}

	return(err);
}

/** This can only be used when srv_locks_unsafe_for_binlog is TRUE or this
session is using a READ COMMITTED or READ UNCOMMITTED isolation level.
Before calling this function row_search_for_mysql() must have
initialized prebuilt->new_rec_locks to store the information which new
record locks really were set. This function removes a newly set
clustered index record lock under prebuilt->pcur or
prebuilt->clust_pcur.  Thus, this implements a 'mini-rollback' that
releases the latest clustered index record lock we set.
@param[in,out]	prebuilt		prebuilt struct in MySQL handle
@param[in]	has_latches_on_recs	TRUE if called so that we have the
					latches on the records under pcur
					and clust_pcur, and we do not need
					to reposition the cursors. */
void
row_unlock_for_mysql(
	row_prebuilt_t*	prebuilt,
	ibool		has_latches_on_recs)
{
	btr_pcur_t*	pcur		= prebuilt->pcur;
	btr_pcur_t*	clust_pcur	= prebuilt->clust_pcur;
	trx_t*		trx		= prebuilt->trx;

	ut_ad(prebuilt != NULL);
	ut_ad(trx != NULL);

	if (UNIV_UNLIKELY
	    (!srv_locks_unsafe_for_binlog
	     && trx->isolation_level > TRX_ISO_READ_COMMITTED)) {

		ib::error() << "Calling row_unlock_for_mysql though"
			" innodb_locks_unsafe_for_binlog is FALSE and this"
			" session is not using READ COMMITTED isolation"
			" level.";
		return;
	}
	if (dict_index_is_spatial(prebuilt->index)) {
		return;
	}

	trx->op_info = "unlock_row";

	if (prebuilt->new_rec_locks >= 1) {

		const rec_t*	rec;
		dict_index_t*	index;
		trx_id_t	rec_trx_id;
		mtr_t		mtr;

		mtr_start(&mtr);

		/* Restore the cursor position and find the record */

		if (!has_latches_on_recs) {
			btr_pcur_restore_position(BTR_SEARCH_LEAF, pcur, &mtr);
		}

		rec = btr_pcur_get_rec(pcur);
		index = btr_pcur_get_btr_cur(pcur)->index;

		if (prebuilt->new_rec_locks >= 2) {
			/* Restore the cursor position and find the record
			in the clustered index. */

			if (!has_latches_on_recs) {
				btr_pcur_restore_position(BTR_SEARCH_LEAF,
							  clust_pcur, &mtr);
			}

			rec = btr_pcur_get_rec(clust_pcur);
			index = btr_pcur_get_btr_cur(clust_pcur)->index;
		}

		if (!dict_index_is_clust(index)) {
			/* This is not a clustered index record.  We
			do not know how to unlock the record. */
			goto no_unlock;
		}

		/* If the record has been modified by this
		transaction, do not unlock it. */

		if (index->trx_id_offset) {
			rec_trx_id = trx_read_trx_id(rec
						     + index->trx_id_offset);
		} else {
			mem_heap_t*	heap			= NULL;
			ulint	offsets_[REC_OFFS_NORMAL_SIZE];
			ulint*	offsets				= offsets_;

			rec_offs_init(offsets_);
			offsets = rec_get_offsets(rec, index, offsets,
						  ULINT_UNDEFINED, &heap);

			rec_trx_id = row_get_rec_trx_id(rec, index, offsets);

			if (UNIV_LIKELY_NULL(heap)) {
				mem_heap_free(heap);
			}
		}

		if (rec_trx_id != trx->id) {
			/* We did not update the record: unlock it */

			rec = btr_pcur_get_rec(pcur);

			lock_rec_unlock(
				trx,
				btr_pcur_get_block(pcur),
				rec,
				static_cast<enum lock_mode>(
					prebuilt->select_lock_type));

			if (prebuilt->new_rec_locks >= 2) {
				rec = btr_pcur_get_rec(clust_pcur);

				lock_rec_unlock(
					trx,
					btr_pcur_get_block(clust_pcur),
					rec,
					static_cast<enum lock_mode>(
						prebuilt->select_lock_type));
			}
		}
no_unlock:
		mtr_commit(&mtr);
	}

	trx->op_info = "";
}

/*********************************************************************//**
Checks if a table is such that we automatically created a clustered
index on it (on row id).
@return TRUE if the clustered index was generated automatically */
ibool
row_table_got_default_clust_index(
/*==============================*/
	const dict_table_t*	table)	/*!< in: table */
{
	const dict_index_t*	clust_index;

	clust_index = dict_table_get_first_index(table);

	return(dict_index_get_nth_col(clust_index, 0)->mtype == DATA_SYS);
}

/*********************************************************************//**
Locks the data dictionary in shared mode from modifications, for performing
foreign key check, rollback, or other operation invisible to MySQL. */
void
row_mysql_freeze_data_dictionary_func(
/*==================================*/
	trx_t*		trx,	/*!< in/out: transaction */
	const char*	file,	/*!< in: file name */
	ulint		line)	/*!< in: line number */
{
	ut_a(trx->dict_operation_lock_mode == 0);

	rw_lock_s_lock_inline(dict_operation_lock, 0, file, line);

	trx->dict_operation_lock_mode = RW_S_LATCH;
}

/*********************************************************************//**
Unlocks the data dictionary shared lock. */
void
row_mysql_unfreeze_data_dictionary(
/*===============================*/
	trx_t*	trx)	/*!< in/out: transaction */
{
	ut_ad(lock_trx_has_sys_table_locks(trx) == NULL);

	ut_a(trx->dict_operation_lock_mode == RW_S_LATCH);

	rw_lock_s_unlock(dict_operation_lock);

	trx->dict_operation_lock_mode = 0;
}

/*********************************************************************//**
Locks the data dictionary exclusively for performing a table create or other
data dictionary modification operation. */
void
row_mysql_lock_data_dictionary_func(
/*================================*/
	trx_t*		trx,	/*!< in/out: transaction */
	const char*	file,	/*!< in: file name */
	ulint		line)	/*!< in: line number */
{
	ut_a(trx->dict_operation_lock_mode == 0
	     || trx->dict_operation_lock_mode == RW_X_LATCH);

	/* Serialize data dictionary operations with dictionary mutex:
	no deadlocks or lock waits can occur then in these operations */

	rw_lock_x_lock_inline(dict_operation_lock, 0, file, line);
	trx->dict_operation_lock_mode = RW_X_LATCH;

	mutex_enter(&dict_sys->mutex);
}

/*********************************************************************//**
Unlocks the data dictionary exclusive lock. */
void
row_mysql_unlock_data_dictionary(
/*=============================*/
	trx_t*	trx)	/*!< in/out: transaction */
{
	ut_ad(lock_trx_has_sys_table_locks(trx) == NULL);

	ut_a(trx->dict_operation_lock_mode == RW_X_LATCH);

	/* Serialize data dictionary operations with dictionary mutex:
	no deadlocks can occur then in these operations */

	mutex_exit(&dict_sys->mutex);
	rw_lock_x_unlock(dict_operation_lock);

	trx->dict_operation_lock_mode = 0;
}

/*********************************************************************//**
Creates a table for MySQL. On failure the transaction will be rolled back
and the 'table' object will be freed.
@return error code or DB_SUCCESS */
dberr_t
row_create_table_for_mysql(
/*=======================*/
	dict_table_t*	table,	/*!< in, own: table definition
				(will be freed, or on DB_SUCCESS
				added to the data dictionary cache) */
	const char*	compression,
				/*!< in: compression algorithm to use,
				can be NULL */
	trx_t*		trx,	/*!< in/out: transaction */
	bool		commit)	/*!< in: if true, commit the transaction */
{
	tab_node_t*	node;
	mem_heap_t*	heap;
	que_thr_t*	thr;
	dberr_t		err;

	ut_ad(rw_lock_own(dict_operation_lock, RW_LOCK_X));
	ut_ad(mutex_own(&dict_sys->mutex));
	ut_ad(trx->dict_operation_lock_mode == RW_X_LATCH);

	DBUG_EXECUTE_IF(
		"ib_create_table_fail_at_start_of_row_create_table_for_mysql",
		goto err_exit;
	);

	trx->op_info = "creating table";

	if (row_mysql_is_system_table(table->name.m_name)) {

		ib::error() << "Trying to create a MySQL system table "
			<< table->name << " of type InnoDB. MySQL system"
			" tables must be of the MyISAM type!";
#ifndef DBUG_OFF
err_exit:
#endif /* !DBUG_OFF */
		dict_mem_table_free(table);

		if (commit) {
			trx_commit_for_mysql(trx);
		}

		trx->op_info = "";

		return(DB_ERROR);
	}

	trx_start_if_not_started_xa(trx, true);

	heap = mem_heap_create(512);

	switch (trx_get_dict_operation(trx)) {
	case TRX_DICT_OP_NONE:
		trx_set_dict_operation(trx, TRX_DICT_OP_TABLE);
	case TRX_DICT_OP_TABLE:
		break;
	case TRX_DICT_OP_INDEX:
		/* If the transaction was previously flagged as
		TRX_DICT_OP_INDEX, we should be creating auxiliary
		tables for full-text indexes. */
		ut_ad(strstr(table->name.m_name, "/FTS_") != NULL);
	}

	node = tab_create_graph_create(table, heap);

	thr = pars_complete_graph_for_exec(node, trx, heap, NULL);

	ut_a(thr == que_fork_start_command(
			static_cast<que_fork_t*>(que_node_get_parent(thr))));

	que_run_threads(thr);

	err = trx->error_state;

	/* Update SYS_TABLESPACES and SYS_DATAFILES if a new file-per-table
	tablespace was created. */
	if (err == DB_SUCCESS && dict_table_is_file_per_table(table)) {

		ut_ad(dict_table_is_file_per_table(table));

		char*	path;
		path = fil_space_get_first_path(table->space);

		err = dict_replace_tablespace_in_dictionary(
			table->space, table->name.m_name,
			fil_space_get_flags(table->space),
			path, trx, commit);

			ut_free(path);

		if (err != DB_SUCCESS) {

			/* We must delete the link file. */
			RemoteDatafile::delete_link_file(table->name.m_name);

		} else if (compression != NULL && compression[0] != '\0') {

			ut_ad(!dict_table_in_shared_tablespace(table));

			ut_ad(Compression::validate(compression) == DB_SUCCESS);

			err = fil_set_compression(table, compression);

			switch (err) {
			case DB_SUCCESS:
				break;
			case DB_NOT_FOUND:
			case DB_UNSUPPORTED:
			case DB_IO_NO_PUNCH_HOLE_FS:
				/* Return these errors */
				break;
			case DB_IO_NO_PUNCH_HOLE_TABLESPACE:
				/* Page Compression will not be used. */
				err = DB_SUCCESS;
				break;
			default:
				ut_error;
			}

			/* We can check for file system punch hole support
                        only after creating the tablespace. On Windows
			we can query that information but not on Linux. */
			ut_ad(err == DB_SUCCESS
				|| err == DB_IO_NO_PUNCH_HOLE_FS);

			/* In non-strict mode we ignore dodgy compression
			settings. */
		}
	}

	switch (err) {
	case DB_SUCCESS:
	case DB_IO_NO_PUNCH_HOLE_FS:
		break;
	case DB_OUT_OF_FILE_SPACE:
		trx->error_state = DB_SUCCESS;
		trx_rollback_to_savepoint(trx, NULL);

		ib::warn() << "Cannot create table "
			<< table->name
			<< " because tablespace full";

		if (dict_table_open_on_name(table->name.m_name, TRUE, FALSE,
					    DICT_ERR_IGNORE_NONE)) {

			dict_table_close_and_drop(trx, table);

			if (commit) {
				trx_commit_for_mysql(trx);
			}
		} else {
			dict_mem_table_free(table);
		}

		break;

	case DB_UNSUPPORTED:
	case DB_TOO_MANY_CONCURRENT_TRXS:
		/* We already have .ibd file here. it should be deleted. */

		if (dict_table_is_file_per_table(table)
		    && fil_delete_tablespace(
			    table->space,
			    BUF_REMOVE_FLUSH_NO_WRITE)
		    != DB_SUCCESS) {

			ib::error() << "Not able to delete tablespace "
				<< table->space << " of table "
				<< table->name << "!";
		}
		/* fall through */

	case DB_DUPLICATE_KEY:
	case DB_TABLESPACE_EXISTS:
	default:
		trx->error_state = DB_SUCCESS;
		trx_rollback_to_savepoint(trx, NULL);
		dict_mem_table_free(table);
		break;
	}

	que_graph_free((que_t*) que_node_get_parent(thr));

	trx->op_info = "";

	return(err);
}

/*********************************************************************//**
Does an index creation operation for MySQL. TODO: currently failure
to create an index results in dropping the whole table! This is no problem
currently as all indexes must be created at the same time as the table.
@return error number or DB_SUCCESS */
dberr_t
row_create_index_for_mysql(
/*=======================*/
	dict_index_t*	index,		/*!< in, own: index definition
					(will be freed) */
	trx_t*		trx,		/*!< in: transaction handle */
	const ulint*	field_lengths,	/*!< in: if not NULL, must contain
					dict_index_get_n_fields(index)
					actual field lengths for the
					index columns, which are
					then checked for not being too
					large. */
	dict_table_t*	handler)	/*!< in/out: table handler. */
{
	ind_node_t*	node;
	mem_heap_t*	heap;
	que_thr_t*	thr;
	dberr_t		err;
	ulint		i;
	ulint		len;
	char*		table_name;
	char*		index_name;
	dict_table_t*	table = NULL;
	ibool		is_fts;

	trx->op_info = "creating index";

	/* Copy the table name because we may want to drop the
	table later, after the index object is freed (inside
	que_run_threads()) and thus index->table_name is not available. */
	table_name = mem_strdup(index->table_name);
	index_name = mem_strdup(index->name);

	is_fts = (index->type == DICT_FTS);

	if (handler != NULL && dict_table_is_intrinsic(handler)) {
		table = handler;
	}

	if (table == NULL) {

		ut_ad(rw_lock_own(dict_operation_lock, RW_LOCK_X));
		ut_ad(mutex_own(&dict_sys->mutex));

		table = dict_table_open_on_name(table_name, TRUE, TRUE,
						DICT_ERR_IGNORE_NONE);

	} else {
		table->acquire();
		ut_ad(dict_table_is_intrinsic(table));
	}

	if (!dict_table_is_temporary(table)) {
		trx_start_if_not_started_xa(trx, true);
	}

	for (i = 0; i < index->n_def; i++) {
		/* Check that prefix_len and actual length
		< DICT_MAX_INDEX_COL_LEN */

		len = dict_index_get_nth_field(index, i)->prefix_len;

		if (field_lengths && field_lengths[i]) {
			len = ut_max(len, field_lengths[i]);
		}

		DBUG_EXECUTE_IF(
			"ib_create_table_fail_at_create_index",
			len = DICT_MAX_FIELD_LEN_BY_FORMAT(table) + 1;
		);

		/* Column or prefix length exceeds maximum column length */
		if (len > (ulint) DICT_MAX_FIELD_LEN_BY_FORMAT(table)) {
			err = DB_TOO_BIG_INDEX_COL;

			dict_mem_index_free(index);
			goto error_handling;
		}
	}

	trx_set_dict_operation(trx, TRX_DICT_OP_TABLE);

	/* For temp-table we avoid insertion into SYSTEM TABLES to
	maintain performance and so we have separate path that directly
	just updates dictonary cache. */
	if (!dict_table_is_temporary(table)) {
		/* Note that the space id where we store the index is
		inherited from the table in dict_build_index_def_step()
		in dict0crea.cc. */

		heap = mem_heap_create(512);

		node = ind_create_graph_create(index, heap, NULL);

		thr = pars_complete_graph_for_exec(node, trx, heap, NULL);

		ut_a(thr == que_fork_start_command(
				static_cast<que_fork_t*>(
					que_node_get_parent(thr))));

		que_run_threads(thr);

		err = trx->error_state;

		que_graph_free((que_t*) que_node_get_parent(thr));
	} else {
		dict_build_index_def(table, index, trx);

		index_id_t index_id = index->id;

		/* add index to dictionary cache and also free index object.
		We allow instrinsic table to violate the size limits because
		they are used by optimizer for all record formats. */
		err = dict_index_add_to_cache(
			table, index, FIL_NULL,
			!dict_table_is_intrinsic(table)
			&& trx_is_strict(trx));

		if (err != DB_SUCCESS) {
			goto error_handling;
		}

		/* as above function has freed index object re-load it
		now from dictionary cache using index_id */
		if (!dict_table_is_intrinsic(table)) {
			index = dict_index_get_if_in_cache_low(index_id);
		} else {
			index = dict_table_find_index_on_id(table, index_id);

			/* trx_id field is used for tracking which transaction
			created the index. For intrinsic table this is
			ir-relevant and so re-use it for tracking consistent
			view while processing SELECT as part of UPDATE. */
			index->trx_id = ULINT_UNDEFINED;
		}
		ut_a(index != NULL);
		index->table = table;

		err = dict_create_index_tree_in_mem(index, trx);

		if (err != DB_SUCCESS && !dict_table_is_intrinsic(table)) {
			dict_index_remove_from_cache(table, index);
		}
	}

	/* Create the index specific FTS auxiliary tables. */
	if (err == DB_SUCCESS && is_fts) {
		dict_index_t*	idx;

		idx = dict_table_get_index_on_name(table, index_name);

		ut_ad(idx);
		err = fts_create_index_tables_low(
			trx, idx, table->name.m_name, table->id);
	}

error_handling:
	dict_table_close(table, TRUE, FALSE);

	if (err != DB_SUCCESS) {
		/* We have special error handling here */

		trx->error_state = DB_SUCCESS;

		if (trx_is_started(trx)) {

			trx_rollback_to_savepoint(trx, NULL);
		}

		row_drop_table_for_mysql(table_name, trx, FALSE, true, handler);

		if (trx_is_started(trx)) {

			trx_commit_for_mysql(trx);
		}

		trx->error_state = DB_SUCCESS;
	}

	trx->op_info = "";

	ut_free(table_name);
	ut_free(index_name);

	return(err);
}

/*********************************************************************//**
Scans a table create SQL string and adds to the data dictionary
the foreign key constraints declared in the string. This function
should be called after the indexes for a table have been created.
Each foreign key constraint must be accompanied with indexes in
bot participating tables. The indexes are allowed to contain more
fields than mentioned in the constraint.

@param[in]	trx		transaction
@param[in]	sql_string	table create statement where
				foreign keys are declared like:
				FOREIGN KEY (a, b) REFERENCES table2(c, d),
				table2 can be written also with the database
				name before it: test.table2; the default
				database id the database of parameter name
@param[in]	sql_length	length of sql_string
@param[in]	name		table full name in normalized form
@param[in]	reject_fks	if TRUE, fail with error code
				DB_CANNOT_ADD_CONSTRAINT if any
				foreign keys are found.
@return error code or DB_SUCCESS */
dberr_t
row_table_add_foreign_constraints(
	trx_t*			trx,
	const char*		sql_string,
	size_t			sql_length,
	const char*		name,
	ibool			reject_fks)
{
	dberr_t	err;

	DBUG_ENTER("row_table_add_foreign_constraints");

	ut_ad(mutex_own(&dict_sys->mutex));
	ut_ad(rw_lock_own(dict_operation_lock, RW_LOCK_X));
	ut_a(sql_string);

	trx->op_info = "adding foreign keys";

	trx_start_if_not_started_xa(trx, true);

	trx_set_dict_operation(trx, TRX_DICT_OP_TABLE);

	err = dict_create_foreign_constraints(
		trx, sql_string, sql_length, name, reject_fks);

	DBUG_EXECUTE_IF("ib_table_add_foreign_fail",
			err = DB_DUPLICATE_KEY;);

	DEBUG_SYNC_C("table_add_foreign_constraints");

	/* Check like this shouldn't be done for table that doesn't
	have foreign keys but code still continues to run with void action.
	Disable it for intrinsic table at-least */
	if (err == DB_SUCCESS) {
		/* Check that also referencing constraints are ok */
		dict_names_t	fk_tables;
		err = dict_load_foreigns(name, NULL, false, true,
					 DICT_ERR_IGNORE_NONE, fk_tables);

		while (err == DB_SUCCESS && !fk_tables.empty()) {
			dict_load_table(fk_tables.front(), true,
					DICT_ERR_IGNORE_NONE);
			fk_tables.pop_front();
		}
	}

	if (err != DB_SUCCESS) {
		/* We have special error handling here */

		trx->error_state = DB_SUCCESS;

		if (trx_is_started(trx)) {

			trx_rollback_to_savepoint(trx, NULL);
		}

		row_drop_table_for_mysql(name, trx, FALSE, true);

		if (trx_is_started(trx)) {

			trx_commit_for_mysql(trx);
		}

		trx->error_state = DB_SUCCESS;
	}

	DBUG_RETURN(err);
}

/*********************************************************************//**
Drops a table for MySQL as a background operation. MySQL relies on Unix
in ALTER TABLE to the fact that the table handler does not remove the
table before all handles to it has been removed. Furhermore, the MySQL's
call to drop table must be non-blocking. Therefore we do the drop table
as a background operation, which is taken care of by the master thread
in srv0srv.cc.
@return error code or DB_SUCCESS */
static
dberr_t
row_drop_table_for_mysql_in_background(
/*===================================*/
	const char*	name)	/*!< in: table name */
{
	dberr_t	error;
	trx_t*	trx;

	trx = trx_allocate_for_background();

	/* If the original transaction was dropping a table referenced by
	foreign keys, we must set the following to be able to drop the
	table: */

	trx->check_foreigns = false;

	/* Try to drop the table in InnoDB */

	error = row_drop_table_for_mysql(name, trx, FALSE);

	/* Flush the log to reduce probability that the .frm files and
	the InnoDB data dictionary get out-of-sync if the user runs
	with innodb_flush_log_at_trx_commit = 0 */

	log_buffer_flush_to_disk();

	trx_commit_for_mysql(trx);

	trx_free_for_background(trx);

	return(error);
}

/*********************************************************************//**
The master thread in srv0srv.cc calls this regularly to drop tables which
we must drop in background after queries to them have ended. Such lazy
dropping of tables is needed in ALTER TABLE on Unix.
@return how many tables dropped + remaining tables in list */
ulint
row_drop_tables_for_mysql_in_background(void)
/*=========================================*/
{
	row_mysql_drop_t*	drop;
	dict_table_t*		table;
	ulint			n_tables;
	ulint			n_tables_dropped = 0;
loop:
	mutex_enter(&row_drop_list_mutex);

	ut_a(row_mysql_drop_list_inited);

	drop = UT_LIST_GET_FIRST(row_mysql_drop_list);

	n_tables = UT_LIST_GET_LEN(row_mysql_drop_list);

	mutex_exit(&row_drop_list_mutex);

	if (drop == NULL) {
		/* All tables dropped */

		return(n_tables + n_tables_dropped);
	}

	DBUG_EXECUTE_IF("row_drop_tables_in_background_sleep",
		os_thread_sleep(5000000);
	);

	table = dict_table_open_on_name(drop->table_name, FALSE, FALSE,
					DICT_ERR_IGNORE_NONE);

	if (table == NULL) {
		/* If for some reason the table has already been dropped
		through some other mechanism, do not try to drop it */

		goto already_dropped;
	}

	if (!table->to_be_dropped) {
		/* There is a scenario: the old table is dropped
		just after it's added into drop list, and new
		table with the same name is created, then we try
		to drop the new table in background. */
		dict_table_close(table, FALSE, FALSE);

		goto already_dropped;
	}

	ut_a(!table->can_be_evicted);

	dict_table_close(table, FALSE, FALSE);

	if (DB_SUCCESS != row_drop_table_for_mysql_in_background(
		    drop->table_name)) {
		/* If the DROP fails for some table, we return, and let the
		main thread retry later */

		return(n_tables + n_tables_dropped);
	}

	n_tables_dropped++;

already_dropped:
	mutex_enter(&row_drop_list_mutex);

	UT_LIST_REMOVE(row_mysql_drop_list, drop);

	MONITOR_DEC(MONITOR_BACKGROUND_DROP_TABLE);

	ib::info() << "Dropped table "
		<< ut_get_name(NULL, drop->table_name)
		<< " in background drop queue.",

	ut_free(drop->table_name);

	ut_free(drop);

	mutex_exit(&row_drop_list_mutex);

	goto loop;
}

/*********************************************************************//**
Get the background drop list length. NOTE: the caller must own the
drop list mutex!
@return how many tables in list */
ulint
row_get_background_drop_list_len_low(void)
/*======================================*/
{
	ulint	len;

	mutex_enter(&row_drop_list_mutex);

	ut_a(row_mysql_drop_list_inited);

	len = UT_LIST_GET_LEN(row_mysql_drop_list);

	mutex_exit(&row_drop_list_mutex);

	return(len);
}

/*********************************************************************//**
If a table is not yet in the drop list, adds the table to the list of tables
which the master thread drops in background. We need this on Unix because in
ALTER TABLE MySQL may call drop table even if the table has running queries on
it. Also, if there are running foreign key checks on the table, we drop the
table lazily.
@return TRUE if the table was not yet in the drop list, and was added there */
static
ibool
row_add_table_to_background_drop_list(
/*==================================*/
	const char*	name)	/*!< in: table name */
{
	row_mysql_drop_t*	drop;

	mutex_enter(&row_drop_list_mutex);

	ut_a(row_mysql_drop_list_inited);

	/* Look if the table already is in the drop list */
	for (drop = UT_LIST_GET_FIRST(row_mysql_drop_list);
	     drop != NULL;
	     drop = UT_LIST_GET_NEXT(row_mysql_drop_list, drop)) {

		if (strcmp(drop->table_name, name) == 0) {
			/* Already in the list */

			mutex_exit(&row_drop_list_mutex);

			return(FALSE);
		}
	}

	drop = static_cast<row_mysql_drop_t*>(
		ut_malloc_nokey(sizeof(row_mysql_drop_t)));

	drop->table_name = mem_strdup(name);

	UT_LIST_ADD_LAST(row_mysql_drop_list, drop);

	MONITOR_INC(MONITOR_BACKGROUND_DROP_TABLE);

	mutex_exit(&row_drop_list_mutex);

	return(TRUE);
}

/** Reassigns the table identifier of a table.
@param[in,out]	table	table
@param[in,out]	trx	transaction
@param[out]	new_id	new table id
@return error code or DB_SUCCESS */
dberr_t
row_mysql_table_id_reassign(
	dict_table_t*	table,
	trx_t*		trx,
	table_id_t*	new_id)
{
	dberr_t		err;
	pars_info_t*	info	= pars_info_create();

	dict_hdr_get_new_id(new_id, NULL, NULL, table, false);

	/* Remove all locks except the table-level S and X locks. */
	lock_remove_all_on_table(table, FALSE);

	pars_info_add_ull_literal(info, "old_id", table->id);
	pars_info_add_ull_literal(info, "new_id", *new_id);

	err = que_eval_sql(
		info,
		"PROCEDURE RENUMBER_TABLE_PROC () IS\n"
		"BEGIN\n"
		"UPDATE SYS_TABLES SET ID = :new_id\n"
		" WHERE ID = :old_id;\n"
		"UPDATE SYS_COLUMNS SET TABLE_ID = :new_id\n"
		" WHERE TABLE_ID = :old_id;\n"
		"UPDATE SYS_INDEXES SET TABLE_ID = :new_id\n"
		" WHERE TABLE_ID = :old_id;\n"
		"UPDATE SYS_VIRTUAL SET TABLE_ID = :new_id\n"
		" WHERE TABLE_ID = :old_id;\n"
		"END;\n", FALSE, trx);

	return(err);
}

/*********************************************************************//**
Setup the pre-requisites for DISCARD TABLESPACE. It will start the transaction,
acquire the data dictionary lock in X mode and open the table.
@return table instance or 0 if not found. */
static
dict_table_t*
row_discard_tablespace_begin(
/*=========================*/
	const char*	name,	/*!< in: table name */
	trx_t*		trx)	/*!< in: transaction handle */
{
	trx->op_info = "discarding tablespace";

	trx_set_dict_operation(trx, TRX_DICT_OP_TABLE);

	trx_start_if_not_started_xa(trx, true);

	/* Serialize data dictionary operations with dictionary mutex:
	this is to avoid deadlocks during data dictionary operations */

	row_mysql_lock_data_dictionary(trx);

	dict_table_t*	table;

	table = dict_table_open_on_name(
		name, TRUE, FALSE, DICT_ERR_IGNORE_NONE);

	if (table) {
		dict_stats_wait_bg_to_stop_using_table(table, trx);
		ut_a(!is_system_tablespace(table->space));
		ut_a(table->n_foreign_key_checks_running == 0);
	}

	return(table);
}

/*********************************************************************//**
Do the foreign key constraint checks.
@return DB_SUCCESS or error code. */
static
dberr_t
row_discard_tablespace_foreign_key_checks(
/*======================================*/
	const trx_t*		trx,	/*!< in: transaction handle */
	const dict_table_t*	table)	/*!< in: table to be discarded */
{

	if (srv_read_only_mode || !trx->check_foreigns) {
		return(DB_SUCCESS);
	}

	/* Check if the table is referenced by foreign key constraints from
	some other table (not the table itself) */
	dict_foreign_set::iterator	it
		= std::find_if(table->referenced_set.begin(),
			       table->referenced_set.end(),
			       dict_foreign_different_tables());

	if (it == table->referenced_set.end()) {
		return(DB_SUCCESS);
	}

	const dict_foreign_t*	foreign	= *it;
	FILE*			ef	= dict_foreign_err_file;

	ut_ad(foreign->foreign_table != table);
	ut_ad(foreign->referenced_table == table);

	/* We only allow discarding a referenced table if
	FOREIGN_KEY_CHECKS is set to 0 */

	mutex_enter(&dict_foreign_err_mutex);

	rewind(ef);

	ut_print_timestamp(ef);

	fputs("  Cannot DISCARD table ", ef);
	ut_print_name(ef, trx, table->name.m_name);
	fputs("\n"
	      "because it is referenced by ", ef);
	ut_print_name(ef, trx, foreign->foreign_table_name);
	putc('\n', ef);

	mutex_exit(&dict_foreign_err_mutex);

	return(DB_CANNOT_DROP_CONSTRAINT);
}

/*********************************************************************//**
Cleanup after the DISCARD TABLESPACE operation.
@return error code. */
static
dberr_t
row_discard_tablespace_end(
/*=======================*/
	trx_t*		trx,	/*!< in/out: transaction handle */
	dict_table_t*	table,	/*!< in/out: table to be discarded */
	dberr_t		err)	/*!< in: error code */
{
	if (table != 0) {
		dict_table_close(table, TRUE, FALSE);
	}

	DBUG_EXECUTE_IF("ib_discard_before_commit_crash",
			log_make_checkpoint_at(LSN_MAX, TRUE);
			DBUG_SUICIDE(););

	trx_commit_for_mysql(trx);

	DBUG_EXECUTE_IF("ib_discard_after_commit_crash",
			log_make_checkpoint_at(LSN_MAX, TRUE);
			DBUG_SUICIDE(););

	row_mysql_unlock_data_dictionary(trx);

	trx->op_info = "";

	return(err);
}

/*********************************************************************//**
Do the DISCARD TABLESPACE operation.
@return DB_SUCCESS or error code. */
static
dberr_t
row_discard_tablespace(
/*===================*/
	trx_t*		trx,	/*!< in/out: transaction handle */
	dict_table_t*	table)	/*!< in/out: table to be discarded */
{
	dberr_t		err;

	/* How do we prevent crashes caused by ongoing operations on
	the table? Old operations could try to access non-existent
	pages. MySQL will block all DML on the table using MDL and a
	DISCARD will not start unless all existing operations on the
	table to be discarded are completed.

	1) Acquire the data dictionary latch in X mode. To prevent any
	internal operations that MySQL is not aware off and also for
	the internal SQL parser.

	2) Purge and rollback: we assign a new table id for the
	table. Since purge and rollback look for the table based on
	the table id, they see the table as 'dropped' and discard
	their operations.

	3) Insert buffer: we remove all entries for the tablespace in
	the insert buffer tree.

	4) FOREIGN KEY operations: if table->n_foreign_key_checks_running > 0,
	we do not allow the discard. */

	/* Play safe and remove all insert buffer entries, though we should
	have removed them already when DISCARD TABLESPACE was called */

	ibuf_delete_for_discarded_space(table->space);

	table_id_t	new_id;

	/* Set the TABLESPACE DISCARD flag in the table definition
	on disk. */
	err = row_import_update_discarded_flag(
		trx, table->id, true, true);

	if (err != DB_SUCCESS) {
		return(err);
	}

	/* Update the index root pages in the system tables, on disk */
	err = row_import_update_index_root(trx, table, true, true);

	if (err != DB_SUCCESS) {
		return(err);
	}

	/* Drop all the FTS auxiliary tables. */
	if (dict_table_has_fts_index(table)
	    || DICT_TF2_FLAG_IS_SET(table, DICT_TF2_FTS_HAS_DOC_ID)) {

		fts_drop_tables(trx, table);
	}

	/* Assign a new space ID to the table definition so that purge
	can ignore the changes. Update the system table on disk. */

	err = row_mysql_table_id_reassign(table, trx, &new_id);

	if (err != DB_SUCCESS) {
		return(err);
	}

	/* For encrypted table, before we discard the tablespace,
	we need save the encryption information into table, otherwise,
	this information will be lost in fil_discard_tablespace along
	with fil_space_free(). */
	if (dict_table_is_encrypted(table)) {
		ut_ad(table->encryption_key == NULL
		      && table->encryption_iv == NULL);

		table->encryption_key =
			static_cast<byte*>(mem_heap_alloc(table->heap,
							  ENCRYPTION_KEY_LEN));

		table->encryption_iv =
			static_cast<byte*>(mem_heap_alloc(table->heap,
							  ENCRYPTION_KEY_LEN));

		fil_space_t*	space = fil_space_get(table->space);
		ut_ad(FSP_FLAGS_GET_ENCRYPTION(space->flags));

		memcpy(table->encryption_key,
		       space->encryption_key,
		       ENCRYPTION_KEY_LEN);
		memcpy(table->encryption_iv,
		       space->encryption_iv,
		       ENCRYPTION_KEY_LEN);
	}

	/* Discard the physical file that is used for the tablespace. */

	err = fil_discard_tablespace(table->space);

	switch (err) {
	case DB_SUCCESS:
	case DB_IO_ERROR:
	case DB_TABLESPACE_NOT_FOUND:
		/* All persistent operations successful, update the
		data dictionary memory cache. */

		table->ibd_file_missing = TRUE;

		table->flags2 |= DICT_TF2_DISCARDED;

		dict_table_change_id_in_cache(table, new_id);

		/* Reset the root page numbers. */

		for (dict_index_t* index = UT_LIST_GET_FIRST(table->indexes);
		     index != 0;
		     index = UT_LIST_GET_NEXT(indexes, index)) {

			index->page = FIL_NULL;
			index->space = FIL_NULL;
		}

		/* If the tablespace did not already exist or we couldn't
		write to it, we treat that as a successful DISCARD. It is
		unusable anyway. */

		err = DB_SUCCESS;
		break;

	default:
		/* We need to rollback the disk changes, something failed. */

		trx->error_state = DB_SUCCESS;

		trx_rollback_to_savepoint(trx, NULL);

		trx->error_state = DB_SUCCESS;
	}

	return(err);
}

/*********************************************************************//**
Discards the tablespace of a table which stored in an .ibd file. Discarding
means that this function renames the .ibd file and assigns a new table id for
the table. Also the flag table->ibd_file_missing is set to TRUE.
@return error code or DB_SUCCESS */
dberr_t
row_discard_tablespace_for_mysql(
/*=============================*/
	const char*	name,	/*!< in: table name */
	trx_t*		trx)	/*!< in: transaction handle */
{
	dberr_t		err;
	dict_table_t*	table;

	/* Open the table and start the transaction if not started. */

	table = row_discard_tablespace_begin(name, trx);

	if (table == 0) {
		err = DB_TABLE_NOT_FOUND;
	} else if (dict_table_is_temporary(table)) {

		ib_senderrf(trx->mysql_thd, IB_LOG_LEVEL_ERROR,
			    ER_CANNOT_DISCARD_TEMPORARY_TABLE);

		err = DB_ERROR;

	} else if (table->space == srv_sys_space.space_id()) {
		char	table_name[MAX_FULL_NAME_LEN + 1];

		innobase_format_name(
			table_name, sizeof(table_name),
			table->name.m_name);

		ib_senderrf(trx->mysql_thd, IB_LOG_LEVEL_ERROR,
			    ER_TABLE_IN_SYSTEM_TABLESPACE, table_name);

		err = DB_ERROR;

	} else if (table->n_foreign_key_checks_running > 0) {
		char	table_name[MAX_FULL_NAME_LEN + 1];

		innobase_format_name(
			table_name, sizeof(table_name),
			table->name.m_name);

		ib_senderrf(trx->mysql_thd, IB_LOG_LEVEL_ERROR,
			    ER_DISCARD_FK_CHECKS_RUNNING, table_name);

		err = DB_ERROR;

	} else {
		/* Do foreign key constraint checks. */

		err = row_discard_tablespace_foreign_key_checks(trx, table);

		if (err == DB_SUCCESS) {
			err = row_discard_tablespace(trx, table);
		}
	}

	return(row_discard_tablespace_end(trx, table, err));
}

/*********************************************************************//**
Sets an exclusive lock on a table.
@return error code or DB_SUCCESS */
dberr_t
row_mysql_lock_table(
/*=================*/
	trx_t*		trx,		/*!< in/out: transaction */
	dict_table_t*	table,		/*!< in: table to lock */
	enum lock_mode	mode,		/*!< in: LOCK_X or LOCK_S */
	const char*	op_info)	/*!< in: string for trx->op_info */
{
	mem_heap_t*	heap;
	que_thr_t*	thr;
	dberr_t		err;
	sel_node_t*	node;

	ut_ad(trx);
	ut_ad(mode == LOCK_X || mode == LOCK_S);

	heap = mem_heap_create(512);

	trx->op_info = op_info;

	node = sel_node_create(heap);
	thr = pars_complete_graph_for_exec(node, trx, heap, NULL);
	thr->graph->state = QUE_FORK_ACTIVE;

	/* We use the select query graph as the dummy graph needed
	in the lock module call */

	thr = que_fork_get_first_thr(
		static_cast<que_fork_t*>(que_node_get_parent(thr)));

	que_thr_move_to_run_state_for_mysql(thr, trx);

run_again:
	thr->run_node = thr;
	thr->prev_node = thr->common.parent;

	err = lock_table(0, table, mode, thr);

	trx->error_state = err;

	if (err == DB_SUCCESS) {
		que_thr_stop_for_mysql_no_error(thr, trx);
	} else {
		que_thr_stop_for_mysql(thr);

		if (err != DB_QUE_THR_SUSPENDED) {
			ibool	was_lock_wait;

			was_lock_wait = row_mysql_handle_errors(
				&err, trx, thr, NULL);

			if (was_lock_wait) {
				goto run_again;
			}
		} else {
			que_thr_t*	run_thr;
			que_node_t*	parent;

			parent = que_node_get_parent(thr);

			run_thr = que_fork_start_command(
				static_cast<que_fork_t*>(parent));

			ut_a(run_thr == thr);

			/* There was a lock wait but the thread was not
			in a ready to run or running state. */
			trx->error_state = DB_LOCK_WAIT;

			goto run_again;
		}
	}

	que_graph_free(thr->graph);
	trx->op_info = "";

	return(err);
}

/** Drop ancillary FTS tables as part of dropping a table.
@param[in,out]	table		Table cache entry
@param[in,out]	trx		Transaction handle
@return error code or DB_SUCCESS */
UNIV_INLINE
dberr_t
row_drop_ancillary_fts_tables(
	dict_table_t*	table,
	trx_t*		trx)
{
	/* Drop ancillary FTS tables */
	if (dict_table_has_fts_index(table)
	    || DICT_TF2_FLAG_IS_SET(table, DICT_TF2_FTS_HAS_DOC_ID)) {

		ut_ad(table->get_ref_count() == 0);
		ut_ad(trx_is_started(trx));

		dberr_t err = fts_drop_tables(trx, table);

		if (err != DB_SUCCESS) {
			ib::error() << " Unable to remove ancillary FTS"
				" tables for table "
				<< table->name << " : " << ut_strerr(err);

			return(err);
		}
	}

	/* The table->fts flag can be set on the table for which
	the cluster index is being rebuilt. Such table might not have
	DICT_TF2_FTS flag set. So keep this out of above
	dict_table_has_fts_index condition */
	if (table->fts != NULL) {
		/* Need to set TABLE_DICT_LOCKED bit, since
		fts_que_graph_free_check_lock would try to acquire
		dict mutex lock */
		table->fts->fts_status |= TABLE_DICT_LOCKED;

		fts_free(table);
	}

	return(DB_SUCCESS);
}

/** Drop a table from the memory cache as part of dropping a table.
@param[in]	tablename	A copy of table->name. Used when table == null
@param[in,out]	table		Table cache entry
@param[in,out]	trx		Transaction handle
@return error code or DB_SUCCESS */
UNIV_INLINE
dberr_t
row_drop_table_from_cache(
	const char*	tablename,
	dict_table_t*	table,
	trx_t*		trx)
{
	dberr_t	err = DB_SUCCESS;
	bool	is_temp = dict_table_is_temporary(table);

	/* Remove the pointer to this table object from the list
	of modified tables by the transaction because the object
	is going to be destroyed below. */
	trx->mod_tables.erase(table);

	if (!dict_table_is_intrinsic(table)) {
		dict_table_remove_from_cache(table);
	} else {
		for (dict_index_t* index = UT_LIST_GET_FIRST(table->indexes);
		     index != NULL;
		     index = UT_LIST_GET_FIRST(table->indexes)) {

			rw_lock_free(&index->lock);

			UT_LIST_REMOVE(table->indexes, index);

			dict_mem_index_free(index);
		}

		dict_mem_table_free(table);
		table = NULL;
	}

	if (!is_temp
	    && dict_load_table(tablename, true,
			       DICT_ERR_IGNORE_NONE) != NULL) {
		ib::error() << "Not able to remove table "
			<< ut_get_name(trx, tablename)
			<< " from the dictionary cache!";
		err = DB_ERROR;
	}

	return(err);
}

/** Drop a single-table tablespace as part of dropping or renaming a table.
This deletes the fil_space_t if found and the file on disk.
@param[in]	space_id	Tablespace ID
@param[in]	tablename	Table name, same as the tablespace name
@param[in]	filepath	File path of tablespace to delete
@param[in]	is_temp		Is this a temporary table/tablespace
@param[in]	is_encrypted	Is this an encrypted table/tablespace
@param[in]	trx		Transaction handle
@return error code or DB_SUCCESS */
UNIV_INLINE
dberr_t
row_drop_single_table_tablespace(
	ulint		space_id,
	const char*	tablename,
	const char*	filepath,
	bool		is_temp,
	bool		is_encrypted,
	trx_t*		trx)
{
	dberr_t	err = DB_SUCCESS;

	/* This might be a temporary single-table tablespace if the table
	is compressed and temporary. If so, don't spam the log when we
	delete one of these or if we can't find the tablespace. */
	bool	print_msg = !is_temp && !is_encrypted;

	/* If the tablespace is not in the cache, just delete the file. */
	if (!fil_space_for_table_exists_in_mem(
		    space_id, tablename, print_msg, false, NULL, 0)) {

		/* Force a delete of any discarded or temporary files. */
		fil_delete_file(filepath);

		if (print_msg) {
			ib::info() << "Removed datafile " << filepath
				<< " for table " << tablename;
		}

	} else if (fil_delete_tablespace(space_id, BUF_REMOVE_FLUSH_NO_WRITE)
		   != DB_SUCCESS) {

		ib::error() << "We removed the InnoDB internal data"
			" dictionary entry of table " << tablename
			<< " but we are not able to delete the tablespace "
			<< space_id << " file " << filepath << "!";

		err = DB_ERROR;
	}

	return(err);
}

/** Drop a table for MySQL.
If the data dictionary was not already locked by the transaction,
the transaction will be committed.  Otherwise, the data dictionary
will remain locked.
@param[in]	name		Table name
@param[in]	trx		Transaction handle
@param[in]	drop_db		true=dropping whole database
@param[in]	nonatomic	Whether it is permitted to release
and reacquire dict_operation_lock
@param[in,out]	handler		Table handler
@return error code or DB_SUCCESS */
dberr_t
row_drop_table_for_mysql(
	const char*	name,
	trx_t*		trx,
	bool		drop_db,
	bool		nonatomic,
	dict_table_t*	handler)
{
	dberr_t		err;
	dict_foreign_t*	foreign;
	dict_table_t*	table			= NULL;
	char*		filepath		= NULL;
	char*		tablename		= NULL;
	bool		locked_dictionary	= false;
	pars_info_t*	info			= NULL;
	mem_heap_t*	heap			= NULL;
	bool		is_intrinsic_temp_table	= false;

	DBUG_ENTER("row_drop_table_for_mysql");
	DBUG_PRINT("row_drop_table_for_mysql", ("table: '%s'", name));

	ut_a(name != NULL);

	/* Serialize data dictionary operations with dictionary mutex:
	no deadlocks can occur then in these operations */

	trx->op_info = "dropping table";

	if (handler != NULL && dict_table_is_intrinsic(handler)) {
		table = handler;
		is_intrinsic_temp_table = true;
	}

	if (table == NULL) {

		if (trx->dict_operation_lock_mode != RW_X_LATCH) {
			/* Prevent foreign key checks etc. while we are
			dropping the table */

			row_mysql_lock_data_dictionary(trx);

			locked_dictionary = true;
			nonatomic = true;
		}

		ut_ad(mutex_own(&dict_sys->mutex));
		ut_ad(rw_lock_own(dict_operation_lock, RW_LOCK_X));

		table = dict_table_open_on_name(
			name, TRUE, FALSE,
			static_cast<dict_err_ignore_t>(
				DICT_ERR_IGNORE_INDEX_ROOT
				| DICT_ERR_IGNORE_CORRUPT));
	} else {
		table->acquire();
		ut_ad(dict_table_is_intrinsic(table));
	}

	if (!table) {
		err = DB_TABLE_NOT_FOUND;
		goto funct_exit;
	}

	/* This function is called recursively via fts_drop_tables(). */
	if (!trx_is_started(trx)) {

		if (!dict_table_is_temporary(table)) {
			trx_start_for_ddl(trx, TRX_DICT_OP_TABLE);
		} else {
			trx_set_dict_operation(trx, TRX_DICT_OP_TABLE);
		}
	}

	/* Turn on this drop bit before we could release the dictionary
	latch */
	table->to_be_dropped = true;

	if (nonatomic) {
		/* This trx did not acquire any locks on dictionary
		table records yet. Thus it is safe to release and
		reacquire the data dictionary latches. */
		if (table->fts) {
			ut_ad(!table->fts->add_wq);
			ut_ad(lock_trx_has_sys_table_locks(trx) == 0);

			row_mysql_unlock_data_dictionary(trx);
			fts_optimize_remove_table(table);
			row_mysql_lock_data_dictionary(trx);
		}

		/* Do not bother to deal with persistent stats for temp
		tables since we know temp tables do not use persistent
		stats. */
		if (!dict_table_is_temporary(table)) {
			dict_stats_wait_bg_to_stop_using_table(
				table, trx);
		}
	}

	/* make sure background stats thread is not running on the table */
	ut_ad(!(table->stats_bg_flag & BG_STAT_IN_PROGRESS));

	/* Delete the link file if used. */
	if (DICT_TF_HAS_DATA_DIR(table->flags)) {
		RemoteDatafile::delete_link_file(name);
	}

	if (!dict_table_is_temporary(table)) {

		dict_stats_recalc_pool_del(table);

		/* Remove stats for this table and all of its indexes from the
		persistent storage if it exists and if there are stats for this
		table in there. This function creates its own trx and commits
		it. */
		char	errstr[1024];
		err = dict_stats_drop_table(name, errstr, sizeof(errstr));

		if (err != DB_SUCCESS) {
			ib::warn() << errstr;
		}
	}

	if (!dict_table_is_intrinsic(table)) {
		dict_table_prevent_eviction(table);
	}

	dict_table_close(table, TRUE, FALSE);

	/* Check if the table is referenced by foreign key constraints from
	some other table (not the table itself) */

	if (!srv_read_only_mode && trx->check_foreigns) {

		for (dict_foreign_set::iterator it
			= table->referenced_set.begin();
		     it != table->referenced_set.end();
		     ++it) {

			foreign = *it;

			const bool	ref_ok = drop_db
				&& dict_tables_have_same_db(
					name,
					foreign->foreign_table_name_lookup);

			if (foreign->foreign_table != table && !ref_ok) {

				FILE*	ef	= dict_foreign_err_file;

				/* We only allow dropping a referenced table
				if FOREIGN_KEY_CHECKS is set to 0 */

				err = DB_CANNOT_DROP_CONSTRAINT;

				mutex_enter(&dict_foreign_err_mutex);
				rewind(ef);
				ut_print_timestamp(ef);

				fputs("  Cannot drop table ", ef);
				ut_print_name(ef, trx, name);
				fputs("\n"
				      "because it is referenced by ", ef);
				ut_print_name(ef, trx,
					      foreign->foreign_table_name);
				putc('\n', ef);
				mutex_exit(&dict_foreign_err_mutex);

				goto funct_exit;
			}
		}
	}


	DBUG_EXECUTE_IF("row_drop_table_add_to_background",
		row_add_table_to_background_drop_list(table->name.m_name);
		err = DB_SUCCESS;
		goto funct_exit;
	);

	/* TODO: could we replace the counter n_foreign_key_checks_running
	with lock checks on the table? Acquire here an exclusive lock on the
	table, and rewrite lock0lock.cc and the lock wait in srv0srv.cc so that
	they can cope with the table having been dropped here? Foreign key
	checks take an IS or IX lock on the table. */

	if (table->n_foreign_key_checks_running > 0) {

		const char*	save_tablename = table->name.m_name;
		ibool		added;

		added = row_add_table_to_background_drop_list(save_tablename);

		if (added) {
			ib::info() << "You are trying to drop table "
				<< table->name
				<< " though there is a foreign key check"
				" running on it. Adding the table to the"
				" background drop queue.";

			/* We return DB_SUCCESS to MySQL though the drop will
			happen lazily later */

			err = DB_SUCCESS;
		} else {
			/* The table is already in the background drop list */
			err = DB_ERROR;
		}

		goto funct_exit;
	}

	/* Remove all locks that are on the table or its records, if there
	are no references to the table but it has record locks, we release
	the record locks unconditionally. One use case is:

		CREATE TABLE t2 (PRIMARY KEY (a)) SELECT * FROM t1;

	If after the user transaction has done the SELECT and there is a
	problem in completing the CREATE TABLE operation, MySQL will drop
	the table. InnoDB will create a new background transaction to do the
	actual drop, the trx instance that is passed to this function. To
	preserve existing behaviour we remove the locks but ideally we
	shouldn't have to. There should never be record locks on a table
	that is going to be dropped. */

	if (table->get_ref_count() == 0) {
		/* We don't take lock on intrinsic table so nothing to remove.*/
		if (!dict_table_is_intrinsic(table)) {
			lock_remove_all_on_table(table, TRUE);
		}
		ut_a(table->n_rec_locks == 0);
	} else if (table->get_ref_count() > 0 || table->n_rec_locks > 0) {
		ibool	added;

		ut_ad(!dict_table_is_intrinsic(table));

		added = row_add_table_to_background_drop_list(
			table->name.m_name);

		if (added) {
			ib::info() << "MySQL is trying to drop table "
				<< table->name
				<< " though there are still open handles to"
				" it. Adding the table to the background drop"
				" queue.";

			/* We return DB_SUCCESS to MySQL though the drop will
			happen lazily later */
			err = DB_SUCCESS;
		} else {
			/* The table is already in the background drop list */
			err = DB_ERROR;
		}

		goto funct_exit;
	}

	/* The "to_be_dropped" marks table that is to be dropped, but
	has not been dropped, instead, was put in the background drop
	list due to being used by concurrent DML operations. Clear it
	here since there are no longer any concurrent activities on it,
	and it is free to be dropped */
	table->to_be_dropped = false;

	/* If we get this far then the table to be dropped must not have
	any table or record locks on it. */

	ut_a(dict_table_is_intrinsic(table) || !lock_table_has_locks(table));

	switch (trx_get_dict_operation(trx)) {
	case TRX_DICT_OP_NONE:
		trx_set_dict_operation(trx, TRX_DICT_OP_TABLE);
		trx->table_id = table->id;
	case TRX_DICT_OP_TABLE:
		break;
	case TRX_DICT_OP_INDEX:
		/* If the transaction was previously flagged as
		TRX_DICT_OP_INDEX, we should be dropping auxiliary
		tables for full-text indexes or temp tables. */
		ut_ad(strstr(table->name.m_name, "/FTS_") != NULL
		      || strstr(table->name.m_name, TEMP_FILE_PREFIX_INNODB)
		      != NULL);
	}

	/* Mark all indexes unavailable in the data dictionary cache
	before starting to drop the table. */

	unsigned*	page_no;
	unsigned*	page_nos;
	heap = mem_heap_create(
		200 + UT_LIST_GET_LEN(table->indexes) * sizeof *page_nos);
	tablename = mem_heap_strdup(heap, name);

	page_no = page_nos = static_cast<unsigned*>(
		mem_heap_alloc(
			heap,
			UT_LIST_GET_LEN(table->indexes) * sizeof *page_no));

	for (dict_index_t* index = dict_table_get_first_index(table);
	     index != NULL;
	     index = dict_table_get_next_index(index)) {
		rw_lock_x_lock(dict_index_get_lock(index));
		/* Save the page numbers so that we can restore them
		if the operation fails. */
		*page_no++ = index->page;
		/* Mark the index unusable. */
		index->page = FIL_NULL;
		rw_lock_x_unlock(dict_index_get_lock(index));
	}

	/* As we don't insert entries to SYSTEM TABLES for temp-tables
	we need to avoid running removal of these entries. */
	if (!dict_table_is_temporary(table)) {
		/* We use the private SQL parser of Innobase to generate the
		query graphs needed in deleting the dictionary data from system
		tables in Innobase. Deleting a row from SYS_INDEXES table also
		frees the file segments of the B-tree associated with the
		index. */

		info = pars_info_create();

		pars_info_add_str_literal(info, "table_name", name);

		std::basic_string<char, std::char_traits<char>,
				  ut_allocator<char> > sql;
		sql.reserve(2000);

		sql =	"PROCEDURE DROP_TABLE_PROC () IS\n"
			"sys_foreign_id CHAR;\n"
			"table_id CHAR;\n"
			"index_id CHAR;\n"
			"foreign_id CHAR;\n"
			"space_id INT;\n"
			"found INT;\n";

		sql +=	"DECLARE CURSOR cur_fk IS\n"
			"SELECT ID FROM SYS_FOREIGN\n"
			"WHERE FOR_NAME = :table_name\n"
			"AND TO_BINARY(FOR_NAME)\n"
			"  = TO_BINARY(:table_name)\n"
			"LOCK IN SHARE MODE;\n";

		sql +=	"DECLARE CURSOR cur_idx IS\n"
			"SELECT ID FROM SYS_INDEXES\n"
			"WHERE TABLE_ID = table_id\n"
			"LOCK IN SHARE MODE;\n";

		sql +=	"BEGIN\n";

		sql +=	"SELECT ID INTO table_id\n"
			"FROM SYS_TABLES\n"
			"WHERE NAME = :table_name\n"
			"LOCK IN SHARE MODE;\n"
			"IF (SQL % NOTFOUND) THEN\n"
			"       RETURN;\n"
			"END IF;\n";

		sql +=	"SELECT SPACE INTO space_id\n"
			"FROM SYS_TABLES\n"
			"WHERE NAME = :table_name;\n"
			"IF (SQL % NOTFOUND) THEN\n"
			"       RETURN;\n"
			"END IF;\n";

		sql +=	"found := 1;\n"
			"SELECT ID INTO sys_foreign_id\n"
			"FROM SYS_TABLES\n"
			"WHERE NAME = 'SYS_FOREIGN'\n"
			"LOCK IN SHARE MODE;\n"
			"IF (SQL % NOTFOUND) THEN\n"
			"       found := 0;\n"
			"END IF;\n"
			"IF (:table_name = 'SYS_FOREIGN') THEN\n"
			"       found := 0;\n"
			"END IF;\n"
			"IF (:table_name = 'SYS_FOREIGN_COLS') \n"
			"THEN\n"
			"       found := 0;\n"
			"END IF;\n";

		sql +=	"OPEN cur_fk;\n"
			"WHILE found = 1 LOOP\n"
			"       FETCH cur_fk INTO foreign_id;\n"
			"       IF (SQL % NOTFOUND) THEN\n"
			"               found := 0;\n"
			"       ELSE\n"
			"               DELETE FROM \n"
			"		   SYS_FOREIGN_COLS\n"
			"               WHERE ID = foreign_id;\n"
			"               DELETE FROM SYS_FOREIGN\n"
			"               WHERE ID = foreign_id;\n"
			"       END IF;\n"
			"END LOOP;\n"
			"CLOSE cur_fk;\n";

		sql +=	"found := 1;\n"
			"OPEN cur_idx;\n"
			"WHILE found = 1 LOOP\n"
			"       FETCH cur_idx INTO index_id;\n"
			"       IF (SQL % NOTFOUND) THEN\n"
			"               found := 0;\n"
			"       ELSE\n"
			"               DELETE FROM SYS_FIELDS\n"
			"               WHERE INDEX_ID = index_id;\n"
			"               DELETE FROM SYS_INDEXES\n"
			"               WHERE ID = index_id\n"
			"               AND TABLE_ID = table_id;\n"
			"       END IF;\n"
			"END LOOP;\n"
			"CLOSE cur_idx;\n";

		sql +=	"DELETE FROM SYS_COLUMNS\n"
			"WHERE TABLE_ID = table_id;\n"
			"DELETE FROM SYS_TABLES\n"
			"WHERE NAME = :table_name;\n";

		if (dict_table_is_file_per_table(table)) {
			sql += "DELETE FROM SYS_TABLESPACES\n"
				"WHERE SPACE = space_id;\n"
				"DELETE FROM SYS_DATAFILES\n"
				"WHERE SPACE = space_id;\n";
		}

		sql +=	"DELETE FROM SYS_VIRTUAL\n"
			"WHERE TABLE_ID = table_id;\n";

		sql += "END;\n";

		err = que_eval_sql(info, sql.c_str(), FALSE, trx);
	} else {
		page_no = page_nos;
		for (dict_index_t* index = dict_table_get_first_index(table);
		     index != NULL;
		     index = dict_table_get_next_index(index)) {
			/* remove the index object associated. */
			dict_drop_index_tree_in_mem(index, *page_no++);
		}
		err = DB_SUCCESS;
	}

	switch (err) {
		ulint	space_id;
		bool	is_temp;
		bool	is_encrypted;
		bool	ibd_file_missing;
		bool	is_discarded;
		bool	shared_tablespace;

	case DB_SUCCESS:
		space_id = table->space;
		ibd_file_missing = table->ibd_file_missing;
		is_discarded = dict_table_is_discarded(table);
		is_temp = dict_table_is_temporary(table);
		is_encrypted = dict_table_is_encrypted(table);
		shared_tablespace = DICT_TF_HAS_SHARED_SPACE(table->flags);

		/* If there is a temp path then the temp flag is set.
		However, during recovery, we might have a temp flag but
		not know the temp path */
		ut_a(table->dir_path_of_temp_table == NULL || is_temp);

		/* We do not allow temporary tables with a remote path. */
		ut_a(!(is_temp && DICT_TF_HAS_DATA_DIR(table->flags)));

		/* Make sure the data_dir_path is set if needed. */
		dict_get_and_save_data_dir_path(table, true);

		err = row_drop_ancillary_fts_tables(table, trx);
		if (err != DB_SUCCESS) {
			break;
		}

		/* Determine the tablespace filename before we drop
		dict_table_t.  Free this memory before returning. */
		if (DICT_TF_HAS_DATA_DIR(table->flags)) {
			ut_a(table->data_dir_path);

			filepath = fil_make_filepath(
				table->data_dir_path,
				table->name.m_name, IBD, true);
		} else if (table->dir_path_of_temp_table) {
			filepath = fil_make_filepath(
				table->dir_path_of_temp_table,
				NULL, IBD, false);
		} else if (!shared_tablespace) {
			filepath = fil_make_filepath(
				NULL, table->name.m_name, IBD, false);
		}

		/* Free the dict_table_t object. */
		err = row_drop_table_from_cache(tablename, table, trx);
		if (err != DB_SUCCESS) {
			break;
		}

		/* Do not attempt to drop known-to-be-missing tablespaces,
		nor system or shared general tablespaces. */
		if (is_discarded || ibd_file_missing || shared_tablespace
		    || is_system_tablespace(space_id)) {
			/* For encrypted table, if ibd file can not be decrypt,
			we also set ibd_file_missing. We still need to try to
			remove the ibd file for this. */
			if (is_discarded || !is_encrypted
			    || !ibd_file_missing) {
				break;
			}
		}

		if (is_encrypted) {
			/* Require the mutex to block key rotation. */
			mutex_enter(&master_key_id_mutex);
		}
		/* We can now drop the single-table tablespace. */
		err = row_drop_single_table_tablespace(
			space_id, tablename, filepath,
			is_temp, is_encrypted, trx);

		if (is_encrypted) {
			mutex_exit(&master_key_id_mutex);
		}
		break;

	case DB_OUT_OF_FILE_SPACE:
		err = DB_MUST_GET_MORE_FILE_SPACE;

		row_mysql_handle_errors(&err, trx, NULL, NULL);

		/* raise error */
		ut_error;
		break;

	case DB_TOO_MANY_CONCURRENT_TRXS:
		/* Cannot even find a free slot for the
		the undo log. We can directly exit here
		and return the DB_TOO_MANY_CONCURRENT_TRXS
		error. */

	default:
		/* This is some error we do not expect. Print
		the error number and rollback the transaction */
		ib::error() << "Unknown error code " << err << " while"
			" dropping table: "
			<< ut_get_name(trx, tablename) << ".";

		trx->error_state = DB_SUCCESS;
		trx_rollback_to_savepoint(trx, NULL);
		trx->error_state = DB_SUCCESS;

		/* Mark all indexes available in the data dictionary
		cache again. */

		page_no = page_nos;

		for (dict_index_t* index = dict_table_get_first_index(table);
		     index != NULL;
		     index = dict_table_get_next_index(index)) {
			rw_lock_x_lock(dict_index_get_lock(index));
			ut_a(index->page == FIL_NULL);
			index->page = *page_no++;
			rw_lock_x_unlock(dict_index_get_lock(index));
		}
	}

	if (err != DB_SUCCESS && table != NULL) {
		/* Drop table has failed with error but as drop table is not
		transaction safe we should mark the table as corrupted to avoid
		unwarranted follow-up action on this table that can result
		in more serious issues. */

		table->corrupted = true;
		for (dict_index_t* index = UT_LIST_GET_FIRST(table->indexes);
		     index != NULL;
		     index = UT_LIST_GET_NEXT(indexes, index)) {
			dict_set_corrupted(index, trx, "DROP TABLE");
		}
	}

funct_exit:
	if (heap) {
		mem_heap_free(heap);
	}

	ut_free(filepath);

	if (locked_dictionary) {

		if (trx_is_started(trx)) {

			trx_commit_for_mysql(trx);
		}

		row_mysql_unlock_data_dictionary(trx);
	}

	trx->op_info = "";

	/* No need to immediately invoke master thread as there is no work
	generated by intrinsic table operation that needs master thread
	attention. */
	if (!is_intrinsic_temp_table) {
		srv_wake_master_thread();
	}

	DBUG_RETURN(err);
}

/*********************************************************************//**
Drop all temporary tables during crash recovery. */
void
row_mysql_drop_temp_tables(void)
/*============================*/
{
	trx_t*		trx;
	btr_pcur_t	pcur;
	mtr_t		mtr;
	mem_heap_t*	heap;

	trx = trx_allocate_for_background();
	trx->op_info = "dropping temporary tables";
	row_mysql_lock_data_dictionary(trx);

	heap = mem_heap_create(200);

	mtr_start(&mtr);

	btr_pcur_open_at_index_side(
		true,
		dict_table_get_first_index(dict_sys->sys_tables),
		BTR_SEARCH_LEAF, &pcur, true, 0, &mtr);

	for (;;) {
		const rec_t*	rec;
		const byte*	field;
		ulint		len;
		const char*	table_name;
		dict_table_t*	table;

		btr_pcur_move_to_next_user_rec(&pcur, &mtr);

		if (!btr_pcur_is_on_user_rec(&pcur)) {
			break;
		}

		/* The high order bit of N_COLS is set unless
		ROW_FORMAT=REDUNDANT. */
		rec = btr_pcur_get_rec(&pcur);
		field = rec_get_nth_field_old(
			rec, DICT_FLD__SYS_TABLES__NAME, &len);
		field = rec_get_nth_field_old(
			rec, DICT_FLD__SYS_TABLES__N_COLS, &len);
		if (len != 4
		    || !(mach_read_from_4(field) & DICT_N_COLS_COMPACT)) {
			continue;
		}

		/* Older versions of InnoDB, which only supported tables
		in ROW_FORMAT=REDUNDANT could write garbage to
		SYS_TABLES.MIX_LEN, where we now store the is_temp flag.
		Above, we assumed is_temp=0 if ROW_FORMAT=REDUNDANT. */
		field = rec_get_nth_field_old(
			rec, DICT_FLD__SYS_TABLES__MIX_LEN, &len);
		if (len != 4
		    || !(mach_read_from_4(field) & DICT_TF2_TEMPORARY)) {
			continue;
		}

		/* This is a temporary table. */
		field = rec_get_nth_field_old(
			rec, DICT_FLD__SYS_TABLES__NAME, &len);
		if (len == UNIV_SQL_NULL || len == 0) {
			/* Corrupted SYS_TABLES.NAME */
			continue;
		}

		table_name = mem_heap_strdupl(heap, (const char*) field, len);

		btr_pcur_store_position(&pcur, &mtr);
		btr_pcur_commit_specify_mtr(&pcur, &mtr);

		table = dict_load_table(table_name, true,
					DICT_ERR_IGNORE_NONE);

		if (table) {
			row_drop_table_for_mysql(table_name, trx, FALSE);
			trx_commit_for_mysql(trx);
		}

		mtr_start(&mtr);
		btr_pcur_restore_position(BTR_SEARCH_LEAF,
					  &pcur, &mtr);
	}

	btr_pcur_close(&pcur);
	mtr_commit(&mtr);
	mem_heap_free(heap);
	row_mysql_unlock_data_dictionary(trx);
	trx_free_for_background(trx);
}

/*******************************************************************//**
Drop all foreign keys in a database, see Bug#18942.
Called at the end of row_drop_database_for_mysql().
@return error code or DB_SUCCESS */
static MY_ATTRIBUTE((warn_unused_result))
dberr_t
drop_all_foreign_keys_in_db(
/*========================*/
	const char*	name,	/*!< in: database name which ends to '/' */
	trx_t*		trx)	/*!< in: transaction handle */
{
	pars_info_t*	pinfo;
	dberr_t		err;

	ut_a(name[strlen(name) - 1] == '/');

	pinfo = pars_info_create();

	pars_info_add_str_literal(pinfo, "dbname", name);

/** true if for_name is not prefixed with dbname */
#define TABLE_NOT_IN_THIS_DB \
"SUBSTR(for_name, 0, LENGTH(:dbname)) <> :dbname"

	err = que_eval_sql(pinfo,
			   "PROCEDURE DROP_ALL_FOREIGN_KEYS_PROC () IS\n"
			   "foreign_id CHAR;\n"
			   "for_name CHAR;\n"
			   "found INT;\n"
			   "DECLARE CURSOR cur IS\n"
			   "SELECT ID, FOR_NAME FROM SYS_FOREIGN\n"
			   "WHERE FOR_NAME >= :dbname\n"
			   "LOCK IN SHARE MODE\n"
			   "ORDER BY FOR_NAME;\n"
			   "BEGIN\n"
			   "found := 1;\n"
			   "OPEN cur;\n"
			   "WHILE found = 1 LOOP\n"
			   "        FETCH cur INTO foreign_id, for_name;\n"
			   "        IF (SQL % NOTFOUND) THEN\n"
			   "                found := 0;\n"
			   "        ELSIF (" TABLE_NOT_IN_THIS_DB ") THEN\n"
			   "                found := 0;\n"
			   "        ELSIF (1=1) THEN\n"
			   "                DELETE FROM SYS_FOREIGN_COLS\n"
			   "                WHERE ID = foreign_id;\n"
			   "                DELETE FROM SYS_FOREIGN\n"
			   "                WHERE ID = foreign_id;\n"
			   "        END IF;\n"
			   "END LOOP;\n"
			   "CLOSE cur;\n"
			   "COMMIT WORK;\n"
			   "END;\n",
			   FALSE, /* do not reserve dict mutex,
				  we are already holding it */
			   trx);

	return(err);
}

/** Drop a database for MySQL.
@param[in]	name	database name which ends at '/'
@param[in]	trx	transaction handle
@param[out]	found	number of dropped tables/partitions
@return error code or DB_SUCCESS */
dberr_t
row_drop_database_for_mysql(
	const char*	name,
	trx_t*		trx,
	ulint*		found)
{
	dict_table_t*	table;
	char*		table_name;
	dberr_t		err	= DB_SUCCESS;
	ulint		namelen	= strlen(name);
	bool		is_partition = false;

	ut_ad(found != NULL);

	DBUG_ENTER("row_drop_database_for_mysql");

	DBUG_PRINT("row_drop_database_for_mysql", ("db: '%s'", name));

	ut_a(name != NULL);
	/* Assert DB name or partition name. */
	if (name[namelen - 1] == '#') {
		ut_ad(name[namelen - 2] != '/');
		is_partition = true;
		trx->op_info = "dropping partitions";
	} else {
		ut_a(name[namelen - 1] == '/');
		trx->op_info = "dropping database";
	}

	*found = 0;

	trx_set_dict_operation(trx, TRX_DICT_OP_TABLE);

	trx_start_if_not_started_xa(trx, true);

loop:
	row_mysql_lock_data_dictionary(trx);

	while ((table_name = dict_get_first_table_name_in_db(name))) {
		/* Drop parent table if it is a fts aux table, to
		avoid accessing dropped fts aux tables in information
		scheam when parent table still exists.
		Note: Drop parent table will drop fts aux tables. */
		char*	parent_table_name;
		parent_table_name = fts_get_parent_table_name(
				table_name, strlen(table_name));

		if (parent_table_name != NULL) {
			ut_free(table_name);
			table_name = parent_table_name;
		}

		ut_a(memcmp(table_name, name, namelen) == 0);

		table = dict_table_open_on_name(
			table_name, TRUE, FALSE, static_cast<dict_err_ignore_t>(
				DICT_ERR_IGNORE_INDEX_ROOT
				| DICT_ERR_IGNORE_CORRUPT));

		if (!table) {
			ib::error() << "Cannot load table " << table_name
				<< " from InnoDB internal data dictionary"
				" during drop database";
			ut_free(table_name);
			err = DB_TABLE_NOT_FOUND;
			break;

		}

		if (!row_is_mysql_tmp_table_name(table->name.m_name)) {
			/* There could be orphan temp tables left from
			interrupted alter table. Leave them, and handle
			the rest.*/
			if (table->can_be_evicted
			    && (name[namelen - 1] != '#')) {
				ib::warn() << "Orphan table encountered during"
					" DROP DATABASE. This is possible if '"
					<< table->name << ".frm' was lost.";
			}

			if (table->ibd_file_missing) {
				ib::warn() << "Missing .ibd file for table "
					<< table->name << ".";
			}
		}

		dict_table_close(table, TRUE, FALSE);

		/* The dict_table_t object must not be accessed before
		dict_table_open() or after dict_table_close(). But this is OK
		if we are holding, the dict_sys->mutex. */
		ut_ad(mutex_own(&dict_sys->mutex));

		/* Disable statistics on the found table. */
		if (!dict_stats_stop_bg(table)) {
			row_mysql_unlock_data_dictionary(trx);

			os_thread_sleep(250000);

			ut_free(table_name);

			goto loop;
		}

		/* Wait until MySQL does not have any queries running on
		the table */

		if (table->get_ref_count() > 0) {
			row_mysql_unlock_data_dictionary(trx);

			ib::warn() << "MySQL is trying to drop database "
				<< ut_get_name(trx, name) << " though"
				" there are still open handles to table "
				<< table->name << ".";

			os_thread_sleep(1000000);

			ut_free(table_name);

			goto loop;
		}

		err = row_drop_table_for_mysql(table_name, trx, TRUE);
		trx_commit_for_mysql(trx);

		if (err != DB_SUCCESS) {
			ib::error() << "DROP DATABASE "
				<< ut_get_name(trx, name) << " failed"
				" with error (" << ut_strerr(err) << ") for"
				" table " << ut_get_name(trx, table_name);
			ut_free(table_name);
			break;
		}

		ut_free(table_name);
		(*found)++;
	}

	/* Partitioning does not yet support foreign keys. */
	if (err == DB_SUCCESS && !is_partition) {
		/* after dropping all tables try to drop all leftover
		foreign keys in case orphaned ones exist */
		err = drop_all_foreign_keys_in_db(name, trx);

		if (err != DB_SUCCESS) {
			const std::string&	db = ut_get_name(trx, name);
			ib::error() << "DROP DATABASE " << db << " failed with"
				" error " << err << " while dropping all"
				" foreign keys";
		}
	}

	trx_commit_for_mysql(trx);

	row_mysql_unlock_data_dictionary(trx);

	trx->op_info = "";

	DBUG_RETURN(err);
}

/*********************************************************************//**
Checks if a table name contains the string "/#sql" which denotes temporary
tables in MySQL.
@return true if temporary table */
MY_ATTRIBUTE((warn_unused_result))
bool
row_is_mysql_tmp_table_name(
/*========================*/
	const char*	name)	/*!< in: table name in the form
				'database/tablename' */
{
	return(strstr(name, "/" TEMP_FILE_PREFIX) != NULL);
	/* return(strstr(name, "/@0023sql") != NULL); */
}

/****************************************************************//**
Delete a single constraint.
@return error code or DB_SUCCESS */
static MY_ATTRIBUTE((nonnull, warn_unused_result))
dberr_t
row_delete_constraint_low(
/*======================*/
	const char*	id,		/*!< in: constraint id */
	trx_t*		trx)		/*!< in: transaction handle */
{
	pars_info_t*	info = pars_info_create();

	pars_info_add_str_literal(info, "id", id);

	return(que_eval_sql(info,
			    "PROCEDURE DELETE_CONSTRAINT () IS\n"
			    "BEGIN\n"
			    "DELETE FROM SYS_FOREIGN_COLS WHERE ID = :id;\n"
			    "DELETE FROM SYS_FOREIGN WHERE ID = :id;\n"
			    "END;\n"
			    , FALSE, trx));
}

/****************************************************************//**
Delete a single constraint.
@return error code or DB_SUCCESS */
static MY_ATTRIBUTE((nonnull, warn_unused_result))
dberr_t
row_delete_constraint(
/*==================*/
	const char*	id,		/*!< in: constraint id */
	const char*	database_name,	/*!< in: database name, with the
					trailing '/' */
	mem_heap_t*	heap,		/*!< in: memory heap */
	trx_t*		trx)		/*!< in: transaction handle */
{
	dberr_t	err;

	/* New format constraints have ids <databasename>/<constraintname>. */
	err = row_delete_constraint_low(
		mem_heap_strcat(heap, database_name, id), trx);

	if ((err == DB_SUCCESS) && !strchr(id, '/')) {
		/* Old format < 4.0.18 constraints have constraint ids
		NUMBER_NUMBER. We only try deleting them if the
		constraint name does not contain a '/' character, otherwise
		deleting a new format constraint named 'foo/bar' from
		database 'baz' would remove constraint 'bar' from database
		'foo', if it existed. */

		err = row_delete_constraint_low(id, trx);
	}

	return(err);
}

/*********************************************************************//**
Renames a table for MySQL.
@return error code or DB_SUCCESS */
dberr_t
row_rename_table_for_mysql(
/*=======================*/
	const char*	old_name,	/*!< in: old table name */
	const char*	new_name,	/*!< in: new table name */
	trx_t*		trx,		/*!< in/out: transaction */
	bool		commit)		/*!< in: whether to commit trx */
{
	dict_table_t*	table			= NULL;
	ibool		dict_locked		= FALSE;
	dberr_t		err			= DB_ERROR;
	mem_heap_t*	heap			= NULL;
	const char**	constraints_to_drop	= NULL;
	ulint		n_constraints_to_drop	= 0;
	ibool		old_is_tmp, new_is_tmp;
	pars_info_t*	info			= NULL;
	int		retry;
	bool		aux_fts_rename		= false;

	ut_a(old_name != NULL);
	ut_a(new_name != NULL);
	ut_ad(trx->state == TRX_STATE_ACTIVE);

	if (srv_force_recovery) {
		ib::info() << MODIFICATIONS_NOT_ALLOWED_MSG_FORCE_RECOVERY;
		err = DB_READ_ONLY;
		goto funct_exit;

	} else if (row_mysql_is_system_table(new_name)) {

		ib::error() << "Trying to create a MySQL system table "
			<< new_name << " of type InnoDB. MySQL system tables"
			" must be of the MyISAM type!";

		goto funct_exit;
	}

	trx->op_info = "renaming table";

	old_is_tmp = row_is_mysql_tmp_table_name(old_name);
	new_is_tmp = row_is_mysql_tmp_table_name(new_name);

	dict_locked = trx->dict_operation_lock_mode == RW_X_LATCH;

	table = dict_table_open_on_name(old_name, dict_locked, FALSE,
					DICT_ERR_IGNORE_NONE);

	if (!table) {
		err = DB_TABLE_NOT_FOUND;
		goto funct_exit;

	} else if (table->ibd_file_missing
		   && !dict_table_is_discarded(table)) {

		err = DB_TABLE_NOT_FOUND;

		ib::error() << "Table " << old_name << " does not have an .ibd"
			" file in the database directory. "
			<< TROUBLESHOOTING_MSG;

		goto funct_exit;

	} else if (new_is_tmp) {
		/* MySQL is doing an ALTER TABLE command and it renames the
		original table to a temporary table name. We want to preserve
		the original foreign key constraint definitions despite the
		name change. An exception is those constraints for which
		the ALTER TABLE contained DROP FOREIGN KEY <foreign key id>.*/

		heap = mem_heap_create(100);

		err = dict_foreign_parse_drop_constraints(
			heap, trx, table, &n_constraints_to_drop,
			&constraints_to_drop);

		if (err != DB_SUCCESS) {
			goto funct_exit;
		}
	}

	/* Is a foreign key check running on this table? */
	for (retry = 0; retry < 100
	     && table->n_foreign_key_checks_running > 0; ++retry) {
		row_mysql_unlock_data_dictionary(trx);
		os_thread_yield();
		row_mysql_lock_data_dictionary(trx);
	}

	if (table->n_foreign_key_checks_running > 0) {
		ib::error() << "In ALTER TABLE "
			<< ut_get_name(trx, old_name)
			<< " a FOREIGN KEY check is running. Cannot rename"
			" table.";
		err = DB_TABLE_IN_FK_CHECK;
		goto funct_exit;
	}

	/* We use the private SQL parser of Innobase to generate the query
	graphs needed in updating the dictionary data from system tables. */

	info = pars_info_create();

	pars_info_add_str_literal(info, "new_table_name", new_name);
	pars_info_add_str_literal(info, "old_table_name", old_name);

	err = que_eval_sql(info,
			   "PROCEDURE RENAME_TABLE () IS\n"
			   "BEGIN\n"
			   "UPDATE SYS_TABLES"
			   " SET NAME = :new_table_name\n"
			   " WHERE NAME = :old_table_name;\n"
			   "END;\n"
			   , FALSE, trx);

	/* SYS_TABLESPACES and SYS_DATAFILES need to be updated if
	the table is in a single-table tablespace. */
	if (err == DB_SUCCESS
	    && dict_table_is_file_per_table(table)
	    && !table->ibd_file_missing) {
		/* Make a new pathname to update SYS_DATAFILES. */
		char*	new_path = row_make_new_pathname(table, new_name);

		info = pars_info_create();

		pars_info_add_str_literal(info, "new_table_name", new_name);
		pars_info_add_str_literal(info, "new_path_name", new_path);
		pars_info_add_int4_literal(info, "space_id", table->space);

		err = que_eval_sql(info,
				   "PROCEDURE RENAME_SPACE () IS\n"
				   "BEGIN\n"
				   "UPDATE SYS_TABLESPACES"
				   " SET NAME = :new_table_name\n"
				   " WHERE SPACE = :space_id;\n"
				   "UPDATE SYS_DATAFILES"
				   " SET PATH = :new_path_name\n"
				   " WHERE SPACE = :space_id;\n"
				   "END;\n"
				   , FALSE, trx);

		ut_free(new_path);
	}
	if (err != DB_SUCCESS) {
		goto end;
	}

	if (!new_is_tmp) {
		/* Rename all constraints. */
		char	new_table_name[MAX_TABLE_NAME_LEN] = "";
		char	old_table_utf8[MAX_TABLE_NAME_LEN] = "";
		uint	errors = 0;

		strncpy(old_table_utf8, old_name, MAX_TABLE_NAME_LEN);
		innobase_convert_to_system_charset(
			strchr(old_table_utf8, '/') + 1,
			strchr(old_name, '/') +1,
			MAX_TABLE_NAME_LEN, &errors);

		if (errors) {
			/* Table name could not be converted from charset
			my_charset_filename to UTF-8. This means that the
			table name is already in UTF-8 (#mysql#50). */
			strncpy(old_table_utf8, old_name, MAX_TABLE_NAME_LEN);
		}

		info = pars_info_create();

		pars_info_add_str_literal(info, "new_table_name", new_name);
		pars_info_add_str_literal(info, "old_table_name", old_name);
		pars_info_add_str_literal(info, "old_table_name_utf8",
					  old_table_utf8);

		strncpy(new_table_name, new_name, MAX_TABLE_NAME_LEN);
		innobase_convert_to_system_charset(
			strchr(new_table_name, '/') + 1,
			strchr(new_name, '/') +1,
			MAX_TABLE_NAME_LEN, &errors);

		if (errors) {
			/* Table name could not be converted from charset
			my_charset_filename to UTF-8. This means that the
			table name is already in UTF-8 (#mysql#50). */
			strncpy(new_table_name, new_name, MAX_TABLE_NAME_LEN);
		}

		pars_info_add_str_literal(info, "new_table_utf8", new_table_name);

		err = que_eval_sql(
			info,
			"PROCEDURE RENAME_CONSTRAINT_IDS () IS\n"
			"gen_constr_prefix CHAR;\n"
			"new_db_name CHAR;\n"
			"foreign_id CHAR;\n"
			"new_foreign_id CHAR;\n"
			"old_db_name_len INT;\n"
			"old_t_name_len INT;\n"
			"new_db_name_len INT;\n"
			"id_len INT;\n"
			"offset INT;\n"
			"found INT;\n"
			"BEGIN\n"
			"found := 1;\n"
			"old_db_name_len := INSTR(:old_table_name, '/')-1;\n"
			"new_db_name_len := INSTR(:new_table_name, '/')-1;\n"
			"new_db_name := SUBSTR(:new_table_name, 0,\n"
			"                      new_db_name_len);\n"
			"old_t_name_len := LENGTH(:old_table_name);\n"
			"gen_constr_prefix := CONCAT(:old_table_name_utf8,\n"
			"			     '_ibfk_');\n"
			"WHILE found = 1 LOOP\n"
			"       SELECT ID INTO foreign_id\n"
			"        FROM SYS_FOREIGN\n"
			"        WHERE FOR_NAME = :old_table_name\n"
			"         AND TO_BINARY(FOR_NAME)\n"
			"           = TO_BINARY(:old_table_name)\n"
			"         LOCK IN SHARE MODE;\n"
			"       IF (SQL % NOTFOUND) THEN\n"
			"        found := 0;\n"
			"       ELSE\n"
			"        UPDATE SYS_FOREIGN\n"
			"        SET FOR_NAME = :new_table_name\n"
			"         WHERE ID = foreign_id;\n"
			"        id_len := LENGTH(foreign_id);\n"
			"        IF (INSTR(foreign_id, '/') > 0) THEN\n"
			"               IF (INSTR(foreign_id,\n"
			"                         gen_constr_prefix) > 0)\n"
			"               THEN\n"
                        "                offset := INSTR(foreign_id, '_ibfk_') - 1;\n"
			"                new_foreign_id :=\n"
			"                CONCAT(:new_table_utf8,\n"
			"                SUBSTR(foreign_id, offset,\n"
			"                       id_len - offset));\n"
			"               ELSE\n"
			"                new_foreign_id :=\n"
			"                CONCAT(new_db_name,\n"
			"                SUBSTR(foreign_id,\n"
			"                       old_db_name_len,\n"
			"                       id_len - old_db_name_len));\n"
			"               END IF;\n"
			"               UPDATE SYS_FOREIGN\n"
			"                SET ID = new_foreign_id\n"
			"                WHERE ID = foreign_id;\n"
			"               UPDATE SYS_FOREIGN_COLS\n"
			"                SET ID = new_foreign_id\n"
			"                WHERE ID = foreign_id;\n"
			"        END IF;\n"
			"       END IF;\n"
			"END LOOP;\n"
			"UPDATE SYS_FOREIGN SET REF_NAME = :new_table_name\n"
			"WHERE REF_NAME = :old_table_name\n"
			"  AND TO_BINARY(REF_NAME)\n"
			"    = TO_BINARY(:old_table_name);\n"
			"END;\n"
			, FALSE, trx);

	} else if (n_constraints_to_drop > 0) {
		/* Drop some constraints of tmp tables. */

		ulint	db_name_len = dict_get_db_name_len(old_name) + 1;
		char*	db_name = mem_heap_strdupl(heap, old_name,
						   db_name_len);
		ulint	i;

		for (i = 0; i < n_constraints_to_drop; i++) {
			err = row_delete_constraint(constraints_to_drop[i],
						    db_name, heap, trx);

			if (err != DB_SUCCESS) {
				break;
			}
		}
	}

	if (dict_table_has_fts_index(table)
	    && !dict_tables_have_same_db(old_name, new_name)) {
		err = fts_rename_aux_tables(table, new_name, trx);
		if (err != DB_TABLE_NOT_FOUND) {
			aux_fts_rename = true;
		}
	}

end:
	if (err != DB_SUCCESS) {
		if (err == DB_DUPLICATE_KEY) {
			ib::error() << "Possible reasons:";
			ib::error() << "(1) Table rename would cause two"
				" FOREIGN KEY constraints to have the same"
				" internal name in case-insensitive"
				" comparison.";
			ib::error() << "(2) Table "
				<< ut_get_name(trx, new_name)
				<< " exists in the InnoDB internal data"
				" dictionary though MySQL is trying to rename"
				" table " << ut_get_name(trx, old_name)
				<< " to it. Have you deleted the .frm file and"
				" not used DROP TABLE?";
			ib::info() << TROUBLESHOOTING_MSG;
			ib::error() << "If table "
				<< ut_get_name(trx, new_name)
				<< " is a temporary table #sql..., then"
				" it can be that there are still queries"
				" running on the table, and it will be dropped"
				" automatically when the queries end. You can"
				" drop the orphaned table inside InnoDB by"
				" creating an InnoDB table with the same name"
				" in another database and copying the .frm file"
				" to the current database. Then MySQL thinks"
				" the table exists, and DROP TABLE will"
				" succeed.";
		}
		trx->error_state = DB_SUCCESS;
		trx_rollback_to_savepoint(trx, NULL);
		trx->error_state = DB_SUCCESS;
	} else {
		/* The following call will also rename the .ibd data file if
		the table is stored in a single-table tablespace */

		err = dict_table_rename_in_cache(
			table, new_name, !new_is_tmp);
		if (err != DB_SUCCESS) {
			trx->error_state = DB_SUCCESS;
			trx_rollback_to_savepoint(trx, NULL);
			trx->error_state = DB_SUCCESS;
			goto funct_exit;
		}

		/* In case of copy alter, template db_name and
		table_name should be renamed only for newly
		created table. */
		if (table->vc_templ != NULL && !new_is_tmp) {
			innobase_rename_vc_templ(table);
		}

		/* We only want to switch off some of the type checking in
		an ALTER TABLE...ALGORITHM=COPY, not in a RENAME. */
		dict_names_t	fk_tables;

		err = dict_load_foreigns(
			new_name, NULL,
			false, !old_is_tmp || trx->check_foreigns,
			DICT_ERR_IGNORE_NONE, fk_tables);

		if (err != DB_SUCCESS) {

			if (old_is_tmp) {
				ib::error() << "In ALTER TABLE "
					<< ut_get_name(trx, new_name)
					<< " has or is referenced in foreign"
					" key constraints which are not"
					" compatible with the new table"
					" definition.";
			} else {
				ib::error() << "In RENAME TABLE table "
					<< ut_get_name(trx, new_name)
					<< " is referenced in foreign key"
					" constraints which are not compatible"
					" with the new table definition.";
			}

			ut_a(DB_SUCCESS == dict_table_rename_in_cache(
				table, old_name, FALSE));
			trx->error_state = DB_SUCCESS;
			trx_rollback_to_savepoint(trx, NULL);
			trx->error_state = DB_SUCCESS;
		}

		/* Check whether virtual column or stored column affects
		the foreign key constraint of the table. */
		if (dict_foreigns_has_s_base_col(
				table->foreign_set, table)) {
			err = DB_NO_FK_ON_S_BASE_COL;
			ut_a(DB_SUCCESS == dict_table_rename_in_cache(
				table, old_name, FALSE));
			trx->error_state = DB_SUCCESS;
			trx_rollback_to_savepoint(trx, NULL);
			trx->error_state = DB_SUCCESS;
			goto funct_exit;
		}

		/* Fill the virtual column set in foreign when
		the table undergoes copy alter operation. */
		dict_mem_table_free_foreign_vcol_set(table);
		dict_mem_table_fill_foreign_vcol_set(table);

		while (!fk_tables.empty()) {
			dict_load_table(fk_tables.front(), true,
					DICT_ERR_IGNORE_NONE);
			fk_tables.pop_front();
		}
	}

funct_exit:
	if (aux_fts_rename && err != DB_SUCCESS
	    && table != NULL && (table->space != 0)) {

		char*	orig_name = table->name.m_name;
		trx_t*	trx_bg = trx_allocate_for_background();

		/* If the first fts_rename fails, the trx would
		be rolled back and committed, we can't use it any more,
		so we have to start a new background trx here. */
		ut_a(trx_state_eq(trx_bg, TRX_STATE_NOT_STARTED));
		trx_bg->op_info = "Revert the failing rename "
				  "for fts aux tables";
		trx_bg->dict_operation_lock_mode = RW_X_LATCH;
		trx_start_for_ddl(trx_bg, TRX_DICT_OP_TABLE);

		/* If rename fails and table has its own tablespace,
		we need to call fts_rename_aux_tables again to
		revert the ibd file rename, which is not under the
		control of trx. Also notice the parent table name
		in cache is not changed yet. If the reverting fails,
		the ibd data may be left in the new database, which
		can be fixed only manually. */
		table->name.m_name = const_cast<char*>(new_name);
		fts_rename_aux_tables(table, old_name, trx_bg);
		table->name.m_name = orig_name;

		trx_bg->dict_operation_lock_mode = 0;
		trx_commit_for_mysql(trx_bg);
		trx_free_for_background(trx_bg);
	}

	if (table != NULL) {
		dict_table_close(table, dict_locked, FALSE);
	}

	if (commit) {
		trx_commit_for_mysql(trx);
	}

	if (UNIV_LIKELY_NULL(heap)) {
		mem_heap_free(heap);
	}

	trx->op_info = "";

	return(err);
}

/** Renames a partitioned table for MySQL.
@param[in]	old_name	Old table name.
@param[in]	new_name	New table name.
@param[in,out]	trx		Transaction.
@return error code or DB_SUCCESS */
dberr_t
row_rename_partitions_for_mysql(
	const char*	old_name,
	const char*	new_name,
	trx_t*		trx)
{
	char		from_name[FN_REFLEN];
	char		to_name[FN_REFLEN];
	ulint		from_len = strlen(old_name);
	ulint		to_len = strlen(new_name);
	char*		table_name;
	dberr_t		error = DB_TABLE_NOT_FOUND;

	ut_a(from_len < (FN_REFLEN - 4));
	ut_a(to_len < (FN_REFLEN - 4));
	memcpy(from_name, old_name, from_len);
	from_name[from_len] = '#';
	from_name[from_len + 1] = 0;
	while ((table_name = dict_get_first_table_name_in_db(from_name))) {
		ut_a(memcmp(table_name, from_name, from_len) == 0);
		/* Must match #[Pp]#<partition_name> */
		if (strlen(table_name) <= (from_len + 3)
		    || table_name[from_len] != '#'
		    || table_name[from_len + 2] != '#'
		    || (table_name[from_len + 1] != 'P'
			&& table_name[from_len + 1] != 'p')) {

			ut_ad(0);
			ut_free(table_name);
			continue;
		}
		memcpy(to_name, new_name, to_len);
		memcpy(to_name + to_len, table_name + from_len,
			strlen(table_name) - from_len + 1);
		error = row_rename_table_for_mysql(table_name, to_name,
						trx, false);
		if (error != DB_SUCCESS) {
			/* Rollback and return. */
			trx_rollback_for_mysql(trx);
			ut_free(table_name);
			return(error);
		}
		ut_free(table_name);
	}
	trx_commit_for_mysql(trx);
	return(error);
}

/*********************************************************************//**
Scans an index for either COUNT(*) or CHECK TABLE.
If CHECK TABLE; Checks that the index contains entries in an ascending order,
unique constraint is not broken, and calculates the number of index entries
in the read view of the current transaction.
@return DB_SUCCESS or other error */
dberr_t
row_scan_index_for_mysql(
/*=====================*/
	row_prebuilt_t*		prebuilt,	/*!< in: prebuilt struct
						in MySQL handle */
	const dict_index_t*	index,		/*!< in: index */
	bool			check_keys,	/*!< in: true=check for mis-
						ordered or duplicate records,
						false=count the rows only */
	ulint*			n_rows)		/*!< out: number of entries
						seen in the consistent read */
{
	dtuple_t*	prev_entry	= NULL;
	ulint		matched_fields;
	byte*		buf;
	dberr_t		ret;
	rec_t*		rec;
	int		cmp;
	ibool		contains_null;
	ulint		i;
	ulint		cnt;
	mem_heap_t*	heap		= NULL;
	ulint		n_ext;
	ulint		offsets_[REC_OFFS_NORMAL_SIZE];
	ulint*		offsets;
	rec_offs_init(offsets_);

	*n_rows = 0;

	/* Don't support RTree Leaf level scan */
	ut_ad(!dict_index_is_spatial(index));

	if (dict_index_is_clust(index)) {
		/* The clustered index of a table is always available.
		During online ALTER TABLE that rebuilds the table, the
		clustered index in the old table will have
		index->online_log pointing to the new table. All
		indexes of the old table will remain valid and the new
		table will be unaccessible to MySQL until the
		completion of the ALTER TABLE. */
	} else if (dict_index_is_online_ddl(index)
		   || (index->type & DICT_FTS)) {
		/* Full Text index are implemented by auxiliary tables,
		not the B-tree. We also skip secondary indexes that are
		being created online. */
		return(DB_SUCCESS);
	}

	ulint bufsize = ut_max(UNIV_PAGE_SIZE, prebuilt->mysql_row_len);
	buf = static_cast<byte*>(ut_malloc_nokey(bufsize));
	heap = mem_heap_create(100);

	cnt = 1000;

	ret = row_search_for_mysql(buf, PAGE_CUR_G, prebuilt, 0, 0);
loop:
	/* Check thd->killed every 1,000 scanned rows */
	if (--cnt == 0) {
		if (trx_is_interrupted(prebuilt->trx)) {
			ret = DB_INTERRUPTED;
			goto func_exit;
		}
		cnt = 1000;
	}

	switch (ret) {
	case DB_SUCCESS:
		break;
	case DB_DEADLOCK:
	case DB_LOCK_TABLE_FULL:
	case DB_LOCK_WAIT_TIMEOUT:
	case DB_INTERRUPTED:
		goto func_exit;
	default:
	{
		const char* doing = check_keys? "CHECK TABLE" : "COUNT(*)";
		ib::warn() << doing << " on index " << index->name << " of"
			" table " << index->table->name << " returned " << ret;
		/* fall through (this error is ignored by CHECK TABLE) */
	}
	case DB_END_OF_INDEX:
		ret = DB_SUCCESS;
func_exit:
		ut_free(buf);
		mem_heap_free(heap);

		return(ret);
	}

	*n_rows = *n_rows + 1;

	if (!check_keys) {
		goto next_rec;
	}
	/* else this code is doing handler::check() for CHECK TABLE */

	/* row_search... returns the index record in buf, record origin offset
	within buf stored in the first 4 bytes, because we have built a dummy
	template */

	rec = buf + mach_read_from_4(buf);

	offsets = rec_get_offsets(rec, index, offsets_,
				  ULINT_UNDEFINED, &heap);

	if (prev_entry != NULL) {
		matched_fields = 0;

		cmp = cmp_dtuple_rec_with_match(prev_entry, rec, offsets,
						&matched_fields);
		contains_null = FALSE;

		/* In a unique secondary index we allow equal key values if
		they contain SQL NULLs */

		for (i = 0;
		     i < dict_index_get_n_ordering_defined_by_user(index);
		     i++) {
			if (UNIV_SQL_NULL == dfield_get_len(
				    dtuple_get_nth_field(prev_entry, i))) {

				contains_null = TRUE;
				break;
			}
		}

		const char* msg;

		if (cmp > 0) {
			ret = DB_INDEX_CORRUPT;
			msg = "index records in a wrong order in ";
not_ok:
			ib::error()
				<< msg << index->name
				<< " of table " << index->table->name
				<< ": " << *prev_entry << ", "
				<< rec_offsets_print(rec, offsets);
			/* Continue reading */
		} else if (dict_index_is_unique(index)
			   && !contains_null
			   && matched_fields
			   >= dict_index_get_n_ordering_defined_by_user(
				   index)) {
			ret = DB_DUPLICATE_KEY;
			msg = "duplicate key in ";
			goto not_ok;
		}
	}

	{
		mem_heap_t*	tmp_heap = NULL;

		/* Empty the heap on each round.  But preserve offsets[]
		for the row_rec_to_index_entry() call, by copying them
		into a separate memory heap when needed. */
		if (UNIV_UNLIKELY(offsets != offsets_)) {
			ulint	size = rec_offs_get_n_alloc(offsets)
				* sizeof *offsets;

			tmp_heap = mem_heap_create(size);

			offsets = static_cast<ulint*>(
				mem_heap_dup(tmp_heap, offsets, size));
		}

		mem_heap_empty(heap);

		prev_entry = row_rec_to_index_entry(
			rec, index, offsets, &n_ext, heap);

		if (UNIV_LIKELY_NULL(tmp_heap)) {
			mem_heap_free(tmp_heap);
		}
	}

next_rec:
	ret = row_search_for_mysql(
		buf, PAGE_CUR_G, prebuilt, 0, ROW_SEL_NEXT);

	goto loop;
}

/*********************************************************************//**
Initialize this module */
void
row_mysql_init(void)
/*================*/
{
	mutex_create(LATCH_ID_ROW_DROP_LIST, &row_drop_list_mutex);

	UT_LIST_INIT(
		row_mysql_drop_list,
		&row_mysql_drop_t::row_mysql_drop_list);

	row_mysql_drop_list_inited = TRUE;
}

/*********************************************************************//**
Close this module */
void
row_mysql_close(void)
/*================*/
{
	ut_a(UT_LIST_GET_LEN(row_mysql_drop_list) == 0);

	mutex_free(&row_drop_list_mutex);

	row_mysql_drop_list_inited = FALSE;
}<|MERGE_RESOLUTION|>--- conflicted
+++ resolved
@@ -1732,11 +1732,8 @@
 
 	row_ins_step(thr);
 
-<<<<<<< HEAD
-=======
 	DEBUG_SYNC_C("ib_after_row_insert_step");
 
->>>>>>> 23032807
 	err = trx->error_state;
 
 	if (err != DB_SUCCESS) {
