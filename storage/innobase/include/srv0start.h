/*****************************************************************************

<<<<<<< HEAD
Copyright (c) 1995, 2013, Oracle and/or its affiliates. All Rights Reserved.
=======
Copyright (c) 1995, 2014, Oracle and/or its affiliates. All Rights Reserved.
>>>>>>> a9800d0d

This program is free software; you can redistribute it and/or modify it under
the terms of the GNU General Public License as published by the Free Software
Foundation; version 2 of the License.

This program is distributed in the hope that it will be useful, but WITHOUT
ANY WARRANTY; without even the implied warranty of MERCHANTABILITY or FITNESS
FOR A PARTICULAR PURPOSE. See the GNU General Public License for more details.

You should have received a copy of the GNU General Public License along with
this program; if not, write to the Free Software Foundation, Inc.,
51 Franklin Street, Suite 500, Boston, MA 02110-1335 USA

*****************************************************************************/

/**************************************************//**
@file include/srv0start.h
Starts the Innobase database server

Created 10/10/1995 Heikki Tuuri
*******************************************************/

#ifndef srv0start_h
#define srv0start_h

#include "univ.i"
#include "log0log.h"
#include "ut0byte.h"

// Forward declaration
struct dict_table_t;

#ifdef DBUG_OFF
# define RECOVERY_CRASH(x) do {} while(0)
#else
# define RECOVERY_CRASH(x) do {						\
	if (srv_force_recovery_crash == x) {				\
		fprintf(stderr, "innodb_force_recovery_crash=%lu\n",	\
			srv_force_recovery_crash);			\
		fflush(stderr);						\
		_exit(3);						\
	}								\
} while (0)
#endif /* DBUG_OFF */

/** Log 'spaces' have id's >= this */
#define SRV_LOG_SPACE_FIRST_ID		0xFFFFFFF0UL

/*********************************************************************//**
<<<<<<< HEAD
Normalizes a directory path for Windows: converts slashes to backslashes. */

void
srv_normalize_path_for_win(
/*=======================*/
	char*	str);	/*!< in/out: null-terminated character string */
/*********************************************************************//**
=======
>>>>>>> a9800d0d
Parse temporary tablespace configuration.
@return true if ok, false on parse error */

bool
srv_parse_temp_data_file_paths_and_sizes(
/*=====================================*/
	char*	str);	/*!< in/out: the data file path string */
/*********************************************************************//**
Frees the memory allocated by srv_parse_data_file_paths_and_sizes()
and srv_parse_log_group_home_dirs(). */

void
srv_free_paths_and_sizes(void);
/*==========================*/
/*********************************************************************//**
Adds a slash or a backslash to the end of a string if it is missing
and the string is not empty.
@return string which has the separator if the string is not empty */

char*
srv_add_path_separator_if_needed(
/*=============================*/
	char*	str);	/*!< in: null-terminated character string */
#ifndef UNIV_HOTBACKUP
/****************************************************************//**
Starts Innobase and creates a new database if database files
are not found and the user wants.
@return DB_SUCCESS or error code */

dberr_t
innobase_start_or_create_for_mysql(void);
/*====================================*/
/****************************************************************//**
Shuts down the Innobase database.
@return DB_SUCCESS or error code */

dberr_t
innobase_shutdown_for_mysql(void);

/********************************************************************
Signal all per-table background threads to shutdown, and wait for them to do
so. */

void
srv_shutdown_table_bg_threads(void);
/*=============================*/

/*************************************************************//**
Copy the file path component of the physical file to parameter. It will
copy up to and including the terminating path separator.
@return number of bytes copied or ULINT_UNDEFINED if destination buffer
	is smaller than the path to be copied. */

ulint
srv_path_copy(
/*==========*/
	char*		dest,		/*!< out: destination buffer */
	ulint		dest_len,	/*!< in: max bytes to copy */
	const char*	basedir,	/*!< in: base directory */
	const char*	table_name)	/*!< in: source table name */
	__attribute__((nonnull, warn_unused_result));

/*****************************************************************//**
Get the meta-data filename from the table name. */

void
srv_get_meta_data_filename(
/*======================*/
	dict_table_t*	table,		/*!< in: table */
	char*			filename,	/*!< out: filename */
	ulint			max_len)	/*!< in: filename max length */
	__attribute__((nonnull));

/** Log sequence number at shutdown */
extern	lsn_t	srv_shutdown_lsn;
/** Log sequence number immediately after startup */
extern	lsn_t	srv_start_lsn;

/** TRUE if the server is being started */
extern	bool	srv_is_being_started;
/** TRUE if the server was successfully started */
extern	ibool	srv_was_started;
/** TRUE if the server is being started, before rolling back any
incomplete transactions */
extern	ibool	srv_startup_is_before_trx_rollback_phase;

/** TRUE if a raw partition is in use */
extern	ibool	srv_start_raw_disk_in_use;


/** Shutdown state */
enum srv_shutdown_t {
	SRV_SHUTDOWN_NONE = 0,	/*!< Database running normally */
	SRV_SHUTDOWN_CLEANUP,	/*!< Cleaning up in
				logs_empty_and_mark_files_at_shutdown() */
	SRV_SHUTDOWN_FLUSH_PHASE,/*!< At this phase the master and the
				purge threads must have completed their
				work. Once we enter this phase the
				page_cleaner can clean up the buffer
				pool and exit */
	SRV_SHUTDOWN_LAST_PHASE,/*!< Last phase after ensuring that
				the buffer pool can be freed: flush
				all file spaces and close all files */
	SRV_SHUTDOWN_EXIT_THREADS/*!< Exit all threads */
};

/** At a shutdown this value climbs from SRV_SHUTDOWN_NONE to
SRV_SHUTDOWN_CLEANUP and then to SRV_SHUTDOWN_LAST_PHASE, and so on */
extern	enum srv_shutdown_t	srv_shutdown_state;
#endif /* !UNIV_HOTBACKUP */

#endif<|MERGE_RESOLUTION|>--- conflicted
+++ resolved
@@ -1,10 +1,6 @@
 /*****************************************************************************
 
-<<<<<<< HEAD
-Copyright (c) 1995, 2013, Oracle and/or its affiliates. All Rights Reserved.
-=======
 Copyright (c) 1995, 2014, Oracle and/or its affiliates. All Rights Reserved.
->>>>>>> a9800d0d
 
 This program is free software; you can redistribute it and/or modify it under
 the terms of the GNU General Public License as published by the Free Software
@@ -54,16 +50,6 @@
 #define SRV_LOG_SPACE_FIRST_ID		0xFFFFFFF0UL
 
 /*********************************************************************//**
-<<<<<<< HEAD
-Normalizes a directory path for Windows: converts slashes to backslashes. */
-
-void
-srv_normalize_path_for_win(
-/*=======================*/
-	char*	str);	/*!< in/out: null-terminated character string */
-/*********************************************************************//**
-=======
->>>>>>> a9800d0d
 Parse temporary tablespace configuration.
 @return true if ok, false on parse error */
 
