--- conflicted
+++ resolved
@@ -98,13 +98,13 @@
 Use this macro instead of the corresponding function! Macro for memory
 heap creation. */
 
-# define mem_heap_create(N)	mem_heap_create_func(		\
+#define mem_heap_create(N)	mem_heap_create_func(		\
 		(N), __FILE__, __LINE__, MEM_HEAP_DYNAMIC)
 /**************************************************************//**
 Use this macro instead of the corresponding function! Macro for memory
 heap creation. */
 
-# define mem_heap_create_typed(N, T)	mem_heap_create_func(	\
+#define mem_heap_create_typed(N, T)	mem_heap_create_func(	\
 		(N), __FILE__, __LINE__, (T))
 
 #else /* UNIV_DEBUG */
@@ -112,13 +112,13 @@
 Use this macro instead of the corresponding function! Macro for memory
 heap creation. */
 
-# define mem_heap_create(N)	mem_heap_create_func(		\
+#define mem_heap_create(N)	mem_heap_create_func(		\
 		(N), MEM_HEAP_DYNAMIC)
 /**************************************************************//**
 Use this macro instead of the corresponding function! Macro for memory
 heap creation. */
 
-# define mem_heap_create_typed(N, T)	mem_heap_create_func(	\
+#define mem_heap_create_typed(N, T)	mem_heap_create_func(	\
 		(N), (T))
 
 #endif /* UNIV_DEBUG */
@@ -294,57 +294,6 @@
 mem_heap_get_size(
 /*==============*/
 	mem_heap_t*	heap);		/*!< in: heap */
-<<<<<<< HEAD
-=======
-/**************************************************************//**
-Use this macro instead of the corresponding function!
-Macro for memory buffer allocation */
-
-#define mem_zalloc(N)	memset(mem_alloc(N), 0, (N))
-
-#ifdef UNIV_DEBUG
-#define mem_alloc(N)	mem_alloc_func((N), __FILE__, __LINE__, NULL)
-#define mem_alloc2(N,S) mem_alloc_func((N), __FILE__, __LINE__, (S))
-#else /* UNIV_DEBUG */
-#define mem_alloc(N)	mem_alloc_func((N), NULL)
-#define mem_alloc2(N,S) mem_alloc_func((N), (S))
-#endif /* UNIV_DEBUG */
-
-/***************************************************************//**
-NOTE: Use the corresponding macro instead of this function.
-Allocates a single buffer of memory from the dynamic memory of
-the C compiler. Is like malloc of C. The buffer must be freed
-with mem_free.
-@return	own: free storage */
-UNIV_INLINE
-void*
-mem_alloc_func(
-/*===========*/
-	ulint		n,		/*!< in: requested size in bytes */
-#ifdef UNIV_DEBUG
-	const char*	file_name,	/*!< in: file name where created */
-	ulint		line,		/*!< in: line where created */
-#endif /* UNIV_DEBUG */
-	ulint*		size);		/*!< out: allocated size in bytes,
-					or NULL */
-
-/**************************************************************//**
-Use this macro instead of the corresponding function!
-Macro for memory buffer freeing */
-
-#define mem_free(PTR)	mem_free_func((PTR), __FILE__, __LINE__)
-/***************************************************************//**
-NOTE: Use the corresponding macro instead of this function.
-Frees a single buffer of storage from
-the dynamic memory of C compiler. Similar to free of C. */
-UNIV_INLINE
-void
-mem_free_func(
-/*==========*/
-	void*		ptr,		/*!< in, own: buffer to be freed */
-	const char*	file_name,	/*!< in: file name where created */
-	ulint		line);		/*!< in: line where created */
->>>>>>> 5fa46c6a
 
 /**********************************************************************//**
 Duplicates a NUL-terminated string.
