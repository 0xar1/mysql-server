/*****************************************************************************

Copyright (c) 1995, 2017, Oracle and/or its affiliates. All rights reserved.
Copyright (c) 2008, 2009, Google Inc.
Copyright (c) 2009, Percona Inc.

Portions of this file contain modifications contributed and copyrighted by
Google, Inc. Those modifications are gratefully acknowledged and are described
briefly in the InnoDB documentation. The contributions by Google are
incorporated with their permission, and subject to the conditions contained in
the file COPYING.Google.

Portions of this file contain modifications contributed and copyrighted
by Percona Inc.. Those modifications are
gratefully acknowledged and are described briefly in the InnoDB
documentation. The contributions by Percona Inc. are incorporated with
their permission, and subject to the conditions contained in the file
COPYING.Percona.

This program is free software; you can redistribute it and/or modify it under
the terms of the GNU General Public License as published by the Free Software
Foundation; version 2 of the License.

This program is distributed in the hope that it will be useful, but WITHOUT
ANY WARRANTY; without even the implied warranty of MERCHANTABILITY or FITNESS
FOR A PARTICULAR PURPOSE. See the GNU General Public License for more details.

You should have received a copy of the GNU General Public License along with
this program; if not, write to the Free Software Foundation, Inc.,
51 Franklin Street, Suite 500, Boston, MA 02110-1335 USA

*****************************************************************************/

/**************************************************//**
@file include/srv0srv.h
The server main program

Created 10/10/1995 Heikki Tuuri
*******************************************************/

#ifndef srv0srv_h
#define srv0srv_h


#include "mysql/psi/mysql_stage.h"
#include "univ.i"
#ifndef UNIV_HOTBACKUP
#include "buf0checksum.h"
#include "fil0fil.h"
#include "log0log.h"
#include "os0event.h"
#include "que0types.h"
#include "srv0conc.h"
#include "trx0types.h"
#include "ut0counter.h"

/* Global counters used inside InnoDB. */
struct srv_stats_t {
	typedef ib_counter_t<ulint, 64> ulint_ctr_64_t;
	typedef ib_counter_t<lsn_t, 1, single_indexer_t> lsn_ctr_1_t;
	typedef ib_counter_t<ulint, 1, single_indexer_t> ulint_ctr_1_t;
	typedef ib_counter_t<lint, 1, single_indexer_t> lint_ctr_1_t;
	typedef ib_counter_t<int64_t, 1, single_indexer_t> int64_ctr_1_t;

	/** Count the amount of data written in total (in bytes) */
	ulint_ctr_1_t		data_written;

	/** Number of the log write requests done */
	ulint_ctr_1_t		log_write_requests;

	/** Number of physical writes to the log performed */
	ulint_ctr_1_t		log_writes;

	/** Amount of data padded for log write ahead */
	ulint_ctr_1_t		log_padded;

	/** Amount of data written to the log files in bytes */
	lsn_ctr_1_t		os_log_written;

	/** Number of writes being done to the log files */
	lint_ctr_1_t		os_log_pending_writes;

	/** We increase this counter, when we don't have enough
	space in the log buffer and have to flush it */
	ulint_ctr_1_t		log_waits;

	/** Count the number of times the doublewrite buffer was flushed */
	ulint_ctr_1_t		dblwr_writes;

	/** Store the number of pages that have been flushed to the
	doublewrite buffer */
	ulint_ctr_1_t		dblwr_pages_written;

	/** Store the number of write requests issued */
	ulint_ctr_1_t		buf_pool_write_requests;

	/** Store the number of times when we had to wait for a free page
	in the buffer pool. It happens when the buffer pool is full and we
	need to make a flush, in order to be able to read or create a page. */
	ulint_ctr_1_t		buf_pool_wait_free;

	/** Count the number of pages that were written from buffer
	pool to the disk */
	ulint_ctr_1_t		buf_pool_flushed;

	/** Number of buffer pool reads that led to the reading of
	a disk page */
	ulint_ctr_1_t		buf_pool_reads;

	/** Number of data read in total (in bytes) */
	ulint_ctr_1_t		data_read;

	/** Wait time of database locks */
	int64_ctr_1_t		n_lock_wait_time;

	/** Number of database lock waits */
	ulint_ctr_1_t		n_lock_wait_count;

	/** Number of threads currently waiting on database locks */
	lint_ctr_1_t		n_lock_wait_current_count;

	/** Number of rows read. */
	ulint_ctr_64_t		n_rows_read;

	/** Number of rows updated */
	ulint_ctr_64_t		n_rows_updated;

	/** Number of rows deleted */
	ulint_ctr_64_t		n_rows_deleted;

	/** Number of rows inserted */
	ulint_ctr_64_t		n_rows_inserted;
};

#ifdef INNODB_DD_TABLE
extern bool	srv_is_upgrade_mode;
extern bool	srv_downgrade_logs;
extern bool	srv_upgrade_old_undo_found;
#endif /* INNODB_DD_TABLE */

extern const char*	srv_main_thread_op_info;

/* The monitor thread waits on this event. */
extern os_event_t	srv_monitor_event;

/* The error monitor thread waits on this event. */
extern os_event_t	srv_error_event;

/** The buffer pool dump/load thread waits on this event. */
extern os_event_t	srv_buf_dump_event;

/** The buffer pool resize thread waits on this event. */
extern os_event_t	srv_buf_resize_event;

/** The buffer pool dump/load file name */
#define SRV_BUF_DUMP_FILENAME_DEFAULT	"ib_buffer_pool"
extern char*		srv_buf_dump_filename;

/** Boolean config knobs that tell InnoDB to dump the buffer pool at shutdown
and/or load it during startup. */
extern bool		srv_buffer_pool_dump_at_shutdown;
extern bool		srv_buffer_pool_load_at_startup;

/* Whether to disable file system cache if it is defined */
extern bool		srv_disable_sort_file_cache;

/* If the last data file is auto-extended, we add this many pages to it
at a time */
#define SRV_AUTO_EXTEND_INCREMENT (srv_sys_space.get_autoextend_increment())

/** Mutex protecting page_zip_stat_per_index */
extern ib_mutex_t	page_zip_stat_per_index_mutex;
/* Mutex for locking srv_monitor_file. Not created if srv_read_only_mode */
extern ib_mutex_t	srv_monitor_file_mutex;
/* Temporary file for innodb monitor output */
extern FILE*	srv_monitor_file;
/* Mutex for locking srv_dict_tmpfile. Only created if !srv_read_only_mode.
This mutex has a very high rank; threads reserving it should not
be holding any InnoDB latches. */
extern ib_mutex_t	srv_dict_tmpfile_mutex;
/* Temporary file for output from the data dictionary */
extern FILE*	srv_dict_tmpfile;
/* Mutex for locking srv_misc_tmpfile. Only created if !srv_read_only_mode.
This mutex has a very low rank; threads reserving it should not
acquire any further latches or sleep before releasing this one. */
extern ib_mutex_t	srv_misc_tmpfile_mutex;
/* Temporary file for miscellanous diagnostic output */
extern FILE*	srv_misc_tmpfile;

/* Server parameters which are read from the initfile */

extern char*	srv_data_home;

/** Set if InnoDB must operate in read-only mode. We don't do any
recovery and open all tables in RO mode instead of RW mode. We don't
sync the max trx id to disk either. */
extern bool	srv_read_only_mode;
/** Set if InnoDB operates in read-only mode or innodb-force-recovery
is greater than SRV_FORCE_NO_TRX_UNDO. */
extern bool high_level_read_only;
/** store to its own file each table created by an user; data
dictionary tables are in the system tablespace 0 */
extern bool	srv_file_per_table;
/** Sleep delay for threads waiting to enter InnoDB. In micro-seconds. */
extern	ulong	srv_thread_sleep_delay;
/** Maximum sleep delay (in micro-seconds), value of 0 disables it.*/
extern	ulong	srv_adaptive_max_sleep_delay;

/** Sort buffer size in index creation */
extern ulong	srv_sort_buf_size;
/** Maximum modification log file size for online index creation */
extern unsigned long long	srv_online_max_size;

/* If this flag is TRUE, then we will use the native aio of the
OS (provided we compiled Innobase with it in), otherwise we will
use simulated aio we build below with threads.
Currently we support native aio on windows and linux */
extern bool	srv_use_native_aio;
extern bool	srv_numa_interleave;
#endif /* !UNIV_HOTBACKUP */

/** Server undo tablespaces directory, can be absolute path. */
extern char*	srv_undo_dir;

/** Number of undo tablespaces to use. */
extern ulong	srv_undo_tablespaces;

/** The number of rollback segments to use for durable,
redo-logged, non-temporary transactions. */
extern ulong	srv_rollback_segments;

<<<<<<< HEAD
/** The number of rollback segments to use for non-durable,
non-redo-logged, temporary transactions. These logs reside in
the temp tablespace. */
extern ulong	srv_tmp_rollback_segments;
=======
/** The number of UNDO tablespaces that are active (hosting some rollback
segment). It is quite possible that some of the tablespaces doesn't host
any of the rollback-segment based on configuration used. */
extern ulint	srv_undo_tablespaces_active;

/** The number of undo segments to use */
extern ulong	srv_rollback_segments;

/* Used for the deprecated setting innodb_undo_logs. This will get put into
srv_rollback_segments if it is set to non=default */
extern ulong	srv_undo_logs;
extern const char* deprecated_undo_logs;
>>>>>>> b7697340

/** Maximum size of undo tablespace. */
extern unsigned long long	srv_max_undo_tablespace_size;

/** Rate at which UNDO records should be purged. */
extern ulong	srv_purge_rseg_truncate_frequency;

/** Enable or Disable Truncate of UNDO tablespace. */
extern bool	srv_undo_log_truncate;

/** Enable or disable Encrypt of UNDO tablespace. */
extern bool	srv_undo_log_encrypt;

/** Default size of UNDO tablespace while it is created new. */
extern const page_no_t	SRV_UNDO_TABLESPACE_SIZE_IN_PAGES;

extern char*	srv_log_group_home_dir;

#ifdef UNIV_DEBUG
extern bool	srv_checkpoint_disabled;
#endif /* UNIV_DEBUG */

/** Enable or Disable Encrypt of REDO tablespace. */
extern bool	srv_redo_log_encrypt;

#ifndef UNIV_HOTBACKUP
/** Maximum number of srv_n_log_files, or innodb_log_files_in_group */
#define SRV_N_LOG_FILES_MAX 100
extern ulong	srv_n_log_files;
/** At startup, this is the current redo log file size.
During startup, if this is different from srv_log_file_size_requested
(innodb_log_file_size), the redo log will be rebuilt and this size
will be initialized to srv_log_file_size_requested.
When upgrading from a previous redo log format, this will be set to 0,
and writing to the redo log is not allowed.

During startup, this is in bytes, and later converted to pages. */
extern ulonglong	srv_log_file_size;
/** The value of the startup parameter innodb_log_file_size */
extern ulonglong	srv_log_file_size_requested;
extern ulong	srv_log_buffer_size;
extern ulong	srv_flush_log_at_trx_commit;
extern uint	srv_flush_log_at_timeout;
extern ulong	srv_log_write_ahead_size;
extern bool	srv_adaptive_flushing;
extern bool	srv_flush_sync;

/* If this flag is TRUE, then we will load the indexes' (and tables') metadata
even if they are marked as "corrupted". Mostly it is for DBA to process
corrupted index and table */
extern bool	srv_load_corrupted;

/** Requested size in bytes */
extern ulint		srv_buf_pool_size;
/** Minimum pool size in bytes */
extern const ulint	srv_buf_pool_min_size;
/** Default pool size in bytes */
extern const ulint	srv_buf_pool_def_size;
/** Requested buffer pool chunk size. Each buffer pool instance consists
of one or more chunks. */
extern ulong		srv_buf_pool_chunk_unit;
/** Requested number of buffer pool instances */
extern ulong		srv_buf_pool_instances;
/** Default number of buffer pool instances */
extern const ulong	srv_buf_pool_instances_default;
/** Number of locks to protect buf_pool->page_hash */
extern ulong	srv_n_page_hash_locks;
/** Scan depth for LRU flush batch i.e.: number of blocks scanned*/
extern ulong	srv_LRU_scan_depth;
/** Whether or not to flush neighbors of a block */
extern ulong	srv_flush_neighbors;
/** Previously requested size. Accesses protected by memory barriers. */
extern ulint	srv_buf_pool_old_size;
/** Current size as scaling factor for the other components */
extern ulint	srv_buf_pool_base_size;
/** Current size in bytes */
extern long long	srv_buf_pool_curr_size;
/** Dump this % of each buffer pool during BP dump */
extern ulong	srv_buf_pool_dump_pct;
/** Lock table size in bytes */
extern ulint	srv_lock_table_size;

extern ulint	srv_n_file_io_threads;
extern bool	srv_random_read_ahead;
extern ulong	srv_read_ahead_threshold;
extern ulong	srv_n_read_io_threads;
extern ulong	srv_n_write_io_threads;

extern uint	srv_change_buffer_max_size;

/* Number of IO operations per second the server can do */
extern ulong    srv_io_capacity;

/* We use this dummy default value at startup for max_io_capacity.
The real value is set based on the value of io_capacity. */
#define SRV_MAX_IO_CAPACITY_DUMMY_DEFAULT	(~0UL)
#define SRV_MAX_IO_CAPACITY_LIMIT		(~0UL)
extern ulong    srv_max_io_capacity;
/* Returns the number of IO operations that is X percent of the
capacity. PCT_IO(5) -> returns the number of IO operations that
is 5% of the max where max is srv_io_capacity.  */
#define PCT_IO(p) ((ulong) (srv_io_capacity * ((double) (p) / 100.0)))

/** Maximum number of purge threads, including the purge coordinator */
#define MAX_PURGE_THREADS	32

/* The "innodb_stats_method" setting, decides how InnoDB is going
to treat NULL value when collecting statistics. It is not defined
as enum type because the configure option takes unsigned integer type. */
extern ulong	srv_innodb_stats_method;

extern ulint	srv_max_n_open_files;

extern ulong	srv_n_page_cleaners;

extern double	srv_max_dirty_pages_pct;
extern double	srv_max_dirty_pages_pct_lwm;

extern ulong	srv_adaptive_flushing_lwm;
extern ulong	srv_flushing_avg_loops;

extern ulong	srv_force_recovery;
#ifdef UNIV_DEBUG
extern ulong	srv_force_recovery_crash;
#endif /* UNIV_DEBUG */

/** The value of the configuration parameter innodb_fast_shutdown,
controlling the InnoDB shutdown.

If innodb_fast_shutdown=0, InnoDB shutdown will purge all undo log
records (except XA PREPARE transactions) and complete the merge of the
entire change buffer, and then shut down the redo log.

If innodb_fast_shutdown=1, InnoDB shutdown will only flush the buffer
pool to data files, cleanly shutting down the redo log.

If innodb_fast_shutdown=2, shutdown will effectively 'crash' InnoDB
(but lose no committed transactions). */
extern ulong	srv_fast_shutdown;
extern ibool	srv_innodb_status;

extern unsigned long long	srv_stats_transient_sample_pages;
extern bool			srv_stats_persistent;
extern unsigned long long	srv_stats_persistent_sample_pages;
extern bool			srv_stats_auto_recalc;
extern bool			srv_stats_include_delete_marked;

extern ibool	srv_use_doublewrite_buf;
extern ulong	srv_doublewrite_batch_size;
extern ulong	srv_checksum_algorithm;

extern double	srv_max_buf_pool_modified_pct;
extern ulong	srv_max_purge_lag;
extern ulong	srv_max_purge_lag_delay;

extern ulong	srv_replication_delay;
/*-------------------------------------------*/

extern bool	srv_print_innodb_monitor;
extern bool	srv_print_innodb_lock_monitor;
extern ibool	srv_print_verbose_log;

extern ibool	srv_monitor_active;
extern ibool	srv_error_monitor_active;

/* TRUE during the lifetime of the buffer pool dump/load thread */
extern ibool	srv_buf_dump_thread_active;

/* true during the lifetime of the buffer pool resize thread */
extern bool	srv_buf_resize_thread_active;

/* true during the lifetime of the stats thread */
extern bool	srv_dict_stats_thread_active;

extern ulong	srv_n_spin_wait_rounds;
extern ulong	srv_n_free_tickets_to_enter;
extern ulong	srv_thread_sleep_delay;
extern ulong	srv_spin_wait_delay;
extern ibool	srv_priority_boost;

extern ulint	srv_truncated_status_writes;
extern ulint	srv_available_rollback_segments;

#if defined UNIV_DEBUG || defined UNIV_IBUF_DEBUG
extern bool	srv_ibuf_disable_background_merge;
#endif /* UNIV_DEBUG || UNIV_IBUF_DEBUG */

#ifdef UNIV_DEBUG
extern bool	srv_buf_pool_debug;
extern bool	srv_sync_debug;
extern bool	srv_purge_view_update_only_debug;

/** Value of MySQL global used to disable master thread. */
extern bool	srv_master_thread_disabled_debug;
#endif /* UNIV_DEBUG */

extern ulint	srv_fatal_semaphore_wait_threshold;
#define SRV_SEMAPHORE_WAIT_EXTENSION	7200
extern ulint	srv_dml_needed_delay;

#define SRV_MAX_N_IO_THREADS	130

/* Array of English strings describing the current state of an
i/o handler thread */
extern const char* srv_io_thread_op_info[];
extern const char* srv_io_thread_function[];

/* the number of purge threads to use from the worker pool (currently 0 or 1) */
extern ulong srv_n_purge_threads;

/* the number of pages to purge in one batch */
extern ulong srv_purge_batch_size;

/* the number of sync wait arrays */
extern ulong srv_sync_array_size;

/* print all user-level transactions deadlocks to mysqld stderr */
extern bool srv_print_all_deadlocks;

extern bool	srv_cmp_per_index_enabled;

/** Status variables to be passed to MySQL */
extern struct export_var_t export_vars;

/** Global counters */
extern srv_stats_t	srv_stats;

/* Keys to register InnoDB threads with performance schema */

# ifdef UNIV_PFS_THREAD
extern mysql_pfs_key_t	buf_dump_thread_key;
extern mysql_pfs_key_t	buf_resize_thread_key;
extern mysql_pfs_key_t	dict_stats_thread_key;
extern mysql_pfs_key_t	fts_optimize_thread_key;
extern mysql_pfs_key_t	fts_parallel_merge_thread_key;
extern mysql_pfs_key_t	fts_parallel_tokenization_thread_key;
extern mysql_pfs_key_t	io_handler_thread_key;
extern mysql_pfs_key_t	io_ibuf_thread_key;
extern mysql_pfs_key_t	io_log_thread_key;
extern mysql_pfs_key_t	io_read_thread_key;
extern mysql_pfs_key_t	io_write_thread_key;
extern mysql_pfs_key_t	page_flush_coordinator_thread_key;
extern mysql_pfs_key_t	page_flush_thread_key;
extern mysql_pfs_key_t	recv_writer_thread_key;
extern mysql_pfs_key_t	srv_error_monitor_thread_key;
extern mysql_pfs_key_t	srv_lock_timeout_thread_key;
extern mysql_pfs_key_t	srv_master_thread_key;
extern mysql_pfs_key_t	srv_monitor_thread_key;
extern mysql_pfs_key_t	srv_purge_thread_key;
extern mysql_pfs_key_t	srv_worker_thread_key;
extern mysql_pfs_key_t	trx_recovery_rollback_thread_key;
#endif /* UNIV_PFS_THREAD */

#ifdef HAVE_PSI_STAGE_INTERFACE
/** Performance schema stage event for monitoring ALTER TABLE progress
everything after flush log_make_checkpoint_at(). */
extern PSI_stage_info	srv_stage_alter_table_end;

/** Performance schema stage event for monitoring ALTER TABLE progress
log_make_checkpoint_at(). */
extern PSI_stage_info	srv_stage_alter_table_flush;

/** Performance schema stage event for monitoring ALTER TABLE progress
row_merge_insert_index_tuples(). */
extern PSI_stage_info	srv_stage_alter_table_insert;

/** Performance schema stage event for monitoring ALTER TABLE progress
row_log_apply(). */
extern PSI_stage_info	srv_stage_alter_table_log_index;

/** Performance schema stage event for monitoring ALTER TABLE progress
row_log_table_apply(). */
extern PSI_stage_info	srv_stage_alter_table_log_table;

/** Performance schema stage event for monitoring ALTER TABLE progress
row_merge_sort(). */
extern PSI_stage_info	srv_stage_alter_table_merge_sort;

/** Performance schema stage event for monitoring ALTER TABLE progress
row_merge_read_clustered_index(). */
extern PSI_stage_info	srv_stage_alter_table_read_pk_internal_sort;

/** Performance schema stage event for monitoring buffer pool load progress. */
extern PSI_stage_info	srv_stage_buffer_pool_load;
#endif /* HAVE_PSI_STAGE_INTERFACE */

#endif /* !UNIV_HOTBACKUP */

#ifndef _WIN32
/** Alternatives for the file flush option in Unix.
@see innodb_flush_method_names */
enum srv_unix_flush_t {
	SRV_UNIX_FSYNC = 0,	/*!< fsync, the default */
	SRV_UNIX_O_DSYNC,	/*!< open log files in O_SYNC mode */
	SRV_UNIX_LITTLESYNC,	/*!< do not call os_file_flush()
				when writing data files, but do flush
				after writing to log files */
	SRV_UNIX_NOSYNC,	/*!< do not flush after writing */
	SRV_UNIX_O_DIRECT,	/*!< invoke os_file_set_nocache() on
				data files. This implies using
				non-buffered IO but still using fsync,
				the reason for which is that some FS
				do not flush meta-data when
				unbuffered IO happens */
	SRV_UNIX_O_DIRECT_NO_FSYNC
				/*!< do not use fsync() when using
				direct IO i.e.: it can be set to avoid
				the fsync() call that we make when
				using SRV_UNIX_O_DIRECT. However, in
				this case user/DBA should be sure about
				the integrity of the meta-data */
};
extern enum srv_unix_flush_t	srv_unix_file_flush_method;
#else
/** Alternatives for file i/o in Windows. @see innodb_flush_method_names. */
enum srv_win_flush_t {
	/** unbuffered I/O; this is the default */
	SRV_WIN_IO_UNBUFFERED = 0,
	/** buffered I/O */
	SRV_WIN_IO_NORMAL,
};
extern enum srv_win_flush_t	srv_win_file_flush_method;
#endif /* _WIN32 */

/** Alternatives for srv_force_recovery. Non-zero values are intended
to help the user get a damaged database up so that he can dump intact
tables and rows with SELECT INTO OUTFILE. The database must not otherwise
be used with these options! A bigger number below means that all precautions
of lower numbers are included. */
enum {
	SRV_FORCE_IGNORE_CORRUPT = 1,	/*!< let the server run even if it
					detects a corrupt page */
	SRV_FORCE_NO_BACKGROUND	= 2,	/*!< prevent the main thread from
					running: if a crash would occur
					in purge, this prevents it */
	SRV_FORCE_NO_TRX_UNDO = 3,	/*!< do not run trx rollback after
					recovery */
	SRV_FORCE_NO_IBUF_MERGE = 4,	/*!< prevent also ibuf operations:
					if they would cause a crash, better
					not do them */
	SRV_FORCE_NO_UNDO_LOG_SCAN = 5,	/*!< do not look at undo logs when
					starting the database: InnoDB will
					treat even incomplete transactions
					as committed */
	SRV_FORCE_NO_LOG_REDO = 6	/*!< do not do the log roll-forward
					in connection with recovery */
};

/* Alternatives for srv_innodb_stats_method, which could be changed by
setting innodb_stats_method */
enum srv_stats_method_name_enum {
	SRV_STATS_NULLS_EQUAL,		/* All NULL values are treated as
					equal. This is the default setting
					for innodb_stats_method */
	SRV_STATS_NULLS_UNEQUAL,	/* All NULL values are treated as
					NOT equal. */
	SRV_STATS_NULLS_IGNORED		/* NULL values are ignored */
};

typedef enum srv_stats_method_name_enum		srv_stats_method_name_t;

#ifdef UNIV_DEBUG
/** Force all user tables to use page compression. */
extern ulong	srv_debug_compress;
#endif /* UNIV_DEBUG */

#ifndef UNIV_HOTBACKUP
/** Types of threads existing in the system. */
enum srv_thread_type {
	SRV_NONE,			/*!< None */
	SRV_WORKER,			/*!< threads serving parallelized
					queries and queries released from
					lock wait */
	SRV_PURGE,			/*!< Purge coordinator thread */
	SRV_MASTER			/*!< the master thread, (whose type
					number must be biggest) */
};

/*********************************************************************//**
Boots Innobase server. */
void
srv_boot(void);
/*==========*/
/*********************************************************************//**
Frees the data structures created in srv_init(). */
void
srv_free(void);
/*==========*/
/*********************************************************************//**
Sets the info describing an i/o thread current state. */
void
srv_set_io_thread_op_info(
/*======================*/
	ulint		i,	/*!< in: the 'segment' of the i/o thread */
	const char*	str);	/*!< in: constant char string describing the
				state */
/*********************************************************************//**
Resets the info describing an i/o thread current state. */
void
srv_reset_io_thread_op_info();
/*=========================*/
/*******************************************************************//**
Tells the purge thread that there has been activity in the database
and wakes up the purge thread if it is suspended (not sleeping).  Note
that there is a small chance that the purge thread stays suspended
(we do not protect our operation with the srv_sys_t:mutex, for
performance reasons). */
void
srv_wake_purge_thread_if_not_active(void);
/*=====================================*/
/*******************************************************************//**
Tells the Innobase server that there has been activity in the database
and wakes up the master thread if it is suspended (not sleeping). Used
in the MySQL interface. Note that there is a small chance that the master
thread stays suspended (we do not protect our operation with the kernel
mutex, for performace reasons). */
void
srv_active_wake_master_thread_low(void);
/*===================================*/
#define srv_active_wake_master_thread()					\
	do {								\
		if (!srv_read_only_mode) {				\
			srv_active_wake_master_thread_low();		\
		}							\
	} while (0)
/*******************************************************************//**
Wakes up the master thread if it is suspended or being suspended. */
void
srv_wake_master_thread(void);
/*========================*/
/******************************************************************//**
Outputs to a file the output of the InnoDB Monitor.
@return FALSE if not all information printed
due to failure to obtain necessary mutex */
ibool
srv_printf_innodb_monitor(
/*======================*/
	FILE*	file,		/*!< in: output stream */
	ibool	nowait,		/*!< in: whether to wait for the
				lock_sys_t::mutex */
	ulint*	trx_start,	/*!< out: file position of the start of
				the list of active transactions */
	ulint*	trx_end);	/*!< out: file position of the end of
				the list of active transactions */

/******************************************************************//**
Function to pass InnoDB status variables to MySQL */
void
srv_export_innodb_status(void);
/*==========================*/
/*******************************************************************//**
Get current server activity count. We don't hold srv_sys::mutex while
reading this value as it is only used in heuristics.
@return activity count. */
ulint
srv_get_activity_count(void);
/*========================*/
/*******************************************************************//**
Check if there has been any activity.
@return FALSE if no change in activity counter. */
ibool
srv_check_activity(
/*===============*/
	ulint		old_activity_count);	/*!< old activity count */
/******************************************************************//**
Increment the server activity counter. */
void
srv_inc_activity_count(void);
/*=========================*/

/**********************************************************************//**
Enqueues a task to server task queue and releases a worker thread, if there
is a suspended one. */
void
srv_que_task_enqueue_low(
/*=====================*/
	que_thr_t*	thr);	/*!< in: query thread */

/** A thread which prints the info output by various InnoDB monitors. */
void
srv_monitor_thread();

/** A thread which prints warnings about semaphore waits which have lasted
too long. These can be used to track bugs which cause hangs. */
void
srv_error_monitor_thread();

/** The master thread controlling the server. */
void
srv_master_thread();

/** Purge coordinator thread that schedules the purge tasks. */
void
srv_purge_coordinator_thread();

/** Worker thread that reads tasks from the work queue and executes them. */
void
srv_worker_thread();

/**********************************************************************//**
Get count of tasks in the queue.
@return number of tasks in queue */
ulint
srv_get_task_queue_length(void);
/*===========================*/

/*********************************************************************//**
Releases threads of the type given from suspension in the thread table.
NOTE! The server mutex has to be reserved by the caller!
@return number of threads released: this may be less than n if not
enough threads were suspended at the moment */
ulint
srv_release_threads(
/*================*/
	enum srv_thread_type	type,	/*!< in: thread type */
	ulint			n);	/*!< in: number of threads to release */

/** Check whether any background thread (except the master thread) is active.
Send the threads wakeup signal.

NOTE: this check is part of the final shutdown, when the first phase of
shutdown has already been completed.
@see srv_pre_dd_shutdown()
@see srv_master_thread_active()
@return name of thread that is active
@retval NULL if no thread is active */
const char*
srv_any_background_threads_are_active();

/** Check whether the master thread is active.
This is polled during the final phase of shutdown.
The first phase of server shutdown must have already been executed
(or the server must not have been fully started up).
@see srv_pre_dd_shutdown()
@see srv_any_background_threads_are_active()
@retval true	if any thread is active
@retval false	if no thread is active */
bool
srv_master_thread_active();

/**********************************************************************//**
Wakeup the purge threads. */
void
srv_purge_wakeup(void);
/*==================*/

/** Check if the purge threads are active, both coordinator and worker threads
@return true if any thread is active, false if no thread is active */
bool
srv_purge_threads_active();

#ifdef UNIV_DEBUG
/** Disables master thread. It's used by:
	SET GLOBAL innodb_master_thread_disabled_debug = 1 (0).
@param[in]	thd		thread handle
@param[in]	var		pointer to system variable
@param[out]	var_ptr		where the formal string goes
@param[in]	save		immediate result from check function */
void
srv_master_thread_disabled_debug_update(
	THD*				thd,
	struct st_mysql_sys_var*	var,
	void*				var_ptr,
	const void*			save);
#endif /* UNIV_DEBUG */

/** Status variables to be passed to MySQL */
struct export_var_t{
	ulint innodb_data_pending_reads;	/*!< Pending reads */
	ulint innodb_data_pending_writes;	/*!< Pending writes */
	ulint innodb_data_pending_fsyncs;	/*!< Pending fsyncs */
	ulint innodb_data_fsyncs;		/*!< Number of fsyncs so far */
	ulint innodb_data_read;			/*!< Data bytes read */
	ulint innodb_data_writes;		/*!< I/O write requests */
	ulint innodb_data_written;		/*!< Data bytes written */
	ulint innodb_data_reads;		/*!< I/O read requests */
	char  innodb_buffer_pool_dump_status[OS_FILE_MAX_PATH + 128];/*!< Buf pool dump status */
	char  innodb_buffer_pool_load_status[OS_FILE_MAX_PATH + 128];/*!< Buf pool load status */
	char  innodb_buffer_pool_resize_status[512];/*!< Buf pool resize status */
	ulint innodb_buffer_pool_pages_total;	/*!< Buffer pool size */
	ulint innodb_buffer_pool_pages_data;	/*!< Data pages */
	ulint innodb_buffer_pool_bytes_data;	/*!< File bytes used */
	ulint innodb_buffer_pool_pages_dirty;	/*!< Dirty data pages */
	ulint innodb_buffer_pool_bytes_dirty;	/*!< File bytes modified */
	ulint innodb_buffer_pool_pages_misc;	/*!< Miscellanous pages */
	ulint innodb_buffer_pool_pages_free;	/*!< Free pages */
#ifdef UNIV_DEBUG
	ulint innodb_buffer_pool_pages_latched;	/*!< Latched pages */
#endif /* UNIV_DEBUG */
	ulint innodb_buffer_pool_read_requests;	/*!< buf_pool->stat.n_page_gets */
	ulint innodb_buffer_pool_reads;		/*!< srv_buf_pool_reads */
	ulint innodb_buffer_pool_wait_free;	/*!< srv_buf_pool_wait_free */
	ulint innodb_buffer_pool_pages_flushed;	/*!< srv_buf_pool_flushed */
	ulint innodb_buffer_pool_write_requests;/*!< srv_buf_pool_write_requests */
	ulint innodb_buffer_pool_read_ahead_rnd;/*!< srv_read_ahead_rnd */
	ulint innodb_buffer_pool_read_ahead;	/*!< srv_read_ahead */
	ulint innodb_buffer_pool_read_ahead_evicted;/*!< srv_read_ahead evicted*/
	ulint innodb_dblwr_pages_written;	/*!< srv_dblwr_pages_written */
	ulint innodb_dblwr_writes;		/*!< srv_dblwr_writes */
	ulint innodb_log_waits;			/*!< srv_log_waits */
	ulint innodb_log_write_requests;	/*!< srv_log_write_requests */
	ulint innodb_log_writes;		/*!< srv_log_writes */
	lsn_t innodb_os_log_written;		/*!< srv_os_log_written */
	ulint innodb_os_log_fsyncs;		/*!< fil_n_log_flushes */
	ulint innodb_os_log_pending_writes;	/*!< srv_os_log_pending_writes */
	ulint innodb_os_log_pending_fsyncs;	/*!< fil_n_pending_log_flushes */
	ulint innodb_page_size;			/*!< UNIV_PAGE_SIZE */
	ulint innodb_pages_created;		/*!< buf_pool->stat.n_pages_created */
	ulint innodb_pages_read;		/*!< buf_pool->stat.n_pages_read */
	ulint innodb_pages_written;		/*!< buf_pool->stat.n_pages_written */
	ulint innodb_row_lock_waits;		/*!< srv_n_lock_wait_count */
	ulint innodb_row_lock_current_waits;	/*!< srv_n_lock_wait_current_count */
	int64_t innodb_row_lock_time;		/*!< srv_n_lock_wait_time
						/ 1000 */
	ulint innodb_row_lock_time_avg;		/*!< srv_n_lock_wait_time
						/ 1000
						/ srv_n_lock_wait_count */
	ulint innodb_row_lock_time_max;		/*!< srv_n_lock_max_wait_time
						/ 1000 */
	ulint innodb_rows_read;			/*!< srv_n_rows_read */
	ulint innodb_rows_inserted;		/*!< srv_n_rows_inserted */
	ulint innodb_rows_updated;		/*!< srv_n_rows_updated */
	ulint innodb_rows_deleted;		/*!< srv_n_rows_deleted */
	ulint innodb_num_open_files;		/*!< fil_n_file_opened */
	ulint innodb_truncated_status_writes;	/*!< srv_truncated_status_writes */
	ulint innodb_available_rollback_segments; /*!< srv_available_rollback_segments */
	ulint innodb_available_undo_logs;	/*!< srv_available_undo_logs */
#ifdef UNIV_DEBUG
	ulint innodb_purge_trx_id_age;		/*!< rw_max_trx_id - purged trx_id */
	ulint innodb_purge_view_trx_id_age;	/*!< rw_max_trx_id
						- purged view's min trx_id */
	ulint innodb_ahi_drop_lookups;		/*!< number of adaptive hash
						index lookups when freeing
						file pages */
#endif /* UNIV_DEBUG */
};

/** Thread slot in the thread table.  */
struct srv_slot_t{
	srv_thread_type type;			/*!< thread type: user,
						utility etc. */
	ibool		in_use;			/*!< TRUE if this slot
						is in use */
	ibool		suspended;		/*!< TRUE if the thread is
						waiting for the event of this
						slot */
	ib_time_t	suspend_time;		/*!< time when the thread was
						suspended. Initialized by
						lock_wait_table_reserve_slot()
						for lock wait */
	ulong		wait_timeout;		/*!< wait time that if exceeded
						the thread will be timed out.
						Initialized by
						lock_wait_table_reserve_slot()
						for lock wait */
	os_event_t	event;			/*!< event used in suspending
						the thread when it has nothing
						to do */
	que_thr_t*	thr;			/*!< suspended query thread
						(only used for user threads) */
};

#else /* !UNIV_HOTBACKUP */
# define srv_use_adaptive_hash_indexes		FALSE
# define srv_use_native_aio			FALSE
# define srv_numa_interleave			FALSE
# define srv_force_recovery			0UL
# define srv_set_io_thread_op_info(t,info)	((void) 0)
# define srv_reset_io_thread_op_info()		((void) 0)
# define srv_is_being_started			0
# define srv_win_file_flush_method		SRV_WIN_IO_UNBUFFERED
# define srv_unix_file_flush_method		SRV_UNIX_O_DSYNC
# define srv_start_raw_disk_in_use		0
# define srv_file_per_table			1
#endif /* !UNIV_HOTBACKUP */

#endif<|MERGE_RESOLUTION|>--- conflicted
+++ resolved
@@ -229,25 +229,15 @@
 redo-logged, non-temporary transactions. */
 extern ulong	srv_rollback_segments;
 
-<<<<<<< HEAD
 /** The number of rollback segments to use for non-durable,
 non-redo-logged, temporary transactions. These logs reside in
 the temp tablespace. */
 extern ulong	srv_tmp_rollback_segments;
-=======
-/** The number of UNDO tablespaces that are active (hosting some rollback
-segment). It is quite possible that some of the tablespaces doesn't host
-any of the rollback-segment based on configuration used. */
-extern ulint	srv_undo_tablespaces_active;
-
-/** The number of undo segments to use */
-extern ulong	srv_rollback_segments;
 
 /* Used for the deprecated setting innodb_undo_logs. This will get put into
 srv_rollback_segments if it is set to non=default */
 extern ulong	srv_undo_logs;
 extern const char* deprecated_undo_logs;
->>>>>>> b7697340
 
 /** Maximum size of undo tablespace. */
 extern unsigned long long	srv_max_undo_tablespace_size;
