/*****************************************************************************

Copyright (c) 1996, 2021, Oracle and/or its affiliates.

This program is free software; you can redistribute it and/or modify it under
the terms of the GNU General Public License, version 2.0, as published by the
Free Software Foundation.

This program is also distributed with certain software (including but not
limited to OpenSSL) that is licensed under separate terms, as designated in a
particular file or component or in included license documentation. The authors
of MySQL hereby grant you an additional permission to link the program and
your derivative works with the separately licensed software that they have
included with MySQL.

This program is distributed in the hope that it will be useful, but WITHOUT
ANY WARRANTY; without even the implied warranty of MERCHANTABILITY or FITNESS
FOR A PARTICULAR PURPOSE. See the GNU General Public License, version 2.0,
for more details.

You should have received a copy of the GNU General Public License along with
this program; if not, write to the Free Software Foundation, Inc.,
51 Franklin St, Fifth Floor, Boston, MA 02110-1301  USA

*****************************************************************************/

/** @file include/db0err.h
 Global error codes for the database

 Created 5/24/1996 Heikki Tuuri
 *******************************************************/

#ifndef db0err_h
#define db0err_h

/* Do not include univ.i because univ.i includes this. */

enum dberr_t {
  DB_ERROR_UNSET = 0,
  /** like DB_SUCCESS, but a new explicit record lock was created */
  DB_SUCCESS_LOCKED_REC = 9,
  DB_SUCCESS = 10,

  /* The following are error codes */

  DB_ERROR,
  DB_INTERRUPTED,
  DB_OUT_OF_MEMORY,
  /** The tablespace could not be auto-extending */
  DB_OUT_OF_FILE_SPACE,
  DB_OUT_OF_DISK_SPACE,
  DB_LOCK_WAIT,
  DB_DEADLOCK,
  DB_ROLLBACK,
  DB_DUPLICATE_KEY,
  /** required history data has been deleted due to lack of space in
  rollback segment */
  DB_MISSING_HISTORY,
  /** skip lock */
  DB_SKIP_LOCKED,
  /** don't wait lock */
  DB_LOCK_NOWAIT,
  /** no session temporary tablespace could be allocated */
  DB_NO_SESSION_TEMP,
  DB_CLUSTER_NOT_FOUND = 30,
  DB_TABLE_NOT_FOUND,
  /** the database has to be stopped and restarted with more file space */
  DB_MUST_GET_MORE_FILE_SPACE,
  DB_TABLE_IS_BEING_USED,
  /** a record in an index would not fit on a compressed page, or it would
  become bigger than 1/2 free space in an uncompressed page frame */
  DB_TOO_BIG_RECORD,
  /** lock wait lasted too long */
  DB_LOCK_WAIT_TIMEOUT,
  /** referenced key value not found for a foreign key in an insert or
  update of a row */
  DB_NO_REFERENCED_ROW,
  /** cannot delete or update a row because it contains a key value which
  is referenced */
  DB_ROW_IS_REFERENCED,
  /** adding a foreign key constraint to a table failed */
  DB_CANNOT_ADD_CONSTRAINT,
  /** data structure corruption noticed */
  DB_CORRUPTION,
  /** dropping a foreign key constraint from a table failed */
  DB_CANNOT_DROP_CONSTRAINT,
  /** no savepoint exists with the given name */
  DB_NO_SAVEPOINT,
  /** cannot create a new tablespace because a file of the same name or
  tablespace ID already exists */
  DB_TABLESPACE_EXISTS,
  /** tablespace was deleted or is being dropped right now */
  DB_TABLESPACE_DELETED,
  /** Attempt to delete a tablespace instance that was not found in the
  tablespace hash table */
  DB_TABLESPACE_NOT_FOUND,
  /** lock structs have exhausted the buffer pool (for big transactions,
  InnoDB stores the lock structs in the buffer pool) */
  DB_LOCK_TABLE_FULL,
  /** foreign key constraints activated by the operation would lead to a
  duplicate key in some table */
  DB_FOREIGN_DUPLICATE_KEY,
  /** when InnoDB runs out of the preconfigured undo slots, this can only
  happen when there are too many concurrent transactions */
  DB_TOO_MANY_CONCURRENT_TRXS,
  /** when InnoDB sees any artefact or a feature that it can't recoginize
  or work with e.g., FT indexes created by a later version of the engine. */
  DB_UNSUPPORTED,
  /** a NOT NULL column was found to be NULL during table rebuild */
  DB_INVALID_NULL,
  /** an operation that requires the persistent storage, used for recording
  table and index statistics, was requested but this storage does not exist
  itself or the stats for a given table do not exist */
  DB_STATS_DO_NOT_EXIST,
  /** Foreign key constraint related cascading delete/update exceeds maximum
  allowed depth */
  DB_FOREIGN_EXCEED_MAX_CASCADE,
  /** the child (foreign) table does not have an index that contains the
  foreign keys as its prefix columns */
  DB_CHILD_NO_INDEX,
  /** the parent table does not have an index that contains the foreign keys
  as its prefix columns */
  DB_PARENT_NO_INDEX,
  /** index column size exceeds maximum limit */
  DB_TOO_BIG_INDEX_COL,
  /** we have corrupted index */
  DB_INDEX_CORRUPT,
  /** the undo log record is too big */
  DB_UNDO_RECORD_TOO_BIG,
  /** Update operation attempted in a read-only transaction */
  DB_READ_ONLY,
  /** FTS Doc ID cannot be zero */
  DB_FTS_INVALID_DOCID,
  /** table is being used in foreign key check */
  DB_TABLE_IN_FK_CHECK,
  /** Modification log grew too big during online index creation */
  DB_ONLINE_LOG_TOO_BIG,
  /** Identifier name too long */
  DB_IDENTIFIER_TOO_LONG,
  /** FTS query memory exceeds result cache limit */
  DB_FTS_EXCEED_RESULT_CACHE_LIMIT,
  /** Temp file write failure */
  DB_TEMP_FILE_WRITE_FAIL,
  /** Cannot create specified Geometry data object */
  DB_CANT_CREATE_GEOMETRY_OBJECT,
  /** Cannot open a file */
  DB_CANNOT_OPEN_FILE,
  /** Too many words in a phrase */
  DB_FTS_TOO_MANY_WORDS_IN_PHRASE,
  /** Server version is lower than tablespace version */
  DB_SERVER_VERSION_LOW,
  /** The path is too long for the OS */
  DB_TOO_LONG_PATH,
  /** Generic IO error */
  DB_IO_ERROR = 100,
  /** Failure to decompress a page after reading it from disk */
  DB_IO_DECOMPRESS_FAIL,
  /** Punch hole not supported by InnoDB */
  DB_IO_NO_PUNCH_HOLE,
  /** The file system doesn't support punch hole */
  DB_IO_NO_PUNCH_HOLE_FS,
  /** The tablespace doesn't support punch hole */
  DB_IO_NO_PUNCH_HOLE_TABLESPACE,
  /** Failure to decrypt a page after reading it from disk */
  DB_IO_DECRYPT_FAIL,
  /** The tablespace doesn't support encrypt */
  DB_IO_NO_ENCRYPT_TABLESPACE,
  /** Partial IO request failed */
  DB_IO_PARTIAL_FAILED,
  /** Transaction was forced to rollback by a higher priority transaction */
  DB_FORCED_ABORT,
  /** Table/clustered index is corrupted */
  DB_TABLE_CORRUPT,
  /** Invalid Filename */
  DB_WRONG_FILE_NAME,
  /** Compute generated value failed */
  DB_COMPUTE_VALUE_FAILED,
  /** Cannot add foreign constrain placed on the base column of stored column */
  DB_NO_FK_ON_S_BASE_COL,
  /** Invalid encrytion metadata in page 0. */
  DB_INVALID_ENCRYPTION_META,
  /** Incomplete cloned directory */
  DB_ABORT_INCOMPLETE_CLONE,
  /** Btree level limit exceeded. */
  DB_BTREE_LEVEL_LIMIT_EXCEEDED,
  /** Doublewrite meta data not found in the system space header */
  DB_DBLWR_NOT_EXISTS,
  /** Failed to initialize the doublewrite extents in the system tablespace */
  DB_V1_DBLWR_INIT_FAILED,
  /** Failed to create the doublewrite extents in the system tablespace */
  DB_V1_DBLWR_CREATE_FAILED,
  /** Failed to initialize the double write memory data structures */
  DB_DBLWR_INIT_FAILED,
  /* Schema mismatch between the metadata and data being imported. */
  DB_SCHEMA_MISMATCH,
  /** System has run out of resources. */
  DB_OUT_OF_RESOURCES,
  /** Page was discarded, was not written to storage. */
  DB_PAGE_IS_STALE,
<<<<<<< HEAD
  /** Error reading the auto-increment value. */
  DB_AUTOINC_READ_ERROR,
=======
  /** Failed to read as read was beyond file size. */
  DB_FILE_READ_BEYOND_SIZE,
>>>>>>> bdeb288f

  /* The following are partial failure codes */

  DB_FAIL = 1000,
  DB_OVERFLOW,
  DB_UNDERFLOW,
  DB_STRONG_FAIL,
  DB_ZIP_OVERFLOW,
  DB_RECORD_NOT_FOUND = 1500,
  DB_END_OF_BLOCK,
  DB_END_OF_INDEX,
  DB_END_SAMPLE_READ,

  /** Generic error code for "Not found" type of errors */
  DB_NOT_FOUND,

  /* The following are API only error codes. */

  /** Column update or read failed because the types mismatch */
  DB_DATA_MISMATCH = 2000,
  /* Too many nested sub expression in full-text search string */
  DB_FTS_TOO_MANY_NESTED_EXP
};
#endif<|MERGE_RESOLUTION|>--- conflicted
+++ resolved
@@ -197,13 +197,10 @@
   DB_OUT_OF_RESOURCES,
   /** Page was discarded, was not written to storage. */
   DB_PAGE_IS_STALE,
-<<<<<<< HEAD
   /** Error reading the auto-increment value. */
   DB_AUTOINC_READ_ERROR,
-=======
   /** Failed to read as read was beyond file size. */
   DB_FILE_READ_BEYOND_SIZE,
->>>>>>> bdeb288f
 
   /* The following are partial failure codes */
 
