--- conflicted
+++ resolved
@@ -1,10 +1,6 @@
 /*****************************************************************************
 
-<<<<<<< HEAD
-Copyright (c) 1994, 2011, Oracle and/or its affiliates. All Rights Reserved.
-=======
 Copyright (c) 1994, 2012, Oracle and/or its affiliates. All Rights Reserved.
->>>>>>> b1d094f2
 
 This program is free software; you can redistribute it and/or modify it under
 the terms of the GNU General Public License as published by the Free Software
@@ -132,11 +128,7 @@
 	btr_cur_t*	cursor,	/*!< in: btr cursor */
 	mtr_t*		mtr)	/*!< in: mtr */
 {
-<<<<<<< HEAD
-	const page_t*		page;
-=======
 	const page_t*	page;
->>>>>>> b1d094f2
 
 	ut_ad(mtr_memo_contains(mtr, btr_cur_get_block(cursor),
 				MTR_MEMO_PAGE_X_FIX));
