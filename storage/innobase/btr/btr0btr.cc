--- conflicted
+++ resolved
@@ -1987,20 +1987,12 @@
 
   err = btr_cur_optimistic_insert(
       flags | BTR_NO_LOCKING_FLAG | BTR_KEEP_SYS_FLAG | BTR_NO_UNDO_LOG_FLAG,
-<<<<<<< HEAD
-      &cursor, &offsets, &heap, tuple, &rec, &dummy_big_rec, 0, nullptr, mtr);
-=======
-      &cursor, &offsets, &heap, tuple, &rec, &dummy_big_rec, NULL, mtr);
->>>>>>> 4188502f
+      &cursor, &offsets, &heap, tuple, &rec, &dummy_big_rec, nullptr, mtr);
 
   if (err == DB_FAIL) {
     err = btr_cur_pessimistic_insert(
         flags | BTR_NO_LOCKING_FLAG | BTR_KEEP_SYS_FLAG | BTR_NO_UNDO_LOG_FLAG,
-<<<<<<< HEAD
-        &cursor, &offsets, &heap, tuple, &rec, &dummy_big_rec, 0, nullptr, mtr);
-=======
-        &cursor, &offsets, &heap, tuple, &rec, &dummy_big_rec, NULL, mtr);
->>>>>>> 4188502f
+        &cursor, &offsets, &heap, tuple, &rec, &dummy_big_rec, nullptr, mtr);
     ut_a(err == DB_SUCCESS);
   }
 
@@ -2485,14 +2477,9 @@
       buf = nullptr;
     }
 
-<<<<<<< HEAD
     insert_will_fit =
         !new_page_zip &&
-        btr_page_insert_fits(cursor, nullptr, offsets, tuple, n_ext, heap);
-=======
-    insert_will_fit = !new_page_zip &&
-                      btr_page_insert_fits(cursor, NULL, offsets, tuple, heap);
->>>>>>> 4188502f
+        btr_page_insert_fits(cursor, nullptr, offsets, tuple, heap);
   }
 
   if (!srv_read_only_mode && !cursor->index->table->is_intrinsic() &&
