/*****************************************************************************

Copyright (c) 1995, 2010, Innobase Oy. All Rights Reserved.

This program is free software; you can redistribute it and/or modify it under
the terms of the GNU General Public License as published by the Free Software
Foundation; version 2 of the License.

This program is distributed in the hope that it will be useful, but WITHOUT
ANY WARRANTY; without even the implied warranty of MERCHANTABILITY or FITNESS
FOR A PARTICULAR PURPOSE. See the GNU General Public License for more details.

You should have received a copy of the GNU General Public License along with
this program; if not, write to the Free Software Foundation, Inc., 59 Temple
Place, Suite 330, Boston, MA 02111-1307 USA

*****************************************************************************/

/**************************************************//**
@file buf/buf0lru.c
The database buffer replacement algorithm

Created 11/5/1995 Heikki Tuuri
*******************************************************/

#include "buf0lru.h"

#ifdef UNIV_NONINL
#include "buf0lru.ic"
#endif

#include "ut0byte.h"
#include "ut0lst.h"
#include "ut0rnd.h"
#include "sync0sync.h"
#include "sync0rw.h"
#include "hash0hash.h"
#include "os0sync.h"
#include "fil0fil.h"
#include "btr0btr.h"
#include "buf0buddy.h"
#include "buf0buf.h"
#include "buf0flu.h"
#include "buf0rea.h"
#include "btr0sea.h"
#include "ibuf0ibuf.h"
#include "os0file.h"
#include "page0zip.h"
#include "log0recv.h"
#include "srv0srv.h"

/** The number of blocks from the LRU_old pointer onward, including
the block pointed to, must be buf_pool->LRU_old_ratio/BUF_LRU_OLD_RATIO_DIV
of the whole LRU list length, except that the tolerance defined below
is allowed. Note that the tolerance must be small enough such that for
even the BUF_LRU_OLD_MIN_LEN long LRU list, the LRU_old pointer is not
allowed to point to either end of the LRU list. */

#define BUF_LRU_OLD_TOLERANCE	20

/** The minimum amount of non-old blocks when the LRU_old list exists
(that is, when there are more than BUF_LRU_OLD_MIN_LEN blocks).
@see buf_LRU_old_adjust_len */
#define BUF_LRU_NON_OLD_MIN_LEN	5
#if BUF_LRU_NON_OLD_MIN_LEN >= BUF_LRU_OLD_MIN_LEN
# error "BUF_LRU_NON_OLD_MIN_LEN >= BUF_LRU_OLD_MIN_LEN"
#endif

/** When dropping the search hash index entries before deleting an ibd
file, we build a local array of pages belonging to that tablespace
in the buffer pool. Following is the size of that array. */
#define BUF_LRU_DROP_SEARCH_HASH_SIZE	1024

/** If we switch on the InnoDB monitor because there are too few available
frames in the buffer pool, we set this to TRUE */
static ibool	buf_lru_switched_on_innodb_mon	= FALSE;

/******************************************************************//**
These statistics are not 'of' LRU but 'for' LRU.  We keep count of I/O
and page_zip_decompress() operations.  Based on the statistics,
buf_LRU_evict_from_unzip_LRU() decides if we want to evict from
unzip_LRU or the regular LRU.  From unzip_LRU, we will only evict the
uncompressed frame (meaning we can evict dirty blocks as well).  From
the regular LRU, we will evict the entire block (i.e.: both the
uncompressed and compressed data), which must be clean. */

/* @{ */

/** Number of intervals for which we keep the history of these stats.
Each interval is 1 second, defined by the rate at which
srv_error_monitor_thread() calls buf_LRU_stat_update(). */
#define BUF_LRU_STAT_N_INTERVAL 50

/** Co-efficient with which we multiply I/O operations to equate them
with page_zip_decompress() operations. */
#define BUF_LRU_IO_TO_UNZIP_FACTOR 50

/** Sampled values buf_LRU_stat_cur.
Not protected by any mutex.  Updated by buf_LRU_stat_update(). */
static buf_LRU_stat_t		buf_LRU_stat_arr[BUF_LRU_STAT_N_INTERVAL];

/** Cursor to buf_LRU_stat_arr[] that is updated in a round-robin fashion. */
static ulint			buf_LRU_stat_arr_ind;

/** Current operation counters.  Not protected by any mutex.  Cleared
by buf_LRU_stat_update(). */
UNIV_INTERN buf_LRU_stat_t	buf_LRU_stat_cur;

/** Running sum of past values of buf_LRU_stat_cur.
Updated by buf_LRU_stat_update().  Not Protected by any mutex. */
UNIV_INTERN buf_LRU_stat_t	buf_LRU_stat_sum;

/* @} */

/** @name Heuristics for detecting index scan @{ */
/** Move blocks to "new" LRU list only if the first access was at
least this many milliseconds ago.  Not protected by any mutex or latch. */
UNIV_INTERN uint	buf_LRU_old_threshold_ms;
/* @} */

/******************************************************************//**
Takes a block out of the LRU list and page hash table.
If the block is compressed-only (BUF_BLOCK_ZIP_PAGE),
the object will be freed.

<<<<<<< HEAD
The caller must hold buf_pool_mutex, the buf_page_get_mutex() mutex
=======
The caller must hold buf_pool->mutex, the buf_page_get_mutex() mutex
>>>>>>> fad01fbe
and the appropriate hash_mutex. This function will release the
buf_page_get_mutex() and the hash_mutex.

If a compressed page or a compressed-only block descriptor is freed,
other compressed pages or compressed-only block descriptors may be
relocated.
@return the new state of the block (BUF_BLOCK_ZIP_FREE if the state
was BUF_BLOCK_ZIP_PAGE, or BUF_BLOCK_REMOVE_HASH otherwise) */
static
enum buf_page_state
buf_LRU_block_remove_hashed_page(
/*=============================*/
	buf_page_t*	bpage,	/*!< in: block, must contain a file page and
				be in a state where it can be freed; there
				may or may not be a hash index to the page */
	ibool		zip);	/*!< in: TRUE if should remove also the
				compressed page of an uncompressed page */
/******************************************************************//**
Puts a file page whose has no hash index to the free list. */
static
void
buf_LRU_block_free_hashed_page(
/*===========================*/
	buf_block_t*	block);	/*!< in: block, must contain a file page and
				be in a state where it can be freed */

/******************************************************************//**
Determines if the unzip_LRU list should be used for evicting a victim
instead of the general LRU list.
@return	TRUE if should use unzip_LRU */
UNIV_INLINE
ibool
buf_LRU_evict_from_unzip_LRU(
/*=========================*/
	buf_pool_t*	buf_pool)
{
	ulint	io_avg;
	ulint	unzip_avg;

	ut_ad(buf_pool_mutex_own(buf_pool));

	/* If the unzip_LRU list is empty, we can only use the LRU. */
	if (UT_LIST_GET_LEN(buf_pool->unzip_LRU) == 0) {
		return(FALSE);
	}

	/* If unzip_LRU is at most 10% of the size of the LRU list,
	then use the LRU.  This slack allows us to keep hot
	decompressed pages in the buffer pool. */
	if (UT_LIST_GET_LEN(buf_pool->unzip_LRU)
	    <= UT_LIST_GET_LEN(buf_pool->LRU) / 10) {
		return(FALSE);
	}

	/* If eviction hasn't started yet, we assume by default
	that a workload is disk bound. */
	if (buf_pool->freed_page_clock == 0) {
		return(TRUE);
	}

	/* Calculate the average over past intervals, and add the values
	of the current interval. */
	io_avg = buf_LRU_stat_sum.io / BUF_LRU_STAT_N_INTERVAL
		+ buf_LRU_stat_cur.io;
	unzip_avg = buf_LRU_stat_sum.unzip / BUF_LRU_STAT_N_INTERVAL
		+ buf_LRU_stat_cur.unzip;

	/* Decide based on our formula.  If the load is I/O bound
	(unzip_avg is smaller than the weighted io_avg), evict an
	uncompressed frame from unzip_LRU.  Otherwise we assume that
	the load is CPU bound and evict from the regular LRU. */
	return(unzip_avg <= io_avg * BUF_LRU_IO_TO_UNZIP_FACTOR);
}

/******************************************************************//**
Attempts to drop page hash index on a batch of pages belonging to a
particular space id. */
static
void
buf_LRU_drop_page_hash_batch(
/*=========================*/
	ulint		space_id,	/*!< in: space id */
	ulint		zip_size,	/*!< in: compressed page size in bytes
					or 0 for uncompressed pages */
	const ulint*	arr,		/*!< in: array of page_no */
	ulint		count)		/*!< in: number of entries in array */
{
	ulint	i;

	ut_ad(arr != NULL);
	ut_ad(count <= BUF_LRU_DROP_SEARCH_HASH_SIZE);

	for (i = 0; i < count; ++i) {
		btr_search_drop_page_hash_when_freed(space_id, zip_size,
						     arr[i]);
	}
}

/******************************************************************//**
When doing a DROP TABLE/DISCARD TABLESPACE we have to drop all page
hash index entries belonging to that table. This function tries to
do that in batch. Note that this is a 'best effort' attempt and does
not guarantee that ALL hash entries will be removed. */
static
void
buf_LRU_drop_page_hash_for_tablespace(
/*==================================*/
	buf_pool_t*	buf_pool,	/*!< in: buffer pool instance */
	ulint		id)		/*!< in: space id */
{
	buf_page_t*	bpage;
	ulint*		page_arr;
	ulint		num_entries;
	ulint		zip_size;

	zip_size = fil_space_get_zip_size(id);

	if (UNIV_UNLIKELY(zip_size == ULINT_UNDEFINED)) {
		/* Somehow, the tablespace does not exist.  Nothing to drop. */
		ut_ad(0);
		return;
	}

	page_arr = ut_malloc(
		sizeof(ulint) * BUF_LRU_DROP_SEARCH_HASH_SIZE);

	buf_pool_mutex_enter(buf_pool);

scan_again:
	num_entries = 0;
	bpage = UT_LIST_GET_LAST(buf_pool->LRU);

	while (bpage != NULL) {
		mutex_t*	block_mutex = buf_page_get_mutex(bpage);
		buf_page_t*	prev_bpage;

		mutex_enter(block_mutex);
		prev_bpage = UT_LIST_GET_PREV(LRU, bpage);

		ut_a(buf_page_in_file(bpage));

		if (buf_page_get_state(bpage) != BUF_BLOCK_FILE_PAGE
		    || bpage->space != id
		    || bpage->buf_fix_count > 0
		    || bpage->io_fix != BUF_IO_NONE) {
			/* We leave the fixed pages as is in this scan.
			To be dealt with later in the final scan. */
			mutex_exit(block_mutex);
			goto next_page;
		}

		if (((buf_block_t*) bpage)->is_hashed) {

			/* Store the offset(i.e.: page_no) in the array
			so that we can drop hash index in a batch
			later. */
			page_arr[num_entries] = bpage->offset;
			mutex_exit(block_mutex);
			ut_a(num_entries < BUF_LRU_DROP_SEARCH_HASH_SIZE);
			++num_entries;

			if (num_entries < BUF_LRU_DROP_SEARCH_HASH_SIZE) {
				goto next_page;
			}

			/* Array full. We release the buf_pool->mutex to
			obey the latching order. */
			buf_pool_mutex_exit(buf_pool);

			buf_LRU_drop_page_hash_batch(
				id, zip_size, page_arr, num_entries);

			num_entries = 0;

			buf_pool_mutex_enter(buf_pool);
		} else {
			mutex_exit(block_mutex);
		}

next_page:
		/* Note that we may have released the buf_pool mutex
		above after reading the prev_bpage during processing
		of a page_hash_batch (i.e.: when the array was full).
		This means that prev_bpage can change in LRU list.
		This is OK because this function is a 'best effort'
		to drop as many search hash entries as possible and
		it does not guarantee that ALL such entries will be
		dropped. */
		bpage = prev_bpage;

		/* If, however, bpage has been removed from LRU list
		to the free list then we should restart the scan.
		bpage->state is protected by buf_pool mutex. */
		if (bpage && !buf_page_in_file(bpage)) {
			ut_a(num_entries == 0);
			goto scan_again;
		}
	}

	buf_pool_mutex_exit(buf_pool);

	/* Drop any remaining batch of search hashed pages. */
	buf_LRU_drop_page_hash_batch(id, zip_size, page_arr, num_entries);
	ut_free(page_arr);
}

/******************************************************************//**
Invalidates all pages belonging to a given tablespace inside a specific
buffer pool instance when we are deleting the data file(s) of that
tablespace. */
static
void
buf_LRU_invalidate_tablespace_buf_pool_instance(
/*============================================*/
	buf_pool_t*	buf_pool,	/*!< buffer pool instance */
	ulint		id)		/*!< in: space id */
{
	buf_page_t*	bpage;
	ibool		all_freed;

scan_again:
	buf_pool_mutex_enter(buf_pool);

	all_freed = TRUE;

	bpage = UT_LIST_GET_LAST(buf_pool->LRU);

	while (bpage != NULL) {
		buf_page_t*	prev_bpage;
		ibool		prev_bpage_buf_fix = FALSE;

		ut_a(buf_page_in_file(bpage));

		prev_bpage = UT_LIST_GET_PREV(LRU, bpage);

		/* bpage->space and bpage->io_fix are protected by
<<<<<<< HEAD
		buf_pool_mutex and block_mutex.  It is safe to check
		them while holding buf_pool_mutex only. */
=======
		buf_pool->mutex and block_mutex.  It is safe to check
		them while holding buf_pool->mutex only. */
>>>>>>> fad01fbe

		if (buf_page_get_space(bpage) != id) {
			/* Skip this block, as it does not belong to
			the space that is being invalidated. */
		} else if (buf_page_get_io_fix(bpage) != BUF_IO_NONE) {
			/* We cannot remove this page during this scan
			yet; maybe the system is currently reading it
			in, or flushing the modifications to the file */

			all_freed = FALSE;
		} else {
			ulint fold = buf_page_address_fold(bpage->space,
							   bpage->offset);
			mutex_t* hash_mutex = buf_page_hash_mutex_get(buf_pool,
								      fold);

			mutex_t* block_mutex = buf_page_get_mutex(bpage);

			mutex_enter(hash_mutex);
			mutex_enter(block_mutex);

			if (bpage->buf_fix_count > 0) {

				/* We cannot remove this page during
				this scan yet; maybe the system is
				currently reading it in, or flushing
				the modifications to the file */

				all_freed = FALSE;
				mutex_exit(hash_mutex);
				mutex_exit(block_mutex);
				goto next_page;
			}

#ifdef UNIV_DEBUG
			if (buf_debug_prints) {
				fprintf(stderr,
					"Dropping space %lu page %lu\n",
					(ulong) buf_page_get_space(bpage),
					(ulong) buf_page_get_page_no(bpage));
			}
#endif
			if (buf_page_get_state(bpage) != BUF_BLOCK_FILE_PAGE) {
				/* This is a compressed-only block
				descriptor.  Ensure that prev_bpage
				cannot be relocated when bpage is freed. */
				if (UNIV_LIKELY(prev_bpage != NULL)) {
					switch (buf_page_get_state(
							prev_bpage)) {
					case BUF_BLOCK_FILE_PAGE:
						/* Descriptors of uncompressed
						blocks will not be relocated,
						because we are holding the
<<<<<<< HEAD
						buf_pool_mutex. */
=======
						buf_pool->mutex. */
>>>>>>> fad01fbe
						break;
					case BUF_BLOCK_ZIP_PAGE:
					case BUF_BLOCK_ZIP_DIRTY:
						/* Descriptors of compressed-
						only blocks can be relocated,
						unless they are buffer-fixed.
						Because both bpage and
						prev_bpage are protected by
						buf_pool_zip_mutex, it is
						not necessary to acquire
						further mutexes. */
						ut_ad(&buf_pool->zip_mutex
						      == block_mutex);
						ut_ad(mutex_own(block_mutex));
						prev_bpage_buf_fix = TRUE;
						prev_bpage->buf_fix_count++;
						break;
					default:
						ut_error;
					}
				}
			} else if (((buf_block_t*) bpage)->is_hashed) {
				ulint	page_no;
				ulint	zip_size;

				buf_pool_mutex_exit(buf_pool);

				zip_size = buf_page_get_zip_size(bpage);
				page_no = buf_page_get_page_no(bpage);

				mutex_exit(hash_mutex);
				mutex_exit(block_mutex);

				/* Note that the following call will acquire
				an S-latch on the page */

				btr_search_drop_page_hash_when_freed(
					id, zip_size, page_no);
				goto scan_again;
			}

			if (bpage->oldest_modification != 0) {

				buf_flush_remove(bpage);
			}

			/* Remove from the LRU list. */

			if (buf_LRU_block_remove_hashed_page(bpage, TRUE)
			    != BUF_BLOCK_ZIP_FREE) {
				buf_LRU_block_free_hashed_page((buf_block_t*)
							       bpage);
			} else {
				/* The block_mutex should have been
				released by buf_LRU_block_remove_hashed_page() */
				ut_ad(block_mutex == &buf_pool->zip_mutex);
				ut_ad(!mutex_own(block_mutex));

				if (prev_bpage_buf_fix) {
					/* We temporarily buffer-fixed
					prev_bpage, so that
					buf_buddy_free() could not
					relocate it, in case it was a
					compressed-only block
					descriptor. */

					mutex_enter(block_mutex);
					ut_ad(prev_bpage->buf_fix_count > 0);
					prev_bpage->buf_fix_count--;
					mutex_exit(block_mutex);
				}

			}

			ut_ad(!mutex_own(hash_mutex));
			ut_ad(!mutex_own(block_mutex));
		}
next_page:
		bpage = prev_bpage;

	}

	buf_pool_mutex_exit(buf_pool);

	if (!all_freed) {
		os_thread_sleep(20000);

		goto scan_again;
	}
}

/******************************************************************//**
Invalidates all pages belonging to a given tablespace when we are deleting
the data file(s) of that tablespace. */
UNIV_INTERN
void
buf_LRU_invalidate_tablespace(
/*==========================*/
	ulint	id)	/*!< in: space id */
{
	ulint	i;

	/* Before we attempt to drop pages one by one we first
	attempt to drop page hash index entries in batches to make
	it more efficient. The batching attempt is a best effort
	attempt and does not guarantee that all pages hash entries
	will be dropped. We get rid of remaining page hash entries
	one by one below. */
	for (i = 0; i < srv_buf_pool_instances; i++) {
		buf_pool_t*	buf_pool;

		buf_pool = buf_pool_from_array(i);
		buf_LRU_drop_page_hash_for_tablespace(buf_pool, id);
		buf_LRU_invalidate_tablespace_buf_pool_instance(buf_pool, id);
	}
}

/********************************************************************//**
Insert a compressed block into buf_pool->zip_clean in the LRU order. */
UNIV_INTERN
void
buf_LRU_insert_zip_clean(
/*=====================*/
	buf_page_t*	bpage)	/*!< in: pointer to the block in question */
{
	buf_page_t*	b;
	buf_pool_t*	buf_pool = buf_pool_from_bpage(bpage);

	ut_ad(buf_pool_mutex_own(buf_pool));
	ut_ad(buf_page_get_state(bpage) == BUF_BLOCK_ZIP_PAGE);

	/* Find the first successor of bpage in the LRU list
	that is in the zip_clean list. */
	b = bpage;
	do {
		b = UT_LIST_GET_NEXT(LRU, b);
	} while (b && buf_page_get_state(b) != BUF_BLOCK_ZIP_PAGE);

	/* Insert bpage before b, i.e., after the predecessor of b. */
	if (b) {
		b = UT_LIST_GET_PREV(list, b);
	}

	if (b) {
		UT_LIST_INSERT_AFTER(list, buf_pool->zip_clean, b, bpage);
	} else {
		UT_LIST_ADD_FIRST(list, buf_pool->zip_clean, bpage);
	}
}

/******************************************************************//**
Try to free an uncompressed page of a compressed block from the unzip
LRU list.  The compressed page is preserved, and it need not be clean.
@return	TRUE if freed */
UNIV_INLINE
ibool
buf_LRU_free_from_unzip_LRU_list(
/*=============================*/
	buf_pool_t*	buf_pool,	/*!< in: buffer pool instance */
	ulint		n_iterations)	/*!< in: how many times this has
					been called repeatedly without
					result: a high value means that
					we should search farther; we will
					search n_iterations / 5 of the
					unzip_LRU list, or nothing if
					n_iterations >= 5 */
{
	buf_block_t*	block;
	ulint		distance;

	ut_ad(buf_pool_mutex_own(buf_pool));

	/* Theoratically it should be much easier to find a victim
	from unzip_LRU as we can choose even a dirty block (as we'll
	be evicting only the uncompressed frame).  In a very unlikely
	eventuality that we are unable to find a victim from
	unzip_LRU, we fall back to the regular LRU list.  We do this
	if we have done five iterations so far. */

	if (UNIV_UNLIKELY(n_iterations >= 5)
	    || !buf_LRU_evict_from_unzip_LRU(buf_pool)) {

		return(FALSE);
	}

	distance = 100 + (n_iterations
			  * UT_LIST_GET_LEN(buf_pool->unzip_LRU)) / 5;

	for (block = UT_LIST_GET_LAST(buf_pool->unzip_LRU);
	     UNIV_LIKELY(block != NULL) && UNIV_LIKELY(distance > 0);
	     block = UT_LIST_GET_PREV(unzip_LRU, block), distance--) {

		enum buf_lru_free_block_status	freed;

		ut_ad(buf_block_get_state(block) == BUF_BLOCK_FILE_PAGE);
		ut_ad(block->in_unzip_LRU_list);
		ut_ad(block->page.in_LRU_list);

		freed = buf_LRU_free_block(&block->page, FALSE, NULL);
		switch (freed) {
		case BUF_LRU_FREED:
			return(TRUE);

		case BUF_LRU_CANNOT_RELOCATE:
			/* If we failed to relocate, try
			regular LRU eviction. */
			return(FALSE);

		case BUF_LRU_NOT_FREED:
			/* The block was buffer-fixed or I/O-fixed.
			Keep looking. */
			continue;
		}

		/* inappropriate return value from
		buf_LRU_free_block() */
		ut_error;
	}

	return(FALSE);
}

/******************************************************************//**
Try to free a clean page from the common LRU list.
@return	TRUE if freed */
UNIV_INLINE
ibool
buf_LRU_free_from_common_LRU_list(
/*==============================*/
	buf_pool_t*	buf_pool,
	ulint		n_iterations)
				/*!< in: how many times this has been called
				repeatedly without result: a high value means
				that we should search farther; if
				n_iterations < 10, then we search
				n_iterations / 10 * buf_pool->curr_size
				pages from the end of the LRU list */
{
	buf_page_t*	bpage;
	ulint		distance;

	ut_ad(buf_pool_mutex_own(buf_pool));

	distance = 100 + (n_iterations * buf_pool->curr_size) / 10;

	for (bpage = UT_LIST_GET_LAST(buf_pool->LRU);
	     UNIV_LIKELY(bpage != NULL) && UNIV_LIKELY(distance > 0);
	     bpage = UT_LIST_GET_PREV(LRU, bpage), distance--) {

		enum buf_lru_free_block_status	freed;
		unsigned			accessed;

		ut_ad(buf_page_in_file(bpage));
		ut_ad(bpage->in_LRU_list);

		accessed = buf_page_is_accessed(bpage);
		freed = buf_LRU_free_block(bpage, TRUE, NULL);
		switch (freed) {
		case BUF_LRU_FREED:
			/* Keep track of pages that are evicted without
			ever being accessed. This gives us a measure of
			the effectiveness of readahead */
			if (!accessed) {
				++buf_pool->stat.n_ra_pages_evicted;
			}
			return(TRUE);

		case BUF_LRU_NOT_FREED:
			/* The block was dirty, buffer-fixed, or I/O-fixed.
			Keep looking. */
			continue;

		case BUF_LRU_CANNOT_RELOCATE:
			/* This should never occur, because we
			want to discard the compressed page too. */
			break;
		}

		/* inappropriate return value from
		buf_LRU_free_block() */
		ut_error;
	}

	return(FALSE);
}

/******************************************************************//**
Try to free a replaceable block.
@return	TRUE if found and freed */
UNIV_INTERN
ibool
buf_LRU_search_and_free_block(
/*==========================*/
	buf_pool_t*	buf_pool,
				/*!< in: buffer pool instance */
	ulint		n_iterations)
				/*!< in: how many times this has been called
				repeatedly without result: a high value means
				that we should search farther; if
				n_iterations < 10, then we search
				n_iterations / 10 * buf_pool->curr_size
				pages from the end of the LRU list; if
				n_iterations < 5, then we will also search
				n_iterations / 5 of the unzip_LRU list. */
{
	ibool	freed = FALSE;

	buf_pool_mutex_enter(buf_pool);

	freed = buf_LRU_free_from_unzip_LRU_list(buf_pool, n_iterations);

	if (!freed) {
		freed = buf_LRU_free_from_common_LRU_list(
			buf_pool, n_iterations);
	}

	if (!freed) {
		buf_pool->LRU_flush_ended = 0;
	} else if (buf_pool->LRU_flush_ended > 0) {
		buf_pool->LRU_flush_ended--;
	}

	buf_pool_mutex_exit(buf_pool);

	return(freed);
}

/******************************************************************//**
Tries to remove LRU flushed blocks from the end of the LRU list and put them
to the free list. This is beneficial for the efficiency of the insert buffer
operation, as flushed pages from non-unique non-clustered indexes are here
taken out of the buffer pool, and their inserts redirected to the insert
buffer. Otherwise, the flushed blocks could get modified again before read
operations need new buffer blocks, and the i/o work done in flushing would be
wasted. */
UNIV_INTERN
void
buf_LRU_try_free_flushed_blocks(
/*============================*/
	buf_pool_t*	buf_pool)		/*!< in: buffer pool instance */
{

	if (buf_pool == NULL) {
		ulint	i;

		for (i = 0; i < srv_buf_pool_instances; i++) {
			buf_pool = buf_pool_from_array(i);
			buf_LRU_try_free_flushed_blocks(buf_pool);
		}
	} else {
		buf_pool_mutex_enter(buf_pool);

		while (buf_pool->LRU_flush_ended > 0) {

			buf_pool_mutex_exit(buf_pool);

			buf_LRU_search_and_free_block(buf_pool, 1);

			buf_pool_mutex_enter(buf_pool);
		}

		buf_pool_mutex_exit(buf_pool);
	}
}

/******************************************************************//**
Returns TRUE if less than 25 % of the buffer pool in any instance is
available. This can be used in heuristics to prevent huge transactions
eating up the whole buffer pool for their locks.
@return	TRUE if less than 25 % of buffer pool left */
UNIV_INTERN
ibool
buf_LRU_buf_pool_running_out(void)
/*==============================*/
{
	ulint	i;
	ibool	ret = FALSE;

	for (i = 0; i < srv_buf_pool_instances && !ret; i++) {
		buf_pool_t*	buf_pool;

		buf_pool = buf_pool_from_array(i);

		buf_pool_mutex_enter(buf_pool);

		if (!recv_recovery_on
		    && UT_LIST_GET_LEN(buf_pool->free)
		       + UT_LIST_GET_LEN(buf_pool->LRU)
		       < buf_pool->curr_size / 4) {

			ret = TRUE;
		}

		buf_pool_mutex_exit(buf_pool);
	}

	return(ret);
}

/******************************************************************//**
Returns a free block from the buf_pool.  The block is taken off the
free list.  If it is empty, returns NULL.
@return	a free control block, or NULL if the buf_block->free list is empty */
UNIV_INTERN
buf_block_t*
buf_LRU_get_free_only(
/*==================*/
	buf_pool_t*	buf_pool)
{
	buf_block_t*	block;

	ut_ad(buf_pool_mutex_own(buf_pool));

	block = (buf_block_t*) UT_LIST_GET_FIRST(buf_pool->free);

	if (block) {

		ut_ad(block->page.in_free_list);
		ut_d(block->page.in_free_list = FALSE);
		ut_ad(!block->page.in_flush_list);
		ut_ad(!block->page.in_LRU_list);
		ut_a(!buf_page_in_file(&block->page));
		UT_LIST_REMOVE(list, buf_pool->free, (&block->page));

		mutex_enter(&block->mutex);

		buf_block_set_state(block, BUF_BLOCK_READY_FOR_USE);
		UNIV_MEM_ALLOC(block->frame, UNIV_PAGE_SIZE);

		ut_ad(buf_pool_from_block(block) == buf_pool);

		mutex_exit(&block->mutex);
	}

	return(block);
}

/******************************************************************//**
Returns a free block from the buf_pool. The block is taken off the
free list. If it is empty, blocks are moved from the end of the
LRU list to the free list.
@return	the free control block, in state BUF_BLOCK_READY_FOR_USE */
UNIV_INTERN
buf_block_t*
buf_LRU_get_free_block(
/*===================*/
	buf_pool_t*	buf_pool,	/*!< in: buffer pool instance */
	ulint		zip_size)	/*!< in: compressed page size in bytes,
					or 0 if uncompressed tablespace */
{
	buf_block_t*	block		= NULL;
	ibool		freed;
	ulint		n_iterations	= 1;
	ibool		mon_value_was	= FALSE;
	ibool		started_monitor	= FALSE;
loop:
	buf_pool_mutex_enter(buf_pool);

	if (!recv_recovery_on && UT_LIST_GET_LEN(buf_pool->free)
	    + UT_LIST_GET_LEN(buf_pool->LRU) < buf_pool->curr_size / 20) {
		ut_print_timestamp(stderr);

		fprintf(stderr,
			"  InnoDB: ERROR: over 95 percent of the buffer pool"
			" is occupied by\n"
			"InnoDB: lock heaps or the adaptive hash index!"
			" Check that your\n"
			"InnoDB: transactions do not set too many row locks.\n"
			"InnoDB: Your buffer pool size is %lu MB."
			" Maybe you should make\n"
			"InnoDB: the buffer pool bigger?\n"
			"InnoDB: We intentionally generate a seg fault"
			" to print a stack trace\n"
			"InnoDB: on Linux!\n",
			(ulong) (buf_pool->curr_size
				 / (1024 * 1024 / UNIV_PAGE_SIZE)));

		ut_error;

	} else if (!recv_recovery_on
		   && (UT_LIST_GET_LEN(buf_pool->free)
		       + UT_LIST_GET_LEN(buf_pool->LRU))
		   < buf_pool->curr_size / 3) {

		if (!buf_lru_switched_on_innodb_mon) {

			/* Over 67 % of the buffer pool is occupied by lock
			heaps or the adaptive hash index. This may be a memory
			leak! */

			ut_print_timestamp(stderr);
			fprintf(stderr,
				"  InnoDB: WARNING: over 67 percent of"
				" the buffer pool is occupied by\n"
				"InnoDB: lock heaps or the adaptive"
				" hash index! Check that your\n"
				"InnoDB: transactions do not set too many"
				" row locks.\n"
				"InnoDB: Your buffer pool size is %lu MB."
				" Maybe you should make\n"
				"InnoDB: the buffer pool bigger?\n"
				"InnoDB: Starting the InnoDB Monitor to print"
				" diagnostics, including\n"
				"InnoDB: lock heap and hash index sizes.\n",
				(ulong) (buf_pool->curr_size
					 / (1024 * 1024 / UNIV_PAGE_SIZE)));

			buf_lru_switched_on_innodb_mon = TRUE;
			srv_print_innodb_monitor = TRUE;
			os_event_set(srv_lock_timeout_thread_event);
		}
	} else if (buf_lru_switched_on_innodb_mon) {

		/* Switch off the InnoDB Monitor; this is a simple way
		to stop the monitor if the situation becomes less urgent,
		but may also surprise users if the user also switched on the
		monitor! */

		buf_lru_switched_on_innodb_mon = FALSE;
		srv_print_innodb_monitor = FALSE;
	}

	/* If there is a block in the free list, take it */
	block = buf_LRU_get_free_only(buf_pool);
	if (block) {

		ut_ad(buf_pool_from_block(block) == buf_pool);

#ifdef UNIV_DEBUG
		block->page.zip.m_start =
#endif /* UNIV_DEBUG */
			block->page.zip.m_end =
			block->page.zip.m_nonempty =
			block->page.zip.n_blobs = 0;

		if (UNIV_UNLIKELY(zip_size)) {
			ibool	lru;
			page_zip_set_size(&block->page.zip, zip_size);

			block->page.zip.data = buf_buddy_alloc(
				buf_pool, zip_size, &lru);

			UNIV_MEM_DESC(block->page.zip.data, zip_size, block);
		} else {
			page_zip_set_size(&block->page.zip, 0);
			block->page.zip.data = NULL;
		}

		buf_pool_mutex_exit(buf_pool);

		if (started_monitor) {
			srv_print_innodb_monitor = mon_value_was;
		}

		return(block);
	}

	/* If no block was in the free list, search from the end of the LRU
	list and try to free a block there */

	buf_pool_mutex_exit(buf_pool);

	freed = buf_LRU_search_and_free_block(buf_pool, n_iterations);

	if (freed > 0) {
		goto loop;
	}

	if (n_iterations > 30) {
		ut_print_timestamp(stderr);
		fprintf(stderr,
			"  InnoDB: Warning: difficult to find free blocks in\n"
			"InnoDB: the buffer pool (%lu search iterations)!"
			" Consider\n"
			"InnoDB: increasing the buffer pool size.\n"
			"InnoDB: It is also possible that"
			" in your Unix version\n"
			"InnoDB: fsync is very slow, or"
			" completely frozen inside\n"
			"InnoDB: the OS kernel. Then upgrading to"
			" a newer version\n"
			"InnoDB: of your operating system may help."
			" Look at the\n"
			"InnoDB: number of fsyncs in diagnostic info below.\n"
			"InnoDB: Pending flushes (fsync) log: %lu;"
			" buffer pool: %lu\n"
			"InnoDB: %lu OS file reads, %lu OS file writes,"
			" %lu OS fsyncs\n"
			"InnoDB: Starting InnoDB Monitor to print further\n"
			"InnoDB: diagnostics to the standard output.\n",
			(ulong) n_iterations,
			(ulong) fil_n_pending_log_flushes,
			(ulong) fil_n_pending_tablespace_flushes,
			(ulong) os_n_file_reads, (ulong) os_n_file_writes,
			(ulong) os_n_fsyncs);

		mon_value_was = srv_print_innodb_monitor;
		started_monitor = TRUE;
		srv_print_innodb_monitor = TRUE;
		os_event_set(srv_lock_timeout_thread_event);
	}

	/* No free block was found: try to flush the LRU list */

	buf_flush_free_margin(buf_pool);
	++srv_buf_pool_wait_free;

	os_aio_simulated_wake_handler_threads();

	buf_pool_mutex_enter(buf_pool);

	if (buf_pool->LRU_flush_ended > 0) {
		/* We have written pages in an LRU flush. To make the insert
		buffer more efficient, we try to move these pages to the free
		list. */

		buf_pool_mutex_exit(buf_pool);

		buf_LRU_try_free_flushed_blocks(buf_pool);
	} else {
		buf_pool_mutex_exit(buf_pool);
	}

	if (n_iterations > 10) {

		os_thread_sleep(500000);
	}

	n_iterations++;

	goto loop;
}

/*******************************************************************//**
Moves the LRU_old pointer so that the length of the old blocks list
is inside the allowed limits. */
UNIV_INLINE
void
buf_LRU_old_adjust_len(
/*===================*/
	buf_pool_t*	buf_pool)	/*!< in: buffer pool instance */
{
	ulint	old_len;
	ulint	new_len;

	ut_a(buf_pool->LRU_old);
	ut_ad(buf_pool_mutex_own(buf_pool));
	ut_ad(buf_pool->LRU_old_ratio >= BUF_LRU_OLD_RATIO_MIN);
	ut_ad(buf_pool->LRU_old_ratio <= BUF_LRU_OLD_RATIO_MAX);
#if BUF_LRU_OLD_RATIO_MIN * BUF_LRU_OLD_MIN_LEN <= BUF_LRU_OLD_RATIO_DIV * (BUF_LRU_OLD_TOLERANCE + 5)
# error "BUF_LRU_OLD_RATIO_MIN * BUF_LRU_OLD_MIN_LEN <= BUF_LRU_OLD_RATIO_DIV * (BUF_LRU_OLD_TOLERANCE + 5)"
#endif
#ifdef UNIV_LRU_DEBUG
	/* buf_pool->LRU_old must be the first item in the LRU list
	whose "old" flag is set. */
	ut_a(buf_pool->LRU_old->old);
	ut_a(!UT_LIST_GET_PREV(LRU, buf_pool->LRU_old)
	     || !UT_LIST_GET_PREV(LRU, buf_pool->LRU_old)->old);
	ut_a(!UT_LIST_GET_NEXT(LRU, buf_pool->LRU_old)
	     || UT_LIST_GET_NEXT(LRU, buf_pool->LRU_old)->old);
#endif /* UNIV_LRU_DEBUG */

	old_len = buf_pool->LRU_old_len;
	new_len = ut_min(UT_LIST_GET_LEN(buf_pool->LRU)
			 * buf_pool->LRU_old_ratio / BUF_LRU_OLD_RATIO_DIV,
			 UT_LIST_GET_LEN(buf_pool->LRU)
			 - (BUF_LRU_OLD_TOLERANCE
			    + BUF_LRU_NON_OLD_MIN_LEN));

	for (;;) {
		buf_page_t*	LRU_old = buf_pool->LRU_old;

		ut_a(LRU_old);
		ut_ad(LRU_old->in_LRU_list);
#ifdef UNIV_LRU_DEBUG
		ut_a(LRU_old->old);
#endif /* UNIV_LRU_DEBUG */

		/* Update the LRU_old pointer if necessary */

		if (old_len + BUF_LRU_OLD_TOLERANCE < new_len) {

			buf_pool->LRU_old = LRU_old = UT_LIST_GET_PREV(
				LRU, LRU_old);
#ifdef UNIV_LRU_DEBUG
			ut_a(!LRU_old->old);
#endif /* UNIV_LRU_DEBUG */
			old_len = ++buf_pool->LRU_old_len;
			buf_page_set_old(LRU_old, TRUE);

		} else if (old_len > new_len + BUF_LRU_OLD_TOLERANCE) {

			buf_pool->LRU_old = UT_LIST_GET_NEXT(LRU, LRU_old);
			old_len = --buf_pool->LRU_old_len;
			buf_page_set_old(LRU_old, FALSE);
		} else {
			return;
		}
	}
}

/*******************************************************************//**
Initializes the old blocks pointer in the LRU list. This function should be
called when the LRU list grows to BUF_LRU_OLD_MIN_LEN length. */
static
void
buf_LRU_old_init(
/*=============*/
	buf_pool_t*	buf_pool)
{
	buf_page_t*	bpage;

	ut_ad(buf_pool_mutex_own(buf_pool));
	ut_a(UT_LIST_GET_LEN(buf_pool->LRU) == BUF_LRU_OLD_MIN_LEN);

	/* We first initialize all blocks in the LRU list as old and then use
	the adjust function to move the LRU_old pointer to the right
	position */

	for (bpage = UT_LIST_GET_LAST(buf_pool->LRU); bpage != NULL;
	     bpage = UT_LIST_GET_PREV(LRU, bpage)) {
		ut_ad(bpage->in_LRU_list);
		ut_ad(buf_page_in_file(bpage));
		/* This loop temporarily violates the
		assertions of buf_page_set_old(). */
		bpage->old = TRUE;
	}

	buf_pool->LRU_old = UT_LIST_GET_FIRST(buf_pool->LRU);
	buf_pool->LRU_old_len = UT_LIST_GET_LEN(buf_pool->LRU);

	buf_LRU_old_adjust_len(buf_pool);
}

/******************************************************************//**
Remove a block from the unzip_LRU list if it belonged to the list. */
static
void
buf_unzip_LRU_remove_block_if_needed(
/*=================================*/
	buf_page_t*	bpage)	/*!< in/out: control block */
{
	buf_pool_t*	buf_pool = buf_pool_from_bpage(bpage);

	ut_ad(buf_pool);
	ut_ad(bpage);
	ut_ad(buf_page_in_file(bpage));
	ut_ad(buf_pool_mutex_own(buf_pool));

	if (buf_page_belongs_to_unzip_LRU(bpage)) {
		buf_block_t*	block = (buf_block_t*) bpage;

		ut_ad(block->in_unzip_LRU_list);
		ut_d(block->in_unzip_LRU_list = FALSE);

		UT_LIST_REMOVE(unzip_LRU, buf_pool->unzip_LRU, block);
	}
}

/******************************************************************//**
Removes a block from the LRU list. */
UNIV_INLINE
void
buf_LRU_remove_block(
/*=================*/
	buf_page_t*	bpage)	/*!< in: control block */
{
	buf_pool_t*	buf_pool = buf_pool_from_bpage(bpage);

	ut_ad(buf_pool);
	ut_ad(bpage);
	ut_ad(buf_pool_mutex_own(buf_pool));

	ut_a(buf_page_in_file(bpage));

	ut_ad(bpage->in_LRU_list);

	/* If the LRU_old pointer is defined and points to just this block,
	move it backward one step */

	if (UNIV_UNLIKELY(bpage == buf_pool->LRU_old)) {

		/* Below: the previous block is guaranteed to exist,
		because the LRU_old pointer is only allowed to differ
		by BUF_LRU_OLD_TOLERANCE from strict
		buf_pool->LRU_old_ratio/BUF_LRU_OLD_RATIO_DIV of the LRU
		list length. */
		buf_page_t*	prev_bpage = UT_LIST_GET_PREV(LRU, bpage);

		ut_a(prev_bpage);
#ifdef UNIV_LRU_DEBUG
		ut_a(!prev_bpage->old);
#endif /* UNIV_LRU_DEBUG */
		buf_pool->LRU_old = prev_bpage;
		buf_page_set_old(prev_bpage, TRUE);

		buf_pool->LRU_old_len++;
	}

	/* Remove the block from the LRU list */
	UT_LIST_REMOVE(LRU, buf_pool->LRU, bpage);
	ut_d(bpage->in_LRU_list = FALSE);

	buf_unzip_LRU_remove_block_if_needed(bpage);

	/* If the LRU list is so short that LRU_old is not defined,
	clear the "old" flags and return */
	if (UT_LIST_GET_LEN(buf_pool->LRU) < BUF_LRU_OLD_MIN_LEN) {

		for (bpage = UT_LIST_GET_FIRST(buf_pool->LRU); bpage != NULL;
		     bpage = UT_LIST_GET_NEXT(LRU, bpage)) {
			/* This loop temporarily violates the
			assertions of buf_page_set_old(). */
			bpage->old = FALSE;
		}

		buf_pool->LRU_old = NULL;
		buf_pool->LRU_old_len = 0;

		return;
	}

	ut_ad(buf_pool->LRU_old);

	/* Update the LRU_old_len field if necessary */
	if (buf_page_is_old(bpage)) {

		buf_pool->LRU_old_len--;
	}

	/* Adjust the length of the old block list if necessary */
	buf_LRU_old_adjust_len(buf_pool);
}

/******************************************************************//**
Adds a block to the LRU list of decompressed zip pages. */
UNIV_INTERN
void
buf_unzip_LRU_add_block(
/*====================*/
	buf_block_t*	block,	/*!< in: control block */
	ibool		old)	/*!< in: TRUE if should be put to the end
				of the list, else put to the start */
{
	buf_pool_t*	buf_pool = buf_pool_from_block(block);

	ut_ad(buf_pool);
	ut_ad(block);
	ut_ad(buf_pool_mutex_own(buf_pool));

	ut_a(buf_page_belongs_to_unzip_LRU(&block->page));

	ut_ad(!block->in_unzip_LRU_list);
	ut_d(block->in_unzip_LRU_list = TRUE);

	if (old) {
		UT_LIST_ADD_LAST(unzip_LRU, buf_pool->unzip_LRU, block);
	} else {
		UT_LIST_ADD_FIRST(unzip_LRU, buf_pool->unzip_LRU, block);
	}
}

/******************************************************************//**
Adds a block to the LRU list end. */
UNIV_INLINE
void
buf_LRU_add_block_to_end_low(
/*=========================*/
	buf_page_t*	bpage)	/*!< in: control block */
{
	buf_pool_t*	buf_pool = buf_pool_from_bpage(bpage);

	ut_ad(buf_pool);
	ut_ad(bpage);
	ut_ad(buf_pool_mutex_own(buf_pool));

	ut_a(buf_page_in_file(bpage));

	ut_ad(!bpage->in_LRU_list);
	UT_LIST_ADD_LAST(LRU, buf_pool->LRU, bpage);
	ut_d(bpage->in_LRU_list = TRUE);

	if (UT_LIST_GET_LEN(buf_pool->LRU) > BUF_LRU_OLD_MIN_LEN) {

		ut_ad(buf_pool->LRU_old);

		/* Adjust the length of the old block list if necessary */

		buf_page_set_old(bpage, TRUE);
		buf_pool->LRU_old_len++;
		buf_LRU_old_adjust_len(buf_pool);

	} else if (UT_LIST_GET_LEN(buf_pool->LRU) == BUF_LRU_OLD_MIN_LEN) {

		/* The LRU list is now long enough for LRU_old to become
		defined: init it */

		buf_LRU_old_init(buf_pool);
	} else {
		buf_page_set_old(bpage, buf_pool->LRU_old != NULL);
	}

	/* If this is a zipped block with decompressed frame as well
	then put it on the unzip_LRU list */
	if (buf_page_belongs_to_unzip_LRU(bpage)) {
		buf_unzip_LRU_add_block((buf_block_t*) bpage, TRUE);
	}
}

/******************************************************************//**
Adds a block to the LRU list. */
UNIV_INLINE
void
buf_LRU_add_block_low(
/*==================*/
	buf_page_t*	bpage,	/*!< in: control block */
	ibool		old)	/*!< in: TRUE if should be put to the old blocks
				in the LRU list, else put to the start; if the
				LRU list is very short, the block is added to
				the start, regardless of this parameter */
{
	buf_pool_t*	buf_pool = buf_pool_from_bpage(bpage);

	ut_ad(buf_pool);
	ut_ad(bpage);
	ut_ad(buf_pool_mutex_own(buf_pool));

	ut_a(buf_page_in_file(bpage));
	ut_ad(!bpage->in_LRU_list);

	if (!old || (UT_LIST_GET_LEN(buf_pool->LRU) < BUF_LRU_OLD_MIN_LEN)) {

		UT_LIST_ADD_FIRST(LRU, buf_pool->LRU, bpage);

		bpage->freed_page_clock = buf_pool->freed_page_clock;
	} else {
#ifdef UNIV_LRU_DEBUG
		/* buf_pool->LRU_old must be the first item in the LRU list
		whose "old" flag is set. */
		ut_a(buf_pool->LRU_old->old);
		ut_a(!UT_LIST_GET_PREV(LRU, buf_pool->LRU_old)
		     || !UT_LIST_GET_PREV(LRU, buf_pool->LRU_old)->old);
		ut_a(!UT_LIST_GET_NEXT(LRU, buf_pool->LRU_old)
		     || UT_LIST_GET_NEXT(LRU, buf_pool->LRU_old)->old);
#endif /* UNIV_LRU_DEBUG */
		UT_LIST_INSERT_AFTER(LRU, buf_pool->LRU, buf_pool->LRU_old,
				     bpage);
		buf_pool->LRU_old_len++;
	}

	ut_d(bpage->in_LRU_list = TRUE);

	if (UT_LIST_GET_LEN(buf_pool->LRU) > BUF_LRU_OLD_MIN_LEN) {

		ut_ad(buf_pool->LRU_old);

		/* Adjust the length of the old block list if necessary */

		buf_page_set_old(bpage, old);
		buf_LRU_old_adjust_len(buf_pool);

	} else if (UT_LIST_GET_LEN(buf_pool->LRU) == BUF_LRU_OLD_MIN_LEN) {

		/* The LRU list is now long enough for LRU_old to become
		defined: init it */

		buf_LRU_old_init(buf_pool);
	} else {
		buf_page_set_old(bpage, buf_pool->LRU_old != NULL);
	}

	/* If this is a zipped block with decompressed frame as well
	then put it on the unzip_LRU list */
	if (buf_page_belongs_to_unzip_LRU(bpage)) {
		buf_unzip_LRU_add_block((buf_block_t*) bpage, old);
	}
}

/******************************************************************//**
Adds a block to the LRU list. */
UNIV_INTERN
void
buf_LRU_add_block(
/*==============*/
	buf_page_t*	bpage,	/*!< in: control block */
	ibool		old)	/*!< in: TRUE if should be put to the old
				blocks in the LRU list, else put to the start;
				if the LRU list is very short, the block is
				added to the start, regardless of this
				parameter */
{
	buf_LRU_add_block_low(bpage, old);
}

/******************************************************************//**
Moves a block to the start of the LRU list. */
UNIV_INTERN
void
buf_LRU_make_block_young(
/*=====================*/
	buf_page_t*	bpage)	/*!< in: control block */
{
	buf_pool_t*	buf_pool = buf_pool_from_bpage(bpage);

	ut_ad(buf_pool_mutex_own(buf_pool));

	if (bpage->old) {
		buf_pool->stat.n_pages_made_young++;
	}

	buf_LRU_remove_block(bpage);
	buf_LRU_add_block_low(bpage, FALSE);
}

/******************************************************************//**
Moves a block to the end of the LRU list. */
UNIV_INTERN
void
buf_LRU_make_block_old(
/*===================*/
	buf_page_t*	bpage)	/*!< in: control block */
{
	buf_LRU_remove_block(bpage);
	buf_LRU_add_block_to_end_low(bpage);
}

/******************************************************************//**
Try to free a block.  If bpage is a descriptor of a compressed-only
page, the descriptor object will be freed as well.

NOTE: If this function returns BUF_LRU_FREED, it will temporarily
<<<<<<< HEAD
release buf_pool_mutex.  Furthermore, the page frame will no longer be
accessible via bpage.

The caller must hold buf_pool_mutex and must not hold any
=======
release buf_pool->mutex.  Furthermore, the page frame will no longer be
accessible via bpage.

The caller must hold buf_pool->mutex and must not hold any
>>>>>>> fad01fbe
buf_page_get_mutex() when calling this function.
@return BUF_LRU_FREED if freed, BUF_LRU_CANNOT_RELOCATE or
BUF_LRU_NOT_FREED otherwise. */
UNIV_INTERN
enum buf_lru_free_block_status
buf_LRU_free_block(
/*===============*/
	buf_page_t*	bpage,	/*!< in: block to be freed */
	ibool		zip,	/*!< in: TRUE if should remove also the
				compressed page of an uncompressed page */
	ibool*		buf_pool_mutex_released)
				/*!< in: pointer to a variable that will
				be assigned TRUE if buf_pool_mutex
				was temporarily released, or NULL */
{
	buf_page_t*	b = NULL;
	buf_pool_t*	buf_pool = buf_pool_from_bpage(bpage);
	enum buf_lru_free_block_status	ret;
	const ulint	fold = buf_page_address_fold(bpage->space,
						     bpage->offset);
	mutex_t*	hash_mutex = buf_page_hash_mutex_get(buf_pool, fold);

	mutex_t*	block_mutex = buf_page_get_mutex(bpage);

	ut_ad(buf_pool_mutex_own(buf_pool));
	ut_ad(buf_page_in_file(bpage));
	ut_ad(bpage->in_LRU_list);

	mutex_enter(hash_mutex);
	mutex_enter(block_mutex);

#if UNIV_WORD_SIZE == 4
	/* On 32-bit systems, there is no padding in buf_page_t.  On
	other systems, Valgrind could complain about uninitialized pad
	bytes. */
	UNIV_MEM_ASSERT_RW(bpage, sizeof *bpage);
#endif

	if (!buf_page_can_relocate(bpage)) {

		/* Do not free buffer-fixed or I/O-fixed blocks. */
		goto no_free_exit;
	}

#ifdef UNIV_IBUF_COUNT_DEBUG
	ut_a(ibuf_count_get(bpage->space, bpage->offset) == 0);
#endif /* UNIV_IBUF_COUNT_DEBUG */

	if (zip || !bpage->zip.data) {
		/* This would completely free the block. */
		/* Do not completely free dirty blocks. */

		if (bpage->oldest_modification) {
			goto no_free_exit;
		}
	} else if ((bpage->oldest_modification)
		   && (buf_page_get_state(bpage)
		       != BUF_BLOCK_FILE_PAGE)) {

		ut_ad(buf_page_get_state(bpage)
		      == BUF_BLOCK_ZIP_DIRTY);

		goto no_free_exit;

	} else if (buf_page_get_state(bpage) == BUF_BLOCK_FILE_PAGE) {

		mutex_exit(block_mutex);
		/* Allocate the control block for the compressed page.
		If it cannot be allocated (without freeing a block
		from the LRU list), refuse to free bpage. */
		buf_pool_mutex_exit_forbid(buf_pool);
		b = buf_buddy_alloc(buf_pool, sizeof *b, NULL);
		buf_pool_mutex_exit_allow(buf_pool);

		mutex_enter(block_mutex);

		/* The block may get buffer fixed while we released
		the block mutex. In that case we free the newly
		allocated descriptor and return */
		if (!buf_page_can_relocate(bpage)) {
			if (b) {
				buf_buddy_free(buf_pool, b, sizeof(*b));
			}
no_free_exit:
			ret = BUF_LRU_NOT_FREED;
func_exit:
			mutex_exit(hash_mutex);
			mutex_exit(block_mutex);
			return(ret);
		}

		if (UNIV_UNLIKELY(!b)) {
			ret = BUF_LRU_CANNOT_RELOCATE;
			goto func_exit;
		}

		memcpy(b, bpage, sizeof *b);
	}
	ut_ad(buf_pool_mutex_own(buf_pool));
	ut_ad(buf_page_in_file(bpage));
	ut_ad(bpage->in_LRU_list);
	ut_ad(!bpage->in_flush_list == !bpage->oldest_modification);
<<<<<<< HEAD
	UNIV_MEM_ASSERT_RW(bpage, sizeof *bpage);
=======
#if UNIV_WORD_SIZE == 4
	/* On 32-bit systems, there is no padding in buf_page_t.  On
	other systems, Valgrind could complain about uninitialized pad
	bytes. */
	UNIV_MEM_ASSERT_RW(bpage, sizeof *bpage);
#endif
>>>>>>> fad01fbe

#ifdef UNIV_DEBUG
	if (buf_debug_prints) {
		fprintf(stderr, "Putting space %lu page %lu to free list\n",
			(ulong) buf_page_get_space(bpage),
			(ulong) buf_page_get_page_no(bpage));
	}
#endif /* UNIV_DEBUG */

	ut_ad(mutex_own(hash_mutex));
	ut_ad(buf_page_can_relocate(bpage));

	if (buf_LRU_block_remove_hashed_page(bpage, zip)
	    != BUF_BLOCK_ZIP_FREE) {

		/* We have just freed a BUF_BLOCK_FILE_PAGE. If b != NULL
		then it was a compressed page with an uncompressed frame and
		we are interested in freeing only the uncompressed frame.
		Therefore we have to reinsert the compressed page descriptor
		into the LRU and page_hash (and possibly flush_list).
		if b == NULL then it was a regular page that has been freed */

		if (b) {
			buf_page_t*	prev_b	= UT_LIST_GET_PREV(LRU, b);

			mutex_enter(hash_mutex);
			mutex_enter(block_mutex);

			ut_a(!buf_page_hash_get_low(buf_pool,
						    bpage->space,
						    bpage->offset,
						    fold));

			b->state = b->oldest_modification
				? BUF_BLOCK_ZIP_DIRTY
				: BUF_BLOCK_ZIP_PAGE;
			UNIV_MEM_DESC(b->zip.data,
				      page_zip_get_size(&b->zip), b);

			/* The fields in_page_hash and in_LRU_list of
			the to-be-freed block descriptor should have
			been cleared in
			buf_LRU_block_remove_hashed_page(), which
			invokes buf_LRU_remove_block(). */
			ut_ad(!bpage->in_page_hash);
			ut_ad(!bpage->in_LRU_list);
			/* bpage->state was BUF_BLOCK_FILE_PAGE because
			b != NULL. The type cast below is thus valid. */
			ut_ad(!((buf_block_t*) bpage)->in_unzip_LRU_list);

			/* The fields of bpage were copied to b before
			buf_LRU_block_remove_hashed_page() was invoked. */
			ut_ad(!b->in_zip_hash);
			ut_ad(b->in_page_hash);
			ut_ad(b->in_LRU_list);

			HASH_INSERT(buf_page_t, hash,
				    buf_pool->page_hash, fold, b);

			/* Insert b where bpage was in the LRU list. */
			if (UNIV_LIKELY(prev_b != NULL)) {
				ulint	lru_len;

				ut_ad(prev_b->in_LRU_list);
				ut_ad(buf_page_in_file(prev_b));
#if UNIV_WORD_SIZE == 4
				/* On 32-bit systems, there is no
				padding in buf_page_t.  On other
				systems, Valgrind could complain about
				uninitialized pad bytes. */
				UNIV_MEM_ASSERT_RW(prev_b, sizeof *prev_b);
#endif
				UT_LIST_INSERT_AFTER(LRU, buf_pool->LRU,
						     prev_b, b);

				if (buf_page_is_old(b)) {
					buf_pool->LRU_old_len++;
					if (UNIV_UNLIKELY
					    (buf_pool->LRU_old
					     == UT_LIST_GET_NEXT(LRU, b))) {

						buf_pool->LRU_old = b;
					}
				}

				lru_len = UT_LIST_GET_LEN(buf_pool->LRU);

				if (lru_len > BUF_LRU_OLD_MIN_LEN) {
					ut_ad(buf_pool->LRU_old);
					/* Adjust the length of the
					old block list if necessary */
					buf_LRU_old_adjust_len(buf_pool);
				} else if (lru_len == BUF_LRU_OLD_MIN_LEN) {
					/* The LRU list is now long
					enough for LRU_old to become
					defined: init it */
					buf_LRU_old_init(buf_pool);
				}
#ifdef UNIV_LRU_DEBUG
				/* Check that the "old" flag is consistent
				in the block and its neighbours. */
				buf_page_set_old(b, buf_page_is_old(b));
#endif /* UNIV_LRU_DEBUG */
			} else {
				ut_d(b->in_LRU_list = FALSE);
				buf_LRU_add_block_low(b, buf_page_is_old(b));
			}

			if (b->state == BUF_BLOCK_ZIP_PAGE) {
				buf_LRU_insert_zip_clean(b);
			} else {
				/* Relocate on buf_pool->flush_list. */
				buf_flush_relocate_on_flush_list(bpage, b);
			}

			bpage->zip.data = NULL;
			page_zip_set_size(&bpage->zip, 0);

			/* Prevent buf_page_get_gen() from
			decompressing the block while we release
			buf_pool->mutex and block_mutex. */
			b->buf_fix_count++;
			b->io_fix = BUF_IO_READ;

			mutex_exit(hash_mutex);
			mutex_exit(block_mutex);
		}

		if (buf_pool_mutex_released) {
			*buf_pool_mutex_released = TRUE;
		}

		buf_pool_mutex_exit(buf_pool);

		/* Remove possible adaptive hash index on the page.
		The page was declared uninitialized by
		buf_LRU_block_remove_hashed_page().  We need to flag
		the contents of the page valid (which it still is) in
		order to avoid bogus Valgrind warnings.*/

		UNIV_MEM_VALID(((buf_block_t*) bpage)->frame,
			       UNIV_PAGE_SIZE);
		btr_search_drop_page_hash_index((buf_block_t*) bpage);
		UNIV_MEM_INVALID(((buf_block_t*) bpage)->frame,
				 UNIV_PAGE_SIZE);

		if (b) {
			/* Compute and stamp the compressed page
			checksum while not holding any mutex.  The
			block is already half-freed
			(BUF_BLOCK_REMOVE_HASH) and removed from
			buf_pool->page_hash, thus inaccessible by any
			other thread. */

			mach_write_to_4(
				b->zip.data + FIL_PAGE_SPACE_OR_CHKSUM,
				UNIV_LIKELY(srv_use_checksums)
				? page_zip_calc_checksum(
					b->zip.data,
					page_zip_get_size(&b->zip))
				: BUF_NO_CHECKSUM_MAGIC);
		}

		buf_pool_mutex_enter(buf_pool);

		if (b) {
			mutex_enter(&buf_pool->zip_mutex);
			b->buf_fix_count--;
			buf_page_set_io_fix(b, BUF_IO_NONE);
			mutex_exit(&buf_pool->zip_mutex);
		}

		buf_LRU_block_free_hashed_page((buf_block_t*) bpage);
	}

	return(BUF_LRU_FREED);
}

/******************************************************************//**
Puts a block back to the free list. */
UNIV_INTERN
void
buf_LRU_block_free_non_file_page(
/*=============================*/
	buf_block_t*	block)	/*!< in: block, must not contain a file page */
{
	void*		data;
	buf_pool_t*	buf_pool = buf_pool_from_block(block);

	ut_ad(block);
	ut_ad(buf_pool_mutex_own(buf_pool));
	ut_ad(mutex_own(&block->mutex));

	switch (buf_block_get_state(block)) {
	case BUF_BLOCK_MEMORY:
	case BUF_BLOCK_READY_FOR_USE:
		break;
	default:
		ut_error;
	}

#if defined UNIV_AHI_DEBUG || defined UNIV_DEBUG
	ut_a(block->n_pointers == 0);
#endif /* UNIV_AHI_DEBUG || UNIV_DEBUG */
	ut_ad(!block->page.in_free_list);
	ut_ad(!block->page.in_flush_list);
	ut_ad(!block->page.in_LRU_list);

	buf_block_set_state(block, BUF_BLOCK_NOT_USED);

	UNIV_MEM_ALLOC(block->frame, UNIV_PAGE_SIZE);
#ifdef UNIV_DEBUG
	/* Wipe contents of page to reveal possible stale pointers to it */
	memset(block->frame, '\0', UNIV_PAGE_SIZE);
#else
	/* Wipe page_no and space_id */
	memset(block->frame + FIL_PAGE_OFFSET, 0xfe, 4);
	memset(block->frame + FIL_PAGE_ARCH_LOG_NO_OR_SPACE_ID, 0xfe, 4);
#endif
	data = block->page.zip.data;

	if (data) {
		block->page.zip.data = NULL;
		mutex_exit(&block->mutex);
		buf_pool_mutex_exit_forbid(buf_pool);

		buf_buddy_free(
			buf_pool, data, page_zip_get_size(&block->page.zip));

		buf_pool_mutex_exit_allow(buf_pool);
		mutex_enter(&block->mutex);
		page_zip_set_size(&block->page.zip, 0);
	}

	UT_LIST_ADD_FIRST(list, buf_pool->free, (&block->page));
	ut_d(block->page.in_free_list = TRUE);

	UNIV_MEM_ASSERT_AND_FREE(block->frame, UNIV_PAGE_SIZE);
}

/******************************************************************//**
Takes a block out of the LRU list and page hash table.
If the block is compressed-only (BUF_BLOCK_ZIP_PAGE),
the object will be freed.

The caller must hold buf_pool->mutex, the buf_page_get_mutex() mutex
and the appropriate hash_mutex. This function will release the
buf_page_get_mutex() and the hash_mutex.

If a compressed page or a compressed-only block descriptor is freed,
other compressed pages or compressed-only block descriptors may be
relocated.
@return the new state of the block (BUF_BLOCK_ZIP_FREE if the state
was BUF_BLOCK_ZIP_PAGE, or BUF_BLOCK_REMOVE_HASH otherwise) */
static
enum buf_page_state
buf_LRU_block_remove_hashed_page(
/*=============================*/
	buf_page_t*	bpage,	/*!< in: block, must contain a file page and
				be in a state where it can be freed; there
				may or may not be a hash index to the page */
	ibool		zip)	/*!< in: TRUE if should remove also the
				compressed page of an uncompressed page */
{
	ulint			fold;
	const buf_page_t*	hashed_bpage;
	buf_pool_t*		buf_pool = buf_pool_from_bpage(bpage);
	mutex_t*		hash_mutex;

	ut_ad(bpage);
	ut_ad(buf_pool_mutex_own(buf_pool));
	ut_ad(mutex_own(buf_page_get_mutex(bpage)));

	fold = buf_page_address_fold(bpage->space, bpage->offset);
	hash_mutex = buf_page_hash_mutex_get(buf_pool, fold);
	ut_ad(mutex_own(hash_mutex));

	ut_a(buf_page_get_io_fix(bpage) == BUF_IO_NONE);
	ut_a(bpage->buf_fix_count == 0);

#if UNIV_WORD_SIZE == 4
	/* On 32-bit systems, there is no padding in
	buf_page_t.  On other systems, Valgrind could complain
	about uninitialized pad bytes. */
	UNIV_MEM_ASSERT_RW(bpage, sizeof *bpage);
#endif

	buf_LRU_remove_block(bpage);

	buf_pool->freed_page_clock += 1;

	switch (buf_page_get_state(bpage)) {
	case BUF_BLOCK_FILE_PAGE:
		UNIV_MEM_ASSERT_W(bpage, sizeof(buf_block_t));
		UNIV_MEM_ASSERT_W(((buf_block_t*) bpage)->frame,
				  UNIV_PAGE_SIZE);
		buf_block_modify_clock_inc((buf_block_t*) bpage);
		if (bpage->zip.data) {
			const page_t*	page = ((buf_block_t*) bpage)->frame;
			const ulint	zip_size
				= page_zip_get_size(&bpage->zip);

			ut_a(!zip || bpage->oldest_modification == 0);

			switch (UNIV_EXPECT(fil_page_get_type(page),
					    FIL_PAGE_INDEX)) {
			case FIL_PAGE_TYPE_ALLOCATED:
			case FIL_PAGE_INODE:
			case FIL_PAGE_IBUF_BITMAP:
			case FIL_PAGE_TYPE_FSP_HDR:
			case FIL_PAGE_TYPE_XDES:
				/* These are essentially uncompressed pages. */
				if (!zip) {
					/* InnoDB writes the data to the
					uncompressed page frame.  Copy it
					to the compressed page, which will
					be preserved. */
					memcpy(bpage->zip.data, page,
					       zip_size);
				}
				break;
			case FIL_PAGE_TYPE_ZBLOB:
			case FIL_PAGE_TYPE_ZBLOB2:
				break;
			case FIL_PAGE_INDEX:
#ifdef UNIV_ZIP_DEBUG
				ut_a(page_zip_validate(&bpage->zip, page));
#endif /* UNIV_ZIP_DEBUG */
				break;
			default:
				ut_print_timestamp(stderr);
				fputs("  InnoDB: ERROR: The compressed page"
				      " to be evicted seems corrupt:", stderr);
				ut_print_buf(stderr, page, zip_size);
				fputs("\nInnoDB: Possibly older version"
				      " of the page:", stderr);
				ut_print_buf(stderr, bpage->zip.data,
					     zip_size);
				putc('\n', stderr);
				ut_error;
			}

			break;
		}
		/* fall through */
	case BUF_BLOCK_ZIP_PAGE:
		ut_a(bpage->oldest_modification == 0);
		UNIV_MEM_ASSERT_W(bpage->zip.data,
				  page_zip_get_size(&bpage->zip));
		break;
	case BUF_BLOCK_ZIP_FREE:
	case BUF_BLOCK_ZIP_DIRTY:
	case BUF_BLOCK_NOT_USED:
	case BUF_BLOCK_READY_FOR_USE:
	case BUF_BLOCK_MEMORY:
	case BUF_BLOCK_REMOVE_HASH:
		ut_error;
		break;
	}

	hashed_bpage = buf_page_hash_get_low(buf_pool, bpage->space,
					     bpage->offset, fold);

	if (UNIV_UNLIKELY(bpage != hashed_bpage)) {
		fprintf(stderr,
			"InnoDB: Error: page %lu %lu not found"
			" in the hash table\n",
			(ulong) bpage->space,
			(ulong) bpage->offset);
		if (hashed_bpage) {
			fprintf(stderr,
				"InnoDB: In hash table we find block"
				" %p of %lu %lu which is not %p\n",
				(const void*) hashed_bpage,
				(ulong) hashed_bpage->space,
				(ulong) hashed_bpage->offset,
				(const void*) bpage);
		}

#if defined UNIV_DEBUG || defined UNIV_BUF_DEBUG
		mutex_exit(buf_page_get_mutex(bpage));
		mutex_exit(hash_mutex);
		buf_pool_mutex_exit(buf_pool);
		buf_print();
		buf_LRU_print();
		buf_validate();
		buf_LRU_validate();
#endif /* UNIV_DEBUG || UNIV_BUF_DEBUG */
		ut_error;
	}

	ut_ad(!bpage->in_zip_hash);
	ut_ad(bpage->in_page_hash);
	ut_d(bpage->in_page_hash = FALSE);
	HASH_DELETE(buf_page_t, hash, buf_pool->page_hash, fold, bpage);
	switch (buf_page_get_state(bpage)) {
	case BUF_BLOCK_ZIP_PAGE:
		ut_ad(!bpage->in_free_list);
		ut_ad(!bpage->in_flush_list);
		ut_ad(!bpage->in_LRU_list);
		ut_a(bpage->zip.data);
		ut_a(buf_page_get_zip_size(bpage));

		UT_LIST_REMOVE(list, buf_pool->zip_clean, bpage);

		mutex_exit(&buf_pool->zip_mutex);
		mutex_exit(hash_mutex);
		buf_pool_mutex_exit_forbid(buf_pool);

		buf_buddy_free(
			buf_pool, bpage->zip.data,
			page_zip_get_size(&bpage->zip));

		buf_buddy_free(buf_pool, bpage, sizeof(*bpage));
		buf_pool_mutex_exit_allow(buf_pool);

		UNIV_MEM_UNDESC(bpage);
		return(BUF_BLOCK_ZIP_FREE);

	case BUF_BLOCK_FILE_PAGE:
		memset(((buf_block_t*) bpage)->frame
		       + FIL_PAGE_OFFSET, 0xff, 4);
		memset(((buf_block_t*) bpage)->frame
		       + FIL_PAGE_ARCH_LOG_NO_OR_SPACE_ID, 0xff, 4);
		UNIV_MEM_INVALID(((buf_block_t*) bpage)->frame,
				 UNIV_PAGE_SIZE);
		buf_page_set_state(bpage, BUF_BLOCK_REMOVE_HASH);

		/* Question: If we release bpage and hash mutex here
		then what protects us against:
		1) Some other thread buffer fixing this page
		2) Some other thread trying to read this page and
		not finding it in buffer pool attempting to read it
		from the disk.
		Answer:
		1) Cannot happen because the page is no longer in the
		page_hash. Only possibility is when while invalidating
		a tablespace we buffer fix the prev_page in LRU to
		avoid relocation during the scan. But that is not
		possible because we are holding buf_pool mutex.

		2) Not possible because in buf_page_init_for_read()
		we do a look up of page_hash while holding buf_pool
		mutex and since we are holding buf_pool mutex here
		and by the time we'll release it in the caller we'd
		have inserted the compressed only descriptor in the
		page_hash. */
		mutex_exit(hash_mutex);
		mutex_exit(&((buf_block_t*) bpage)->mutex);

		if (zip && bpage->zip.data) {
			/* Free the compressed page. */
			void*	data = bpage->zip.data;
			bpage->zip.data = NULL;

			ut_ad(!bpage->in_free_list);
			ut_ad(!bpage->in_flush_list);
			ut_ad(!bpage->in_LRU_list);
			buf_pool_mutex_exit_forbid(buf_pool);

			buf_buddy_free(
				buf_pool, data,
				page_zip_get_size(&bpage->zip));

			buf_pool_mutex_exit_allow(buf_pool);
			page_zip_set_size(&bpage->zip, 0);
		}

		return(BUF_BLOCK_REMOVE_HASH);

	case BUF_BLOCK_ZIP_FREE:
	case BUF_BLOCK_ZIP_DIRTY:
	case BUF_BLOCK_NOT_USED:
	case BUF_BLOCK_READY_FOR_USE:
	case BUF_BLOCK_MEMORY:
	case BUF_BLOCK_REMOVE_HASH:
		break;
	}

	ut_error;
	return(BUF_BLOCK_ZIP_FREE);
}

/******************************************************************//**
Puts a file page whose has no hash index to the free list. */
static
void
buf_LRU_block_free_hashed_page(
/*===========================*/
	buf_block_t*	block)	/*!< in: block, must contain a file page and
				be in a state where it can be freed */
{
#ifdef UNIV_DEBUG
	buf_pool_t*	buf_pool = buf_pool_from_block(block);
	ut_ad(buf_pool_mutex_own(buf_pool));
#endif

	mutex_enter(&block->mutex);
	buf_block_set_state(block, BUF_BLOCK_MEMORY);

	buf_LRU_block_free_non_file_page(block);
	mutex_exit(&block->mutex);
}

/**********************************************************************//**
Updates buf_pool->LRU_old_ratio for one buffer pool instance.
@return	updated old_pct */
static
uint
buf_LRU_old_ratio_update_instance(
/*==============================*/
	buf_pool_t*	buf_pool,/*!< in: buffer pool instance */
	uint		old_pct,/*!< in: Reserve this percentage of
				the buffer pool for "old" blocks. */
	ibool		adjust)	/*!< in: TRUE=adjust the LRU list;
				FALSE=just assign buf_pool->LRU_old_ratio
				during the initialization of InnoDB */
{
	uint	ratio;

	ratio = old_pct * BUF_LRU_OLD_RATIO_DIV / 100;
	if (ratio < BUF_LRU_OLD_RATIO_MIN) {
		ratio = BUF_LRU_OLD_RATIO_MIN;
	} else if (ratio > BUF_LRU_OLD_RATIO_MAX) {
		ratio = BUF_LRU_OLD_RATIO_MAX;
	}

	if (adjust) {
		buf_pool_mutex_enter(buf_pool);

		if (ratio != buf_pool->LRU_old_ratio) {
			buf_pool->LRU_old_ratio = ratio;

			if (UT_LIST_GET_LEN(buf_pool->LRU)
			   >= BUF_LRU_OLD_MIN_LEN) {

				buf_LRU_old_adjust_len(buf_pool);
			}
		}

		buf_pool_mutex_exit(buf_pool);
	} else {
		buf_pool->LRU_old_ratio = ratio;
	}
	/* the reverse of 
	ratio = old_pct * BUF_LRU_OLD_RATIO_DIV / 100 */
	return((uint) (ratio * 100 / (double) BUF_LRU_OLD_RATIO_DIV + 0.5));
}

/**********************************************************************//**
Updates buf_pool->LRU_old_ratio.
@return	updated old_pct */
UNIV_INTERN
ulint
buf_LRU_old_ratio_update(
/*=====================*/
	uint	old_pct,/*!< in: Reserve this percentage of
			the buffer pool for "old" blocks. */
	ibool	adjust)	/*!< in: TRUE=adjust the LRU list;
			FALSE=just assign buf_pool->LRU_old_ratio
			during the initialization of InnoDB */
{
	ulint	i;
	ulint	new_ratio = 0;

	for (i = 0; i < srv_buf_pool_instances; i++) {
		buf_pool_t*	buf_pool;

		buf_pool = buf_pool_from_array(i);

		new_ratio = buf_LRU_old_ratio_update_instance(
			buf_pool, old_pct, adjust);
	}

	return(new_ratio);
}

/********************************************************************//**
Update the historical stats that we are collecting for LRU eviction
policy at the end of each interval. */
UNIV_INTERN
void
buf_LRU_stat_update(void)
/*=====================*/
{
	ulint		i;
	buf_LRU_stat_t*	item;
	buf_pool_t*	buf_pool;
	ibool		evict_started = FALSE;

	/* If we haven't started eviction yet then don't update stats. */
	for (i = 0; i < srv_buf_pool_instances; i++) {

		buf_pool = buf_pool_from_array(i);

		if (buf_pool->freed_page_clock != 0) {
			evict_started = TRUE;
			break;
		}
	}

	if (!evict_started) {
		goto func_exit;
	}

	/* Update the index. */
	item = &buf_LRU_stat_arr[buf_LRU_stat_arr_ind];
	buf_LRU_stat_arr_ind++;
	buf_LRU_stat_arr_ind %= BUF_LRU_STAT_N_INTERVAL;

	/* Add the current value and subtract the obsolete entry. */
	buf_LRU_stat_sum.io += buf_LRU_stat_cur.io - item->io;
	buf_LRU_stat_sum.unzip += buf_LRU_stat_cur.unzip - item->unzip;

	/* Put current entry in the array. */
	memcpy(item, &buf_LRU_stat_cur, sizeof *item);

func_exit:
	/* Clear the current entry. */
	memset(&buf_LRU_stat_cur, 0, sizeof buf_LRU_stat_cur);
}

#if defined UNIV_DEBUG || defined UNIV_BUF_DEBUG
/**********************************************************************//**
Validates the LRU list for one buffer pool instance. */
static
void
buf_LRU_validate_instance(
/*======================*/
	buf_pool_t*	buf_pool)
{
	buf_page_t*	bpage;
	buf_block_t*	block;
	ulint		old_len;
	ulint		new_len;

	ut_ad(buf_pool);
	buf_pool_mutex_enter(buf_pool);

	if (UT_LIST_GET_LEN(buf_pool->LRU) >= BUF_LRU_OLD_MIN_LEN) {

		ut_a(buf_pool->LRU_old);
		old_len = buf_pool->LRU_old_len;
		new_len = ut_min(UT_LIST_GET_LEN(buf_pool->LRU)
				 * buf_pool->LRU_old_ratio
				 / BUF_LRU_OLD_RATIO_DIV,
				 UT_LIST_GET_LEN(buf_pool->LRU)
				 - (BUF_LRU_OLD_TOLERANCE
				    + BUF_LRU_NON_OLD_MIN_LEN));
		ut_a(old_len >= new_len - BUF_LRU_OLD_TOLERANCE);
		ut_a(old_len <= new_len + BUF_LRU_OLD_TOLERANCE);
	}

	UT_LIST_VALIDATE(LRU, buf_page_t, buf_pool->LRU,
			 ut_ad(ut_list_node_313->in_LRU_list));

	bpage = UT_LIST_GET_FIRST(buf_pool->LRU);

	old_len = 0;

	while (bpage != NULL) {

		switch (buf_page_get_state(bpage)) {
		case BUF_BLOCK_ZIP_FREE:
		case BUF_BLOCK_NOT_USED:
		case BUF_BLOCK_READY_FOR_USE:
		case BUF_BLOCK_MEMORY:
		case BUF_BLOCK_REMOVE_HASH:
			ut_error;
			break;
		case BUF_BLOCK_FILE_PAGE:
			ut_ad(((buf_block_t*) bpage)->in_unzip_LRU_list
			      == buf_page_belongs_to_unzip_LRU(bpage));
		case BUF_BLOCK_ZIP_PAGE:
		case BUF_BLOCK_ZIP_DIRTY:
			break;
		}

		if (buf_page_is_old(bpage)) {
			const buf_page_t*	prev
				= UT_LIST_GET_PREV(LRU, bpage);
			const buf_page_t*	next
				= UT_LIST_GET_NEXT(LRU, bpage);

			if (!old_len++) {
				ut_a(buf_pool->LRU_old == bpage);
			} else {
				ut_a(!prev || buf_page_is_old(prev));
			}

			ut_a(!next || buf_page_is_old(next));
		}

		bpage = UT_LIST_GET_NEXT(LRU, bpage);
	}

	ut_a(buf_pool->LRU_old_len == old_len);

	UT_LIST_VALIDATE(list, buf_page_t, buf_pool->free,
			 ut_ad(ut_list_node_313->in_free_list));

	for (bpage = UT_LIST_GET_FIRST(buf_pool->free);
	     bpage != NULL;
	     bpage = UT_LIST_GET_NEXT(list, bpage)) {

		ut_a(buf_page_get_state(bpage) == BUF_BLOCK_NOT_USED);
	}

	UT_LIST_VALIDATE(unzip_LRU, buf_block_t, buf_pool->unzip_LRU,
			 ut_ad(ut_list_node_313->in_unzip_LRU_list
			       && ut_list_node_313->page.in_LRU_list));

	for (block = UT_LIST_GET_FIRST(buf_pool->unzip_LRU);
	     block;
	     block = UT_LIST_GET_NEXT(unzip_LRU, block)) {

		ut_ad(block->in_unzip_LRU_list);
		ut_ad(block->page.in_LRU_list);
		ut_a(buf_page_belongs_to_unzip_LRU(&block->page));
	}

	buf_pool_mutex_exit(buf_pool);
}

/**********************************************************************//**
Validates the LRU list.
@return	TRUE */
UNIV_INTERN
ibool
buf_LRU_validate(void)
/*==================*/
{
	ulint	i;

	for (i = 0; i < srv_buf_pool_instances; i++) {
		buf_pool_t*	buf_pool;

		buf_pool = buf_pool_from_array(i);
		buf_LRU_validate_instance(buf_pool);
	}

	return(TRUE);
}
#endif /* UNIV_DEBUG || UNIV_BUF_DEBUG */

#if defined UNIV_DEBUG_PRINT || defined UNIV_DEBUG || defined UNIV_BUF_DEBUG
/**********************************************************************//**
Prints the LRU list for one buffer pool instance. */
UNIV_INTERN
void
buf_LRU_print_instance(
/*===================*/
	buf_pool_t*	buf_pool)
{
	const buf_page_t*	bpage;

	ut_ad(buf_pool);
	buf_pool_mutex_enter(buf_pool);

	bpage = UT_LIST_GET_FIRST(buf_pool->LRU);

	while (bpage != NULL) {

		mutex_enter(buf_page_get_mutex(bpage));
		fprintf(stderr, "BLOCK space %lu page %lu ",
			(ulong) buf_page_get_space(bpage),
			(ulong) buf_page_get_page_no(bpage));

		if (buf_page_is_old(bpage)) {
			fputs("old ", stderr);
		}

		if (bpage->buf_fix_count) {
			fprintf(stderr, "buffix count %lu ",
				(ulong) bpage->buf_fix_count);
		}

		if (buf_page_get_io_fix(bpage)) {
			fprintf(stderr, "io_fix %lu ",
				(ulong) buf_page_get_io_fix(bpage));
		}

		if (bpage->oldest_modification) {
			fputs("modif. ", stderr);
		}

		switch (buf_page_get_state(bpage)) {
			const byte*	frame;
		case BUF_BLOCK_FILE_PAGE:
			frame = buf_block_get_frame((buf_block_t*) bpage);
			fprintf(stderr, "\ntype %lu"
				" index id %llu\n",
				(ulong) fil_page_get_type(frame),
				(ullint) btr_page_get_index_id(frame));
			break;
		case BUF_BLOCK_ZIP_PAGE:
			frame = bpage->zip.data;
			fprintf(stderr, "\ntype %lu size %lu"
				" index id %llu\n",
				(ulong) fil_page_get_type(frame),
				(ulong) buf_page_get_zip_size(bpage),
				(ullint) btr_page_get_index_id(frame));
			break;

		default:
			fprintf(stderr, "\n!state %lu!\n",
				(ulong) buf_page_get_state(bpage));
			break;
		}

		mutex_exit(buf_page_get_mutex(bpage));
		bpage = UT_LIST_GET_NEXT(LRU, bpage);
	}

	buf_pool_mutex_exit(buf_pool);
}

/**********************************************************************//**
Prints the LRU list. */
UNIV_INTERN
void
buf_LRU_print(void)
/*===============*/
{
	ulint		i;
	buf_pool_t*	buf_pool;

	for (i = 0; i < srv_buf_pool_instances; i++) {
		buf_pool = buf_pool_from_array(i);
		buf_LRU_print_instance(buf_pool);
	}
}
#endif /* UNIV_DEBUG_PRINT || UNIV_DEBUG || UNIV_BUF_DEBUG */<|MERGE_RESOLUTION|>--- conflicted
+++ resolved
@@ -123,11 +123,7 @@
 If the block is compressed-only (BUF_BLOCK_ZIP_PAGE),
 the object will be freed.
 
-<<<<<<< HEAD
-The caller must hold buf_pool_mutex, the buf_page_get_mutex() mutex
-=======
 The caller must hold buf_pool->mutex, the buf_page_get_mutex() mutex
->>>>>>> fad01fbe
 and the appropriate hash_mutex. This function will release the
 buf_page_get_mutex() and the hash_mutex.
 
@@ -364,13 +360,8 @@
 		prev_bpage = UT_LIST_GET_PREV(LRU, bpage);
 
 		/* bpage->space and bpage->io_fix are protected by
-<<<<<<< HEAD
-		buf_pool_mutex and block_mutex.  It is safe to check
-		them while holding buf_pool_mutex only. */
-=======
 		buf_pool->mutex and block_mutex.  It is safe to check
 		them while holding buf_pool->mutex only. */
->>>>>>> fad01fbe
 
 		if (buf_page_get_space(bpage) != id) {
 			/* Skip this block, as it does not belong to
@@ -424,11 +415,7 @@
 						/* Descriptors of uncompressed
 						blocks will not be relocated,
 						because we are holding the
-<<<<<<< HEAD
-						buf_pool_mutex. */
-=======
 						buf_pool->mutex. */
->>>>>>> fad01fbe
 						break;
 					case BUF_BLOCK_ZIP_PAGE:
 					case BUF_BLOCK_ZIP_DIRTY:
@@ -1460,17 +1447,10 @@
 page, the descriptor object will be freed as well.
 
 NOTE: If this function returns BUF_LRU_FREED, it will temporarily
-<<<<<<< HEAD
-release buf_pool_mutex.  Furthermore, the page frame will no longer be
-accessible via bpage.
-
-The caller must hold buf_pool_mutex and must not hold any
-=======
 release buf_pool->mutex.  Furthermore, the page frame will no longer be
 accessible via bpage.
 
 The caller must hold buf_pool->mutex and must not hold any
->>>>>>> fad01fbe
 buf_page_get_mutex() when calling this function.
 @return BUF_LRU_FREED if freed, BUF_LRU_CANNOT_RELOCATE or
 BUF_LRU_NOT_FREED otherwise. */
@@ -1573,16 +1553,12 @@
 	ut_ad(buf_page_in_file(bpage));
 	ut_ad(bpage->in_LRU_list);
 	ut_ad(!bpage->in_flush_list == !bpage->oldest_modification);
-<<<<<<< HEAD
-	UNIV_MEM_ASSERT_RW(bpage, sizeof *bpage);
-=======
 #if UNIV_WORD_SIZE == 4
 	/* On 32-bit systems, there is no padding in buf_page_t.  On
 	other systems, Valgrind could complain about uninitialized pad
 	bytes. */
 	UNIV_MEM_ASSERT_RW(bpage, sizeof *bpage);
 #endif
->>>>>>> fad01fbe
 
 #ifdef UNIV_DEBUG
 	if (buf_debug_prints) {
