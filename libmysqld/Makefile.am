# Copyright (C) 2001-2006 MySQL AB
# 
# This library is free software; you can redistribute it and/or
# modify it under the terms of the GNU Library General Public
# License as published by the Free Software Foundation; version 2
# of the License.
# 
# This library is distributed in the hope that it will be useful,
# but WITHOUT ANY WARRANTY; without even the implied warranty of
# MERCHANTABILITY or FITNESS FOR A PARTICULAR PURPOSE.  See the GNU
# Library General Public License for more details.
# 
# You should have received a copy of the GNU Library General Public
# License along with this library; if not, write to the Free
# Software Foundation, Inc., 59 Temple Place - Suite 330, Boston,
# MA 02111-1307, USA
#
# This file is public domain and comes with NO WARRANTY of any kind

MYSQLDATAdir =		$(localstatedir)
MYSQLSHAREdir =		$(pkgdatadir)
MYSQLBASEdir=		$(prefix)
MYSQLLIBdir=            $(libdir)

EXTRA_DIST =		libmysqld.def
DEFS =			-DEMBEDDED_LIBRARY -DMYSQL_SERVER \
			-DDEFAULT_MYSQL_HOME="\"$(MYSQLBASEdir)\"" \
			-DDATADIR="\"$(MYSQLDATAdir)\"" \
			-DSHAREDIR="\"$(MYSQLSHAREdir)\"" \
			-DLIBDIR="\"$(MYSQLLIBdir)\""
INCLUDES=		-I$(top_builddir)/include -I$(top_srcdir)/include \
			-I$(top_builddir)/sql -I$(top_srcdir)/sql \
			-I$(top_srcdir)/sql/examples \
			-I$(top_srcdir)/regex \
			$(openssl_includes) @ZLIB_INCLUDES@ \
			@condition_dependent_plugin_includes@

noinst_LIBRARIES =	libmysqld_int.a
pkglib_LIBRARIES =	libmysqld.a
SUBDIRS =		. examples
libmysqld_sources=	libmysqld.c lib_sql.cc emb_qcache.cc
libmysqlsources =	errmsg.c get_password.c libmysql.c client.c pack.c \
                        my_time.c

noinst_HEADERS =	embedded_priv.h emb_qcache.h

sqlsources = derror.cc field.cc field_conv.cc strfunc.cc filesort.cc \
	     ha_ndbcluster.cc ha_ndbcluster_cond.cc \
	ha_ndbcluster_binlog.cc ha_partition.cc \
	handler.cc sql_handler.cc \
	hostname.cc init.cc password.c \
	item.cc item_buff.cc item_cmpfunc.cc item_create.cc \
	item_func.cc item_strfunc.cc item_sum.cc item_timefunc.cc \
	item_geofunc.cc item_subselect.cc item_row.cc\
	item_xmlfunc.cc \
	key.cc lock.cc log.cc sql_state.c \
	log_event.cc rpl_record.cc \
	log_event_old.cc rpl_record_old.cc \
	protocol.cc net_serv.cc opt_range.cc \
	opt_sum.cc procedure.cc records.cc sql_acl.cc \
	sql_load.cc discover.cc sql_locale.cc \
	sql_analyse.cc sql_base.cc sql_cache.cc sql_class.cc \
	sql_crypt.cc sql_db.cc sql_delete.cc sql_error.cc sql_insert.cc \
	sql_lex.cc sql_list.cc sql_manager.cc sql_map.cc \
	scheduler.cc sql_connect.cc sql_parse.cc \
	sql_prepare.cc sql_derived.cc sql_rename.cc \
	sql_select.cc sql_do.cc sql_show.cc set_var.cc \
	sql_string.cc sql_table.cc sql_test.cc sql_udf.cc \
	sql_update.cc sql_yacc.cc table.cc thr_malloc.cc time.cc \
	unireg.cc uniques.cc stacktrace.c sql_union.cc hash_filo.cc \
	spatial.cc gstream.cc sql_help.cc tztime.cc sql_cursor.cc \
	sp_head.cc sp_pcontext.cc sp.cc sp_cache.cc sp_rcontext.cc \
	parse_file.cc sql_view.cc sql_trigger.cc my_decimal.cc \
	event_scheduler.cc events.cc event_data_objects.cc \
        event_queue.cc event_db_repository.cc \
	rpl_filter.cc sql_partition.cc sql_builtin.cc sql_plugin.cc \
	sql_tablespace.cc \
	rpl_injector.cc my_user.c partition_info.cc \
	sql_servers.cc

libmysqld_int_a_SOURCES= $(libmysqld_sources) $(libmysqlsources) $(sqlsources)
libmysqld_a_SOURCES=

sqlstoragesources =	$(EXTRA_libmysqld_a_SOURCES)
storagesources = @condition_dependent_plugin_modules@
storageobjects = @condition_dependent_plugin_objects@
storagesourceslinks = @condition_dependent_plugin_links@

# automake misses these
sql_yacc.cc sql_yacc.h: $(top_srcdir)/sql/sql_yacc.yy

# The following libraries should be included in libmysqld.a
INC_LIB=	$(top_builddir)/regex/libregex.a \
		$(top_builddir)/mysys/libmysys.a \
		$(top_builddir)/strings/libmystrings.a \
		$(top_builddir)/dbug/libdbug.a \
<<<<<<< HEAD
		$(top_builddir)/vio/libvio.a \
		@mysql_plugin_libs@ \
		$(yassl_inc_libs)

if HAVE_YASSL
yassl_inc_libs=	$(top_builddir)/extra/yassl/src/.libs/libyassl.a \
		$(top_builddir)/extra/yassl/taocrypt/src/.libs/libtaocrypt.a
endif

# Storage engine specific compilation options
ha_ndbcluster.o:ha_ndbcluster.cc
		$(CXXCOMPILE) @ndbcluster_includes@ $(LM_CFLAGS) -c $<

ha_ndbcluster_cond.o:ha_ndbcluster_cond.cc
		$(CXXCOMPILE) @ndbcluster_includes@ $(LM_CFLAGS) -c $<

ha_ndbcluster_binlog.o: ha_ndbcluster_binlog.cc
		$(CXXCOMPILE) @ndbcluster_includes@ $(LM_CFLAGS) -c $<

# Until we can remove dependency on ha_ndbcluster.h
handler.o:	handler.cc
		$(CXXCOMPILE) @ndbcluster_includes@ $(LM_CFLAGS) -c $<

# We need rules to compile these as no good way
# found to append fileslists that collected by configure
# to the sources list
=======
		$(top_builddir)/vio/libvio.a @NDB_SCI_LIBS@
>>>>>>> ad11366a

ha_federated.o:ha_federated.cc
		$(CXXCOMPILE) $(LM_CFLAGS) -c $<

ha_heap.o:ha_heap.cc
		$(CXXCOMPILE) $(LM_CFLAGS) -c $<

ha_innodb.o:ha_innodb.cc
		$(CXXCOMPILE) $(LM_CFLAGS) -c $<

ha_myisam.o:ha_myisam.cc
		$(CXXCOMPILE) $(LM_CFLAGS) -c $<

ha_myisammrg.o:ha_myisammrg.cc
		$(CXXCOMPILE) $(LM_CFLAGS) -c $<

#
# To make it easy for the end user to use the embedded library we
# generate a total libmysqld.a from all library files,

# note - InnoDB libraries have circular dependencies, so in INC_LIB
# few libraries are present two times. Metrowerks linker doesn't like
# it at all. Traditional ar has no problems with it, but still there's no
# need to add the same file twice to the library, so 'sort -u' save us
# some time and spares unnecessary work.

libmysqld.a:	libmysqld_int.a $(INC_LIB) $(libmysqld_a_DEPENDENCIES) $(storageobjects)
if DARWIN_MWCC
	mwld -lib -o $@ libmysqld_int.a `echo $(INC_LIB) | sort -u` $(storageobjects)
else
		-rm -f libmysqld.a
		if test "$(host_os)" = "netware" ; \
		then \
		  $(libmysqld_a_AR) libmysqld.a $(INC_LIB) libmysqld_int.a $(storageobjects); \
		else \
		  current_dir=`pwd`; \
		  rm -rf tmp; mkdir tmp; \
		  (for arc in $(INC_LIB) ./libmysqld_int.a; do \
		    arpath=`echo $$arc|sed 's|[^/]*$$||'|sed 's|\.libs/$$||'`; \
		    artmp=`echo $$arc|sed 's|^.*/|tmp/lib-|'`; \
		    for F in `$(AR) t $$arc | grep -v SYMDEF`; do \
		      if test -e "$$arpath/$$F" ; then echo "$$arpath/$$F"; else \
		      mkdir $$artmp; cd $$artmp > /dev/null; \
		      $(AR) x ../../$$arc; \
		      cd $$current_dir > /dev/null; \
		      ls $$artmp/* | grep -v SYMDEF; \
		      continue 2; fi; done; \
		  done; echo $(libmysqld_a_DEPENDENCIES) ) | sort -u | xargs $(AR) cq libmysqld.a ; \
		  $(AR) r libmysqld.a $(storageobjects); \
		  $(RANLIB) libmysqld.a	; \
		  rm -rf tmp; \
		fi
endif

## XXX: any time the client interface changes, we'll need to bump
## the version info for libmysqld; however, it's possible for the
## libmysqld interface to change without affecting the standard
## libmysqlclient interface.  Should we make a separate version
## string for the two?
#libmysqld_la_LDFLAGS = -version-info @SHARED_LIB_VERSION@
#CLEANFILES =		$(libmysqld_la_LIBADD) libmysqld.la

BUILT_SOURCES = link_sources

CLEANFILES = $(BUILT_SOURCES)

link_sources:
	  for f in $(sqlsources); do \
	    rm -f $$f; \
	    if test -e $(top_srcdir)/sql/$$f ; \
	    then \
	      @LN_CP_F@ $(top_srcdir)/sql/$$f $$f; \
	    else \
	      @LN_CP_F@ $(top_builddir)/sql/$$f $$f; \
	    fi ; \
	  done; \
	  for f in $(libmysqlsources); do \
	    rm -f $$f; \
	    if test -e $(top_srcdir)/libmysql/$$f ; \
	    then \
	      @LN_CP_F@ $(top_srcdir)/libmysql/$$f $$f; \
	    else \
	      @LN_CP_F@ $(top_builddir)/libmysql/$$f $$f; \
	    fi ; \
	  done; \
	  if test -n "$(sqlstoragesources)" ; \
	  then \
	    for f in "$(sqlstoragesources)"; do \
	      rm -f "$$f"; \
	      @LN_CP_F@ `find $(srcdir)/../sql -name "$$f"` "$$f"; \
	    done; \
	  fi; \
	  if test -n "$(storagesources)" ; \
	  then \
	    rm -f $(storagesources); \
	    for f in $(storagesourceslinks); do \
	      @LN_CP_F@ $(top_srcdir)/$$f . ; \
	    done; \
	  fi; \
	  rm -f client_settings.h; \
	  @LN_CP_F@ $(top_srcdir)/libmysql/client_settings.h \
                                          client_settings.h; \
	echo timestamp > link_sources


clean-local:
	rm -f `echo $(sqlsources) $(libmysqlsources) $(sqlstoragesources) $(storagesources) | sed "s;\.lo;.c;g"`; \
	rm -f client_settings.h

# Don't update the files from bitkeeper
%::SCCS/s.%<|MERGE_RESOLUTION|>--- conflicted
+++ resolved
@@ -94,8 +94,8 @@
 		$(top_builddir)/mysys/libmysys.a \
 		$(top_builddir)/strings/libmystrings.a \
 		$(top_builddir)/dbug/libdbug.a \
-<<<<<<< HEAD
 		$(top_builddir)/vio/libvio.a \
+                @NDB_SCI_LIBS@ \
 		@mysql_plugin_libs@ \
 		$(yassl_inc_libs)
 
@@ -121,9 +121,6 @@
 # We need rules to compile these as no good way
 # found to append fileslists that collected by configure
 # to the sources list
-=======
-		$(top_builddir)/vio/libvio.a @NDB_SCI_LIBS@
->>>>>>> ad11366a
 
 ha_federated.o:ha_federated.cc
 		$(CXXCOMPILE) $(LM_CFLAGS) -c $<
