# Copyright (c) 2006, 2016, Oracle and/or its affiliates. All rights reserved.
# 
# This program is free software; you can redistribute it and/or modify
# it under the terms of the GNU General Public License as published by
# the Free Software Foundation; version 2 of the License.
# 
# This program is distributed in the hope that it will be useful,
# but WITHOUT ANY WARRANTY; without even the implied warranty of
# MERCHANTABILITY or FITNESS FOR A PARTICULAR PURPOSE.  See the
# GNU General Public License for more details.
# 
# You should have received a copy of the GNU General Public License
# along with this program; if not, write to the Free Software
# Foundation, Inc., 51 Franklin St, Fifth Floor, Boston, MA  02110-1301 USA

INCLUDE_DIRECTORIES(${ZLIB_INCLUDE_DIR} ${CMAKE_SOURCE_DIR}/include ${CMAKE_SOURCE_DIR}/mysys)

SET(MYSYS_SOURCES
  array.cc
  base64.cc
  charset.cc
  charset-def.cc
  checksum.cc
  errors.cc
  hash.cc
  lf_alloc-pin.cc
  lf_dynarray.cc
  lf_hash.cc
  list.cc
  mf_arr_appstr.cc
  mf_cache.cc
  mf_dirname.cc
  mf_fn_ext.cc
  mf_format.cc
  mf_getdate.cc
  mf_iocache2.cc
  mf_iocache.cc
  mf_keycache.cc
  mf_keycaches.cc
  mf_loadpath.cc
  mf_pack.cc
  mf_path.cc
  mf_qsort2.cc
  mf_qsort.cc
  mf_radix.cc
  mf_same.cc
  mf_soundex.cc
  mf_tempfile.cc
  mf_unixpath.cc
  mf_wcomp.cc
  mulalloc.cc
  my_access.cc
  my_alloc.cc
  my_bit.cc
  my_bitmap.cc
  my_chmod.cc
  my_chsize.cc
  my_compare.cc
  my_compress.cc
  my_copy.cc
  my_create.cc
  my_delete.cc
  my_div.cc
  my_error.cc
  my_file.cc
  my_fopen.cc
  my_fstream.cc
  my_gethwaddr.cc
  my_getsystime.cc
  my_getwd.cc
  my_init.cc
  my_lib.cc
  my_lock.cc
  my_malloc.cc
  my_memmem.cc
  my_mess.cc
  my_mkdir.cc
  my_mmap.cc
  my_once.cc
  my_open.cc
  my_pread.cc
  my_rdtsc.cc
  my_read.cc
  my_redel.cc
  my_rename.cc
  my_seek.cc
  my_static.cc
  my_string.cc
  my_symlink2.cc
  my_symlink.cc
  my_sync.cc
  my_syslog.cc
  my_thread.cc
  my_thr_init.cc
  my_timespec.cc
  my_write.cc
  psi_noop.cc
  ptr_cmp.cc
  queues.cc
  sql_chars.c
  stacktrace.cc
  thr_cond.cc
  thr_lock.cc
  thr_mutex.cc
  thr_rwlock.cc
  tree.cc
  typelib.cc
)

IF (WIN32)
  LIST(APPEND MYSYS_SOURCES
    my_conio.cc
    my_windac.cc
    my_winerr.cc
    my_winfile.cc
    win_timers.cc
  )
ENDIF()

IF(HAVE_POSIX_TIMERS)
 SET(MYSYS_SOURCES ${MYSYS_SOURCES} posix_timers.cc)
ENDIF()

IF(HAVE_KQUEUE_TIMERS)
  SET(MYSYS_SOURCES ${MYSYS_SOURCES} kqueue_timers.cc)
ENDIF()

IF(CMAKE_SYSTEM_NAME MATCHES "SunOS" AND CMAKE_C_COMPILER_ID MATCHES "SunPro")
  # Inline assembly template for rdtsc
  SET_SOURCE_FILES_PROPERTIES(my_rdtsc.cc
   PROPERTIES COMPILE_FLAGS "${CMAKE_CURRENT_SOURCE_DIR}/my_timer_cycles.il")
ENDIF()

IF(HAVE_LINUX_LARGE_PAGES)
 SET(MYSYS_SOURCES ${MYSYS_SOURCES} my_largepage.cc)
ENDIF()

ADD_CONVENIENCE_LIBRARY(mysys ${MYSYS_SOURCES})
TARGET_LINK_LIBRARIES(mysys dbug strings ${ZLIB_LIBRARY} 
<<<<<<< HEAD
 ${LIBNSL} ${LIBM} ${LIBRT} ${LIBEXECINFO})
=======
 ${LIBNSL} ${LIBM} ${LIBRT} ${LIBATOMIC})
>>>>>>> 3289f6ef
DTRACE_INSTRUMENT(mysys)

# Need explicit pthread for gcc -fsanitize=address
IF(CMAKE_USE_PTHREADS_INIT AND CMAKE_C_FLAGS MATCHES "-fsanitize=")
  TARGET_LINK_LIBRARIES(mysys pthread)
ENDIF()

ADD_EXECUTABLE(thr_lock thr_lock.cc)
TARGET_LINK_LIBRARIES(thr_lock mysys)
SET_TARGET_PROPERTIES(thr_lock PROPERTIES COMPILE_FLAGS "-DMAIN")
ADD_EXECUTABLE(queues queues.cc)
TARGET_LINK_LIBRARIES(queues mysys)
SET_TARGET_PROPERTIES(queues PROPERTIES COMPILE_FLAGS "-DMAIN")
ADD_TEST(queues_test queues)
ADD_EXECUTABLE(mf_iocache_test mf_iocache.cc)
TARGET_LINK_LIBRARIES(mf_iocache_test mysys)
SET_TARGET_PROPERTIES(mf_iocache_test PROPERTIES COMPILE_FLAGS "-DMAIN")
ADD_EXECUTABLE(base64_test base64.cc)
SET_TARGET_PROPERTIES(base64_test PROPERTIES COMPILE_FLAGS "-DMAIN")
TARGET_LINK_LIBRARIES(base64_test mysys)

IF(MSVC)
   INSTALL_DEBUG_TARGET(mysys DESTINATION ${INSTALL_LIBDIR}/debug)
ENDIF()<|MERGE_RESOLUTION|>--- conflicted
+++ resolved
@@ -137,11 +137,7 @@
 
 ADD_CONVENIENCE_LIBRARY(mysys ${MYSYS_SOURCES})
 TARGET_LINK_LIBRARIES(mysys dbug strings ${ZLIB_LIBRARY} 
-<<<<<<< HEAD
- ${LIBNSL} ${LIBM} ${LIBRT} ${LIBEXECINFO})
-=======
- ${LIBNSL} ${LIBM} ${LIBRT} ${LIBATOMIC})
->>>>>>> 3289f6ef
+ ${LIBNSL} ${LIBM} ${LIBRT} ${LIBATOMIC} ${LIBEXECINFO})
 DTRACE_INSTRUMENT(mysys)
 
 # Need explicit pthread for gcc -fsanitize=address
