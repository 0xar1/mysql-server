--- conflicted
+++ resolved
@@ -27,12 +27,6 @@
 
 rpl.rpl_heartbeat_basic                  # BUG#54820 2010-06-26 alik rpl.rpl_heartbeat_basic fails sporadically again
 rpl.rpl_innodb_bug28430*                 # Bug#46029
-<<<<<<< HEAD
-rpl.rpl_row_sp011* @solaris              # Bug#47791 2010-01-20 alik Several test cases fail on Solaris with error Thread stack overrun
-=======
-rpl.rpl_innodb_bug30888* @solaris        # Bug#47646 2009-09-25 alik rpl.rpl_innodb_bug30888 fails sporadically on Solaris
-rpl.rpl_killed_ddl @windows              # Bug#47638 2010-01-20 alik The rpl_killed_ddl test fails on Windows
->>>>>>> ee1ea445
 
 sys_vars.max_sp_recursion_depth_func @solaris # Bug#47791 2010-01-20 alik Several test cases fail on Solaris with error Thread stack overrun
 sys_vars.slow_query_log_func @solaris         # Bug#54819 2010-06-26 alik sys_vars.slow_query_log_func fails sporadically on Solaris 10
