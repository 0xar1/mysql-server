# For easier human reading (MTR doesn't care), please keep entries
# in alphabetical order. This also helps with merge conflict resolution.

binlog.binlog_multi_engine               # joro : NDB tests marked as experimental as agreed with bochklin

funcs_1.charset_collation_1              # depends on compile-time decisions

main.func_math @freebsd                  # Bug#11751977 2010-05-04 alik main.func_math fails on FreeBSD in PB2
main.lock_multi_bug38499                 # Bug#11755645 2009-09-19 alik main.lock_multi_bug38499 times out sporadically
main.mysqlslap @windows                  # Bug#11761520 2010-08-10 alik mysqlslap fails sporadically starting from Dahlia
main.signal_demo3 @solaris               # Bug#11753919 2010-01-20 alik Several test cases fail on Solaris with error Thread stack overrun
main.sp @solaris                         # Bug#11753919 2010-01-20 alik Several test cases fail on Solaris with error Thread stack overrun
main.subquery_sj_none @solaris           # Bug#11753919 2010-01-20 alik Several test cases fail on Solaris with error Thread stack overrun
main.subquery_sj_none_bka @solaris       # Bug#11753919 2010-01-20 alik Several test cases fail on Solaris with error Thread stack overrunbzr rename 
main.subquery_sj_none_bkaunique @solaris # Bug#11753919 2010-01-20 alik Several test cases fail on Solaris with error Thread stack overrun
main.subquery_sj_none_bka_nobnl @solaris # Bug#11753919 2010-01-20 alik Several test cases fail on Solaris with error Thread stack overrun
main.wait_timeout @solaris               # Bug#11758972 2010-04-26 alik wait_timeout fails on OpenSolaris
main.kill @freebsd                       # Bug#12619719 2011-08-04 Occasional failure in PB2
main.innodb_mrr_icp                      # Bug#12682554 2011-08-17 Occasional failure in PB2
main.innodb_mrr_cost_icp                 # Bug#12682554 2011-08-17 Occasional failure in PB2
main.innodb_mrr                          # Bug#12682554 2011-08-17 Occasional failure in PB2

innodb.innodb_monitor                    # Bug#12320827 2011-08-04 Occasional failure in PB2
innodb.innodb_bug56143 @solaris          # Bug#11765460 2011-08-04 Occasional failure in PB2

rpl.rpl_change_master_dbug               # BUG#11933491 2011-06-13 Anitha  Test fails on redhat 
rpl.rpl_delayed_slave                    # BUG#11764654 rpl_delayed_slave fails sporadically in pb
rpl.rpl_heartbeat_basic                  # BUG#12403008 2011-04-27 sven fails sporadically
rpl.rpl_innodb_bug28430                  # Bug#11754425
rpl.rpl_row_sp011  @solaris              # Bug#11753919 2010-01-20 alik Several test cases fail on Solaris with error Thread stack overrun
rpl.rpl_seconds_behind_master            # BUG#11765124 2010-11-24 luis fails sporadically on pb2
rpl.rpl_show_slave_running               # BUG#12346048 2011-04-11 sven fails sporadically on pb2

sys_vars.max_sp_recursion_depth_func @solaris # Bug#11753919 2010-01-20 alik Several test cases fail on Solaris with error Thread stack overrun
sys_vars.wait_timeout_func                    # Bug#11750645 2010-04-26 alik wait_timeout_func fails

<<<<<<< HEAD
# BUG #59055 : All ndb tests should be removed from the repository
# Leaving the sys_vars tests for now. sys_vars.all_vars.test fails on removing ndb tests
sys_vars.ndb_log_update_as_write_basic
sys_vars.have_ndbcluster_basic
sys_vars.ndb_log_updated_only_basic
sys_vars.rpl_init_slave_func		 # Bug#12535301 2011-05-09 andrei sys_vars.rpl_init_slave_func mismatches in daily-5.5

rpl.rpl_mixed_mts_rec_crash_safe @solaris          # Bug 12902514 2011-08-19 andrei mts recovery tests are slow
rpl.rpl_mixed_mts_rec_crash_safe_checksum @solaris # same as rpl_mixed_mts_rec_crash_safe
rpl.rpl_mixed_mts_crash_safe @solaris              # same as rpl_mixed_mts_rec_crash_safe
=======
sys_vars.rpl_init_slave_func		 # Bug#12535301 2011-05-09 andrei sys_vars.rpl_init_slave_func mismatches in daily-5.5

rpl_ndb.rpl_ndb_mixed_implicit_commit_binlog # jonas: seems to fail randomly in PB2
>>>>>>> 81711029
<|MERGE_RESOLUTION|>--- conflicted
+++ resolved
@@ -34,19 +34,10 @@
 sys_vars.max_sp_recursion_depth_func @solaris # Bug#11753919 2010-01-20 alik Several test cases fail on Solaris with error Thread stack overrun
 sys_vars.wait_timeout_func                    # Bug#11750645 2010-04-26 alik wait_timeout_func fails
 
-<<<<<<< HEAD
-# BUG #59055 : All ndb tests should be removed from the repository
-# Leaving the sys_vars tests for now. sys_vars.all_vars.test fails on removing ndb tests
-sys_vars.ndb_log_update_as_write_basic
-sys_vars.have_ndbcluster_basic
-sys_vars.ndb_log_updated_only_basic
 sys_vars.rpl_init_slave_func		 # Bug#12535301 2011-05-09 andrei sys_vars.rpl_init_slave_func mismatches in daily-5.5
 
 rpl.rpl_mixed_mts_rec_crash_safe @solaris          # Bug 12902514 2011-08-19 andrei mts recovery tests are slow
 rpl.rpl_mixed_mts_rec_crash_safe_checksum @solaris # same as rpl_mixed_mts_rec_crash_safe
 rpl.rpl_mixed_mts_crash_safe @solaris              # same as rpl_mixed_mts_rec_crash_safe
-=======
-sys_vars.rpl_init_slave_func		 # Bug#12535301 2011-05-09 andrei sys_vars.rpl_init_slave_func mismatches in daily-5.5
 
-rpl_ndb.rpl_ndb_mixed_implicit_commit_binlog # jonas: seems to fail randomly in PB2
->>>>>>> 81711029
+rpl_ndb.rpl_ndb_mixed_implicit_commit_binlog # jonas: seems to fail randomly in PB2