--- conflicted
+++ resolved
@@ -1,7 +1,4 @@
-<<<<<<< HEAD
-=======
 
->>>>>>> 43e426c7
 perl mysql-test-run.pl --force --timer  --debug-server --parallel=auto --experimental=collections/default.experimental --comment=normal               --vardir=var-normal                                                                  --report-features --skip-test-list=collections/disabled-daily.list --unit-tests
 perl mysql-test-run.pl --force --timer  --debug-server --parallel=auto --experimental=collections/default.experimental --comment=n_mix                --vardir=var-n_mix                                  --mysqld=--binlog-format=mixed --skip-test-list=collections/disabled-daily.list
 perl mysql-test-run.pl --force --timer  --debug-server --parallel=auto --experimental=collections/default.experimental --comment=row                --vardir=var-row                                  --mysqld=--binlog-format=row --skip-test-list=collections/disabled-daily.list
