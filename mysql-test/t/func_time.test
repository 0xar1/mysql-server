#
# time functions
#
--disable_warnings
drop table if exists t1,t2,t3;
--enable_warnings

# Set timezone to GMT-3, to make it possible to use "interval 3 hour"
set time_zone="+03:00";

select from_days(to_days("960101")),to_days(960201)-to_days("19960101"),to_days(date_add(curdate(), interval 1 day))-to_days(curdate()),weekday("1997-11-29");
select period_add("9602",-12),period_diff(199505,"9404") ;

select now()-now(),weekday(curdate())-weekday(now()),unix_timestamp()-unix_timestamp(now());
select from_unixtime(unix_timestamp("1994-03-02 10:11:12")),from_unixtime(unix_timestamp("1994-03-02 10:11:12"),"%Y-%m-%d %h:%i:%s"),from_unixtime(unix_timestamp("1994-03-02 10:11:12"))+0;
select sec_to_time(9001),sec_to_time(9001)+0,time_to_sec("15:12:22"),
  sec_to_time(time_to_sec("0:30:47")/6.21);
select sec_to_time(time_to_sec('-838:59:59'));
select now()-curdate()*1000000-curtime();
select strcmp(current_timestamp(),concat(current_date()," ",current_time()));
select strcmp(localtime(),concat(current_date()," ",current_time()));
select strcmp(localtimestamp(),concat(current_date()," ",current_time()));
select date_format("1997-01-02 03:04:05", "%M %W %D %Y %y %m %d %h %i %s %w");
select date_format("1997-01-02", concat("%M %W %D ","%Y %y %m %d %h %i %s %w"));
select dayofmonth("1997-01-02"),dayofmonth(19970323);
select month("1997-01-02"),year("98-02-03"),dayofyear("1997-12-31");
select month("2001-02-00"),year("2001-00-00");
select DAYOFYEAR("1997-03-03"), WEEK("1998-03-03"), QUARTER(980303);
select HOUR("1997-03-03 23:03:22"), MINUTE("23:03:22"), SECOND(230322);

# Test of week and yearweek
select week(19980101),week(19970101),week(19980101,1),week(19970101,1);
select week(19981231),week(19971231),week(19981231,1),week(19971231,1);
select week(19950101),week(19950101,1);
select yearweek('1981-12-31',1),yearweek('1982-01-01',1),yearweek('1982-12-31',1),yearweek('1983-01-01',1);
select yearweek('1987-01-01',1),yearweek('1987-01-01');
select week("2000-01-01",0) as '2000', week("2001-01-01",0) as '2001', week("2002-01-01",0) as '2002',week("2003-01-01",0) as '2003', week("2004-01-01",0) as '2004', week("2005-01-01",0) as '2005', week("2006-01-01",0) as '2006';
select week("2000-01-06",0) as '2000', week("2001-01-06",0) as '2001', week("2002-01-06",0) as '2002',week("2003-01-06",0) as '2003', week("2004-01-06",0) as '2004', week("2005-01-06",0) as '2005', week("2006-01-06",0) as '2006';
select week("2000-01-01",1) as '2000', week("2001-01-01",1) as '2001', week("2002-01-01",1) as '2002',week("2003-01-01",1) as '2003', week("2004-01-01",1) as '2004', week("2005-01-01",1) as '2005', week("2006-01-01",1) as '2006';
select week("2000-01-06",1) as '2000', week("2001-01-06",1) as '2001', week("2002-01-06",1) as '2002',week("2003-01-06",1) as '2003', week("2004-01-06",1) as '2004', week("2005-01-06",1) as '2005', week("2006-01-06",1) as '2006';
select yearweek("2000-01-01",0) as '2000', yearweek("2001-01-01",0) as '2001', yearweek("2002-01-01",0) as '2002',yearweek("2003-01-01",0) as '2003', yearweek("2004-01-01",0) as '2004', yearweek("2005-01-01",0) as '2005', yearweek("2006-01-01",0) as '2006';
select yearweek("2000-01-06",0) as '2000', yearweek("2001-01-06",0) as '2001', yearweek("2002-01-06",0) as '2002',yearweek("2003-01-06",0) as '2003', yearweek("2004-01-06",0) as '2004', yearweek("2005-01-06",0) as '2005', yearweek("2006-01-06",0) as '2006';
select yearweek("2000-01-01",1) as '2000', yearweek("2001-01-01",1) as '2001', yearweek("2002-01-01",1) as '2002',yearweek("2003-01-01",1) as '2003', yearweek("2004-01-01",1) as '2004', yearweek("2005-01-01",1) as '2005', yearweek("2006-01-01",1) as '2006';
select yearweek("2000-01-06",1) as '2000', yearweek("2001-01-06",1) as '2001', yearweek("2002-01-06",1) as '2002',yearweek("2003-01-06",1) as '2003', yearweek("2004-01-06",1) as '2004', yearweek("2005-01-06",1) as '2005', yearweek("2006-01-06",1) as '2006';
select week(19981231,2), week(19981231,3), week(20000101,2), week(20000101,3);
select week(20001231,2),week(20001231,3);

select week(19981231,0) as '0', week(19981231,1) as '1', week(19981231,2) as '2', week(19981231,3) as '3', week(19981231,4) as '4', week(19981231,5) as '5', week(19981231,6) as '6', week(19981231,7) as '7';
select week(20000101,0) as '0', week(20000101,1) as '1', week(20000101,2) as '2', week(20000101,3) as '3', week(20000101,4) as '4', week(20000101,5) as '5', week(20000101,6) as '6', week(20000101,7) as '7';
select week(20000106,0) as '0', week(20000106,1) as '1', week(20000106,2) as '2', week(20000106,3) as '3', week(20000106,4) as '4', week(20000106,5) as '5', week(20000106,6) as '6', week(20000106,7) as '7';
select week(20001231,0) as '0', week(20001231,1) as '1', week(20001231,2) as '2', week(20001231,3) as '3', week(20001231,4) as '4', week(20001231,5) as '5', week(20001231,6) as '6', week(20001231,7) as '7';
select week(20010101,0) as '0', week(20010101,1) as '1', week(20010101,2) as '2', week(20010101,3) as '3', week(20010101,4) as '4', week(20010101,5) as '5', week(20010101,6) as '6', week(20010101,7) as '7';

select yearweek(20001231,0), yearweek(20001231,1), yearweek(20001231,2), yearweek(20001231,3), yearweek(20001231,4), yearweek(20001231,5), yearweek(20001231,6), yearweek(20001231,7);

set default_week_format = 6;
select week(20001231), week(20001231,6);
set default_week_format = 0;

set default_week_format = 2;
select week(20001231),week(20001231,2),week(20001231,0);
set default_week_format = 0;

select date_format('1998-12-31','%x-%v'),date_format('1999-01-01','%x-%v');
select date_format('1999-12-31','%x-%v'),date_format('2000-01-01','%x-%v');

select dayname("1962-03-03"),dayname("1962-03-03")+0;
select monthname("1972-03-04"),monthname("1972-03-04")+0;
select time_format(19980131000000,'%H|%I|%k|%l|%i|%p|%r|%S|%T');
select time_format(19980131010203,'%H|%I|%k|%l|%i|%p|%r|%S|%T');
select time_format(19980131131415,'%H|%I|%k|%l|%i|%p|%r|%S|%T');
select time_format(19980131010015,'%H|%I|%k|%l|%i|%p|%r|%S|%T');
select date_format(concat('19980131',131415),'%H|%I|%k|%l|%i|%p|%r|%S|%T| %M|%W|%D|%Y|%y|%a|%b|%j|%m|%d|%h|%s|%w');
select date_format(19980021000000,'%H|%I|%k|%l|%i|%p|%r|%S|%T| %M|%W|%D|%Y|%y|%a|%b|%j|%m|%d|%h|%s|%w');
select date_add("1997-12-31 23:59:59",INTERVAL 1 SECOND);
select date_add("1997-12-31 23:59:59",INTERVAL 1 MINUTE);
select date_add("1997-12-31 23:59:59",INTERVAL 1 HOUR);
select date_add("1997-12-31 23:59:59",INTERVAL 1 DAY);
select date_add("1997-12-31 23:59:59",INTERVAL 1 MONTH);
select date_add("1997-12-31 23:59:59",INTERVAL 1 YEAR);
select date_add("1997-12-31 23:59:59",INTERVAL "1:1" MINUTE_SECOND);
select date_add("1997-12-31 23:59:59",INTERVAL "1:1" HOUR_MINUTE);
select date_add("1997-12-31 23:59:59",INTERVAL "1:1" DAY_HOUR);
select date_add("1997-12-31 23:59:59",INTERVAL "1 1" YEAR_MONTH);
select date_add("1997-12-31 23:59:59",INTERVAL "1:1:1" HOUR_SECOND);
select date_add("1997-12-31 23:59:59",INTERVAL "1 1:1" DAY_MINUTE);
select date_add("1997-12-31 23:59:59",INTERVAL "1 1:1:1" DAY_SECOND);

select date_sub("1998-01-01 00:00:00",INTERVAL 1 SECOND);
select date_sub("1998-01-01 00:00:00",INTERVAL 1 MINUTE);
select date_sub("1998-01-01 00:00:00",INTERVAL 1 HOUR);
select date_sub("1998-01-01 00:00:00",INTERVAL 1 DAY);
select date_sub("1998-01-01 00:00:00",INTERVAL 1 MONTH);
select date_sub("1998-01-01 00:00:00",INTERVAL 1 YEAR);
select date_sub("1998-01-01 00:00:00",INTERVAL "1:1" MINUTE_SECOND);
select date_sub("1998-01-01 00:00:00",INTERVAL "1:1" HOUR_MINUTE);
select date_sub("1998-01-01 00:00:00",INTERVAL "1:1" DAY_HOUR);
select date_sub("1998-01-01 00:00:00",INTERVAL "1 1" YEAR_MONTH);
select date_sub("1998-01-01 00:00:00",INTERVAL "1:1:1" HOUR_SECOND);
select date_sub("1998-01-01 00:00:00",INTERVAL "1 1:1" DAY_MINUTE);
select date_sub("1998-01-01 00:00:00",INTERVAL "1 1:1:1" DAY_SECOND);

select date_add("1997-12-31 23:59:59",INTERVAL 100000 SECOND);
select date_add("1997-12-31 23:59:59",INTERVAL -100000 MINUTE);
select date_add("1997-12-31 23:59:59",INTERVAL 100000 HOUR);
select date_add("1997-12-31 23:59:59",INTERVAL -100000 DAY);
select date_add("1997-12-31 23:59:59",INTERVAL 100000 MONTH);
select date_add("1997-12-31 23:59:59",INTERVAL -100000 YEAR);
select date_add("1997-12-31 23:59:59",INTERVAL "10000:1" MINUTE_SECOND);
select date_add("1997-12-31 23:59:59",INTERVAL "-10000:1" HOUR_MINUTE);
select date_add("1997-12-31 23:59:59",INTERVAL "10000:1" DAY_HOUR);
select date_add("1997-12-31 23:59:59",INTERVAL "-100 1" YEAR_MONTH);
select date_add("1997-12-31 23:59:59",INTERVAL "10000:99:99" HOUR_SECOND);
select date_add("1997-12-31 23:59:59",INTERVAL " -10000 99:99" DAY_MINUTE);
select date_add("1997-12-31 23:59:59",INTERVAL "10000 99:99:99" DAY_SECOND);
select "1997-12-31 23:59:59" + INTERVAL 1 SECOND;
select INTERVAL 1 DAY + "1997-12-31";
select "1998-01-01 00:00:00" - INTERVAL 1 SECOND;

select date_sub("1998-01-02",INTERVAL 31 DAY);
select date_add("1997-12-31",INTERVAL 1 SECOND);
select date_add("1997-12-31",INTERVAL 1 DAY);
select date_add(NULL,INTERVAL 100000 SECOND);
select date_add("1997-12-31 23:59:59",INTERVAL NULL SECOND);
select date_add("1997-12-31 23:59:59",INTERVAL NULL MINUTE_SECOND);
select date_add("9999-12-31 23:59:59",INTERVAL 1 SECOND);
select date_sub("0000-00-00 00:00:00",INTERVAL 1 SECOND);
select date_add('1998-01-30',Interval 1 month);
select date_add('1998-01-30',Interval '2:1' year_month);
select date_add('1996-02-29',Interval '1' year);
select extract(YEAR FROM "1999-01-02 10:11:12");
select extract(YEAR_MONTH FROM "1999-01-02");
select extract(DAY FROM "1999-01-02");
select extract(DAY_HOUR FROM "1999-01-02 10:11:12");
select extract(DAY_MINUTE FROM "02 10:11:12");
select extract(DAY_SECOND FROM "225 10:11:12");
select extract(HOUR FROM "1999-01-02 10:11:12");
select extract(HOUR_MINUTE FROM "10:11:12");
select extract(HOUR_SECOND FROM "10:11:12");
select extract(MINUTE FROM "10:11:12");
select extract(MINUTE_SECOND FROM "10:11:12");
select extract(SECOND FROM "1999-01-02 10:11:12");
select extract(MONTH FROM "2001-02-00");

#
# test EXTRACT QUARTER (Bug #18100)
#

SELECT EXTRACT(QUARTER FROM '2004-01-15') AS quarter;
SELECT EXTRACT(QUARTER FROM '2004-02-15') AS quarter;
SELECT EXTRACT(QUARTER FROM '2004-03-15') AS quarter;
SELECT EXTRACT(QUARTER FROM '2004-04-15') AS quarter;
SELECT EXTRACT(QUARTER FROM '2004-05-15') AS quarter;
SELECT EXTRACT(QUARTER FROM '2004-06-15') AS quarter;
SELECT EXTRACT(QUARTER FROM '2004-07-15') AS quarter;
SELECT EXTRACT(QUARTER FROM '2004-08-15') AS quarter;
SELECT EXTRACT(QUARTER FROM '2004-09-15') AS quarter;
SELECT EXTRACT(QUARTER FROM '2004-10-15') AS quarter;
SELECT EXTRACT(QUARTER FROM '2004-11-15') AS quarter;
SELECT EXTRACT(QUARTER FROM '2004-12-15') AS quarter;
#
# MySQL Bugs: #12356: DATE_SUB or DATE_ADD incorrectly returns null
#
SELECT DATE_SUB(str_to_date('9999-12-31 00:01:00','%Y-%m-%d %H:%i:%s'), INTERVAL 1 MINUTE);
SELECT DATE_ADD(str_to_date('9999-12-30 23:59:00','%Y-%m-%d %H:%i:%s'), INTERVAL 1 MINUTE);

#
# Test big intervals (Bug #3498)
#
SELECT "1900-01-01 00:00:00" + INTERVAL 2147483648 SECOND;
SELECT "1900-01-01 00:00:00" + INTERVAL "1:2147483647" MINUTE_SECOND;
SELECT "1900-01-01 00:00:00" + INTERVAL "100000000:214748364700" MINUTE_SECOND;SELECT "1900-01-01 00:00:00" + INTERVAL 1<<37 SECOND;
SELECT "1900-01-01 00:00:00" + INTERVAL 1<<31 MINUTE;
SELECT "1900-01-01 00:00:00" + INTERVAL 1<<20 HOUR;

SELECT "1900-01-01 00:00:00" + INTERVAL 1<<38 SECOND;
SELECT "1900-01-01 00:00:00" + INTERVAL 1<<33 MINUTE;
SELECT "1900-01-01 00:00:00" + INTERVAL 1<<30 HOUR;
SELECT "1900-01-01 00:00:00" + INTERVAL "1000000000:214748364700" MINUTE_SECOND;

#
# Bug #614 (multiple extracts in where)
#

create table t1 (ctime varchar(20));
insert into t1 values ('2001-01-12 12:23:40');
select ctime, hour(ctime) from t1;
select ctime from t1 where extract(MONTH FROM ctime) = 1 AND extract(YEAR FROM ctime) = 2001;
drop table t1;

#
# Test bug with monthname() and NULL
#

create table t1 (id int);
create table t2 (id int, date date);
insert into t1 values (1);
insert into t2 values (1, "0000-00-00");
insert into t1 values (2);
insert into t2 values (2, "2000-01-01");
select monthname(date) from t1 inner join t2 on t1.id = t2.id;
select monthname(date) from t1 inner join t2 on t1.id = t2.id order by t1.id;
drop table t1,t2;

#
# Test bug with month() and year() on text fields with wrong information

CREATE TABLE t1 (updated text) ENGINE=MyISAM;
INSERT INTO t1 VALUES ('');
SELECT month(updated) from t1;
SELECT year(updated) from t1;
drop table t1;

#
# Check that functions work identically on 0000-00-00 as a constant and on a
# column
#

create table t1 (d date, dt datetime, t timestamp, c char(10));
insert into t1 values ("0000-00-00", "0000-00-00", "0000-00-00", "0000-00-00");
select dayofyear("0000-00-00"),dayofyear(d),dayofyear(dt),dayofyear(t),dayofyear(c) from t1;
select dayofmonth("0000-00-00"),dayofmonth(d),dayofmonth(dt),dayofmonth(t),dayofmonth(c) from t1;
select month("0000-00-00"),month(d),month(dt),month(t),month(c) from t1;
select quarter("0000-00-00"),quarter(d),quarter(dt),quarter(t),quarter(c) from t1;
select week("0000-00-00"),week(d),week(dt),week(t),week(c) from t1;
select year("0000-00-00"),year(d),year(dt),year(t),year(c) from t1;
select yearweek("0000-00-00"),yearweek(d),yearweek(dt),yearweek(t),yearweek(c) from t1;
select to_days("0000-00-00"),to_days(d),to_days(dt),to_days(t),to_days(c) from t1;
select extract(MONTH FROM "0000-00-00"),extract(MONTH FROM d),extract(MONTH FROM dt),extract(MONTH FROM t),extract(MONTH FROM c) from t1;
drop table t1;


#
# Test problem with TIMESTAMP and BETWEEN
#

CREATE TABLE t1 ( start datetime default NULL);
INSERT INTO t1 VALUES ('2002-10-21 00:00:00'),('2002-10-28 00:00:00'),('2002-11-04 00:00:00');
CREATE TABLE t2 ( ctime1 timestamp NOT NULL, ctime2 timestamp NOT NULL);
INSERT INTO t2 VALUES (20021029165106,20021105164731);
CREATE TABLE t3 (ctime1 char(19) NOT NULL, ctime2 char(19) NOT NULL);
INSERT INTO t3 VALUES ("2002-10-29 16:51:06","2002-11-05 16:47:31");

# The following statement should be fixed to return a row in 4.1
select * from t1, t2 where t1.start between t2.ctime1 and t2.ctime2;
select * from t1, t2 where t1.start >= t2.ctime1 and t1.start <= t2.ctime2;
select * from t1, t3 where t1.start between t3.ctime1 and t3.ctime2;
drop table t1,t2,t3;

#
# Test unix timestamp
#
select @a:=FROM_UNIXTIME(1);
select unix_timestamp(@a);
select unix_timestamp('1969-12-01 19:00:01');

#
# Tests for bug #6439 "unix_timestamp() function returns wrong datetime 
# values for too big argument", bug #7515 "from_unixtime(0) now
# returns NULL instead of the epoch" and bug #9191
# "TIMESTAMP/from_unixtime() no longer accepts 2^31-1."
# unix_timestamp() should return error for too big or negative argument.
# It should return Epoch value for zero argument since it seems that many
# users rely on this fact, from_unixtime() should work with values
# up to INT_MAX32 because of the same reason.
#
select from_unixtime(-1);
# check for from_unixtime(2^31-1) and from_unixtime(2^31)
select from_unixtime(2147483647);
select from_unixtime(2147483648);
select from_unixtime(0);

#
# Some more tests for bug #9191 "TIMESTAMP/from_unixtime() no
# longer accepts 2^31-1". Here we test that from_unixtime and
# unix_timestamp are consistent, when working with boundary dates.
#
select unix_timestamp(from_unixtime(2147483647));
select unix_timestamp(from_unixtime(2147483648));

# check for invalid dates

# bad year
select unix_timestamp('2039-01-20 01:00:00');
select unix_timestamp('1968-01-20 01:00:00');
# bad month
select unix_timestamp('2038-02-10 01:00:00');
select unix_timestamp('1969-11-20 01:00:00');
# bad day
select unix_timestamp('2038-01-20 01:00:00');
select unix_timestamp('1969-12-30 01:00:00');

#
# Check negative shift (we subtract several days for boundary dates during
# conversion).
select unix_timestamp('2038-01-17 12:00:00');

#
# Check positive shift. (it happens only on
# platfroms with unsigned time_t, such as QNX)
#
select unix_timestamp('1970-01-01 03:00:01');

# check bad date, close to the boundary (we cut them off in the very end)
select unix_timestamp('2038-01-19 07:14:07');

#
# Bug #28759: DAYNAME() and MONTHNAME() return binary string
#

SELECT CHARSET(DAYNAME(19700101));
SELECT CHARSET(MONTHNAME(19700101));
SELECT LOWER(DAYNAME(19700101));
SELECT LOWER(MONTHNAME(19700101));
SELECT COERCIBILITY(MONTHNAME('1970-01-01')),COERCIBILITY(DAYNAME('1970-01-01'));

#
# Test types from + INTERVAL
#

CREATE TABLE t1 (datetime datetime, timestamp timestamp, date date, time time);
INSERT INTO t1 values ("2001-01-02 03:04:05", "2002-01-02 03:04:05", "2003-01-02", "06:07:08");
SELECT * from t1;
select date_add("1997-12-31",INTERVAL 1 SECOND);
select date_add("1997-12-31",INTERVAL "1 1" YEAR_MONTH);

select date_add(datetime, INTERVAL 1 SECOND) from t1;
select date_add(datetime, INTERVAL 1 YEAR) from t1;

select date_add(date,INTERVAL 1 SECOND) from t1;
select date_add(date,INTERVAL 1 MINUTE) from t1;
select date_add(date,INTERVAL 1 HOUR) from t1;
select date_add(date,INTERVAL 1 DAY) from t1;
select date_add(date,INTERVAL 1 MONTH) from t1;
select date_add(date,INTERVAL 1 YEAR) from t1;
select date_add(date,INTERVAL "1:1" MINUTE_SECOND) from t1;
select date_add(date,INTERVAL "1:1" HOUR_MINUTE) from t1;
select date_add(date,INTERVAL "1:1" DAY_HOUR) from t1;
select date_add(date,INTERVAL "1 1" YEAR_MONTH) from t1;
select date_add(date,INTERVAL "1:1:1" HOUR_SECOND) from t1;
select date_add(date,INTERVAL "1 1:1" DAY_MINUTE) from t1;
select date_add(date,INTERVAL "1 1:1:1" DAY_SECOND) from t1;
select date_add(date,INTERVAL "1" WEEK) from t1;
select date_add(date,INTERVAL "1" QUARTER) from t1;
select timestampadd(MINUTE, 1, date) from t1;
select timestampadd(WEEK, 1, date) from t1;
select timestampadd(SQL_TSI_SECOND, 1, date) from t1;

select timestampdiff(MONTH, '2001-02-01', '2001-05-01') as a;
select timestampdiff(YEAR, '2002-05-01', '2001-01-01') as a;
select timestampdiff(QUARTER, '2002-05-01', '2001-01-01') as a;
select timestampdiff(MONTH, '2000-03-28', '2000-02-29') as a;
select timestampdiff(MONTH, '1991-03-28', '2000-02-29') as a;
select timestampdiff(SQL_TSI_WEEK, '2001-02-01', '2001-05-01') as a;
select timestampdiff(SQL_TSI_HOUR, '2001-02-01', '2001-05-01') as a;
select timestampdiff(SQL_TSI_DAY, '2001-02-01', '2001-05-01') as a;
select timestampdiff(SQL_TSI_MINUTE, '2001-02-01 12:59:59', '2001-05-01 12:58:59') as a;
select timestampdiff(SQL_TSI_SECOND, '2001-02-01 12:59:59', '2001-05-01 12:58:58') as a;

select timestampdiff(SQL_TSI_DAY, '1986-02-01', '1986-03-01') as a1,
       timestampdiff(SQL_TSI_DAY, '1900-02-01', '1900-03-01') as a2,
       timestampdiff(SQL_TSI_DAY, '1996-02-01', '1996-03-01') as a3,
       timestampdiff(SQL_TSI_DAY, '2000-02-01', '2000-03-01') as a4;

# bug 16226
SELECT TIMESTAMPDIFF(day,'2006-01-10 14:30:28','2006-01-11 14:30:27');
SELECT TIMESTAMPDIFF(day,'2006-01-10 14:30:28','2006-01-11 14:30:28');
SELECT TIMESTAMPDIFF(day,'2006-01-10 14:30:28','2006-01-11 14:30:29');
SELECT TIMESTAMPDIFF(day,'2006-01-10 14:30:28','2006-01-12 14:30:27');
SELECT TIMESTAMPDIFF(day,'2006-01-10 14:30:28','2006-01-12 14:30:28');
SELECT TIMESTAMPDIFF(day,'2006-01-10 14:30:28','2006-01-12 14:30:29');

SELECT TIMESTAMPDIFF(week,'2006-01-10 14:30:28','2006-01-17 14:30:27');
SELECT TIMESTAMPDIFF(week,'2006-01-10 14:30:28','2006-01-17 14:30:28');
SELECT TIMESTAMPDIFF(week,'2006-01-10 14:30:28','2006-01-17 14:30:29');
SELECT TIMESTAMPDIFF(week,'2006-01-10 14:30:28','2006-01-24 14:30:27');
SELECT TIMESTAMPDIFF(week,'2006-01-10 14:30:28','2006-01-24 14:30:28');
SELECT TIMESTAMPDIFF(week,'2006-01-10 14:30:28','2006-01-24 14:30:29');

SELECT TIMESTAMPDIFF(month,'2006-01-10 14:30:28','2006-02-10 14:30:27');
SELECT TIMESTAMPDIFF(month,'2006-01-10 14:30:28','2006-02-10 14:30:28');
SELECT TIMESTAMPDIFF(month,'2006-01-10 14:30:28','2006-02-10 14:30:29');
SELECT TIMESTAMPDIFF(month,'2006-01-10 14:30:28','2006-03-10 14:30:27');
SELECT TIMESTAMPDIFF(month,'2006-01-10 14:30:28','2006-03-10 14:30:28');
SELECT TIMESTAMPDIFF(month,'2006-01-10 14:30:28','2006-03-10 14:30:29');

SELECT TIMESTAMPDIFF(year,'2006-01-10 14:30:28','2007-01-10 14:30:27');
SELECT TIMESTAMPDIFF(year,'2006-01-10 14:30:28','2007-01-10 14:30:28');
SELECT TIMESTAMPDIFF(year,'2006-01-10 14:30:28','2007-01-10 14:30:29');
SELECT TIMESTAMPDIFF(year,'2006-01-10 14:30:28','2008-01-10 14:30:27');
SELECT TIMESTAMPDIFF(year,'2006-01-10 14:30:28','2008-01-10 14:30:28');
SELECT TIMESTAMPDIFF(year,'2006-01-10 14:30:28','2008-01-10 14:30:29');

# end of bug

select date_add(time,INTERVAL 1 SECOND) from t1;
drop table t1;

# test for last_day
select last_day('2000-02-05') as f1, last_day('2002-12-31') as f2,
       last_day('2003-03-32') as f3, last_day('2003-04-01') as f4,
       last_day('2001-01-01 01:01:01') as f5, last_day(NULL),
       last_day('2001-02-12');

create table t1 select last_day('2000-02-05') as a,
                from_days(to_days("960101")) as b;
describe t1;
select * from t1;
drop table t1;
select last_day('2000-02-05') as a,
       from_days(to_days("960101")) as b;

select date_add(last_day("1997-12-1"), INTERVAL 1 DAY);
select length(last_day("1997-12-1"));
select last_day("1997-12-1")+0;
select last_day("1997-12-1")+0.0;

# Test SAPDB UTC_% functions. This part is TZ dependant (It is supposed that
# TZ variable set to GMT-3

select strcmp(date_sub(localtimestamp(), interval 3 hour), utc_timestamp())=0;
select strcmp(date_format(date_sub(localtimestamp(), interval 3 hour),"%T"), utc_time())=0;
select strcmp(date_format(date_sub(localtimestamp(), interval 3 hour),"%Y-%m-%d"), utc_date())=0;
select strcmp(date_format(utc_timestamp(),"%T"), utc_time())=0;
select strcmp(date_format(utc_timestamp(),"%Y-%m-%d"), utc_date())=0;
select strcmp(concat(utc_date(),' ',utc_time()),utc_timestamp())=0;

explain extended select period_add("9602",-12),period_diff(199505,"9404"),from_days(to_days("960101")),dayofmonth("1997-01-02"), month("1997-01-02"), monthname("1972-03-04"),dayofyear("0000-00-00"),HOUR("1997-03-03 23:03:22"),MINUTE("23:03:22"),SECOND(230322),QUARTER(980303),WEEK("1998-03-03"),yearweek("2000-01-01",1),week(19950101,1),year("98-02-03"),weekday(curdate())-weekday(now()),dayname("1962-03-03"),unix_timestamp(),sec_to_time(time_to_sec("0:30:47")/6.21),curtime(),utc_time(),curdate(),utc_date(),utc_timestamp(),date_format("1997-01-02 03:04:05", "%M %W %D %Y %y %m %d %h %i %s %w"),from_unixtime(unix_timestamp("1994-03-02 10:11:12")),"1997-12-31 23:59:59" + INTERVAL 1 SECOND,"1998-01-01 00:00:00" - INTERVAL 1 SECOND,INTERVAL 1 DAY + "1997-12-31", extract(YEAR FROM "1999-01-02 10:11:12"),date_add("1997-12-31 23:59:59",INTERVAL 1 SECOND);

SET @TMP='2007-08-01 12:22:49';
CREATE TABLE t1 (d DATETIME);
INSERT INTO t1 VALUES ('2007-08-01 12:22:59');
INSERT INTO t1 VALUES ('2007-08-01 12:23:01');
INSERT INTO t1 VALUES ('2007-08-01 12:23:20');
SELECT count(*) FROM t1 WHERE d>FROM_DAYS(TO_DAYS(@TMP)) AND d<=FROM_DAYS(TO_DAYS(@TMP)+1);
DROP TABLE t1;

#
# Bug #10568
#

select last_day('2005-00-00');
select last_day('2005-00-01');
select last_day('2005-01-00');

#
# Bug #18501: monthname and NULLs
#

select monthname(str_to_date(null, '%m')), monthname(str_to_date(null, '%m')),
       monthname(str_to_date(1, '%m')), monthname(str_to_date(0, '%m'));

#
# Bug #16327: problem with timestamp < 1970
#

set time_zone='-6:00';
create table t1(a timestamp);
insert into t1 values (19691231190001);
select * from t1;
drop table t1;

#
# Bug#16377 result of DATE/TIME functions were compared as strings which
#           can lead to a wrong result.
# Now wrong dates should be compared only with CAST()
create table t1(f1 date, f2 time, f3 datetime);
insert into t1 values ("2006-01-01", "12:01:01", "2006-01-01 12:01:01");
insert into t1 values ("2006-01-02", "12:01:02", "2006-01-02 12:01:02");
select f1 from t1 where f1 between CAST("2006-1-1" as date) and CAST(20060101 as date);
select f1 from t1 where f1 between cast("2006-1-1" as date) and cast("2006.1.1" as date);
select f1 from t1 where date(f1) between cast("2006-1-1" as date) and cast("2006.1.1" as date);
select f2 from t1 where f2 between cast("12:1:2" as time) and cast("12:2:2" as time);
select f2 from t1 where time(f2) between cast("12:1:2" as time) and cast("12:2:2" as time);
select f3 from t1 where f3 between cast("2006-1-1 12:1:1" as datetime) and cast("2006-1-1 12:1:2" as datetime);
select f3 from t1 where timestamp(f3) between cast("2006-1-1 12:1:1" as datetime) and cast("2006-1-1 12:1:2" as datetime);
select f1 from t1 where cast("2006-1-1" as date) between f1 and f3;
select f1 from t1 where cast("2006-1-1" as date) between date(f1) and date(f3);
select f1 from t1 where cast("2006-1-1" as date) between f1 and cast('zzz' as date);
select f1 from t1 where makedate(2006,1) between date(f1) and date(f3);
select f1 from t1 where makedate(2006,2) between date(f1) and date(f3);
drop table t1;

#
# Bug #16546
# 

create table t1 select now() - now(), curtime() - curtime(), 
                       sec_to_time(1) + 0, from_unixtime(1) + 0;
show create table t1;
drop table t1;

#
# Bug #11655: Wrong time is returning from nested selects - maximum time exists
#
# check if SEC_TO_TIME() handles out-of-range values correctly
SELECT SEC_TO_TIME(3300000);
SELECT SEC_TO_TIME(3300000)+0;
SELECT SEC_TO_TIME(3600 * 4294967296);

# check if TIME_TO_SEC() handles out-of-range values correctly
SELECT TIME_TO_SEC('916:40:00');

# check if ADDTIME() handles out-of-range values correctly
SELECT ADDTIME('500:00:00', '416:40:00');
SELECT ADDTIME('916:40:00', '416:40:00');

# check if SUBTIME() handles out-of-range values correctly
SELECT SUBTIME('916:40:00', '416:40:00');
SELECT SUBTIME('-916:40:00', '416:40:00');

# check if MAKETIME() handles out-of-range values correctly
SELECT MAKETIME(916,0,0);
SELECT MAKETIME(4294967296, 0, 0);
SELECT MAKETIME(-4294967296, 0, 0);
SELECT MAKETIME(0, 4294967296, 0);
SELECT MAKETIME(0, 0, 4294967296);
SELECT MAKETIME(CAST(-1 AS UNSIGNED), 0, 0);

# check if EXTRACT() handles out-of-range values correctly
SELECT EXTRACT(HOUR FROM '100000:02:03');

# check if we get proper warnings if both input string truncation
# and out-of-range value occur
CREATE TABLE t1(f1 TIME);
INSERT INTO t1 VALUES('916:00:00 a');
SELECT * FROM t1;
DROP TABLE t1;

#
# Bug #20927: sec_to_time treats big unsigned as signed
#
# check if SEC_TO_TIME() handles BIGINT UNSIGNED values correctly
SELECT SEC_TO_TIME(CAST(-1 AS UNSIGNED));

#
# 21913: DATE_FORMAT() Crashes mysql server if I use it through
#        mysql-connector-j driver.
#

SET NAMES latin1;
SET character_set_results = NULL;
SHOW VARIABLES LIKE 'character_set_results';

CREATE TABLE testBug8868 (field1 DATE, field2 VARCHAR(32) CHARACTER SET BINARY);
INSERT INTO testBug8868 VALUES ('2006-09-04', 'abcd');

SELECT DATE_FORMAT(field1,'%b-%e %l:%i%p') as fmtddate, field2 FROM testBug8868;

DROP TABLE testBug8868;

SET NAMES DEFAULT;

#
# Bug #31160: MAKETIME() crashes server when returning NULL in ORDER BY using 
# filesort
#
CREATE TABLE t1 (
  a TIMESTAMP
);
INSERT INTO t1 VALUES (now()), (now());
SELECT 1 FROM t1 ORDER BY MAKETIME(1, 1, a);
DROP TABLE t1;
#
# Bug #19844 time_format in Union truncates values
#

(select time_format(timediff(now(), DATE_SUB(now(),INTERVAL 5 DAY)),'%H') As H)
union
(select time_format(timediff(now(), DATE_SUB(now(),INTERVAL 5 DAY)),'%H') As H);
(select time_format(timediff(now(), DATE_SUB(now(),INTERVAL 5 DAY)),'%k') As H)
union
(select time_format(timediff(now(), DATE_SUB(now(),INTERVAL 5 DAY)),'%k') As H);
(select time_format(timediff(now(), DATE_SUB(now(),INTERVAL 5 HOUR)),'%H') As H)
union
(select time_format(timediff(now(), DATE_SUB(now(),INTERVAL 5 HOUR)),'%H') As H);

(select time_format(timediff(now(), DATE_SUB(now(),INTERVAL 5 HOUR)),'%k') As H)
union
(select time_format(timediff(now(), DATE_SUB(now(),INTERVAL 5 HOUR)),'%k') As H);

#
# Bug #23653: crash if last_day('0000-00-00')
#

select last_day('0000-00-00');

#
# Bug 23616: datetime functions with double argumets
#

select isnull(week(now() + 0)), isnull(week(now() + 0.2)),
  week(20061108), week(20061108.01), week(20061108085411.000002);

--echo End of 4.1 tests

#
# Bug #10590: %h, %I, and %l format specifies should all return results in
# the 0-11 range
#
select time_format('100:00:00', '%H %k %h %I %l');

#
# Bug #12562: Make SYSDATE behave like it does in Oracle: always the current
#             time, regardless of magic to make NOW() always the same for the
#             entirety of a statement.
SET @old_log_bin_trust_function_creators= @@global.log_bin_trust_function_creators;
SET GLOBAL log_bin_trust_function_creators = 1;

create table t1 (a timestamp default '2005-05-05 01:01:01',
                 b timestamp default '2005-05-05 01:01:01');
delimiter //;
drop function if exists t_slow_sysdate;
create function t_slow_sysdate() returns timestamp
begin
  do sleep(2);
  return sysdate();
end;
//

insert into t1 set a = sysdate(), b = t_slow_sysdate();//

create trigger t_before before insert on t1
for each row begin
  set new.b = t_slow_sysdate();
end
//

delimiter ;//

insert into t1 set a = sysdate();

select a != b from t1;

drop trigger t_before;
drop function t_slow_sysdate;
drop table t1;

SET GLOBAL log_bin_trust_function_creators = 0;

create table t1 (a datetime, i int, b datetime);
insert into t1 select sysdate(), sleep(1), sysdate() from dual;
select a != b from t1;
drop table t1;

delimiter //;
create procedure t_sysdate()
begin
  select sysdate() into @a;
  do sleep(2);
  select sysdate() into @b;
  select @a != @b;
end;
//
delimiter ;//
call t_sysdate();
drop procedure t_sysdate;
SET @@global.log_bin_trust_function_creators= @old_log_bin_trust_function_creators;

#
# Bug #13534: timestampdiff() returned incorrect results across leap years
#
select timestampdiff(month,'2004-09-11','2004-09-11');
select timestampdiff(month,'2004-09-11','2005-09-11');
select timestampdiff(month,'2004-09-11','2006-09-11');
select timestampdiff(month,'2004-09-11','2007-09-11');
select timestampdiff(month,'2005-09-11','2004-09-11');
select timestampdiff(month,'2005-09-11','2003-09-11');

select timestampdiff(month,'2004-02-28','2005-02-28');
select timestampdiff(month,'2004-02-29','2005-02-28');
select timestampdiff(month,'2004-02-28','2005-02-28');
select timestampdiff(month,'2004-03-29','2005-03-28');
select timestampdiff(month,'2003-02-28','2004-02-29');
select timestampdiff(month,'2003-02-28','2005-02-28');

select timestampdiff(month,'1999-09-11','2001-10-10');
select timestampdiff(month,'1999-09-11','2001-9-11');

select timestampdiff(year,'1999-09-11','2001-9-11');
select timestampdiff(year,'2004-02-28','2005-02-28');
select timestampdiff(year,'2004-02-29','2005-02-28');

#
# Bug #18618: BETWEEN for dates with the second argument being a constant
#             expression and the first and the third arguments being fields 
#

CREATE TABLE t1 (id int NOT NULL PRIMARY KEY, day date);
CREATE TABLE t2 (id int NOT NULL PRIMARY KEY, day date);

INSERT INTO t1 VALUES
  (1, '2005-06-01'), (2, '2005-02-01'), (3, '2005-07-01');
INSERT INTO t2 VALUES
  (1, '2005-08-01'), (2, '2005-06-15'), (3, '2005-07-15');

SELECT * FROM t1, t2 
  WHERE t1.day BETWEEN 
               '2005.09.01' - INTERVAL 6 MONTH AND t2.day;
SELECT * FROM t1, t2 
  WHERE CAST(t1.day AS DATE) BETWEEN 
                             '2005.09.01' - INTERVAL 6 MONTH AND t2.day;
 
DROP TABLE t1,t2;


# Restore timezone to default
set time_zone= @@global.time_zone;

#
# Bug #22229: bug in DATE_ADD()
#

select str_to_date('10:00 PM', '%h:%i %p') + INTERVAL 10 MINUTE;

#
# Bug #21103: DATE column not compared as DATE
#

create table t1 (field DATE);
insert into t1 values ('2006-11-06');
select * from t1 where field < '2006-11-06 04:08:36.0'; 
select * from t1 where field = '2006-11-06 04:08:36.0'; 
select * from t1 where field = '2006-11-06'; 
select * from t1 where CAST(field as DATETIME) < '2006-11-06 04:08:36.0';
select * from t1 where CAST(field as DATE) < '2006-11-06 04:08:36.0';
drop table t1;

#
# Bug #25643: SEC_TO_TIME function problem
#
CREATE TABLE t1 (a int, t1 time, t2 time, d date, PRIMARY KEY  (a));
INSERT INTO t1 VALUES (1, '10:00:00', NULL, NULL), 
       (2, '11:00:00', '11:15:00', '1972-02-06');
SELECT t1, t2, SEC_TO_TIME( TIME_TO_SEC( t2 ) - TIME_TO_SEC( t1 ) ), QUARTER(d) 
  FROM t1;
SELECT t1, t2, SEC_TO_TIME( TIME_TO_SEC( t2 ) - TIME_TO_SEC( t1 ) ), QUARTER(d)
  FROM t1 ORDER BY a DESC;
DROP TABLE t1;

#
# Bug #20293: group by cuts off value from time_format
#
# Check if using GROUP BY with TIME_FORMAT() produces correct results

SELECT TIME_FORMAT(SEC_TO_TIME(a),"%H:%i:%s") FROM (SELECT 3020399 AS a UNION SELECT 3020398 ) x GROUP BY 1;

#
# Bug#28875 Conversion between ASCII and LATIN1 charsets does not function
#
set names latin1;
create table t1 (a varchar(15) character set ascii not null);
insert into t1 values ('070514-000000');
# Conversion of date_format() result to ASCII
# is safe with the default locale en_US
--replace_column 1 #
select concat(a,ifnull(min(date_format(now(), '%Y-%m-%d')),' ull')) from t1;
# Error for swe7: it is not ASCII compatible
set names swe7;
--error 1267
select concat(a,ifnull(min(date_format(now(), '%Y-%m-%d')),' ull')) from t1;
set names latin1;
# Conversion of date_format() result to ASCII
# is not safe with the non-default locale fr_FR
# because month and day names can have accented characters
set lc_time_names=fr_FR;
--error 1267
select concat(a,ifnull(min(date_format(now(), '%Y-%m-%d')),' ull')) from t1;
set lc_time_names=en_US;
drop table t1;

#
# Bug#32180: DATE_ADD treats datetime numeric argument as DATE
#            instead of DATETIME
#

select DATE_ADD('20071108181000', INTERVAL 1 DAY);
select DATE_ADD(20071108181000,   INTERVAL 1 DAY);
select DATE_ADD('20071108',       INTERVAL 1 DAY);
select DATE_ADD(20071108,         INTERVAL 1 DAY);

#
# Bug#32770: LAST_DAY() returns a DATE, but somehow internally keeps
#            track of the TIME.
#

select LAST_DAY('2007-12-06 08:59:19.05') - INTERVAL 1 SECOND;

# Bug#33834: FRAC_SECOND: Applicability not clear in documentation
#
# Test case removed since FRAC_SECOND was deprecated and
# removed as part of WL#5154
#

#
# Bug #36466:
#   Adding days to day_microsecond changes interpretation of microseconds
#

# show that we treat fractions of seconds correctly (zerofill from right to
# six places) even if we left out fields on the left.
select date_add('1000-01-01 00:00:00', interval '1.03:02:01.05' day_microsecond);
select date_add('1000-01-01 00:00:00', interval '1.02' day_microsecond);

--echo End of 5.0 tests

#
# Bug #18997
#

select date_sub("0050-01-01 00:00:01",INTERVAL 2 SECOND);
select date_sub("0199-01-01 00:00:01",INTERVAL 2 SECOND);
select date_add("0199-12-31 23:59:59",INTERVAL 2 SECOND);
select date_sub("0200-01-01 00:00:01",INTERVAL 2 SECOND);
select date_sub("0200-01-01 00:00:01",INTERVAL 1 SECOND);
select date_sub("0200-01-01 00:00:01",INTERVAL 2 SECOND);
select date_add("2001-01-01 23:59:59",INTERVAL -2000 YEAR);
select date_sub("50-01-01 00:00:01",INTERVAL 2 SECOND);
select date_sub("90-01-01 00:00:01",INTERVAL 2 SECOND);
select date_sub("0069-01-01 00:00:01",INTERVAL 2 SECOND);
select date_sub("0169-01-01 00:00:01",INTERVAL 2 SECOND);


#
# Bug #55565: debug assertion when ordering by expressions with user
# variable assignments
#

CREATE TABLE t1(a DOUBLE NOT NULL);
INSERT INTO t1 VALUES (0),(9.216e-096);
--echo # should not crash
SELECT 1 FROM t1 ORDER BY @x:=makedate(a,a);
DROP TABLE t1;

--echo #
--echo # Bug #52160: crash and inconsistent results when grouping
--echo #             by a function and column
--echo #

CREATE TABLE t1(a CHAR(10) NOT NULL);
INSERT INTO t1 VALUES (''),('');
SELECT COUNT(*) FROM t1 GROUP BY TIME_TO_SEC(a);
DROP TABLE t1;

--echo End of 5.1 tests

--echo #
--echo # BUG#43578 "MyISAM&Maria gives wrong rows with range access
--echo # ORDER BY DESC on date index"
--echo #

CREATE TABLE t1(c1 DATE NOT NULL PRIMARY KEY, c2 DATE NULL, c3 INT,
INDEX idx2(c2));
SET TIMESTAMP=1235553613; #'2009-02-25'
INSERT INTO t1 VALUES(NOW(),NOW(),3),
(ADDTIME(NOW(),'1 01:01:01'),ADDTIME(NOW(),'1 01:01:01'),4),
(ADDTIME(NOW(),'2 01:01:01'),ADDTIME(NOW(),'2 01:01:01'),5),
(ADDTIME(NOW(),'3 01:01:01'),ADDTIME(NOW(),'3 01:01:01'),6);
SELECT * FROM t1;

# bug was that 3 rows were returned
SELECT * FROM t1 WHERE c1 > ADDTIME(NOW(),'1 01:01:01') ORDER BY c1 DESC;

drop table t1;

--echo End of 5.5 tests

--echo #
--echo # Bug#57039: constant subtime expression returns incorrect result.
--echo #
CREATE TABLE t1 (`date_date` datetime NOT NULL);
INSERT INTO t1 VALUES ('2008-01-03 00:00:00'), ('2008-01-03 00:00:00');
SELECT * FROM t1 WHERE date_date >= subtime(now(), "00:30:00");
SELECT * FROM t1 WHERE date_date <= addtime(date_add("2000-1-1", INTERVAL "1:1:1" HOUR_SECOND), "00:20:00");
<<<<<<< HEAD
DROP TABLE t1;
=======
DROP TABLE t1;

--echo #
--echo # Bug#57512 str_to_date crash...
--echo #

SELECT WEEK(STR_TO_DATE(NULL,0));
SELECT SUBDATE(STR_TO_DATE(NULL,0), INTERVAL 1 HOUR);

--echo #
>>>>>>> 93386d73
<|MERGE_RESOLUTION|>--- conflicted
+++ resolved
@@ -872,9 +872,6 @@
 INSERT INTO t1 VALUES ('2008-01-03 00:00:00'), ('2008-01-03 00:00:00');
 SELECT * FROM t1 WHERE date_date >= subtime(now(), "00:30:00");
 SELECT * FROM t1 WHERE date_date <= addtime(date_add("2000-1-1", INTERVAL "1:1:1" HOUR_SECOND), "00:20:00");
-<<<<<<< HEAD
-DROP TABLE t1;
-=======
 DROP TABLE t1;
 
 --echo #
@@ -885,4 +882,3 @@
 SELECT SUBDATE(STR_TO_DATE(NULL,0), INTERVAL 1 HOUR);
 
 --echo #
->>>>>>> 93386d73
