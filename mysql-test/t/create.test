#
# Check some special create statements.
#
SET sql_mode = 'NO_ENGINE_SUBSTITUTION';
--disable_warnings
drop table if exists t1,t2,t3,t4,t5;
drop database if exists mysqltest;
drop view if exists v1;
--enable_warnings

create table t1 (b char(0));
insert into t1 values (""),(null);
select * from t1;
drop table if exists t1;

create table t1 (b char(0) not null);
create table if not exists t1 (b char(0) not null);
insert into t1 values (""),(null);
select * from t1;
drop table t1;

create table t1 (a int not null auto_increment,primary key (a)) engine=heap;
drop table t1;

#
# Test of some CREATE TABLE'S that should fail
#

--error 1146
create table t2 engine=heap select * from t1;
--error 1146
create table t2 select auto+1 from t1;
drop table if exists t1,t2;
--error 1167
create table t1 (b char(0) not null, index(b));
--error 1163
create table t1 (a int not null,b text) engine=heap;
drop table if exists t1;

--error 1075
create table t1 (ordid int(8) not null auto_increment, ord  varchar(50) not null, primary key (ord,ordid)) engine=heap;

--error ER_BAD_DB_ERROR
create table not_existing_database.test (a int);
--error ER_BAD_DB_ERROR
create temporary table not_existing_database.test (a int);
create table `a/a` (a int);
show create table `a/a`;
create table t1 like `a/a`;
drop table `a/a`;
drop table `t1`;
--error ER_TOO_LONG_IDENT
create table `aaaaaaaaaaaaaaaaaaaaaaaaaaaaaaaaaaaaaaaaaaaaaaaaaaaaaaaaaaaaaaaaaaa` (aaaaaaaaaaaaaaaaaaaaaaaaaaaaaaaaaaaaaaaaaaaaaaaaaaaaaaaaaaaaaaaaaa int);
--error 1059
create table a (`aaaaaaaaaaaaaaaaaaaaaaaaaaaaaaaaaaaaaaaaaaaaaaaaaaaaaaaaaaaaaaaaaa` int);

#
# Some wrong defaults, so these creates should fail too (Bug #5902)
#
--error 1067
create table t1 (a int default 100 auto_increment);
--error 1067
create table t1 (a tinyint default 1000);
--error 1067
create table t1 (a varchar(5) default 'abcdef');

create table t1 (a varchar(5) default 'abcde');
insert into t1 values();
select * from t1;
--error 1067
alter table t1 alter column a set default 'abcdef';
drop table t1;

#
# test of dummy table names
#

create table 1ea10 (1a20 int,1e int);
insert into 1ea10 values(1,1);
select 1ea10.1a20,1e+ 1e+10 from 1ea10;
drop table 1ea10;
create table t1 (`index` int);
drop table t1;
# Test that we get warning for this
drop database if exists mysqltest;
create database mysqltest;
create table mysqltest.$test1 (a$1 int, $b int, c$ int);
insert into mysqltest.$test1 values (1,2,3);
select a$1, $b, c$ from mysqltest.$test1;
create table mysqltest.test2$ (a int);
drop table mysqltest.test2$;
drop database mysqltest;

--error 1103
create table `` (a int);
--error 1103
drop table if exists ``;
--error 1166
create table t1 (`` int);
--error 1280
create table t1 (i int, index `` (i)); 

#
# CREATE TABLE under LOCK TABLES
#
# We don't allow creation of non-temporary tables under LOCK TABLES
# as following meta-data locking protocol in this case can lead to
# deadlock.
create table t1 (i int);
lock tables t1 read;
--error ER_TABLE_NOT_LOCKED
create table t2 (j int);
# OTOH creating of temporary table should be OK
create temporary table t2 (j int);
drop temporary table t2;
unlock tables;
drop table t1;

#
# Test of CREATE ... SELECT with indexes
#

create table t1 (a int auto_increment not null primary key, B CHAR(20));
insert into t1 (b) values ("hello"),("my"),("world");
create table t2 (key (b)) select * from t1;
explain select * from t2 where b="world";
select * from t2 where b="world";
drop table t1,t2;

#
# Test types after CREATE ... SELECT
#

create table t1(x varchar(50) );
create table t2 select x from t1 where 1=2;
describe t1;
describe t2;
drop table t2;
create table t2 select now() as a , curtime() as b, curdate() as c , 1+1 as d , 1.0 + 1 as e , 33333333333333333 + 3 as f;
describe t2;
drop table t2;
create table t2 select CAST("2001-12-29" AS DATE) as d, CAST("20:45:11" AS TIME) as t, CAST("2001-12-29  20:45:11" AS DATETIME) as dt;
describe t2;
drop table t1,t2;

#
# Test of CREATE ... SELECT with duplicate fields
#

create table t1 (a tinyint);
create table t2 (a int) select * from t1;                        
describe t1;
describe t2;
drop table if exists t2;
--error 1060
create table t2 (a int, a float) select * from t1;               
drop table if exists t2;
--error 1060
create table t2 (a int) select a as b, a+1 as b from t1;         
drop table if exists t2;
--error 1060
create table t2 (b int) select a as b, a+1 as b from t1;         
drop table if exists t1,t2;

#
# Test CREATE ... SELECT when insert fails
#

CREATE TABLE t1 (a int not null);
INSERT INTO t1 values (1),(2),(1);
--error ER_DUP_ENTRY
CREATE TABLE t2 (primary key(a)) SELECT * FROM t1;
--error 1146
SELECT * from t2;
DROP TABLE t1;
DROP TABLE IF EXISTS t2;

#
# Test of primary key with 32 index
#

create table t1 (a int not null, b int, primary key(a), key (b), key (b), key (b), key (b), key (b), key (b), key (b), key (b), key (b), key (b), key (b), key (b), key (b), key (b), key (b), key (b), key (b), key (b), key (b), key (b), key (b), key (b), key (b), key (b), key (b), key (b), key (b), key (b), key (b), key (b), key (b));
show create table t1;
drop table t1;
create table t1 select if(1,'1','0'), month("2002-08-02");
drop table t1;
create table t1 select if('2002'='2002','Y','N');
select * from t1;
drop table if exists t1;

#
# Test default table type
#
SET SESSION default_storage_engine="heap";
SELECT @@default_storage_engine;
CREATE TABLE t1 (a int not null);
show create table t1;
drop table t1;
--error 1286
SET SESSION default_storage_engine="gemini";
SELECT @@default_storage_engine;
CREATE TABLE t1 (a int not null);
show create table t1;
SET SESSION default_storage_engine=default;
drop table t1;


#
# ISO requires that primary keys are implicitly NOT NULL
#
create table t1 ( k1 varchar(2), k2 int, primary key(k1,k2));
insert into t1 values ("a", 1), ("b", 2);
--error 1048
insert into t1 values ("c", NULL);
--error 1048
insert into t1 values (NULL, 3);
--error 1048
insert into t1 values (NULL, NULL);
drop table t1;

#
# Bug # 801
#

create table t1 select x'4132';
drop table t1;

#
# bug #1434
#

create table t1 select 1,2,3;
create table if not exists t1 select 1,2;
create table if not exists t1 select 1,2,3,4;
create table if not exists t1 select 1;
select * from t1;
drop table t1;

#
# Test create table if not exists with duplicate key error
#

flush status;
create table t1 (a int not null, b int, primary key (a));
insert into t1 values (1,1);
create table if not exists t1 select 2;
select * from t1;
create table if not exists t1 select 3 as 'a',4 as 'b';
show warnings;
show status like "Opened_tables";
select * from t1;
drop table t1;

#
# Test for Bug #2985 
#   "Table truncated when creating another table name with Spaces"
#

--error 1103
create table `t1 `(a int);
--error 1102
create database `db1 `;
--error 1166
create table t1(`a ` int);

#
# Test for Bug #3481 
#   "Parser permits multiple commas without syntax error"
#

--error 1064
create table t1 (a int,);
--error 1064
create table t1 (a int,,b int);
--error 1064
create table t1 (,b int);

#
# Test create with foreign keys
#

create table t1 (a int, key(a));
create table t2 (b int, foreign key(b) references t1(a), key(b));
drop table if exists t2,t1;

#
# Test for CREATE TABLE .. LIKE ..
#

create table t1(id int not null, name char(20));
insert into t1 values(10,'mysql'),(20,'monty- the creator');
create table t2(id int not null);
insert into t2 values(10),(20);
create table t3 like t1;
show create table t3;
select * from t3;
# Disable PS becasue of @@warning_count
create table if not exists t3 like t1;
# HANDLER_READ_KEY count differs when using ps protocol because of prepare
# phase of ps protocol results in call to innodb storage engine apis to check
# for table existence.
--disable_ps_protocol
select @@warning_count;
--enable_ps_protocol
create temporary table t3 like t2;
--replace_result InnoDB TMP_TABLE_ENGINE MyISAM TMP_TABLE_ENGINE 
show create table t3;
select * from t3;
drop table t3;
show create table t3;
select * from t3;
drop table t2, t3;
create database mysqltest;
create table mysqltest.t3 like t1;
create temporary table t3 like mysqltest.t3;
--replace_result InnoDB TMP_TABLE_ENGINE MyISAM TMP_TABLE_ENGINE 
show create table t3;
create table t2 like t3;
show create table t2;
select * from t2;
create table t3 like t1;
--error 1050
create table t3 like mysqltest.t3;
--error 1049
create table non_existing_database.t1 like t1;
--error ER_NO_SUCH_TABLE
create table t3 like non_existing_table;
--error 1050
create temporary table t3 like t1;
drop table t1, t2, t3;
drop table t3;
drop database mysqltest;

#
# CREATE TABLE LIKE under LOCK TABLES
#
# Similarly to ordinary CREATE TABLE we don't allow creation of
# non-temporary tables under LOCK TABLES. Also we require source
# table to be locked.
create table t1 (i int);
create table t2 (j int);
lock tables t1 read;
--error ER_TABLE_NOT_LOCKED
create table t3 like t1;
# OTOH creating of temporary table should be OK
create temporary table t3 like t1;
drop temporary table t3;
# Source table should be locked
--error ER_TABLE_NOT_LOCKED
create temporary table t3 like t2;
unlock tables;
drop tables t1, t2;

#
# Test default table type
#
SET SESSION default_storage_engine="heap";
SELECT @@default_storage_engine;
CREATE TABLE t1 (a int not null);
show create table t1;
drop table t1;
--error 1286
SET SESSION default_storage_engine="gemini";
SELECT @@default_storage_engine;
CREATE TABLE t1 (a int not null);
show create table t1;
SET SESSION default_storage_engine=default;
drop table t1;

#
# Test types of data for create select with functions
#

create table t1(a int,b int,c int unsigned,d date,e char,f datetime,g time,h blob);
insert into t1(a)values(1);
insert into t1(a,b,c,d,e,f,g,h)
values(2,-2,2,'1825-12-14','a','2003-1-1 3:2:1','4:3:2','binary data');
select * from t1;
select a, 
    ifnull(b,cast(-7 as signed)) as b, 
    ifnull(c,cast(7 as unsigned)) as c, 
    ifnull(d,cast('2000-01-01' as date)) as d, 
    ifnull(e,cast('b' as char)) as e,
    ifnull(f,cast('2000-01-01' as datetime)) as f, 
    ifnull(g,cast('5:4:3' as time)) as g,
    ifnull(h,cast('yet another binary data' as binary)) as h,
    addtime(cast('1:0:0' as time),cast('1:0:0' as time)) as dd 
from t1;

create table t2
select
    a, 
    ifnull(b,cast(-7                        as signed))   as b,
    ifnull(c,cast(7                         as unsigned)) as c,
    ifnull(d,cast('2000-01-01'              as date))     as d,
    ifnull(e,cast('b'                       as char))     as e,
    ifnull(f,cast('2000-01-01'              as datetime)) as f,
    ifnull(g,cast('5:4:3'                   as time))     as g,
    ifnull(h,cast('yet another binary data' as binary))   as h,
    addtime(cast('1:0:0' as time),cast('1:0:0' as time))  as dd
from t1;
explain t2;
select * from t2;
drop table t1, t2;

create table t1 (a tinyint, b smallint, c mediumint, d int, e bigint, f float(3,2), g double(4,3), h decimal(5,4), i year, j date, k timestamp NOT NULL DEFAULT CURRENT_TIMESTAMP ON UPDATE CURRENT_TIMESTAMP, l datetime, m enum('a','b'), n set('a','b'), o char(10));
create table t2 select ifnull(a,a), ifnull(b,b), ifnull(c,c), ifnull(d,d), ifnull(e,e), ifnull(f,f), ifnull(g,g), ifnull(h,h), ifnull(i,i), ifnull(j,j), ifnull(k,k), ifnull(l,l), ifnull(m,m), ifnull(n,n), ifnull(o,o) from t1;
show create table t2;
drop table t1,t2;

#
# Test of default()
#
create table t1(str varchar(10) default 'def',strnull varchar(10),intg int default '10',rel double default '3.14');
insert into t1 values ('','',0,0.0);
describe t1;
create table t2 select default(str) as str, default(strnull) as strnull, default(intg) as intg, default(rel) as rel from t1;
describe t2;
drop table t1, t2;

#
# Bug #2075
#

create table t1(name varchar(10), age smallint default -1);
describe t1;
create table t2(name varchar(10), age smallint default - 1);
describe t2;
drop table t1, t2;

#
# test for bug #1427 "enum allows duplicate values in the list"
#

create table t1(cenum enum('a'), cset set('b'));
create table t2(cenum enum('a','a'), cset set('b','b'));
create table t3(cenum enum('a','A','a','c','c'), cset set('b','B','b','d','d'));
drop table t1, t2, t3;

#
# Bug #1209
#

create database mysqltest;
use mysqltest;
select database();
drop database mysqltest;
select database();

# Connect without a database as user mysqltest_1
create user mysqltest_1;
connect (user1,localhost,mysqltest_1,,*NO-ONE*);
connection user1;
select database(), user();
connection default;
disconnect user1;
drop user mysqltest_1;
use test;

#
# Test for Bug 856 'Naming a key "Primary" causes trouble'
#

--error 1280
create table t1 (a int, index `primary` (a));
--error 1280
create table t1 (a int, index `PRIMARY` (a));

create table t1 (`primary` int, index(`primary`));
show create table t1;
create table t2 (`PRIMARY` int, index(`PRIMARY`));
show create table t2;

create table t3 (a int);
--error 1280
alter table t3 add index `primary` (a);
--error 1280
alter table t3 add index `PRIMARY` (a);

create table t4 (`primary` int);
alter table t4 add index(`primary`);
show create table t4;
create table t5 (`PRIMARY` int);
alter table t5 add index(`PRIMARY`);
show create table t5;

drop table t1, t2, t3, t4, t5;

#
# bug #3266 TEXT in CREATE TABLE SELECT
#

CREATE TABLE t1(id varchar(10) NOT NULL PRIMARY KEY, dsc longtext);
INSERT INTO t1 VALUES ('5000000001', NULL),('5000000003', 'Test'),('5000000004', NULL);
CREATE TABLE t2(id varchar(15) NOT NULL, proc varchar(100) NOT NULL, runID varchar(16) NOT NULL, start datetime NOT NULL, PRIMARY KEY  (id,proc,runID,start));

INSERT INTO t2 VALUES ('5000000001', 'proc01', '20031029090650', '2003-10-29 13:38:40'),('5000000001', 'proc02', '20031029090650', '2003-10-29 13:38:51'),('5000000001', 'proc03', '20031029090650', '2003-10-29 13:38:11'),('5000000002', 'proc09', '20031024013310', '2003-10-24 01:33:11'),('5000000002', 'proc09', '20031024153537', '2003-10-24 15:36:04'),('5000000004', 'proc01', '20031024013641', '2003-10-24 01:37:29'),('5000000004', 'proc02', '20031024013641', '2003-10-24 01:37:39');

CREATE TABLE t3  SELECT t1.dsc,COUNT(DISTINCT t2.id) AS countOfRuns  FROM t1 LEFT JOIN t2 ON (t1.id=t2.id) GROUP BY t1.id;
SELECT * FROM t3;
drop table t1, t2, t3;

#
# Bug#9666: Can't use 'DEFAULT FALSE' for column of type bool
#
create table t1 (b bool not null default false);
create table t2 (b bool not null default true);
insert into t1 values ();
insert into t2 values ();
select * from t1;
select * from t2;
drop table t1,t2;

#
# Bug#10224 - ANALYZE TABLE crashing with simultaneous
# CREATE ... SELECT statement.
# This tests two additional possible errors and a hang if 
# an improper fix is present.
#
create table t1 (a int);
--error ER_TABLE_EXISTS_ERROR
create table t1 select * from t1;
--error ER_WRONG_OBJECT
create table t2 union = (t1) select * from t1;
flush tables with read lock;
unlock tables;
drop table t1;

#
# Bug#10413: Invalid column name is not rejected
#
--error ER_PARSE_ERROR
create table t1(column.name int);
--error ER_PARSE_ERROR
create table t1(test.column.name int);
--error ER_PARSE_ERROR
create table t1(xyz.t1.name int);
--error ER_PARSE_ERROR
create table t1(t1.name int);
--error ER_PARSE_ERROR
create table t2(test.t2.name int);

#
# Bug #12537: UNION produces longtext instead of varchar
#
CREATE TABLE t1 (f1 VARCHAR(255) CHARACTER SET utf8);
CREATE TABLE t2 AS SELECT LEFT(f1,171) AS f2 FROM t1 UNION SELECT LEFT(f1,171) AS f2 FROM t1;
DESC t2;
DROP TABLE t1,t2;

#
# Bug#12913 Simple SQL can crash server or connection
#
CREATE TABLE t12913 (f1 ENUM ('a','b')) AS SELECT 'a' AS f1;
SELECT * FROM t12913;
DROP TABLE t12913;

#
# Bug#11028: Crash on create table like
#
create database mysqltest;
use mysqltest;
drop database mysqltest;
--error ER_NO_DB_ERROR 
create table test.t1 like x;
--disable_warnings
drop table if exists test.t1;
--enable_warnings

#
# Bug #6859: Bogus error message on attempt to CREATE TABLE t LIKE view
#
create database mysqltest;
use mysqltest;
create view v1 as select 'foo' from dual;
--error 1347
create table t1 like v1;
drop view v1;
drop database mysqltest;
# Bug #6008 MySQL does not create warnings when
# creating database and using IF NOT EXISTS
#
create database mysqltest;
create database if not exists mysqltest character set latin2;
show create database mysqltest;
drop database mysqltest;
use test;
create table t1 (a int);
create table if not exists t1 (a int);
drop table t1;

# BUG#14139
create table t1 (
  a varchar(112) charset utf8 collate utf8_bin not null,
  primary key (a)
) select 'test' as a ;
#--warning 1364
show create table t1;
drop table t1;

#
# BUG#14480: assert failure in CREATE ... SELECT because of wrong
#            calculation of number of NULLs.
#
CREATE TABLE t2 (
  a int(11) default NULL
);
insert into t2 values(111);

#--warning 1364
create table t1 ( 
  a varchar(12) charset utf8 collate utf8_bin not null, 
  b int not null, primary key (a)
) select a, 1 as b from t2 ;
show create table t1;
drop table t1;

#--warning 1364
create table t1 ( 
  a varchar(12) charset utf8 collate utf8_bin not null, 
  b int not null, primary key (a)
) select a, 1 as c from t2 ;
show create table t1;
drop table t1;

#--warning 1364
create table t1 ( 
  a varchar(12) charset utf8 collate utf8_bin not null, 
  b int null, primary key (a)
) select a, 1 as c from t2 ;
show create table t1;
drop table t1;

#--warning 1364
create table t1 ( 
  a varchar(12) charset utf8 collate utf8_bin not null,
  b int not null, primary key (a)
) select 'a' as a , 1 as b from t2 ;
show create table t1;
drop table t1;

#--warning 1364
create table t1 ( 
  a varchar(12) charset utf8 collate utf8_bin,
  b int not null, primary key (a)
) select 'a' as a , 1 as b from t2 ;
show create table t1;
drop table t1, t2;

create table t1 ( 
  a1 int not null,
  a2 int, a3 int, a4 int, a5 int, a6 int, a7 int, a8 int, a9 int
);
insert into t1 values (1,1,1, 1,1,1, 1,1,1);

#--warning 1364
create table t2 ( 
  a1 varchar(12) charset utf8 collate utf8_bin not null,
  a2 int, a3 int, a4 int, a5 int, a6 int, a7 int, a8 int, a9 int,
  primary key (a1)
) select a1,a2,a3,a4,a5,a6,a7,a8,a9 from t1 ;
drop table t2;

#--warning 1364
create table t2 ( 
  a1 varchar(12) charset utf8 collate utf8_bin,
  a2 int, a3 int, a4 int, a5 int, a6 int, a7 int, a8 int, a9 int
) select a1,a2,a3,a4,a5,a6,a7,a8,a9 from t1;

drop table t1, t2;
#--warning 1364
create table t1 ( 
  a1 int, a2 int, a3 int, a4 int, a5 int, a6 int, a7 int, a8 int, a9 int
);
insert into t1 values (1,1,1, 1,1,1, 1,1,1);

#--warning 1364
create table t2 ( 
  a1 varchar(12) charset utf8 collate utf8_bin not null,
  a2 int, a3 int, a4 int, a5 int, a6 int, a7 int, a8 int, a9 int,
  primary key (a1)
) select a1,a2,a3,a4,a5,a6,a7,a8,a9 from t1 ;

# Test the default value
drop table t2;

create table t2 ( a int default 3, b int default 3)
  select a1,a2 from t1;
show create table t2;

drop table t1, t2;

#
# Bug #15316 SET value having comma not correctly handled
#
--error 1367
create table t1(a set("a,b","c,d") not null);

# End of 4.1 tests


#
# Bug #14155: Maximum value of MAX_ROWS handled incorrectly on 64-bit
# platforms
#
create table t1 (i int) engine=myisam max_rows=100000000000;
show create table t1;
alter table t1 max_rows=100;
show create table t1;
alter table t1 max_rows=100000000000;
show create table t1;
drop table t1;


#
# Tests for errors happening at various stages of CREATE TABLES ... SELECT
#
# (Also checks that it behaves atomically in the sense that in case
#  of error it is automatically dropped if it has not existed before.)
#
# Error during open_and_lock_tables() of tables
--error ER_NO_SUCH_TABLE
create table t1 select * from t2;
# A special case which is also caught during open tables pahse
--error ER_NO_SUCH_TABLE
create table t1 select * from t1;
# Error which happens before select_create::prepare()
--error ER_CANT_AGGREGATE_2COLLATIONS
create table t1 select coalesce(_latin1 'a' collate latin1_swedish_ci,_latin1 'b' collate latin1_bin);
# Error during table creation
--error ER_KEY_COLUMN_DOES_NOT_EXITS
create table t1 (primary key(a)) select "b" as b;
# Error in select_create::prepare() which is not related to table creation
create table t1 (a int);
create table if not exists t1 select 1 as a, 2 as b;
drop table t1;
# Finally error which happens during insert
--error ER_DUP_ENTRY
create table t1 (primary key (a)) (select 1 as a) union all (select 1 as a);
# What happens if table already exists ?
create table t1 (i int);
--error ER_TABLE_EXISTS_ERROR
create table t1 select 1 as i;
create table if not exists t1 select 1 as i;
select * from t1;
# After WL#5370, it just generates a warning that the table already exists.
create table if not exists t1 select * from t1;
select * from t1;
drop table t1;
# Error before select_create::prepare()
--error ER_CANT_AGGREGATE_2COLLATIONS
create table t1 select coalesce(_latin1 'a' collate latin1_swedish_ci,_latin1 'b' collate latin1_bin);


# Base vs temporary tables dillema (a.k.a. bug#24508 "Inconsistent
# results of CREATE TABLE ... SELECT when temporary table exists").
# In this situation we either have to create non-temporary table and
# insert data in it or insert data in temporary table without creation of
# permanent table. After patch for Bug#47418, we create the base table and
# instert data into it, even though a temporary table exists with the same
# name.
create temporary table t1 (j int);
create table if not exists t1 select 1;
select * from t1;
drop temporary table t1;
select * from t1;
drop table t1;


#
# CREATE TABLE ... SELECT and LOCK TABLES
#
# There is little sense in using CREATE TABLE ... SELECT under
# LOCK TABLES as it mostly does not work. At least we check that
# the server doesn't crash, hang and produces sensible errors.
# Includes test for bug #20662 "Infinite loop in CREATE TABLE
# IF NOT EXISTS ... SELECT with locked tables".
create table t1 (i int);
insert into t1 values (1), (2);
lock tables t1 read;
--error ER_TABLE_NOT_LOCKED
create table t2 select * from t1;
--error ER_TABLE_NOT_LOCKED
create table if not exists t2 select * from t1;
unlock tables;
create table t2 (j int);
lock tables t1 read;
--error ER_TABLE_NOT_LOCKED
create table t2 select * from t1;
# This should not be ever allowed as it will undermine
# lock-all-at-once approach
--error ER_TABLE_NOT_LOCKED
create table if not exists t2 select * from t1;
unlock tables;
lock table t1 read, t2 read;
--error ER_TABLE_EXISTS_ERROR
create table t2 select * from t1;
create table if not exists t2 select * from t1;
unlock tables;
lock table t1 read, t2 write;
--error ER_TABLE_EXISTS_ERROR
create table t2 select * from t1;
# This is the only case which really works.
create table if not exists t2 select * from t1;
select * from t1;
unlock tables;
drop table t2;

# OTOH CREATE TEMPORARY TABLE ... SELECT should work
# well under LOCK TABLES.
lock tables t1 read;
create temporary table t2 select * from t1;
create temporary table if not exists t2 select * from t1;
select * from t2;
unlock tables;
drop table t1, t2;


#
# Bug#21772: can not name a column 'upgrade' when create a table
#
create table t1 (upgrade int);
drop table t1;


--echo
--echo Bug #26104 Bug on foreign key class constructor
--echo
--echo Check that ref_columns is initalized correctly in the constructor
--echo and semantic checks in mysql_prepare_table work.
--echo
--echo We do not need a storage engine that supports foreign keys
--echo for this test, as the checks are purely syntax-based, and the
--echo syntax is supported for all engines.
--echo
--disable_warnings
drop table if exists t1,t2;
--enable_warnings

create table t1(a int not null, b int not null, primary key (a, b));
--error ER_WRONG_FK_DEF
create table t2(a int not null, b int not null, c int not null, primary key (a),
foreign key fk_bug26104 (b,c) references t1(a));
drop table t1;

# HANDLER_READ_KEY count differs when using ps protocol because of prepare
# phase of ps protocol results in call to innodb storage engine apis to check
# for table existence.
--disable_ps_protocol
#
# Bug#15130:CREATE .. SELECT was denied to use advantages of the SQL_BIG_RESULT.
#
create table t1(f1 int,f2 int);
insert into t1 value(1,1),(1,2),(1,3),(2,1),(2,2),(2,3);
flush status;
create table t2 select sql_big_result f1,count(f2) from t1 group by f1;
show status like 'handler_read%';
drop table t1,t2;
--enable_ps_protocol

#
# Bug #25162: Backing up DB from 5.1 adds 'USING BTREE' to KEYs on table creates
#

# Show that the old syntax for index type is supported
CREATE TABLE t1(c1 VARCHAR(33), KEY USING BTREE (c1));
DROP TABLE t1;

# Show that the new syntax for index type is supported
CREATE TABLE t1(c1 VARCHAR(33), KEY (c1) USING BTREE);
DROP TABLE t1;

# Show that in case of multiple index type definitions, the last one takes 
# precedence

CREATE TABLE t1(c1 VARCHAR(33), KEY USING BTREE (c1) USING HASH) ENGINE=MEMORY;
SHOW INDEX FROM t1;
DROP TABLE t1;

CREATE TABLE t1(c1 VARCHAR(33), KEY USING HASH (c1) USING BTREE) ENGINE=MEMORY;
SHOW INDEX FROM t1;
DROP TABLE t1;

#
# Bug#35924 DEFINER should be stored 'quoted' in I_S
#
--error ER_UNKNOWN_ERROR
create user mysqltest_1@'test@test';

#
# Bug#38821: Assert table->auto_increment_field_not_null failed in open_table()
#
CREATE TABLE t1 (a INTEGER AUTO_INCREMENT PRIMARY KEY, b INTEGER NOT NULL);
INSERT IGNORE INTO t1 (b) VALUES (5);

CREATE TABLE IF NOT EXISTS t2 (a INTEGER NOT NULL AUTO_INCREMENT PRIMARY KEY)
  SELECT a FROM t1;
--error 1062
INSERT INTO t2 SELECT a FROM t1;
--error 1062
INSERT INTO t2 SELECT a FROM t1;

DROP TABLE t1, t2;

--echo #
--echo # BUG#46384 - mysqld segfault when trying to create table with same 
--echo #             name as existing view
--echo #

CREATE TABLE t1 (a INT);
CREATE TABLE t2 (a INT);

INSERT INTO t1 VALUES (1),(2),(3);
INSERT INTO t2 VALUES (1),(2),(3);

CREATE VIEW v1 AS SELECT t1.a FROM t1, t2;
--error ER_TABLE_EXISTS_ERROR
CREATE TABLE v1 AS SELECT * FROM t1;

DROP VIEW v1;
DROP TABLE t1,t2;

--echo End of 5.0 tests

#
# Test of behaviour with CREATE ... SELECT
#

CREATE TABLE t1 (a int, b int);
insert into t1 values (1,1),(1,2);
--error ER_DUP_ENTRY
CREATE TABLE t2 (primary key (a)) select * from t1;
# This should give warning
drop table if exists t2;
--error ER_DUP_ENTRY
CREATE TEMPORARY TABLE t2 (primary key (a)) select * from t1;
# This should give warning
drop table if exists t2;
CREATE TABLE t2 (a int, b int, primary key (a));
--error ER_DUP_ENTRY
INSERT INTO t2 select * from t1;
SELECT * from t2;
TRUNCATE table t2;
--error ER_DUP_ENTRY
INSERT INTO t2 select * from t1;
SELECT * from t2;
drop table t2;

CREATE TEMPORARY TABLE t2 (a int, b int, primary key (a)) ENGINE=InnoDB;
--error ER_DUP_ENTRY
INSERT INTO t2 SELECT * FROM t1;
SELECT * from t2;
drop table t1,t2;


#
# Test incorrect database names
#

--error ER_TOO_LONG_IDENT
CREATE DATABASE aaaaaaaaaaaaaaaaaaaaaaaaaaaaaaaaaaaaaaaaaaaaaaaaaaaaaaaaaaaaaaaaaaaaaaaaaaaaaaaaaaaaaaaaaaaaaaaaaaaa;
--error ER_TOO_LONG_IDENT
DROP DATABASE aaaaaaaaaaaaaaaaaaaaaaaaaaaaaaaaaaaaaaaaaaaaaaaaaaaaaaaaaaaaaaaaaaaaaaaaaaaaaaaaaaaaaaaaaaaaaaaaaaaa;

# TODO: enable these tests when RENAME DATABASE is implemented.
# --error 1049
# RENAME DATABASE aaaaaaaaaaaaaaaaaaaaaaaaaaaaaaaaaaaaaaaaaaaaaaaaaaaaaaaaaaaaaaaaaaaaaaaaaaaaaaaaaaaaaaaaaaaaaaaaaaaa TO a;
# --error 1102
# RENAME DATABASE mysqltest TO aaaaaaaaaaaaaaaaaaaaaaaaaaaaaaaaaaaaaaaaaaaaaaaaaaaaaaaaaaaaaaaaaaaaaaaaaaaaaaaaaaaaaaaaaaaaaaaaaaaa;
# create database mysqltest;
# --error 1102
# RENAME DATABASE mysqltest TO aaaaaaaaaaaaaaaaaaaaaaaaaaaaaaaaaaaaaaaaaaaaaaaaaaaaaaaaaaaaaaaaaaaaaaaaaaaaaaaaaaaaaaaaaaaaaaaaaaaa;
# drop database mysqltest;

--error ER_TOO_LONG_IDENT
USE aaaaaaaaaaaaaaaaaaaaaaaaaaaaaaaaaaaaaaaaaaaaaaaaaaaaaaaaaaaaaaaaaaaaaaaaaaaaaaaaaaaaaaaaaaaaaaaaaaaa;
--error ER_TOO_LONG_IDENT
SHOW CREATE DATABASE aaaaaaaaaaaaaaaaaaaaaaaaaaaaaaaaaaaaaaaaaaaaaaaaaaaaaaaaaaaaaaaaaaaaaaaaaaaaaaaaaaaaaaaaaaaaaaaaaaaa;

# Bug#21432 Database/Table name limited to 64 bytes, not chars, problems with multi-byte
#
set names utf8;

create database имя_базы_в_кодировке_утф8_длиной_больше_чем_45;
use имя_базы_в_кодировке_утф8_длиной_больше_чем_45;
select database();
use test;

select SCHEMA_NAME from information_schema.schemata
where schema_name='имя_базы_в_кодировке_утф8_длиной_больше_чем_45';

drop database имя_базы_в_кодировке_утф8_длиной_больше_чем_45;
create table имя_таблицы_в_кодировке_утф8_длиной_больше_чем_48
(
  имя_поля_в_кодировке_утф8_длиной_больше_чем_45 int,
  index имя_индекса_в_кодировке_утф8_длиной_больше_чем_48 (имя_поля_в_кодировке_утф8_длиной_больше_чем_45)
);

create view имя_вью_кодировке_утф8_длиной_больше_чем_42 as
select имя_поля_в_кодировке_утф8_длиной_больше_чем_45
from имя_таблицы_в_кодировке_утф8_длиной_больше_чем_48;

# database, table, field, key, view
select * from имя_таблицы_в_кодировке_утф8_длиной_больше_чем_48;

select TABLE_NAME from information_schema.tables where
table_schema='test' order by TABLE_NAME;

select COLUMN_NAME from information_schema.columns where
table_schema='test' order by COLUMN_NAME;

select INDEX_NAME from information_schema.statistics where
table_schema='test' order by INDEX_NAME;

select TABLE_NAME from information_schema.views where
table_schema='test' order by TABLE_NAME;

show create table имя_таблицы_в_кодировке_утф8_длиной_больше_чем_48;
show create view имя_вью_кодировке_утф8_длиной_больше_чем_42;

create trigger имя_триггера_в_кодировке_утф8_длиной_больше_чем_49
before insert on имя_таблицы_в_кодировке_утф8_длиной_больше_чем_48 for each row set @a:=1;
select TRIGGER_NAME from information_schema.triggers where
trigger_schema='test';
drop trigger имя_триггера_в_кодировке_утф8_длиной_больше_чем_49;
--error 1059
create trigger
очень_очень_очень_очень_очень_очень_очень_очень_длинная_строка_66
before insert on имя_таблицы_в_кодировке_утф8_длиной_больше_чем_48 for each row set @a:=1;
--error 1059
drop trigger очень_очень_очень_очень_очень_очень_очень_очень_длинная_строка_66;

create procedure имя_процедуры_в_кодировке_утф8_длиной_больше_чем_50()
begin
end;
select ROUTINE_NAME from information_schema.routines where
routine_schema='test';
drop procedure имя_процедуры_в_кодировке_утф8_длиной_больше_чем_50;
--error 1059
create procedure очень_очень_очень_очень_очень_очень_очень_очень_длинная_строка_66()
begin
end;

create function имя_функции_в_кодировке_утф8_длиной_больше_чем_49()
   returns int
return 0;
select ROUTINE_NAME from information_schema.routines where
routine_schema='test';
drop function имя_функции_в_кодировке_утф8_длиной_больше_чем_49;
--error 1059
create function очень_очень_очень_очень_очень_очень_очень_очень_длинная_строка_66()
   returns int
return 0;

drop view имя_вью_кодировке_утф8_длиной_больше_чем_42;
drop table имя_таблицы_в_кодировке_утф8_длиной_больше_чем_48;
set names default;

#
# Bug#21136 CREATE TABLE SELECT within CREATE TABLE SELECT causes server crash
#

--disable_warnings
drop table if exists t1,t2,t3;
drop function if exists f1;
--enable_warnings

--delimiter |
create function f1() returns int
begin
  declare res int;
  create temporary table t3 select 1 i;
  set res:= (select count(*) from t1);
  drop temporary table t3;
  return res;
end|
--delimiter ;
create table t1 as select 1;
create table t2 as select f1() from t1;
drop table t1,t2;
drop function f1;

# WL6599_CREATE_LIKE_IS_VIEW
# Bug#25629 CREATE TABLE LIKE does not work with INFORMATION_SCHEMA
#
create table t1 like information_schema.processlist;
--replace_result InnoDB TMP_TABLE_ENGINE MyISAM TMP_TABLE_ENGINE 
show create table t1;
drop table t1;
create temporary table t1 like information_schema.processlist;
--replace_result InnoDB TMP_TABLE_ENGINE MyISAM TMP_TABLE_ENGINE 
show create table t1;
drop table t1;
# See WL6599 HLS/6g on why "CREATE LIKE " is not allowed on I_S system
# views. We use 'CREATE .. AS SELECT * FROM <I_S table>' now.
create table t1 as select * from information_schema.character_sets;
show create table t1;
drop table t1;

###########################################################################

--echo
--echo # --
--echo # -- Bug#21380: DEFAULT definition not always transfered by CREATE
--echo # -- TABLE/SELECT to the new table.
--echo # --
--echo


--disable_warnings
DROP TABLE IF EXISTS t1;
DROP TABLE IF EXISTS t2;
--enable_warnings

--echo

CREATE TABLE t1(
  c1 INT DEFAULT 12 COMMENT 'column1',
  c2 INT NULL COMMENT 'column2',
  c3 INT NOT NULL COMMENT 'column3',
  c4 VARCHAR(255) CHARACTER SET utf8 NOT NULL DEFAULT 'a',
  c5 VARCHAR(255) COLLATE utf8_unicode_ci NULL DEFAULT 'b',
  c6 VARCHAR(255))
  COLLATE latin1_bin;

--echo

SHOW CREATE TABLE t1;

--echo

CREATE TABLE t2 AS SELECT * FROM t1;

--echo

SHOW CREATE TABLE t2;

--echo

DROP TABLE t2;
DROP TABLE t1;

--echo
--echo # -- End of test case for Bug#21380.

###########################################################################

--echo
--echo # --
--echo # -- Bug#18834: ALTER TABLE ADD INDEX on table with two timestamp fields
--echo # --
--echo

--disable_warnings
DROP TABLE IF EXISTS t1;
DROP TABLE IF EXISTS t2;
DROP TABLE IF EXISTS t3;
--enable_warnings

--echo

CREATE TABLE t1(c1 TIMESTAMP NOT NULL DEFAULT CURRENT_TIMESTAMP ON UPDATE CURRENT_TIMESTAMP, c2 TIMESTAMP NOT NULL DEFAULT '0000-00-00 00:00:00');

--echo

SET sql_mode = 'NO_ZERO_DATE';

--echo
CREATE TABLE t2(c1 TIMESTAMP, c2 TIMESTAMP DEFAULT 0);
DROP TABLE t2;


--echo
--echo # -- Check that NULL column still can be created.
CREATE TABLE t2(c1 TIMESTAMP NULL);

--echo
--echo # -- Check ALTER TABLE.
ALTER TABLE t1 ADD INDEX(c1);

--echo
--echo # -- Check DATETIME.
SET sql_mode = '';

--echo

CREATE TABLE t3(c1 DATETIME NOT NULL) ENGINE=MYISAM;
INSERT INTO t3 VALUES (0);

--echo
SET sql_mode = TRADITIONAL;

--echo
--error ER_TRUNCATED_WRONG_VALUE
ALTER TABLE t3 ADD INDEX(c1);

--echo
--echo # -- Cleanup.

SET sql_mode = '';
DROP TABLE t1;
DROP TABLE t2;
DROP TABLE t3;

--echo
--echo # -- End of Bug#18834.

###########################################################################

--echo
--echo # --
--echo # -- Bug#34274: Invalid handling of 'DEFAULT 0' for YEAR data type.
--echo # --
--echo

--disable_warnings
DROP TABLE IF EXISTS t1;
--enable_warnings

--echo
CREATE TABLE t1(c1 YEAR DEFAULT 2008, c2 YEAR DEFAULT 0);

--echo
SHOW CREATE TABLE t1;

--echo
INSERT INTO t1 VALUES();

--echo
SELECT * FROM t1;

--echo
ALTER TABLE t1 MODIFY c1 YEAR DEFAULT 0;

--echo
SHOW CREATE TABLE t1;

--echo
INSERT INTO t1 VALUES();

--echo
SELECT * FROM t1;

--echo
DROP TABLE t1;

--echo
--echo # -- End of Bug#34274

###########################################################################

#
# Bug#40104 regression with table names?
#
create table `me:i`(id int);
drop table `me:i`;

###########################################################################

#
# Bug#45829 CREATE TABLE TRANSACTIONAL PAGE_CHECKSUM ROW_FORMAT=PAGE accepted, does nothing
#

--echo
--echo # --
--echo # -- Bug#45829: CREATE TABLE TRANSACTIONAL PAGE_CHECKSUM ROW_FORMAT=PAGE accepted, does nothing
--echo # --
--echo

--disable_warnings
drop table if exists t1,t2,t3;
--enable_warnings
--error ER_PARSE_ERROR
create table t1 (a int) transactional=0;
--error ER_PARSE_ERROR
create table t2 (a int) page_checksum=1;
--error ER_PARSE_ERROR
create table t3 (a int) row_format=page;
--echo
--echo # -- End of Bug#45829

--echo
--echo End of 5.1 tests


###########################################################################

--echo
--echo # --
--echo # -- Bug #43054 	Assertion `!table->auto_increment_field_not_null' 
--echo # --       failed when redefining trigger
--echo

#--disable_abort_on_error

CREATE TABLE B (
  pk INTEGER AUTO_INCREMENT,
  int_key INTEGER NOT NULL,
  PRIMARY KEY (pk),
  KEY (int_key)
);

INSERT IGNORE INTO B VALUES ('9', '9');

CREATE TABLE IF NOT EXISTS t1 ( 
  `pk` INTEGER NOT NULL AUTO_INCREMENT , 
  `int` INTEGER ,
   PRIMARY KEY ( `pk` ) 
) SELECT `pk` , `int_key` FROM B ;

--delimiter |

CREATE TRIGGER f BEFORE INSERT ON t1 FOR EACH ROW 
BEGIN 
  INSERT INTO t1 ( `int` ) VALUES (4 ),( 8 ),( 2 ) ; 
END ; |

--delimiter ;
--error ER_CANT_UPDATE_USED_TABLE_IN_SF_OR_TRG
INSERT INTO t1 (pk, int_key) SELECT `pk` , `int_key` FROM B ;

--delimiter |
--error ER_TRG_ALREADY_EXISTS
CREATE TRIGGER f BEFORE INSERT ON t1 FOR EACH ROW 
BEGIN 
  UPDATE A SET `pk`=1 WHERE `pk`=0 ; 
END ;|

--delimiter ;

DROP TABLE t1;
DROP TABLE B;

--echo #
--echo # Bug #47107 assert in notify_shared_lock on incorrect 
--echo #            CREATE TABLE , HANDLER
--echo #

--disable_warnings
DROP TABLE IF EXISTS t1;
--enable_warnings

CREATE TABLE t1(f1 integer);

--echo # The following CREATE TABLEs before gave an assert.

HANDLER t1 OPEN AS A;
--error ER_TABLE_EXISTS_ERROR
CREATE TABLE t1 SELECT 1 AS f2;

HANDLER t1 OPEN AS A;
--error ER_TABLE_EXISTS_ERROR
CREATE TABLE t1(f1 integer);

CREATE TABLE t2(f1 integer);
HANDLER t1 OPEN AS A;
--error ER_TABLE_EXISTS_ERROR
CREATE TABLE t1 LIKE t2;

DROP TABLE t2;
DROP TABLE t1;

--echo #
--echo # Bug #48800 CREATE TABLE t...SELECT fails if t is a 
--echo #            temporary table
--echo #

CREATE TEMPORARY TABLE t1 (a INT);
CREATE TABLE t1 (a INT);

CREATE TEMPORARY TABLE t2 (a INT);
CREATE VIEW t2 AS SELECT 1;

CREATE TABLE t3 (a INT);
CREATE TEMPORARY TABLE t3 SELECT 1; 

CREATE TEMPORARY TABLE t4 (a INT);
CREATE TABLE t4 AS SELECT 1;

DROP TEMPORARY TABLE t1, t2, t3, t4;
DROP TABLE t1, t3, t4;
DROP VIEW t2;

--echo #
--echo # Bug #49193 CREATE TABLE reacts differently depending 
--echo #            on whether data is selected or not
--echo #

CREATE TEMPORARY TABLE t2 (ID INT);
INSERT INTO t2 VALUES (1),(2),(3);

# Case 1 -- did not fail
CREATE TEMPORARY TABLE t1 (ID INT);
CREATE TABLE IF NOT EXISTS t1 (ID INT);
INSERT INTO t1 SELECT * FROM t2;
SELECT * FROM t1;
DROP TEMPORARY TABLE t1;
SELECT * FROM t1;

DROP TABLE t1;

# Case 2 -- The DROP TABLE t1 failed with 
#  Table 'test.t1' doesn't exist in the SELECT *
# as the (permanent) table was not created
CREATE TEMPORARY TABLE t1 (ID INT);
CREATE TABLE IF NOT EXISTS t1 SELECT * FROM t2;
SELECT * FROM t1;
DROP TEMPORARY TABLE t1;
SELECT * FROM t1;

DROP TABLE t1;

# Case 3 -- The CREATE TABLE failed with
#  Table 't1' already exists
CREATE TEMPORARY TABLE t1 (ID INT);
CREATE TABLE t1 SELECT * FROM t2;
SELECT * FROM t1;
DROP TEMPORARY TABLE t1;
SELECT * FROM t1;
 
DROP TABLE t1;
 
DROP TEMPORARY TABLE t2;


--echo # 
--echo # Bug #22909 "Using CREATE ... LIKE is possible to create field
--echo #             with invalid default value"
--echo #
--echo # Altough original bug report suggests to use older version of MySQL
--echo # for producing .FRM with invalid defaults we use sql_mode to achieve
--echo # the same effect.
--disable_warnings
drop tables if exists t1, t2;
--enable_warnings
--echo # Attempt to create table with invalid default should fail in normal mode
--error ER_INVALID_DEFAULT
create table t1 (dt datetime default '2008-02-31 00:00:00');
set @old_mode= @@sql_mode;
set @@sql_mode='ALLOW_INVALID_DATES';
--echo # The same should be possible in relaxed mode
create table t1 (dt datetime default '2008-02-31 00:00:00');
set @@sql_mode= @old_mode;
--echo # In normal mode attempt to create copy of table with invalid
--echo # default should fail
--error ER_INVALID_DEFAULT
create table t2 like t1;
set @@sql_mode='ALLOW_INVALID_DATES';
--echo # But should work in relaxed mode
create table t2 like t1;
--echo # Check that table definitions match
show create table t1;
show create table t2;
set @@sql_mode= @old_mode;
drop tables t1, t2;
#
# Bug#47132 CREATE TABLE.. SELECT.. data not inserted if table
# is view over multiple tables
#

CREATE TABLE t1 (id int);
CREATE TABLE t2 (id int);
INSERT INTO t1 VALUES (1), (1);
INSERT INTO t2 VALUES (2), (2);

CREATE VIEW v1 AS SELECT id FROM t2;
CREATE TABLE IF NOT EXISTS v1(a int, b int) SELECT id, id FROM t1;
SHOW CREATE TABLE v1;
SELECT * FROM t2;
SELECT * FROM v1;
DROP VIEW v1;

CREATE TEMPORARY TABLE tt1 AS SELECT id FROM t2;
CREATE TEMPORARY TABLE IF NOT EXISTS tt1(a int, b int) SELECT id, id FROM t1;
SELECT * FROM t2;
SELECT * FROM tt1;
DROP TEMPORARY TABLE tt1;

DROP TABLE t1, t2;


--echo #
--echo # WL#5370 "Changing 'CREATE TABLE IF NOT EXISTS ... SELECT'
--echo # behaviour.
--echo # 

--echo #
--echo # 1. Basic case: a base table.
--echo # 

create table if not exists t1 (a int) select 1 as a;
select * from t1;
--error ER_TABLE_EXISTS_ERROR
create table t1 (a int) select 2 as a;
select * from t1;
--echo # Produces an essential warning ER_TABLE_EXISTS.
create table if not exists t1 (a int) select 2 as a;
--echo # No new data in t1.
select * from t1;
drop table t1;

--echo # 
--echo # 2. A temporary table.
--echo #

create temporary table if not exists t1 (a int) select 1 as a;
select * from t1;
--error ER_TABLE_EXISTS_ERROR
create temporary table t1 (a int) select 2 as a;
select * from t1;
--echo # An essential warning.
create temporary table if not exists t1 (a int) select 2 as a;
--echo # No new data in t1.
select * from t1;
drop temporary table t1;

--echo # 
--echo # 3. Creating a base table in presence of a temporary table.
--echo #

create table t1 (a int);
--echo # Create a view for convenience of querying t1 shadowed by a temp.
create view v1 as select a from t1;
drop table t1;
create temporary table t1 (a int) select 1 as a;
create table if not exists t1 (a int) select 2 as a;
select * from t1;
select * from v1;
--echo # Note: an essential warning.
create table if not exists t1 (a int) select 3 as a;
select * from t1;
select * from v1;
drop temporary table t1;
select * from t1;
drop view v1;
drop table t1;

--echo # 
--echo # 4. Creating a temporary table in presence of a base table.
--echo #

create table t1 (a int) select 1 as a;
create temporary table if not exists t1 select 2 as a;
select * from t1;
--echo # Note: an essential warning.
create temporary table if not exists t1 select 3 as a;
select * from t1;
drop temporary table t1;
select * from t1;
drop table t1;

--echo #
--echo # 5. Creating a base table in presence of an updatable view.
--echo # 
create table t2 (a int unique);
create view t1 as select a from t2;
insert into t1 (a) values (1);
--error ER_TABLE_EXISTS_ERROR
create table t1 (a int);
--echo # Note: an essential warning.
create table if not exists t1 (a int);
--error ER_TABLE_EXISTS_ERROR
create table t1 (a int) select 2 as a;
select * from t1;
--echo # Note: an essential warning.
create table if not exists t1 (a int) select 2 as a;
select * from t1;
select * from t2;
create temporary table if not exists t1 (a int) select 3 as a;
select * from t1;
select * from t2;
--echo # Note: an essential warning.
create temporary table if not exists t1 (a int) select 4 as a;
select * from t1;
select * from t2;
drop temporary table t1;

--echo #
--echo # Repeating the test with a non-updatable view.
--echo #
drop view t1;
create view t1 as select a + 5 as a from t2;
--error ER_NONUPDATEABLE_COLUMN
insert into t1 (a) values (1);
--error ER_NONUPDATEABLE_COLUMN
update t1 set a=3 where a=2;

--error ER_TABLE_EXISTS_ERROR
create table t1 (a int);
--echo # Note: an essential warning.
create table if not exists t1 (a int);
--error ER_TABLE_EXISTS_ERROR
create table t1 (a int) select 2 as a;
select * from t1;
--echo # Note: an essential warning.
create table if not exists t1 (a int) select 2 as a;
select * from t1;
select * from t2;
create temporary table if not exists t1 (a int) select 3 as a;
select * from t1;
select * from t2;
--echo # Note: an essential warning.
create temporary table if not exists t1 (a int) select 4 as a;
select * from t1;
select * from t2;
drop temporary table t1;
drop view t1;
drop table t2;

--echo #
--echo # Repeating the test with a view select a constant number
--echo #
create view t1 as select 1 as a;
--error ER_NON_INSERTABLE_TABLE
insert into t1 (a) values (1);
--error ER_NON_UPDATABLE_TABLE
update t1 set a=3 where a=2;

--error ER_TABLE_EXISTS_ERROR
create table t1 (a int);
--echo # Note: an essential warning.
create table if not exists t1 (a int);
--error ER_TABLE_EXISTS_ERROR
create table t1 (a int) select 2 as a;
select * from t1;
--echo # Note: an essential warning.
create table if not exists t1 (a int) select 2 as a;
select * from t1;
create temporary table if not exists t1 (a int) select 3 as a;
select * from t1;
--echo # Note: an essential warning.
create temporary table if not exists t1 (a int) select 4 as a;
select * from t1;
drop temporary table t1;
drop view t1;


--echo #
--echo # 6. Test of unique_table().
--echo #

create table t1 (a int) select 1 as a;
create temporary table if not exists t1 (a int) select * from t1;
--error ER_CANT_REOPEN_TABLE
create temporary table if not exists t1 (a int) select * from t1;
select * from t1;
drop temporary table t1;
select * from t1;
drop table t1;
create temporary table t1 (a int) select 1 as a;
create table if not exists t1 (a int) select * from t1;
create table if not exists t1 (a int) select * from t1;
select * from t1;
drop temporary table t1;
select * from t1;
drop table t1;
--error ER_NO_SUCH_TABLE
create table if not exists t1 (a int) select * from t1;

--echo #
--echo # 7. Test of non-matching columns, REPLACE and IGNORE.
--echo #

create table t1 (a int) select 1 as b, 2 as c;
select * from t1;
drop table t1;
create table if not exists t1 (a int, b date, c date) select 1 as b, 2 as c;
select * from t1;
drop table t1;
set @@session.sql_mode=default;
--error ER_TRUNCATED_WRONG_VALUE
create table if not exists t1 (a int, b date, c date) select 1 as b, 2 as c;
--error ER_NO_SUCH_TABLE
select * from t1;
--error ER_TRUNCATED_WRONG_VALUE
create table if not exists t1 (a int, b date, c date) 
  replace select 1 as b, 2 as c;
--error ER_NO_SUCH_TABLE
select * from t1;

create table if not exists t1 (a int, b date, c date) 
  ignore select 1 as b, 2 as c;
select * from t1;
drop table t1;

create table if not exists t1 (a int unique, b int)
  replace select 1 as a, 1 as b union select 1 as a, 2 as b;
select * from t1;
drop table t1;
create table if not exists t1 (a int unique, b int)
  ignore select 1 as a, 1 as b union select 1 as a, 2 as b;
select * from t1;
drop table t1;
--echo #

--echo #
--echo # WL#5576 Prohibit CREATE TABLE ... SELECT to modify other tables
--echo #

delimiter |;
create function f()
returns int
begin
insert into t2 values(1);
return 1;
end|
delimiter ;|

--echo #
--echo # 1. The function updates a base table
--echo #
create table t2(c1 int);

--error ER_CANT_UPDATE_TABLE_IN_CREATE_TABLE_SELECT
create table t1 select f();
--error ER_CANT_UPDATE_TABLE_IN_CREATE_TABLE_SELECT
create temporary table t1 select f();


drop table t2;

--echo #
--echo # 2. The function updates a view which derives from a base table
--echo #
create table t3(c1 int);
create view t2 as select c1 from t3;

--error ER_CANT_UPDATE_TABLE_IN_CREATE_TABLE_SELECT
create table t1 select f();
--error ER_CANT_UPDATE_TABLE_IN_CREATE_TABLE_SELECT
create temporary table t1 select f();

drop view t2;

--echo #
--echo # 3. The function updates a view which derives from two base tables
--echo #
create table t4(c1 int);
create view t2 as select t3.c1 as c1 from t3, t4;

--error ER_CANT_UPDATE_TABLE_IN_CREATE_TABLE_SELECT
create table t1 select f();
--error ER_CANT_UPDATE_TABLE_IN_CREATE_TABLE_SELECT
create temporary table t1 select f();

drop view t2;
drop tables t3, t4;

--echo #
--echo # 4. The function updates a view which selects a constant number
--echo #
create view t2 as select 1;

--error ER_CANT_UPDATE_TABLE_IN_CREATE_TABLE_SELECT
create table t1 select f();
--error ER_CANT_UPDATE_TABLE_IN_CREATE_TABLE_SELECT
create temporary table t1 select f();

drop view t2;
drop function f;

--echo #
--echo # BUG#11762377 - 54963: ENHANCE THE ERROR MESSAGE TO 
--echo #                       REDUCE USER CONFUSION 
--echo #

--error ER_TOO_BIG_ROWSIZE
CREATE TABLE t1 (v varchar(65535) CHARACTER SET latin1);

--echo #
--echo # Bug#11746295 - 25168: "INCORRECT TABLE NAME" INSTEAD OF "IDENTIFIER TOO
--echo #                       LONG" IF TABLE NAME > 64 CHARACTERS
--echo #

--error ER_TOO_LONG_IDENT
CREATE TABLE t01234567890123456789012345678901234567890123456789012345678901234567890123456789(a int);
--error ER_TOO_LONG_IDENT
CREATE DATABASE t01234567890123456789012345678901234567890123456789012345678901234567890123456789;

--echo #
--echo # Bug #20573701 DROP DATABASE ASSERT ON DEBUG WHEN OTHER FILES PRESENT IN
--echo #               DB FOLDER.
--echo #
let $MYSQLD_DATADIR= `SELECT @@datadir`;
# Case 1: A database with no tables and has an unrelated file in it's database
#         directory. Dropping such database should throw ER_DB_DROP_RMDIR
#         error.
CREATE DATABASE db_with_no_tables_and_an_unrelated_file_in_data_directory;
--write_file $MYSQLD_DATADIR/db_with_no_tables_and_an_unrelated_file_in_data_directory/intruder.txt
EOF
--replace_result $MYSQLD_DATADIR ./ \\ /
--replace_regex /errno: [0-9]+ - .*\)/errno: ## - ...)/
--error ER_DB_DROP_RMDIR
DROP DATABASE db_with_no_tables_and_an_unrelated_file_in_data_directory;
# Cleanup
--remove_file $MYSQLD_DATADIR/db_with_no_tables_and_an_unrelated_file_in_data_directory/intruder.txt
DROP DATABASE db_with_no_tables_and_an_unrelated_file_in_data_directory;

# Case 2: A database with tables in it and has an unrelated file in it's database
#         directory. Dropping such database should throw ER_DB_DROP_RMDIR
#         error.
CREATE DATABASE db_with_tables_and_an_unrelated_file_in_data_directory;
--write_file $MYSQLD_DATADIR/db_with_tables_and_an_unrelated_file_in_data_directory/intruder.txt
EOF
--replace_result $MYSQLD_DATADIR ./ \\ /
--replace_regex /errno: [0-9]+ - .*\)/errno: ## - ...)/
--error ER_DB_DROP_RMDIR
DROP DATABASE db_with_tables_and_an_unrelated_file_in_data_directory;
# Cleanup
--remove_file $MYSQLD_DATADIR/db_with_tables_and_an_unrelated_file_in_data_directory/intruder.txt
DROP DATABASE db_with_tables_and_an_unrelated_file_in_data_directory;

# Case 3: A database (fakely created using mkdir) and has an unrelated file in it's database
#         directory. Dropping such database should throw ER_SCHEMA_DIR_UNKNOWN
#         error (creating a database with mkdir is not supported with new DD).
--mkdir $MYSQLD_DATADIR/db_created_with_mkdir_and_an_unrelated_file_in_data_directory
--write_file $MYSQLD_DATADIR/db_created_with_mkdir_and_an_unrelated_file_in_data_directory/intruder.txt
EOF
--replace_result $MYSQLD_DATADIR ./ \\ /
--error ER_SCHEMA_DIR_UNKNOWN
DROP DATABASE db_created_with_mkdir_and_an_unrelated_file_in_data_directory;
# Cleanup
--remove_file $MYSQLD_DATADIR/db_created_with_mkdir_and_an_unrelated_file_in_data_directory/intruder.txt
--rmdir $MYSQLD_DATADIR/db_created_with_mkdir_and_an_unrelated_file_in_data_directory

--echo #
--echo # Bug#20857556: IMPROPER ERROR DURING CREATE TABLE
--echo #

--echo # Without the patch ER_WRONG_TABLE_NAME was getting reported.
--error ER_PATH_LENGTH
CREATE TABLE t1 (id INT) INDEX DIRECTORY = 'a#######################################################b#######################################################################################b#####################################################################################b######################################################################################b######################################################################################b#############################################################################################################';
--error ER_PATH_LENGTH
CREATE TABLE t2 (id INT NOT NULL, name VARCHAR(30))
ENGINE = InnoDB
PARTITION BY RANGE (id) (
PARTITION p0 VALUES LESS THAN (10) INDEX DIRECTORY = 'a#######################################################b#######################################################################################b#####################################################################################b######################################################################################b######################################################################################b#############################################################################################################'
);

--error ER_WRONG_VALUE
CREATE TABLE t3 (id INT) INDEX DIRECTORY = 'test';

--error ER_WRONG_VALUE
CREATE TABLE t4 (id INT NOT NULL, name VARCHAR(30))
ENGINE = InnoDB
PARTITION BY RANGE (id) (
PARTITION p0 VALUES LESS THAN (10) INDEX DIRECTORY = 'test'
);


# TODO : Enable following once shared tablespaces are allowed in Partitioned
#	 Tables (wl#12034).
#--echo #
#--echo # Bug #27331588: ASSERTION `THD->MDL_CONTEXT.OWNS_EQUAL_OR_STRONGER_LOCK
#--echo # MDL_KEY::TABLESPACE
#--echo #
#
#SET GLOBAL innodb_file_per_table= 0;
#CREATE TABLE t (i INT) PARTITION BY HASH(i) PARTITIONS 2;
#CREATE TABLE t_like LIKE t;
#DROP TABLES t, t_like;
#SET GLOBAL innodb_file_per_table= DEFAULT;


--echo #
--echo # BUG 27516741 - MYSQL SERVER DOES NOT WRITE INNODB ROW_TYPE
--echo #                TO .FRM FILE WHEN DEFAULT USED

--echo # Set up.
SET @saved_innodb_default_row_format= @@global.innodb_default_row_format;
SET @saved_show_create_table_verbosity= @@session.show_create_table_verbosity;

--echo # Current InnoDB default row format and 'show_create_table_verbosity'
--echo # values respectively.
SELECT @@global.innodb_default_row_format;
SELECT @@session.show_create_table_verbosity;

CREATE TABLE t1(fld1 INT) ENGINE= InnoDB;
CREATE TABLE t2(fld1 INT) ENGINE= InnoDB, ROW_FORMAT= DEFAULT;
SET GLOBAL innodb_default_row_format= 'COMPACT';
CREATE TABLE t3(fld1 INT) ENGINE= InnoDB;
CREATE TABLE t4(fl1 INT) ENGINE= InnoDB, ROW_FORMAT= COMPRESSED;

--echo # Test without show_create_table_verbosity enabled.
--echo # Row format used is not displayed for all tables
--echo # except t4 where it is explicitly specified.
SHOW CREATE TABLE t1;
SHOW CREATE TABLE t2;
SHOW CREATE TABLE t3;
SHOW CREATE TABLE t4;

--echo # Test with show_create_table_verbosity enabled.
--echo # Row format used is displayed for all tables.
SET SESSION show_create_table_verbosity= ON;
SHOW CREATE TABLE t1;
SHOW CREATE TABLE t2;
SHOW CREATE TABLE t3;
SHOW CREATE TABLE t4;

SET GLOBAL innodb_default_row_format= 'DYNAMIC';
SET SESSION show_create_table_verbosity= OFF;

--echo # Test with corresponding temporary tables.
CREATE TEMPORARY TABLE t1(fld1 INT) ENGINE= InnoDB;
CREATE TEMPORARY TABLE t2(fld1 INT) ENGINE= InnoDB, ROW_FORMAT= DEFAULT;
SET GLOBAL innodb_default_row_format= 'COMPACT';
CREATE TEMPORARY TABLE t3(fld1 INT) ENGINE= InnoDB;
CREATE TEMPORARY TABLE t4(fl1 INT) ENGINE= InnoDB, ROW_FORMAT= REDUNDANT;

--echo # Test without show_create_table_verbosity enabled.
--echo # Row format used is not displayed for all tables
--echo # except t4 where it is explicitly specified.
SHOW CREATE TABLE t1;
SHOW CREATE TABLE t2;
SHOW CREATE TABLE t3;
SHOW CREATE TABLE t4;

--echo # Test with show_create_table_verbosity enabled.
--echo # Row format used is displayed for all tables.
SET SESSION show_create_table_verbosity= ON;
SHOW CREATE TABLE t1;
SHOW CREATE TABLE t2;
SHOW CREATE TABLE t3;
SHOW CREATE TABLE t4;

--echo # Clean up.
DROP TABLE t1, t2, t3, t4;
DROP TABLE t1, t2, t3, t4;
SET GLOBAL innodb_default_row_format= @saved_innodb_default_row_format;
SET SESSION show_create_table_verbosity= @saved_show_create_table_verbosity;


--echo #
<<<<<<< HEAD
--echo # Bug#27592803: ASSERTION FAILED: RC == TYPE_OK,
--echo #
--echo # Make sure that it is possible to create enums using binary string
--echo # values that are not valid utf8

CREATE TABLE t0(a ENUM('aaa', 'bbb', 'ccc') BYTE);
SHOW CREATE TABLE t0;
SHOW COLUMNS FROM t0;

--echo # Tables t1 and t2 uses a binary value that is legal as utf8, so they
--echo # would not trigger an assert.
CREATE TABLE t1(a ENUM( b'1001001'));
SHOW CREATE TABLE t1;
SHOW COLUMNS FROM t1;

CREATE TABLE t2(a ENUM( b'1001001') BYTE);
SHOW CREATE TABLE t2;
SHOW COLUMNS FROM t2;

--echo # Tables t3 - t6 contains binary values that are not valid utf8
--echo # which would previously result in assert. With the fix we get the hex
--echo # representation of the binary value instead.
CREATE TABLE t3(a ENUM( b'10010010') BYTE);
SHOW CREATE TABLE t3;
SHOW COLUMNS FROM t3;

CREATE TABLE t4(a ENUM( b'1001001101101111') BYTE);
SHOW CREATE TABLE t4;
SHOW COLUMNS FROM t4;

CREATE TABLE t5(a ENUM( b'10010011011011111111011000011') BYTE);
SHOW CREATE TABLE t5;
SHOW COLUMNS FROM t5;

CREATE TABLE t6 (a INT);
ALTER TABLE t6
MODIFY COLUMN a ENUM( b'10010011011011111111011000011') BYTE UNIQUE FIRST;
SHOW CREATE TABLE t6;
SHOW COLUMNS FROM t6;

DROP TABLE t6;
DROP TABLE t5;
DROP TABLE t4;
DROP TABLE t3;
DROP TABLE t2;
DROP TABLE t1;
DROP TABLE t0;


--echo # Bug#17468242/Wl#11807: Provide an option to prevent creation of tables
--echo # without a unique/pk
--echo #

SET GLOBAL sql_require_primary_key= ON;
SELECT @@global.sql_require_primary_key;

--echo # Checking variable at session level
--echo # Should not affect this session
SELECT @@session.sql_require_primary_key;
CREATE TABLE t1(i INT);
CREATE TABLE t2(i INT PRIMARY KEY, j INT);
ALTER TABLE t2 DROP COLUMN i;

DROP TABLE t2;
DROP TABLE t1;

--echo # Create new connection which will inherit global setting
connect(con1, localhost, root);

SELECT @@session.sql_require_primary_key;
--error ER_TABLE_WITHOUT_PK
CREATE TABLE t1(i INT);
CREATE TABLE t1(i INT PRIMARY KEY, j INT);
--error ER_TABLE_WITHOUT_PK
ALTER TABLE t1 DROP COLUMN i;

DROP TABLE t1;

--echo # Overdide inherited global setting locally
SET SESSION sql_require_primary_key= OFF;

SELECT @@session.sql_require_primary_key;
CREATE TABLE t1(i INT);
CREATE TABLE t2(i INT PRIMARY KEY, j INT);
ALTER TABLE t2 DROP COLUMN i;

DROP TABLE t2;
DROP TABLE t1;

--echo # Verify CREATE LIKE
CREATE TABLE t1(i INT);

SET SESSION sql_require_primary_key= ON;

--error ER_TABLE_WITHOUT_PK
CREATE TABLE t2 LIKE t1;

--echo # Verify CREATE AS SELECT ...
CREATE TABLE t3 (I INT PRIMARY KEY);

--error ER_TABLE_WITHOUT_PK
CREATE TABLE t4 AS SELECT 1;

--error ER_TABLE_WITHOUT_PK
CREATE TABLE t4 AS SELECT * FROM t1;

--echo # PK attribute is not propagated by CREATE AS
--error ER_TABLE_WITHOUT_PK
CREATE TABLE t4 AS SELECT * FROM t3;

--echo # PK attribute specified explicitly is ok
CREATE TABLE t4(i INT PRIMARY KEY) AS SELECT * FROM t3;
SHOW CREATE TABLE t4;

--echo # Drop and add PK in same ALTER statement should be ok
CREATE TABLE t5(i INT PRIMARY KEY, j INT);
ALTER TABLE t5 DROP PRIMARY KEY, ADD CONSTRAINT PRIMARY KEY (j);

--echo # Restriction also applies to temporary tables
--error ER_TABLE_WITHOUT_PK
CREATE TEMPORARY TABLE t6(i INT);
 
--echo # Cleanup
DROP TABLE t5;
DROP TABLE t4;
DROP TABLE t3;
DROP TABLE t1;

disconnect con1;
connection default;

--echo # Create user without SUPER privilege.
CREATE USER subuser@localhost;
REVOKE SUPER ON *.* FROM subuser@localhost;
#GRANT SYSTEM_VARIABLES_ADMIN ON *.* TO subuser@localhost;

--echo # Connect as user subuser@localhost;
connect (con_sub,localhost,subuser,,);
--error ER_SPECIFIC_ACCESS_DENIED_ERROR
SET SESSION sql_require_primary_key= OFF;
--error ER_SPECIFIC_ACCESS_DENIED_ERROR
SET GLOBAL sql_require_primary_key= OFF;

connection default;
disconnect con_sub;
DROP USER subuser@localhost;

SET GLOBAL sql_require_primary_key= OFF;



=======
--echo # Bug#28022129: NOW() DOESN?T HONOR NO_ZERO_DATE SQL_MODE
--echo #

SET @saved_mode= @@sql_mode;

CREATE TABLE t1(fld1 int);

--echo # NO_ZERO_DATE and STRICT SQL mode.

CREATE TABLE t2 SELECT fld1, CURDATE() fld2 FROM t1;
CREATE TABLE t3 AS SELECT now();

--echo # With patch, zero date is not generated as default.
SHOW CREATE TABLE t2;
SHOW CREATE TABLE t3;
DROP TABLE t2, t3;

SET SQL_MODE= "NO_ZERO_DATE";

--echo # NO_ZERO_DATE SQL mode.
CREATE TABLE t2 SELECT fld1, CURDATE() fld2 FROM t1;
CREATE TABLE t3 AS SELECT now();

--echo # Zero date is generated as default in non strict mode.
SHOW CREATE TABLE t2;
SHOW CREATE TABLE t3;
DROP TABLE t1, t2, t3;

SET SQL_MODE= DEFAULT;

--echo # Test cases added for coverage.

CREATE TABLE t1(fld1 DATETIME NOT NULL DEFAULT '1111:11:11');

--echo # CREATE TABLE..SELECT using fields of another table.
CREATE TABLE t2 AS SELECT * FROM t1;
--echo # Default value is copied from the source table column.
SHOW CREATE TABLE t2;

DROP TABLE t1, t2;

--echo # CREATE TABLE..SELECT based on trigger fields.
CREATE TABLE t1 (fld1 INT, fld2 DATETIME DEFAULT '1211:1:1');

DELIMITER |;
CREATE TRIGGER t1_bi BEFORE INSERT ON t1
FOR EACH ROW
BEGIN
  CREATE TEMPORARY TABLE t2 AS SELECT NEW.fld1, NEW.fld2;
END
|
DELIMITER ;|

INSERT INTO t1 VALUES (1, '1111:11:11');
SHOW CREATE TABLE t2;

DROP TABLE t1;
DROP TEMPORARY TABLE t2;
SET SQL_MODE= @saved_mode;
>>>>>>> fd0abb16
<|MERGE_RESOLUTION|>--- conflicted
+++ resolved
@@ -1931,7 +1931,6 @@
 
 
 --echo #
-<<<<<<< HEAD
 --echo # Bug#27592803: ASSERTION FAILED: RC == TYPE_OK,
 --echo #
 --echo # Make sure that it is possible to create enums using binary string
@@ -2082,8 +2081,7 @@
 SET GLOBAL sql_require_primary_key= OFF;
 
 
-
-=======
+--echo #
 --echo # Bug#28022129: NOW() DOESN?T HONOR NO_ZERO_DATE SQL_MODE
 --echo #
 
@@ -2142,5 +2140,4 @@
 
 DROP TABLE t1;
 DROP TEMPORARY TABLE t2;
-SET SQL_MODE= @saved_mode;
->>>>>>> fd0abb16
+SET SQL_MODE= @saved_mode;