#
# Basic stored PROCEDURE tests
#
# Please keep this file free of --error cases and other
# things that will not run in a single debugged mysqld
# process (e.g. master-slave things).
#
# Test cases for bugs are added at the end. See template there.
#
# Tests that require --error go into sp-error.test
# Tests that require inndb go into sp_trans.test
# Tests that check privilege and security issues go to sp-security.test.
# Tests that require multiple connections, except security/privilege tests,
#   go to sp-thread.
# Tests that uses 'goto' to into sp-goto.test (currently disabled)
# Tests that destroys system tables (e.g. mysql.proc) for error testing
#   go to sp-destruct.

use test;

# Test tables
#
# t1 and t2 are reused throughout the file, and dropped at the end.
# t3 and up are created and dropped when needed.
#
--disable_warnings
drop table if exists t1,t2,t3,t4;
--enable_warnings
create table t1 (
	id   char(16) not null default '',
        data int not null
);
create table t2 (
	s   char(16),
        i   int,
	d   double
);


# Single statement, no params.
--disable_warnings
drop procedure if exists foo42;
--enable_warnings
create procedure foo42()
  insert into test.t1 values ("foo", 42);

call foo42();
select * from t1;
delete from t1;
drop procedure foo42;


# Single statement, two IN params.
--disable_warnings
drop procedure if exists bar;
--enable_warnings
create procedure bar(x char(16), y int)
  insert into test.t1 values (x, y);

call bar("bar", 666);
select * from t1;
delete from t1;
# Don't drop procedure yet...


# Now for multiple statements...
delimiter |;

# Empty statement
--disable_warnings
drop procedure if exists empty|
--enable_warnings
create procedure empty()
begin
end|

call empty()|
drop procedure empty|

# Scope test. This is legal (warnings might be possible in the future,
# but for the time being, we just accept it).
--disable_warnings
drop procedure if exists scope|
--enable_warnings
create procedure scope(a int, b float)
begin
  declare b int;
  declare c float;

  begin
    declare c int;
  end;
end|

drop procedure scope|

# Two statements.
--disable_warnings
drop procedure if exists two|
--enable_warnings
create procedure two(x1 char(16), x2 char(16), y int)
begin
  insert into test.t1 values (x1, y);
  insert into test.t1 values (x2, y);
end|

call two("one", "two", 3)|
select * from t1|
delete from t1|
drop procedure two|


# Simple test of local variables and SET.
--disable_warnings
drop procedure if exists locset|
--enable_warnings
create procedure locset(x char(16), y int)
begin
  declare z1, z2 int;
  set z1 = y;
  set z2 = z1+2;
  insert into test.t1 values (x, z2);
end|

call locset("locset", 19)|
select * from t1|
delete from t1|
drop procedure locset|


# In some contexts local variables are not recognized
# (and in some, you have to qualify the identifier).
--disable_warnings
drop procedure if exists setcontext|
--enable_warnings
create procedure setcontext()
begin
  declare data int default 2;

  insert into t1 (id, data) values ("foo", 1);
  replace t1 set data = data, id = "bar";
  update t1 set id = "kaka", data = 3 where t1.data = data;
end|

call setcontext()|
select * from t1|
delete from t1|
drop procedure setcontext|


# Set things to null
create table t3 ( d date, i int, f double, s varchar(32) )|

--disable_warnings
drop procedure if exists nullset|
--enable_warnings
create procedure nullset()
begin
  declare ld date;
  declare li int;
  declare lf double;
  declare ls varchar(32);

  set ld = null, li = null, lf = null, ls = null;
  insert into t3 values (ld, li, lf, ls);

  insert into t3 (i, f, s) values ((ld is null), 1,    "ld is null"),
                                  ((li is null), 1,    "li is null"),
				  ((li = 0),     null, "li = 0"),
				  ((lf is null), 1,    "lf is null"),
				  ((lf = 0),     null, "lf = 0"),
				  ((ls is null), 1,    "ls is null");
end|

call nullset()|
select * from t3|
drop table t3|
drop procedure nullset|


# The peculiar (non-standard) mixture of variables types in SET.
--disable_warnings
drop procedure if exists mixset|
--enable_warnings
create procedure mixset(x char(16), y int)
begin
  declare z int;

  set @z = y, z = 666, max_join_size = 100;
  insert into test.t1 values (x, z);
end|

call mixset("mixset", 19)|
show variables like 'max_join_size'|
select id,data,@z from t1|
delete from t1|
drop procedure mixset|


# Multiple CALL statements, one with OUT parameter.
--disable_warnings
drop procedure if exists zip|
--enable_warnings
create procedure zip(x char(16), y int)
begin
  declare z int;
  call zap(y, z);
  call bar(x, z);
end|

# SET local variables and OUT parameter.
--disable_warnings
drop procedure if exists zap|
--enable_warnings
create procedure zap(x int, out y int)
begin
  declare z int;
  set z = x+1, y = z;
end|

call zip("zip", 99)|
select * from t1|
delete from t1|
drop procedure zip|
drop procedure bar|

# Top-level OUT parameter
call zap(7, @zap)|
select @zap|

drop procedure zap|


# "Deep" calls...
--disable_warnings
drop procedure if exists c1|
--enable_warnings
create procedure c1(x int)
  call c2("c", x)|
--disable_warnings
drop procedure if exists c2|
--enable_warnings
create procedure c2(s char(16), x int)
  call c3(x, s)|
--disable_warnings
drop procedure if exists c3|
--enable_warnings
create procedure c3(x int, s char(16))
  call c4("level", x, s)|
--disable_warnings
drop procedure if exists c4|
--enable_warnings
create procedure c4(l char(8), x int, s char(16))
  insert into t1 values (concat(l,s), x)|

call c1(42)|
select * from t1|
delete from t1|
drop procedure c1|
drop procedure c2|
drop procedure c3|
drop procedure c4|

# INOUT test
--disable_warnings
drop procedure if exists iotest|
--enable_warnings
create procedure iotest(x1 char(16), x2 char(16), y int)
begin
  call inc2(x2, y);
  insert into test.t1 values (x1, y);
end|

--disable_warnings
drop procedure if exists inc2|
--enable_warnings
create procedure inc2(x char(16), y int)
begin
  call inc(y);
  insert into test.t1 values (x, y);
end|

--disable_warnings
drop procedure if exists inc|
--enable_warnings
create procedure inc(inout io int)
  set io = io + 1|

call iotest("io1", "io2", 1)|
select * from t1|
delete from t1|
drop procedure iotest|
drop procedure inc2|

# Propagating top-level @-vars
--disable_warnings
drop procedure if exists incr|
--enable_warnings
create procedure incr(inout x int)
  call inc(x)|

# Before
select @zap|
call incr(@zap)|
# After
select @zap|

drop procedure inc|
drop procedure incr|

# Call-by-value test
#  The expected result is:
#    ("cbv2", 4)
#    ("cbv1", 4711)
--disable_warnings
drop procedure if exists cbv1|
--enable_warnings
create procedure cbv1()
begin
  declare y int default 3;

  call cbv2(y+1, y);
  insert into test.t1 values ("cbv1", y);
end|

--disable_warnings
drop procedure if exists cbv2|
--enable_warnings
create procedure cbv2(y1 int, inout y2 int)
begin
  set y2 = 4711;
  insert into test.t1 values ("cbv2", y1);
end|

call cbv1()|
select * from t1|
delete from t1|
drop procedure cbv1|
drop procedure cbv2|


# Subselect arguments

insert into t2 values ("a", 1, 1.1), ("b", 2, 1.2), ("c", 3, 1.3)|

--disable_warnings
drop procedure if exists sub1|
--enable_warnings
create procedure sub1(id char(16), x int)
  insert into test.t1 values (id, x)|

--disable_warnings
drop procedure if exists sub2|
--enable_warnings
create procedure sub2(id char(16))
begin
  declare x int;
  set x = (select sum(t.i) from test.t2 t);
  insert into test.t1 values (id, x);
end|

--disable_warnings
drop procedure if exists sub3|
--enable_warnings
create function sub3(i int) returns int
  return i+1|

call sub1("sub1a", (select 7))|
call sub1("sub1b", (select max(i) from t2))|
--error ER_OPERAND_COLUMNS
call sub1("sub1c", (select i,d from t2 limit 1))|
call sub1("sub1d", (select 1 from (select 1) a))|
call sub2("sub2")|
select * from t1|
select sub3((select max(i) from t2))|
drop procedure sub1|
drop procedure sub2|
drop function sub3|
delete from t1|
delete from t2|

# Basic tests of the flow control constructs

# Just test on 'x'...
--disable_warnings
drop procedure if exists a0|
--enable_warnings
create procedure a0(x int)
while x do
  set x = x-1;
  insert into test.t1 values ("a0", x);
end while|

call a0(3)|
select * from t1|
delete from t1|
drop procedure a0|


# The same, but with a more traditional test.
--disable_warnings
drop procedure if exists a|
--enable_warnings
create procedure a(x int)
while x > 0 do
  set x = x-1;
  insert into test.t1 values ("a", x);
end while|

call a(3)|
select * from t1|
delete from t1|
drop procedure a|


# REPEAT
--disable_warnings
drop procedure if exists b|
--enable_warnings
create procedure b(x int)
repeat
  insert into test.t1 values (repeat("b",3), x);
  set x = x-1;
until x = 0 end repeat|

call b(3)|
select * from t1|
delete from t1|
drop procedure b|


# Check that repeat isn't parsed the wrong way
--disable_warnings
drop procedure if exists b2|
--enable_warnings
create procedure b2(x int)
repeat(select 1 into outfile 'b2');
  insert into test.t1 values (repeat("b2",3), x);
  set x = x-1;
until x = 0 end repeat|

# We don't actually want to call it.
drop procedure b2|


# Labelled WHILE with ITERATE (pointless really)
--disable_warnings
drop procedure if exists c|
--enable_warnings
create procedure c(x int)
hmm: while x > 0 do
  insert into test.t1 values ("c", x);
  set x = x-1;
  iterate hmm;
  insert into test.t1 values ("x", x);
end while hmm|

call c(3)|
select * from t1|
delete from t1|
drop procedure c|


# Labelled WHILE with LEAVE
--disable_warnings
drop procedure if exists d|
--enable_warnings
create procedure d(x int)
hmm: while x > 0 do
  insert into test.t1 values ("d", x);
  set x = x-1;
  leave hmm;
  insert into test.t1 values ("x", x);
end while|

call d(3)|
select * from t1|
delete from t1|
drop procedure d|


# LOOP, with simple IF statement
--disable_warnings
drop procedure if exists e|
--enable_warnings
create procedure e(x int)
foo: loop
  if x = 0 then
    leave foo;
  end if;
  insert into test.t1 values ("e", x);
  set x = x-1;
end loop foo|

call e(3)|
select * from t1|
delete from t1|
drop procedure e|


# A full IF statement
--disable_warnings
drop procedure if exists f|
--enable_warnings
create procedure f(x int)
if x < 0 then
  insert into test.t1 values ("f", 0);
elseif x = 0 then
  insert into test.t1 values ("f", 1);
else
  insert into test.t1 values ("f", 2);
end if|

call f(-2)|
call f(0)|
call f(4)|
select * from t1|
delete from t1|
drop procedure f|


# This form of CASE is really just syntactic sugar for IF-ELSEIF-...
--disable_warnings
drop procedure if exists g|
--enable_warnings
create procedure g(x int)
case
when x < 0 then
  insert into test.t1 values ("g", 0);
when x = 0 then
  insert into test.t1 values ("g", 1);
else
  insert into test.t1 values ("g", 2);
end case|

call g(-42)|
call g(0)|
call g(1)|
select * from t1|
delete from t1|
drop procedure g|


# The "simple CASE"
--disable_warnings
drop procedure if exists h|
--enable_warnings
create procedure h(x int)
case x
when 0 then
  insert into test.t1 values ("h0", x);
when 1 then
  insert into test.t1 values ("h1", x);
else
  insert into test.t1 values ("h?", x);
end case|

call h(0)|
call h(1)|
call h(17)|
select * from t1|
delete from t1|
drop procedure h|


# It's actually possible to LEAVE a BEGIN-END block
--disable_warnings
drop procedure if exists i|
--enable_warnings
create procedure i(x int)
foo:
begin
  if x = 0 then
    leave foo;
  end if;
  insert into test.t1 values ("i", x);
end foo|

call i(0)|
call i(3)|
select * from t1|
delete from t1|
drop procedure i|


# SELECT with one of more result set sent back to the clinet
insert into t1 values ("foo", 3), ("bar", 19)|
insert into t2 values ("x", 9, 4.1), ("y", -1, 19.2), ("z", 3, 2.2)|

--disable_warnings
drop procedure if exists sel1|
--enable_warnings
create procedure sel1()
begin
  select * from t1;
end|

call sel1()|
drop procedure sel1|

--disable_warnings
drop procedure if exists sel2|
--enable_warnings
create procedure sel2()
begin
  select * from t1;
  select * from t2;
end|

call sel2()|
drop procedure sel2|
delete from t1|
delete from t2|

# SELECT INTO local variables
--disable_warnings
drop procedure if exists into_test|
--enable_warnings
create procedure into_test(x char(16), y int)
begin
  insert into test.t1 values (x, y);
  select id,data into x,y from test.t1 limit 1;
  insert into test.t1 values (concat(x, "2"), y+2);
end|

call into_test("into", 100)|
select * from t1|
delete from t1|
drop procedure into_test|


# SELECT INTO with a mix of local and global variables
--disable_warnings
drop procedure if exists into_tes2|
--enable_warnings
create procedure into_test2(x char(16), y int)
begin
  insert into test.t1 values (x, y);
  select id,data into x,@z from test.t1 limit 1;
  insert into test.t1 values (concat(x, "2"), y+2);
end|

call into_test2("into", 100)|
select id,data,@z from t1|
delete from t1|
drop procedure into_test2|


# SELECT * INTO ... (bug test)
--disable_warnings
drop procedure if exists into_test3|
--enable_warnings
create procedure into_test3()
begin
  declare x char(16);
  declare y int;

  select * into x,y from test.t1 limit 1;
  insert into test.t2 values (x, y, 0.0);
end|

insert into t1 values ("into3", 19)|
# Two call needed for bug test
call into_test3()|
call into_test3()|
select * from t2|
delete from t1|
delete from t2|
drop procedure into_test3|


# SELECT INTO with no data is a warning ("no data", which we will
# not see normally). When not caught, execution proceeds.
--disable_warnings
drop procedure if exists into_test4|
--enable_warnings
create procedure into_test4()
begin
  declare x int;

  select data into x from test.t1 limit 1;
  insert into test.t3 values ("into4", x);
end|

delete from t1|
create table t3 ( s char(16), d int)|
call into_test4()|
select * from t3|
insert into t1 values ("i4", 77)|
call into_test4()|
select * from t3|
delete from t1|
drop table t3|
drop procedure into_test4|


# These two (and the two procedures above) caused an assert() to fail in
# sql_base.cc:lock_tables() at some point.
--disable_warnings
drop procedure if exists into_outfile|
--enable_warnings
--replace_result $MYSQLTEST_VARDIR ..
eval create procedure into_outfile(x char(16), y int)
begin
  insert into test.t1 values (x, y);
  select * into outfile "$MYSQLTEST_VARDIR/tmp/spout" from test.t1;
  insert into test.t1 values (concat(x, "2"), y+2);
end|

--system rm -f $MYSQLTEST_VARDIR/tmp/spout
call into_outfile("ofile", 1)|
--system rm -f $MYSQLTEST_VARDIR/tmp/spout
delete from t1|
drop procedure into_outfile|

--disable_warnings
drop procedure if exists into_dumpfile|
--enable_warnings
--replace_result $MYSQLTEST_VARDIR ..
eval create procedure into_dumpfile(x char(16), y int)
begin
  insert into test.t1 values (x, y);
  select * into dumpfile "$MYSQLTEST_VARDIR/tmp/spdump" from test.t1 limit 1;
  insert into test.t1 values (concat(x, "2"), y+2);
end|

--system rm -f $MYSQLTEST_VARDIR/tmp/spdump
call into_dumpfile("dfile", 1)|
--system rm -f $MYSQLTEST_VARDIR/tmp/spdump
delete from t1|
drop procedure into_dumpfile|

--disable_warnings
drop procedure if exists create_select|
--enable_warnings
create procedure create_select(x char(16), y int)
begin
  insert into test.t1 values (x, y);
  create temporary table test.t3 select * from test.t1;
  insert into test.t3 values (concat(x, "2"), y+2);
end|

call create_select("cs", 90)|
select * from t1, t3|
drop table t3|
delete from t1|
drop procedure create_select|


# A minimal, constant FUNCTION.
--disable_warnings
drop function if exists e|
--enable_warnings
create function e() returns double
  return 2.7182818284590452354|

set @e = e()|
select e(), @e|

# A minimal function with one argument
--disable_warnings
drop function if exists inc|
--enable_warnings
create function inc(i int) returns int
  return i+1|

select inc(1), inc(99), inc(-71)|

# A minimal function with two arguments
--disable_warnings
drop function if exists mul|
--enable_warnings
create function mul(x int, y int) returns int
  return x*y|

select mul(1,1), mul(3,5), mul(4711, 666)|

# A minimal string function
--disable_warnings
drop function if exists append|
--enable_warnings
create function append(s1 char(8), s2 char(8)) returns char(16)
  return concat(s1, s2)|

select append("foo", "bar")|

# A function with flow control
--disable_warnings
drop function if exists fac|
--enable_warnings
create function fac(n int unsigned) returns bigint unsigned
begin
  declare f bigint unsigned default 1;

  while n > 1 do
    set f = f * n;
    set n = n - 1;
  end while;
  return f;
end|

select fac(1), fac(2), fac(5), fac(10)|

# Nested calls
--disable_warnings
drop function if exists fun|
--enable_warnings
create function fun(d double, i int, u int unsigned) returns double
  return mul(inc(i), fac(u)) / e()|

select fun(2.3, 3, 5)|


# Various function calls in differen statements

insert into t2 values (append("xxx", "yyy"), mul(4,3), e())|
insert into t2 values (append("a", "b"), mul(2,mul(3,4)), fun(1.7, 4, 6))|

# Disable PS because double's give a bit different values
--disable_ps_protocol
select * from t2 where s = append("a", "b")|
select * from t2 where i = mul(4,3) or i = mul(mul(3,4),2)|
select * from t2 where d = e()|
select * from t2|
--enable_ps_protocol
delete from t2|

drop function e|
drop function inc|
drop function mul|
drop function append|
drop function fun|


#
# CONDITIONs and HANDLERs
#

--disable_warnings
drop procedure if exists hndlr1|
--enable_warnings
create procedure hndlr1(val int)
begin
  declare x int default 0;
  declare foo condition for 1136;
  declare bar condition for sqlstate '42S98';        # Just for testing syntax
  declare zip condition for sqlstate value '42S99';  # Just for testing syntax
  declare continue handler for foo set x = 1;

  insert into test.t1 values ("hndlr1", val, 2);  # Too many values
  if (x) then
    insert into test.t1 values ("hndlr1", val);   # This instead then
  end if;
end|

call hndlr1(42)|
select * from t1|
delete from t1|
drop procedure hndlr1|

--disable_warnings
drop procedure if exists hndlr2|
--enable_warnings
create procedure hndlr2(val int)
begin
  declare x int default 0;

  begin
    declare exit handler for sqlstate '21S01' set x = 1;

    insert into test.t1 values ("hndlr2", val, 2); # Too many values
  end;

  insert into test.t1 values ("hndlr2", x);
end|

call hndlr2(42)|
select * from t1|
delete from t1|
drop procedure hndlr2|


--disable_warnings
drop procedure if exists hndlr3|
--enable_warnings
create procedure hndlr3(val int)
begin
  declare x int default 0;
  declare continue handler for sqlexception        # Any error
  begin
    declare z int;

    set z = 2 * val;
    set x = 1;
  end;

  if val < 10 then
    begin
      declare y int;

      set y = val + 10;
      insert into test.t1 values ("hndlr3", y, 2);  # Too many values
      if x then
        insert into test.t1 values ("hndlr3", y);
      end if;
    end;
  end if;
end|

call hndlr3(3)|
select * from t1|
delete from t1|
drop procedure hndlr3|


# Variables might be uninitialized when using handlers
# (Otherwise the compiler can detect if a variable is not set, but
#  not in this case.)
create table t3 ( id   char(16), data int )|

--disable_warnings
drop procedure if exists hndlr4|
--enable_warnings
create procedure hndlr4()
begin
  declare x int default 0;
  declare val int;	                           # No default
  declare continue handler for sqlstate '02000' set x=1;

  select data into val from test.t3 where id='z' limit 1;  # No hits

  insert into test.t3 values ('z', val);
end|

call hndlr4()|
select * from t3|
drop table t3|
drop procedure hndlr4|


#
# Cursors
#
--disable_warnings
drop procedure if exists cur1|
--enable_warnings
create procedure cur1()
begin
  declare a char(16);
  declare b int;
  declare c double;
  declare done int default 0;
  declare c cursor for select * from test.t2;
  declare continue handler for sqlstate '02000' set done = 1;

  open c;
  repeat
    fetch c into a, b, c;
    if not done then
       insert into test.t1 values (a, b+c);
    end if;
  until done end repeat;
  close c;
end|

insert into t2 values ("foo", 42, -1.9), ("bar", 3, 12.1), ("zap", 666, -3.14)|
call cur1()|
select * from t1|
drop procedure cur1|

create table t3 ( s char(16), i int )|

--disable_warnings
drop procedure if exists cur2|
--enable_warnings
create procedure cur2()
begin
  declare done int default 0;
  declare c1 cursor for select id,data from test.t1;
  declare c2 cursor for select i from test.t2;
  declare continue handler for sqlstate '02000' set done = 1;

  open c1;
  open c2;
  repeat
  begin
    declare a char(16);
    declare b,c int;

    fetch from c1 into a, b;
    fetch next from c2 into c;
    if not done then
      if b < c then
        insert into test.t3 values (a, b);
      else
        insert into test.t3 values (a, c);
      end if;
    end if;
  end;
  until done end repeat;
  close c1;
  close c2;
end|

call cur2()|
select * from t3|
delete from t1|
delete from t2|
drop table t3|
drop procedure cur2|


# The few characteristics we parse
--disable_warnings
drop procedure if exists chistics|
--enable_warnings
create procedure chistics()
    language sql
    modifies sql data
    not deterministic
    sql security definer
    comment 'Characteristics procedure test'
  insert into t1 values ("chistics", 1)|

show create procedure chistics|
# Call it, just to make sure.
call chistics()|
select * from t1|
delete from t1|
alter procedure chistics sql security invoker|
show create procedure chistics|
drop procedure chistics|

--disable_warnings
drop function if exists chistics|
--enable_warnings
create function chistics() returns int
    language sql
    deterministic
    sql security invoker
    comment 'Characteristics procedure test'
  return 42|

show create function chistics|
# Call it, just to make sure.
select chistics()|
alter function chistics
   no sql
   comment 'Characteristics function test'|
show create function chistics|
drop function chistics|


# Check mode settings
insert into t1 values ("foo", 1), ("bar", 2), ("zip", 3)|

set @@sql_mode = 'ANSI'|
delimiter $|
--disable_warnings
drop procedure if exists modes$
--enable_warnings
create procedure modes(out c1 int, out c2 int)
begin
  declare done int default 0;
  declare x int;
  declare c cursor for select data from t1;
  declare continue handler for sqlstate '02000' set done = 1;

  select 1 || 2 into c1;
  set c2 = 0;
  open c;
  repeat
    fetch c into x;
    if not done then
      set c2 = c2 + 1;
    end if;
  until done end repeat;
  close c;
end$
delimiter |$
set @@sql_mode = ''|

set sql_select_limit = 1|
call modes(@c1, @c2)|
set sql_select_limit = default|

select @c1, @c2|
delete from t1|
drop procedure modes|


# Check that dropping a database without routines works.
# (Dropping with routines is tested in sp-security.test)
# First an empty db.
create database sp_db1|
drop database sp_db1|

# Again, with a table.
create database sp_db2|
use sp_db2|
# Just put something in here...
create table t3 ( s char(4), t int )|
insert into t3 values ("abcd", 42), ("dcba", 666)|
use test|
drop database sp_db2|

# And yet again, with just a procedure.
create database sp_db3|
use sp_db3|
--disable_warnings
drop procedure if exists dummy|
--enable_warnings
create procedure dummy(out x int)
  set x = 42|
use test|
drop database sp_db3|
# Check that it's gone
select type,db,name from mysql.proc where db = 'sp_db3'|


# ROW_COUNT() function after a CALL
# We test the other cases here too, although it's not strictly SP specific
--disable_warnings
drop procedure if exists rc|
--enable_warnings
create procedure rc()
begin
  delete from t1;
  insert into t1 values ("a", 1), ("b", 2), ("c", 3);
end|

call rc()|
select row_count()|
--disable_ps_protocol
update t1 set data=42 where id = "b";
select row_count()|
--enable_ps_protocol
delete from t1|
select row_count()|
delete from t1|
select row_count()|
select * from t1|
select row_count()|
drop procedure rc|


#
# Let us test how well new locking scheme works.
#

# Let us prepare playground
--disable_warnings
drop function if exists f0|
drop function if exists f1|
drop function if exists f2|
drop function if exists f3|
drop function if exists f4|
drop function if exists f5|
drop function if exists f6|
drop function if exists f7|
drop function if exists f8|
drop function if exists f9|
drop function if exists f10|
drop function if exists f11|
drop function if exists f12_1|
drop function if exists f12_2|
drop view if exists v0|
drop view if exists v1|
drop view if exists v2|
--enable_warnings
delete from t1|
delete from t2|
insert into t1 values ("a", 1), ("b", 2) |
insert into t2 values ("a", 1, 1.0), ("b", 2, 2.0), ("c", 3, 3.0) |

# Test the simplest function using tables
create function f1() returns int
  return (select sum(data) from t1)|
select f1()|
# This should work too (and give 2 rows as result)
select id, f1() from t1|

# Function which uses two instances of table simultaneously
create function f2() returns int
  return (select data from t1 where data <= (select sum(data) from t1) limit 1)|
select f2()|
select id, f2() from t1|

# Function which uses the same table twice in different queries
create function f3() returns int
begin
  declare n int;
  declare m int;
  set n:= (select min(data) from t1);
  set m:= (select max(data) from t1);
  return n < m;
end|
select f3()|
select id, f3() from t1|

# Calling two functions using same table
select f1(), f3()|
select id, f1(), f3() from t1|

# Function which uses two different tables
create function f4() returns double 
  return (select d from t1, t2 where t1.data = t2.i and t1.id= "b")|
select f4()|
select s, f4() from t2|

# Recursive functions which due to this recursion require simultaneous
# access to several instance of the same table won't work
create function f5(i int) returns int
begin
  if i <= 0 then
    return 0;
  elseif i = 1  then
    return (select count(*) from t1 where data = i);
  else
    return (select count(*) + f5( i - 1) from t1 where data = i);
  end if;
end|
select f5(1)|
# Since currently recursive functions are disallowed ER_SP_NO_RECURSION
# error will be returned, once we will allow them error about
# insufficient number of locked tables will be returned instead.
--error ER_SP_NO_RECURSION
select f5(2)|
--error ER_SP_NO_RECURSION
select f5(3)|

# OTOH this should work 
create function f6() returns int
begin
  declare n int;
  set n:= f1();
  return (select count(*) from t1 where data <= f7() and data <= n);
end|
create function f7() returns int
  return (select sum(data) from t1 where data <= f1())|
select f6()|
select id, f6() from t1|

#
# Let us test how new locking work with views
#
# The most trivial view
create view v1 (a) as select f1()|
select * from v1|
select id, a from t1, v1|
select * from v1, v1 as v|
# A bit more complex construction
create view v2 (a) as select a*10 from v1|
select * from v2|
select id, a from t1, v2|
select * from v1, v2|

# Nice example where the same view is used on
# on different expression levels
create function f8 () returns int
  return (select count(*) from v2)|

select *, f8() from v1|

# Let us test what will happen if function is missing
drop function f1|
--error 1356
select * from v1|

# And what will happen if we have recursion which involves
# views and functions ?
create function f1() returns int
  return (select sum(data) from t1) + (select sum(data) from v1)|
--error ER_SP_NO_RECURSION
select f1()|
--error ER_SP_NO_RECURSION
select * from v1|
--error ER_SP_NO_RECURSION
select * from v2|
# Back to the normal cases
drop function f1|
create function f1() returns int
  return (select sum(data) from t1)|

# Let us also test some weird cases where no real tables is used
create function f0() returns int
  return (select * from (select 100) as r)|
select f0()|
select *, f0() from (select 1) as t|
create view v0 as select f0()|
select * from v0|
select *, f0() from v0|

#
# Let us test how well prelocking works with explicit LOCK TABLES.
#
lock tables t1 read, t1 as t11 read|
# These should work well
select f3()|
select id, f3() from t1 as t11|
# Degenerate cases work too :)
select f0()|
select * from v0|
select *, f0() from v0, (select 123) as d1|
# But these should not !
--error 1100
select id, f3() from t1|
--error 1100
select f4()|
unlock tables|

# Let us test how LOCK TABLES which implicitly depends on functions
# works
lock tables v2 read, mysql.proc read|
select * from v2|
select * from v1|
# These should not work as we have too little instances of tables locked
--error 1100
select * from v1, t1|
--error 1100
select f4()|
unlock tables|

# Tests for handling of temporary tables in functions.
#
# Unlike for permanent tables we should be able to create, use
# and drop such tables in functions.
# 
# Simplest function using temporary table. It is also test case for bug 
# #12198 "Temporary table aliasing does not work inside stored functions"
create function f9() returns int
begin
  declare a, b int;
  drop temporary table if exists t3;
  create temporary table t3 (id int);
  insert into t3 values (1), (2), (3);
  set a:= (select count(*) from t3);
  set b:= (select count(*) from t3 t3_alias);
  return a + b;
end|
# This will emit warning as t3 was not existing before.
select f9()|
select f9() from t1 limit 1|

# Function which uses both temporary and permanent tables.
create function f10() returns int
begin
  drop temporary table if exists t3;
  create temporary table t3 (id int);
  insert into t3 select id from t4;
  return (select count(*) from t3);
end|
# Check that we don't ignore completely tables used in function
--error ER_NO_SUCH_TABLE
select f10()|
create table t4 as select 1 as id|
select f10()|

# Practical cases which we don't handle well (yet)
#
# Function which does not work because of well-known and documented
# limitation of MySQL. We can't use the several instances of the
# same temporary table in statement.
create function f11() returns int
begin
  drop temporary table if exists t3;
  create temporary table t3 (id int);
  insert into t3 values (1), (2), (3);
  return (select count(*) from t3 as a, t3 as b);
end|
--error ER_CANT_REOPEN_TABLE
select f11()|
--error ER_CANT_REOPEN_TABLE
select f11() from t1|
# We don't handle temporary tables used by nested functions well
create function f12_1() returns int
begin
  drop temporary table if exists t3;
  create temporary table t3 (id int);
  insert into t3 values (1), (2), (3);
  return f12_2();
end|
create function f12_2() returns int
  return (select count(*) from t3)|
# We need clean start to get error
drop temporary table t3|
--error ER_NO_SUCH_TABLE
select f12_1()|
--error ER_NO_SUCH_TABLE
select f12_1() from t1 limit 1|

# Cleanup
drop function f0|
drop function f1|
drop function f2|
drop function f3|
drop function f4|
drop function f5|
drop function f6|
drop function f7|
drop function f8|
drop function f9|
drop function f10|
drop function f11|
drop function f12_1|
drop function f12_2|
drop view v0|
drop view v1|
drop view v2|
delete from t1 |
delete from t2 |
drop table t4|

# End of non-bug tests


#
# Some "real" examples
#

# fac

--disable_warnings
drop table if exists t3|
--enable_warnings
create table t3 (n int unsigned not null primary key, f bigint unsigned)|

--disable_warnings
drop procedure if exists ifac|
--enable_warnings
create procedure ifac(n int unsigned)
begin
  declare i int unsigned default 1;

  if n > 20 then
    set n = 20;		# bigint overflow otherwise
  end if;
  while i <= n do
    begin
      insert into test.t3 values (i, fac(i));
      set i = i + 1;
    end;
  end while;
end|

call ifac(20)|
select * from t3|
drop table t3|
--replace_column 5 '0000-00-00 00:00:00' 6 '0000-00-00 00:00:00'
show function status like '%f%'|
drop procedure ifac|
drop function fac|
--replace_column 5 '0000-00-00 00:00:00' 6 '0000-00-00 00:00:00'
show function status like '%f%'|


# primes

--disable_warnings
drop table if exists t3|
--enable_warnings

create table t3 (
  i int unsigned not null primary key,
  p bigint unsigned not null
)|

insert into t3 values
 ( 0,   3), ( 1,   5), ( 2,   7), ( 3,  11), ( 4,  13),
 ( 5,  17), ( 6,  19), ( 7,  23), ( 8,  29), ( 9,  31),
 (10,  37), (11,  41), (12,  43), (13,  47), (14,  53),
 (15,  59), (16,  61), (17,  67), (18,  71), (19,  73),
 (20,  79), (21,  83), (22,  89), (23,  97), (24, 101),
 (25, 103), (26, 107), (27, 109), (28, 113), (29, 127),
 (30, 131), (31, 137), (32, 139), (33, 149), (34, 151),
 (35, 157), (36, 163), (37, 167), (38, 173), (39, 179),
 (40, 181), (41, 191), (42, 193), (43, 197), (44, 199)|

--disable_warnings
drop procedure if exists opp|
--enable_warnings
create procedure opp(n bigint unsigned, out pp bool)
begin
  declare r double;
  declare b, s bigint unsigned default 0;

  set r = sqrt(n);

 again:
  loop
    if s = 45 then
      set b = b+200, s = 0;
    else
      begin
        declare p bigint unsigned;

        select t.p into p from test.t3 t where t.i = s;
        if b+p > r then
          set pp = 1;
          leave again;
        end if;
        if mod(n, b+p) = 0 then
          set pp = 0;
          leave again;
        end if;
        set s = s+1;
      end;
    end if;
  end loop;
end|

--disable_warnings
drop procedure if exists ip|
--enable_warnings
create procedure ip(m int unsigned)
begin
  declare p bigint unsigned;
  declare i int unsigned;

  set i=45, p=201;

  while i < m do
    begin
      declare pp bool default 0;

      call opp(p, pp);
      if pp then
        insert into test.t3 values (i, p);
        set i = i+1;
      end if;
      set p = p+2;
    end;
  end while;
end|
show create procedure opp|
--replace_column 4 'root@localhost' 5 '0000-00-00 00:00:00' 6 '0000-00-00 00:00:00'
show procedure status like '%p%'|

# This isn't the fastest way in the world to compute prime numbers, so
# don't be too ambitious. ;-)
call ip(200)|
# We don't want to select the entire table here, just pick a few
# examples.
# The expected result is:
#    i      p
#   ---   ----
#    45    211
#   100    557
#   199   1229
select * from t3 where i=45 or i=100 or i=199|
drop table t3|
drop procedure opp|
drop procedure ip|
--replace_column 4 'root@localhost' 5 '0000-00-00 00:00:00' 6 '0000-00-00 00:00:00'
show procedure status like '%p%'|


# Fibonacci, for recursion test. (Yet Another Numerical series :)
#
--disable_warnings
drop table if exists t3|
--enable_warnings
create table t3 ( f bigint unsigned not null )|

# We deliberately do it the awkward way, fetching the last two
# values from the table, in order to exercise various statements
# and table accesses at each turn.
--disable_warnings
drop procedure if exists fib|
--enable_warnings
create procedure fib(n int unsigned)
begin
  if n > 1 then
    begin
      declare x, y bigint unsigned;
      declare c cursor for select f from t3 order by f desc limit 2;

      open c;
      fetch c into y;
      fetch c into x;
      close c;
      insert into t3 values (x+y);
      call fib(n-1);
    end;
  end if;
end|

# Enable recursion
set @@max_sp_recursion_depth= 20|

# Minimum test: recursion of 3 levels

insert into t3 values (0), (1)|

call fib(3)|

select * from t3 order by f asc|

delete from t3|

# The original test, 20 levels, ran into memory limits on some machines
# and builds. Try 10 instead...

insert into t3 values (0), (1)|

call fib(10)|

select * from t3 order by f asc|
drop table t3|
drop procedure fib|
set @@max_sp_recursion_depth= 0|

#
# Comment & suid
#

--disable_warnings
drop procedure if exists bar|
--enable_warnings
create procedure bar(x char(16), y int)
 comment "111111111111" sql security invoker
 insert into test.t1 values (x, y)|
--replace_column 4 'root@localhost' 5 '0000-00-00 00:00:00' 6 '0000-00-00 00:00:00'
show procedure status like 'bar'|
alter procedure bar comment "2222222222" sql security definer|
alter procedure bar comment "3333333333"|
alter procedure bar|
show create procedure bar|
--replace_column 4 'root@localhost' 5 '0000-00-00 00:00:00' 6 '0000-00-00 00:00:00'
show procedure status like 'bar'|
drop procedure bar|

#
# rexecution
#
--disable_warnings
drop procedure if exists p1|
--enable_warnings
create procedure p1 ()
  select (select s1 from t3) from t3|

create table t3 (s1 int)|

call p1()|
insert into t3 values (1)|
call p1()|
drop procedure p1|
drop table t3|

#
# backticks
#
--disable_warnings
drop function if exists foo|
--enable_warnings
create function `foo` () returns int
  return 5|
select `foo` ()|
drop function `foo`|

#
# Implicit LOCK/UNLOCK TABLES for table access in functions
#

--disable_warnings
drop function if exists t1max|
--enable_warnings
create function t1max() returns int
begin
  declare x int;
  select max(data) into x from t1;
  return x;
end|

insert into t1 values ("foo", 3), ("bar", 2), ("zip", 5), ("zap", 1)|
select t1max()|
drop function t1max|

create table t3 (
  v char(16) not null primary key,
  c int unsigned not null
)|

create function getcount(s char(16)) returns int
begin
  declare x int;

  select count(*) into x from t3 where v = s;
  if x = 0 then
    insert into t3 values (s, 1);
  else
    update t3 set c = c+1 where v = s;
  end if;
  return x;
end|

select * from t1 where data = getcount("bar")|
select * from t3|
select getcount("zip")|
select getcount("zip")|
select * from t3|
select getcount(id) from t1 where data = 3|
select getcount(id) from t1 where data = 5|
select * from t3|
drop table t3|
drop function getcount|


# Test cases for different combinations of condition handlers in nested
# begin-end blocks in stored procedures.
#
# Note that the standard specifies that the most specific handler should
# be triggered even if it's an outer handler masked by a less specific
# handler in an inner block.
# Note also that '02000' is more specific than NOT FOUND; there might be
# other '02xxx' states, even if we currently do not issue them in any
# situation (e.g. '02001').
#
# The combinations we test are these:
#
#                                         Inner
#              errcode      sqlstate     not found    sqlwarning   sqlexception
#  Outer      +------------+------------+------------+------------+------------+
#errcode      | h_ee (i)   | h_es (o)   | h_en (o)   | h_ew (o)   | h_ex (o)   |
#sqlstate     | h_se (i)   | h_ss (i)   | h_sn (o)   | h_sw (o)   | h_sx (o)   |
#not found    | h_ne (i)   | h_ns (i)   | h_nn (i)   |            |            |
#sqlwarning   | h_we (i)   | h_ws (i)   |            | h_ww (i)   |            |
#sqlexception | h_xe (i)   | h_xs (i)   |            |            | h_xx (i)   |
#             +------------+---------------------------------------------------+
#
# (i) means that the inner handler is the one that should be invoked,
# (o) means that the outer handler should be invoked.
#
# ('not found', 'sqlwarning' and 'sqlexception' are mutually exclusive, hence
#  no tests for those combinations.)
#

--disable_warnings
drop table if exists t3|
drop procedure if exists h_ee|
drop procedure if exists h_es|
drop procedure if exists h_en|
drop procedure if exists h_ew|
drop procedure if exists h_ex|
drop procedure if exists h_se|
drop procedure if exists h_ss|
drop procedure if exists h_sn|
drop procedure if exists h_sw|
drop procedure if exists h_sx|
drop procedure if exists h_ne|
drop procedure if exists h_ns|
drop procedure if exists h_nn|
drop procedure if exists h_we|
drop procedure if exists h_ws|
drop procedure if exists h_ww|
drop procedure if exists h_xe|
drop procedure if exists h_xs|
drop procedure if exists h_xx|
--enable_warnings

# smallint    - to get out of range warnings
# primary key - to get constraint errors
create table t3 (a smallint primary key)|

insert into t3 (a) values (1)|

create procedure h_ee()
    deterministic
begin
  declare continue handler for 1062 -- ER_DUP_ENTRY
    select 'Outer (bad)' as 'h_ee';

  begin
    declare continue handler for 1062 -- ER_DUP_ENTRY
        select 'Inner (good)' as 'h_ee';

    insert into t3 values (1);
  end;
end|

create procedure h_es()
    deterministic
begin
  declare continue handler for 1062 -- ER_DUP_ENTRY
    select 'Outer (good)' as 'h_es';

  begin
    -- integrity constraint violation
    declare continue handler for sqlstate '23000'
      select 'Inner (bad)' as 'h_es';

    insert into t3 values (1);
  end;
end|

create procedure h_en()
    deterministic
begin
  declare continue handler for 1329 -- ER_SP_FETCH_NO_DATA
    select 'Outer (good)' as 'h_en';

  begin
    declare x int;
    declare continue handler for sqlstate '02000' -- no data
      select 'Inner (bad)' as 'h_en';

    select a into x from t3 where a = 42;
  end;
end|

create procedure h_ew()
    deterministic
begin
  declare continue handler for 1264 -- ER_WARN_DATA_OUT_OF_RANGE
    select 'Outer (good)' as 'h_ew';

  begin
    declare continue handler for sqlwarning
      select 'Inner (bad)' as 'h_ew';

    insert into t3 values (123456789012);
  end;
  delete from t3;
  insert into t3 values (1);
end|

create procedure h_ex()
    deterministic
begin
  declare continue handler for 1062 -- ER_DUP_ENTRY
    select 'Outer (good)' as 'h_ex';

  begin
    declare continue handler for sqlexception
      select 'Inner (bad)' as 'h_ex';

    insert into t3 values (1);
  end;
end|

create procedure h_se()
    deterministic
begin
  -- integrity constraint violation
  declare continue handler for sqlstate '23000' 
    select 'Outer (bad)' as 'h_se';

  begin
    declare continue handler for 1062 -- ER_DUP_ENTRY
      select 'Inner (good)' as 'h_se';

    insert into t3 values (1);
  end;
end|

create procedure h_ss()
    deterministic
begin
  -- integrity constraint violation
  declare continue handler for sqlstate '23000' 
    select 'Outer (bad)' as 'h_ss';

  begin
    -- integrity constraint violation
    declare continue handler for sqlstate '23000' 
      select 'Inner (good)' as 'h_ss';

    insert into t3 values (1);
  end;
end|

create procedure h_sn()
    deterministic
begin
  -- Note: '02000' is more specific than NOT FOUND ;
  --       there might be other not found states 
  declare continue handler for sqlstate '02000' -- no data
    select 'Outer (good)' as 'h_sn';

  begin
    declare x int;
    declare continue handler for not found
      select 'Inner (bad)' as 'h_sn';

    select a into x from t3 where a = 42;
  end;
end|

create procedure h_sw()
    deterministic
begin
  -- data exception - numeric value out of range
  declare continue handler for sqlstate '22003'
    select 'Outer (good)' as 'h_sw';

  begin
    declare continue handler for sqlwarning
      select 'Inner (bad)' as 'h_sw';

    insert into t3 values (123456789012);
  end;
  delete from t3;
  insert into t3 values (1);
end|

create procedure h_sx()
    deterministic
begin
  -- integrity constraint violation
  declare continue handler for sqlstate '23000' 
    select 'Outer (good)' as 'h_sx';

  begin
    declare continue handler for sqlexception
      select 'Inner (bad)' as 'h_sx';

    insert into t3 values (1);
  end;
end|

create procedure h_ne()
    deterministic
begin
  declare continue handler for not found
    select 'Outer (bad)' as 'h_ne';

  begin
    declare x int;
    declare continue handler for 1329 -- ER_SP_FETCH_NO_DATA
      select 'Inner (good)' as 'h_ne';

    select a into x from t3 where a = 42;
  end;
end|

create procedure h_ns()
    deterministic
begin
  declare continue handler for not found
    select 'Outer (bad)' as 'h_ns';

  begin
    declare x int;
    declare continue handler for sqlstate '02000' -- no data
      select 'Inner (good)' as 'h_ns';

    select a into x from t3 where a = 42;
  end;
end|

create procedure h_nn()
    deterministic
begin
  declare continue handler for not found
    select 'Outer (bad)' as 'h_nn';

  begin
    declare x int;
    declare continue handler for not found
      select 'Inner (good)' as 'h_nn';

    select a into x from t3 where a = 42;
  end;
end|

create procedure h_we()
    deterministic
begin
  declare continue handler for sqlwarning
    select 'Outer (bad)' as 'h_we';

  begin
    declare continue handler for 1264 -- ER_WARN_DATA_OUT_OF_RANGE
      select 'Inner (good)' as 'h_we';

    insert into t3 values (123456789012);
  end;
  delete from t3;
  insert into t3 values (1);
end|

create procedure h_ws()
    deterministic
begin
  declare continue handler for sqlwarning
    select 'Outer (bad)' as 'h_ws';

  begin
    -- data exception - numeric value out of range
    declare continue handler for sqlstate '22003'
      select 'Inner (good)' as 'h_ws';

    insert into t3 values (123456789012);
  end;
  delete from t3;
  insert into t3 values (1);
end|

create procedure h_ww()
    deterministic
begin
  declare continue handler for sqlwarning
    select 'Outer (bad)' as 'h_ww';

  begin
    declare continue handler for sqlwarning
      select 'Inner (good)' as 'h_ww';

    insert into t3 values (123456789012);
  end;
  delete from t3;
  insert into t3 values (1);
end|

create procedure h_xe()
    deterministic
begin
  declare continue handler for sqlexception
    select 'Outer (bad)' as 'h_xe';

  begin
    declare continue handler for 1062 -- ER_DUP_ENTRY
      select 'Inner (good)' as 'h_xe';

    insert into t3 values (1);
  end;
end|

create procedure h_xs()
    deterministic
begin
  declare continue handler for sqlexception
    select 'Outer (bad)' as 'h_xs';

  begin
    -- integrity constraint violation
    declare continue handler for sqlstate '23000'
      select 'Inner (good)' as 'h_xs';

    insert into t3 values (1);
  end;
end|

create procedure h_xx()
    deterministic
begin
  declare continue handler for sqlexception
    select 'Outer (bad)' as 'h_xx';

  begin
    declare continue handler for sqlexception
      select 'Inner (good)' as 'h_xx';

    insert into t3 values (1);
  end;
end|

call h_ee()|
call h_es()|
call h_en()|
call h_ew()|
call h_ex()|
call h_se()|
call h_ss()|
call h_sn()|
call h_sw()|
call h_sx()|
call h_ne()|
call h_ns()|
call h_nn()|
call h_we()|
call h_ws()|
call h_ww()|
call h_xe()|
call h_xs()|
call h_xx()|

drop table t3|
drop procedure h_ee|
drop procedure h_es|
drop procedure h_en|
drop procedure h_ew|
drop procedure h_ex|
drop procedure h_se|
drop procedure h_ss|
drop procedure h_sn|
drop procedure h_sw|
drop procedure h_sx|
drop procedure h_ne|
drop procedure h_ns|
drop procedure h_nn|
drop procedure h_we|
drop procedure h_ws|
drop procedure h_ww|
drop procedure h_xe|
drop procedure h_xs|
drop procedure h_xx|


#
# Test cases for old bugs
#

#
# BUG#822
#
--disable_warnings
drop procedure if exists bug822|
--enable_warnings
create procedure bug822(a_id char(16), a_data int)
begin
  declare n int;
  select count(*) into n from t1 where id = a_id and data = a_data;
  if n = 0 then
    insert into t1 (id, data) values (a_id, a_data);
  end if;
end|

delete from t1|
call bug822('foo', 42)|
call bug822('foo', 42)|
call bug822('bar', 666)|
select * from t1|
delete from t1|
drop procedure bug822|

#
# BUG#1495
#
--disable_warnings
drop procedure if exists bug1495|
--enable_warnings
create procedure bug1495()
begin
  declare x int;

  select data into x from t1 order by id limit 1;
  if x > 10 then
    insert into t1 values ("less", x-10);
  else
    insert into t1 values ("more", x+10);
  end if;
end|

insert into t1 values ('foo', 12)|
call bug1495()|
delete from t1 where id='foo'|
insert into t1 values ('bar', 7)|
call bug1495()|
delete from t1 where id='bar'|
select * from t1|
delete from t1|
drop procedure bug1495|

#
# BUG#1547
#
--disable_warnings
drop procedure if exists bug1547|
--enable_warnings
create procedure bug1547(s char(16))
begin
  declare x int;

  select data into x from t1 where s = id limit 1;
  if x > 10 then
    insert into t1 values ("less", x-10);
  else
    insert into t1 values ("more", x+10);
  end if;
end|

insert into t1 values ("foo", 12), ("bar", 7)|
call bug1547("foo")|
call bug1547("bar")|
select * from t1|
delete from t1|
drop procedure bug1547|

#
# BUG#1656
#
--disable_warnings
drop table if exists t70|
--enable_warnings
create table t70 (s1 int,s2 int)|
insert into t70 values (1,2)|

--disable_warnings
drop procedure if exists bug1656|
--enable_warnings
create procedure bug1656(out p1 int, out p2 int)
  select * into p1, p1 from t70|

call bug1656(@1, @2)|
select @1, @2|
drop table t70|
drop procedure bug1656|

#
# BUG#1862
#
create table t3(a int)|

--disable_warnings
drop procedure if exists bug1862|
--enable_warnings
create procedure bug1862()
begin
  insert into t3 values(2);    
  flush tables;
end|

call bug1862()|
# the second call caused a segmentation
call bug1862()|
select * from t3|
drop table t3|
drop procedure bug1862|

#
# BUG#1874
#
--disable_warnings
drop procedure if exists bug1874|
--enable_warnings
create procedure bug1874()
begin
  declare x int;
  declare y double;
  select max(data) into x from t1;
  insert into t2 values ("max", x, 0);
  select min(data) into x from t1;
  insert into t2 values ("min", x, 0);
  select sum(data) into x from t1;
  insert into t2 values ("sum", x, 0);
  select avg(data) into y from t1;
  insert into t2 values ("avg", 0, y);
end|

insert into t1 (data) values (3), (1), (5), (9), (4)|
call bug1874()|
select * from t2|
delete from t1|
delete from t2|
drop procedure bug1874|

#
# BUG#2260
#
--disable_warnings
drop procedure if exists bug2260|
--enable_warnings
create procedure bug2260()
begin
  declare v1 int;
  declare c1 cursor for select data from t1;
  declare continue handler for not found set @x2 = 1;

  open c1;
  fetch c1 into v1;
  set @x2 = 2;
  close c1;
end|

call bug2260()|
select @x2|
drop procedure bug2260|

#
# BUG#2267 "Lost connect if stored procedure has SHOW FUNCTION STATUS"
#
--disable_warnings
drop procedure if exists bug2267_1|
--enable_warnings
create procedure bug2267_1()
begin
  show procedure status;
end|

--disable_warnings
drop procedure if exists bug2267_2|
--enable_warnings
create procedure bug2267_2()
begin
  show function status;
end|

--disable_warnings
drop procedure if exists bug2267_3|
--enable_warnings
create procedure bug2267_3()
begin
  show create procedure bug2267_1;
end|

--disable_warnings
drop procedure if exists bug2267_4|
drop function if exists bug2267_4|
--enable_warnings
create procedure bug2267_4()
begin
  show create function bug2267_4;
end|
create function bug2267_4() returns int return 100|

--replace_column 5 '0000-00-00 00:00:00' 6 '0000-00-00 00:00:00'
call bug2267_1()|
--replace_column 5 '0000-00-00 00:00:00' 6 '0000-00-00 00:00:00'
call bug2267_2()|
call bug2267_3()|
call bug2267_4()|

drop procedure bug2267_1|
drop procedure bug2267_2|
drop procedure bug2267_3|
drop procedure bug2267_4|
drop function bug2267_4|

#
# BUG#2227
#
--disable_warnings
drop procedure if exists bug2227|
--enable_warnings
create procedure bug2227(x int)
begin
  declare y float default 2.6;
  declare z char(16) default "zzz";

  select 1.3, x, y, 42, z;
end|

call bug2227(9)|
drop procedure bug2227|

#
# BUG#2614 "Stored procedure with INSERT ... SELECT that does not
#           contain any tables crashes server"
#
--disable_warnings
drop procedure if exists bug2614|
--enable_warnings
create procedure bug2614()
begin
  drop table if exists t3;
  create table t3 (id int default '0' not null);
  insert into t3 select 12;
  insert into t3 select * from t3;
end|

--disable_warnings
call bug2614()|
--enable_warnings
call bug2614()|
drop table t3|
drop procedure bug2614|

#
# BUG#2674
#
--disable_warnings
drop function if exists bug2674|
--enable_warnings
create function bug2674() returns int
  return @@sort_buffer_size|

set @osbs = @@sort_buffer_size|
set @@sort_buffer_size = 262000|
select bug2674()|
drop function bug2674|
set @@sort_buffer_size = @osbs|

#
# BUG#3259
#
--disable_warnings
drop procedure if exists bug3259_1 |
--enable_warnings
create procedure bug3259_1 () begin end|
--disable_warnings
drop procedure if exists BUG3259_2 |
--enable_warnings
create procedure BUG3259_2 () begin end|
--disable_warnings
drop procedure if exists Bug3259_3 |
--enable_warnings
create procedure Bug3259_3 () begin end|

call BUG3259_1()|
call BUG3259_1()|
call bug3259_2()|
call Bug3259_2()|
call bug3259_3()|
call bUG3259_3()|

drop procedure bUg3259_1|
drop procedure BuG3259_2|
drop procedure BUG3259_3|

#
# BUG#2772
#
--disable_warnings
drop function if exists bug2772|
--enable_warnings
create function bug2772() returns char(10) character set latin2
  return 'a'|

select bug2772()|
drop function bug2772|

#
# BUG#2776
#
--disable_warnings
drop procedure if exists bug2776_1|
--enable_warnings
create procedure bug2776_1(out x int)
begin
  declare v int;

  set v = default;
  set x = v;
end|

--disable_warnings
drop procedure if exists bug2776_2|
--enable_warnings
create procedure bug2776_2(out x int)
begin
  declare v int default 42;

  set v = default;
  set x = v;
end|

set @x = 1|
call bug2776_1(@x)|
select @x|
call bug2776_2(@x)|
select @x|
drop procedure bug2776_1|
drop procedure bug2776_2|

#
# BUG#2780
#
create table t3 (s1 smallint)|

insert into t3 values (123456789012)|

--disable_warnings
drop procedure if exists bug2780|
--enable_warnings
create procedure bug2780()
begin
  declare exit handler for sqlwarning set @x = 1; 

  set @x = 0;
  insert into t3 values (123456789012);
  insert into t3 values (0);
end|

call bug2780()|
select @x|
select * from t3|

drop procedure bug2780|
drop table t3|

#
# BUG#1863
#
create table t3 (content varchar(10) )|
insert into t3 values ("test1")|
insert into t3 values ("test2")|
create table t4 (f1 int, rc int, t3 int)|

--disable_warnings
drop procedure if exists bug1863|
--enable_warnings
create procedure bug1863(in1 int)
begin 

  declare ind int default 0;
  declare t1 int;
  declare t2 int;
  declare t3 int;

  declare rc int default 0;
  declare continue handler for 1065 set rc = 1;

  drop temporary table if exists temp_t1;
  create temporary table temp_t1 (
    f1 int auto_increment, f2 varchar(20), primary key (f1)
  );

  insert into temp_t1 (f2) select content from t3;

  select f2 into t3 from temp_t1 where f1 = 10;

  if (rc) then
       insert into t4 values (1, rc, t3);
  end if;

  insert into t4 values (2, rc, t3);

end|

call bug1863(10)|
call bug1863(10)|
select * from t4|

drop procedure bug1863|
drop temporary table temp_t1;
drop table t3, t4|

#
# BUG#2656
#

create table t3 ( 
  OrderID  int not null,
  MarketID int,
  primary key (OrderID)
)|

create table t4 ( 
  MarketID int not null,
  Market varchar(60),
  Status char(1),
  primary key (MarketID)
)|

insert t3 (OrderID,MarketID) values (1,1)|
insert t3 (OrderID,MarketID) values (2,2)|
insert t4 (MarketID,Market,Status) values (1,"MarketID One","A")|
insert t4 (MarketID,Market,Status) values (2,"MarketID Two","A")|

--disable_warnings
drop procedure if exists bug2656_1|
--enable_warnings
create procedure bug2656_1()
begin 
  select
    m.Market
  from  t4 m JOIN t3 o 
        ON o.MarketID != 1 and o.MarketID = m.MarketID;
end |

--disable_warnings
drop procedure if exists bug2656_2|
--enable_warnings
create procedure bug2656_2()
begin 
  select
    m.Market
  from  
    t4 m, t3 o
  where       
    m.MarketID != 1 and m.MarketID = o.MarketID;
        
end |

call bug2656_1()|
call bug2656_1()|
call bug2656_2()|
call bug2656_2()|
drop procedure bug2656_1|
drop procedure bug2656_2|
drop table t3, t4|


#
# BUG#3426
#
--disable_warnings
drop procedure if exists bug3426|
--enable_warnings
create procedure bug3426(in_time int unsigned, out x int)
begin
  if in_time is null then
    set @stamped_time=10;
    set x=1;
  else
    set @stamped_time=in_time;
    set x=2;
  end if;
end|

call bug3426(1000, @i)|
select @i, from_unixtime(@stamped_time, '%d-%m-%Y %h:%i:%s') as time|
call bug3426(NULL, @i)|
select @i, from_unixtime(@stamped_time, '%d-%m-%Y %h:%i:%s') as time|
# Clear SP cache
alter procedure bug3426 sql security invoker|
call bug3426(NULL, @i)|
select @i, from_unixtime(@stamped_time, '%d-%m-%Y %h:%i:%s') as time|
call bug3426(1000, @i)|
select @i, from_unixtime(@stamped_time, '%d-%m-%Y %h:%i:%s') as time|

drop procedure bug3426|

#
# BUG#3448
#
--disable_warnings
create table t3 (
  a int primary key, 
  ach char(1)
) engine = innodb|

create table t4 (
  b int  primary key , 
  bch char(1)
) engine = innodb|
--enable_warnings

insert into t3 values (1 , 'aCh1' ) , ('2' , 'aCh2')|
insert into t4 values (1 , 'bCh1' )|

--disable_warnings
drop procedure if exists bug3448|
--enable_warnings
create procedure bug3448()
  select * from t3 inner join t4 on t3.a = t4.b|

select * from t3 inner join t4 on t3.a = t4.b|
call bug3448()|
call bug3448()|

drop procedure bug3448|
drop table t3, t4|


#
# BUG#3734
#
create table t3 (
  id int unsigned auto_increment not null primary key,
  title VARCHAR(200),
  body text,
  fulltext (title,body)
)|

insert into t3 (title,body) values
  ('MySQL Tutorial','DBMS stands for DataBase ...'),
  ('How To Use MySQL Well','After you went through a ...'),
  ('Optimizing MySQL','In this tutorial we will show ...'),
  ('1001 MySQL Tricks','1. Never run mysqld as root. 2. ...'),
  ('MySQL vs. YourSQL','In the following database comparison ...'),
  ('MySQL Security','When configured properly, MySQL ...')|

--disable_warnings
drop procedure if exists bug3734 |
--enable_warnings
create procedure bug3734 (param1 varchar(100))
  select * from t3 where match (title,body) against (param1)|

call bug3734('database')|
call bug3734('Security')|

drop procedure bug3734|
drop table t3|

#
# BUG#3863
#
--disable_warnings
drop procedure if exists bug3863|
--enable_warnings
create procedure bug3863()
begin
  set @a = 0;
  while @a < 5 do
    set @a = @a + 1;
  end while;
end|

call bug3863()|
select @a|
call bug3863()|
select @a|

drop procedure bug3863|

#
# BUG#2460
#

create table t3 (
  id int(10) unsigned not null default 0,
  rid int(10) unsigned not null default 0,
  msg text not null,
  primary key (id),
  unique key rid (rid, id)
)|

--disable_warnings
drop procedure if exists bug2460_1|
--enable_warnings
create procedure bug2460_1(in v int)
begin
    ( select n0.id from t3 as n0 where n0.id = v )
  union
    ( select n0.id from t3 as n0, t3 as n1
        where n0.id = n1.rid and n1.id = v )
  union
    ( select n0.id from t3 as n0, t3 as n1, t3 as n2
        where n0.id = n1.rid and n1.id = n2.rid and n2.id = v );
end|

call bug2460_1(2)|
call bug2460_1(2)|
insert into t3 values (1, 1, 'foo'), (2, 1, 'bar'), (3, 1, 'zip zap')|
call bug2460_1(2)|
call bug2460_1(2)|

--disable_warnings
drop procedure if exists bug2460_2|
--enable_warnings
create procedure bug2460_2()
begin
  drop table if exists t3;
  create temporary table t3 (s1 int);
  insert into t3 select 1 union select 1;
end|

call bug2460_2()|
call bug2460_2()|
select * from t3|

drop procedure bug2460_1|
drop procedure bug2460_2|
drop table t3|


#
# BUG#2564
#
set @@sql_mode = ''|
--disable_warnings
drop procedure if exists bug2564_1|
--enable_warnings
create procedure bug2564_1()
    comment 'Joe''s procedure'
  insert into `t1` values ("foo", 1)|

set @@sql_mode = 'ANSI_QUOTES'|
--disable_warnings
drop procedure if exists bug2564_2|
--enable_warnings
create procedure bug2564_2()
  insert into "t1" values ('foo', 1)|

delimiter $|
set @@sql_mode = ''$
--disable_warnings
drop function if exists bug2564_3$
--enable_warnings
create function bug2564_3(x int, y int) returns int
  return x || y$

set @@sql_mode = 'ANSI'$
--disable_warnings
drop function if exists bug2564_4$
--enable_warnings
create function bug2564_4(x int, y int) returns int
  return x || y$
delimiter |$

set @@sql_mode = ''|
show create procedure bug2564_1|
show create procedure bug2564_2|
show create function bug2564_3|
show create function bug2564_4|

drop procedure bug2564_1|
drop procedure bug2564_2|
drop function bug2564_3|
drop function bug2564_4|

#
# BUG#3132
#
--disable_warnings
drop function if exists bug3132|
--enable_warnings
create function bug3132(s char(20)) returns char(50)
  return concat('Hello, ', s, '!')|

select bug3132('Bob') union all select bug3132('Judy')|
drop function bug3132|

#
# BUG#3843
#
--disable_warnings
drop procedure if exists bug3843|
--enable_warnings
create procedure bug3843()
  analyze table t1|

# Testing for packets out of order
call bug3843()|
call bug3843()|
select 1+2|

drop procedure bug3843|

#
# BUG#3368
#
create table t3 ( s1 char(10) )|
insert into t3 values ('a'), ('b')|

--disable_warnings
drop procedure if exists bug3368|
--enable_warnings
create procedure bug3368(v char(10))
begin
  select group_concat(v) from t3;
end|

call bug3368('x')|
call bug3368('yz')|
drop procedure bug3368|
drop table t3|

#
# BUG#4579
#
create table t3 (f1 int, f2 int)|
insert into t3 values (1,1)|

--disable_warnings
drop procedure if exists bug4579_1|
--enable_warnings
create procedure bug4579_1 ()
begin
  declare sf1 int;

  select f1 into sf1 from t3 where f1=1 and f2=1;
  update t3 set f2 = f2 + 1 where f1=1 and f2=1;
  call bug4579_2();
end|

--disable_warnings
drop procedure if exists bug4579_2|
--enable_warnings
create procedure bug4579_2 ()
begin
end|

call bug4579_1()|
call bug4579_1()|
call bug4579_1()|

drop procedure bug4579_1|
drop procedure bug4579_2|
drop table t3|

#
# BUG#2773: Function's data type ignored in stored procedures
#
--disable_warnings
drop procedure if exists bug2773|
--enable_warnings

create function bug2773() returns int return null|
create table t3 as select bug2773()|
show create table t3|
drop table t3|
drop function bug2773|

#
# BUG#3788: Stored procedure packet error
#
--disable_warnings
drop procedure if exists bug3788|
--enable_warnings

create function bug3788() returns date return cast("2005-03-04" as date)|
select bug3788()|
drop function bug3788|

create function bug3788() returns binary(1) return 5|
select bug3788()|
drop function bug3788|
 

#
# BUG#4726
#
create table t3 (f1 int, f2 int, f3 int)|
insert into t3 values (1,1,1)|

--disable_warnings
drop procedure if exists bug4726|
--enable_warnings
create procedure bug4726()
begin
   declare tmp_o_id INT;
   declare tmp_d_id INT default 1;

   while tmp_d_id <= 2 do
   begin
     select f1 into tmp_o_id from t3 where f2=1 and f3=1;
     set tmp_d_id = tmp_d_id + 1;
   end;
   end while;
end|

call bug4726()|
call bug4726()|
call bug4726()|

drop procedure bug4726|
drop table t3|

#
# BUG#4318
#

--disable_parsing # Don't know if HANDLER commands can work with SPs, or at all..
create table t3 (s1 int)|
insert into t3 values (3), (4)|

--disable_warnings
drop procedure if exists bug4318|
--enable_warnings
create procedure bug4318()
  handler t3 read next|

handler t3 open|
# Expect no results, as tables are closed, but there shouldn't be any errors
call bug4318()|
call bug4318()|
handler t3 close|

drop procedure bug4318|
drop table t3|
--enable_parsing

#
# BUG#4902: Stored procedure with SHOW WARNINGS leads to packet error
#
# Added tests for most other show commands we could find too.
# (Skipping those already tested, and the ones depending on optional handlers.)
#
# Note: This will return a large number of results of different formats,
#       which makes it impossible to filter with --replace_column.
#       It's possible that some of these are not deterministic across
#       platforms. If so, just remove the offending command.
#
--disable_warnings
drop procedure if exists bug4902|
--enable_warnings
create procedure bug4902()
begin
  show charset like 'foo';
  show collation like 'foo';
  show column types;
  show create table t1;
  show create database test;
  show databases like 'foo';
  show errors;
  show columns from t1;
  show keys from t1;
  show open tables like 'foo';
  show privileges;
  show status like 'foo';
  show tables like 'foo';
  show variables like 'foo';
  show warnings;
end|
--disable_parsing
show binlog events;
show storage engines;
show master status;
show slave hosts;
show slave status;
--enable_parsing

call bug4902()|
call bug4902()|

drop procedure bug4902|

#
# BUG#4904
#
--disable_warnings
drop procedure if exists bug4904|
--enable_warnings
create procedure bug4904()
begin
  declare continue handler for sqlstate 'HY000' begin end;

  create table t2 as select * from t3;
end|

-- error 1146
call bug4904()|

drop procedure bug4904|

create table t3 (s1 char character set latin1, s2 char character set latin2)|

--disable_warnings
drop procedure if exists bug4904|
--enable_warnings
create procedure bug4904 ()
begin
  declare continue handler for sqlstate 'HY000' begin end;

  select s1 from t3 union select s2 from t3; 
end|

call bug4904()|

drop procedure bug4904|
drop table t3|

#
# BUG#336
#
--disable_warnings
drop procedure if exists bug336|
--enable_warnings
create procedure bug336(out y int)
begin
  declare x int;
  set x = (select sum(t.data) from test.t1 t);
  set y = x;
end|

insert into t1 values ("a", 2), ("b", 3)|
call bug336(@y)|
select @y|
delete from t1|
drop procedure bug336|

#
# BUG#3157
#
--disable_warnings
drop procedure if exists bug3157|
--enable_warnings
create procedure bug3157()
begin
  if exists(select * from t1) then
    set @n= @n + 1;
  end if;
  if (select count(*) from t1) then
    set @n= @n + 1;
  end if;
end|

set @n = 0|
insert into t1 values ("a", 1)|
call bug3157()|
select @n|
delete from t1|
drop procedure bug3157|

#
# BUG#5251: mysql changes creation time of a procedure/function when altering
#
--disable_warnings
drop procedure if exists bug5251|
--enable_warnings
create procedure bug5251()
begin
end|

select created into @c1 from mysql.proc
  where db='test' and name='bug5251'|
--sleep 2
alter procedure bug5251 comment 'foobar'|
select count(*) from mysql.proc
  where  db='test' and name='bug5251' and created = @c1|

drop procedure bug5251|

#
# BUG#5279: Stored procedure packets out of order if CHECKSUM TABLE
#
--disable_warnings
drop procedure if exists bug5251|
--enable_warnings
create procedure bug5251()
  checksum table t1|

call bug5251()|
call bug5251()|
drop procedure bug5251|

#
# BUG#5287: Stored procedure crash if leave outside loop
#
--disable_warnings
drop procedure if exists bug5287|
--enable_warnings
create procedure bug5287(param1 int)
label1:
  begin
    declare c cursor for select 5;

    loop
      if param1 >= 0 then
        leave label1;
      end if;
    end loop;
end|
call bug5287(1)|
drop procedure bug5287|


#
# BUG#5307: Stored procedure allows statement after BEGIN ... END
#
--disable_warnings
drop procedure if exists bug5307|
--enable_warnings
create procedure bug5307()
begin
end; set @x = 3|

call bug5307()|
select @x|
drop procedure bug5307|

#
# BUG#5258: Stored procedure modified date is 0000-00-00
# (This was a design flaw)
--disable_warnings
drop procedure if exists bug5258|
--enable_warnings
create procedure bug5258()
begin
end|

--disable_warnings
drop procedure if exists bug5258_aux|
--enable_warnings
create procedure bug5258_aux()
begin
  declare c, m char(19);

  select created,modified into c,m from mysql.proc where name = 'bug5258';
  if c = m then
    select 'Ok';
  else
    select c, m;
  end if;
end|

call bug5258_aux()|

drop procedure bug5258|
drop procedure bug5258_aux|

#
# BUG#4487: Stored procedure connection aborted if uninitialized char
#
--disable_warnings
drop function if exists bug4487|
--enable_warnings
create function bug4487() returns char
begin
  declare v char;
  return v;
end|

select bug4487()|
drop function bug4487|


#
# BUG#4941: Stored procedure crash fetching null value into variable.
#
--disable_warnings
drop procedure if exists bug4941|
--enable_warnings
--disable_warnings
drop procedure if exists bug4941|
--enable_warnings
create procedure bug4941(out x int)
begin
  declare c cursor for select i from t2 limit 1;
  open c;
  fetch c into x;
  close c;
end|

insert into t2 values (null, null, null)|
set @x = 42|
call bug4941(@x)|
select @x|
delete from t1|
drop procedure bug4941|

#
# BUG#4905: Stored procedure doesn't clear for "Rows affected"
#
--disable_warnings
drop procedure if exists bug4905|
--enable_warnings

create table t3 (s1 int,primary key (s1))|

--disable_warnings
drop procedure if exists bug4905|
--enable_warnings
create procedure bug4905()
begin
  declare v int;
  declare continue handler for sqlstate '23000' set v = 5;

  insert into t3 values (1);
end|

call bug4905()|
select row_count()|
call bug4905()|
select row_count()|
call bug4905()|
select row_count()|
select * from t3|

drop procedure bug4905|
drop table t3|

#
# BUG#6022: Stored procedure shutdown problem with self-calling function.
#

--disable_parsing # until we implement support for recursive stored functions.
--disable_warnings
drop function if exists bug6022|
--enable_warnings

--disable_warnings
drop function if exists bug6022|
--enable_warnings
create function bug6022(x int) returns int
begin
  if x < 0 then
    return 0;
  else
    return bug6022(x-1);
  end if;
end|

select bug6022(5)|
drop function bug6022|
--enable_parsing

#
# BUG#6029: Stored procedure specific handlers should have priority
#
--disable_warnings
drop procedure if exists bug6029|
--enable_warnings

--disable_warnings
drop procedure if exists bug6029|
--enable_warnings
create procedure bug6029()
begin
  declare exit handler for 1136  select '1136';
  declare exit handler for sqlstate '23000'  select 'sqlstate 23000';
  declare continue handler for sqlexception  select 'sqlexception';

  insert into t3 values (1);
  insert into t3 values (1,2);
end|
 
create table t3 (s1 int, primary key (s1))|
insert into t3 values (1)|
call bug6029()|
delete from t3|
call bug6029()|

drop procedure bug6029|
drop table t3|

#
# BUG#8540: Local variable overrides an alias
#
--disable_warnings
drop procedure if exists bug8540|
--enable_warnings

create procedure bug8540()
begin
  declare x int default 1;
  select x as y, x+0 as z;
end|

call bug8540()|
drop procedure bug8540|

#
# BUG#6642: Stored procedure crash if expression with set function
#
create table t3 (s1 int)|

--disable_warnings
drop procedure if exists bug6642|
--enable_warnings

create procedure bug6642()
  select abs(count(s1)) from t3|

call bug6642()|
call bug6642()|
drop procedure bug6642|

#
# BUG#7013: Stored procedure crash if group by ... with rollup
#
insert into t3 values (0),(1)|
--disable_warnings
drop procedure if exists bug7013|
--enable_warnings
create procedure bug7013()
  select s1,count(s1) from t3 group by s1 with rollup|
call bug7013()|
call bug7013()|
drop procedure bug7013|

#
# BUG#7743: 'Lost connection to MySQL server during query' on Stored Procedure
#
--disable_warnings
drop table if exists t4|
--enable_warnings
create table t4 (
  a mediumint(8) unsigned not null auto_increment,
  b smallint(5) unsigned not null,
  c char(32) not null,
  primary key  (a)
) engine=myisam default charset=latin1|
insert into t4 values (1, 2, 'oneword')|
insert into t4 values (2, 2, 'anotherword')|

--disable_warnings
drop procedure if exists bug7743|
--enable_warnings
create procedure bug7743 ( searchstring char(28) )
begin
  declare var mediumint(8) unsigned;
  select a into var from t4 where b = 2 and c = binary searchstring limit 1;
  select var;
end|

call bug7743("oneword")|
call bug7743("OneWord")|
call bug7743("anotherword")|
call bug7743("AnotherWord")|
drop procedure bug7743|
drop table t4|

#
# BUG#7992: SELECT .. INTO variable .. within Stored Procedure crashes
#           the server
#
delete from t3|
insert into t3 values(1)|
drop procedure if exists bug7992_1|
drop procedure if exists bug7992_2|
create procedure bug7992_1()
begin
  declare i int;
  select max(s1)+1 into i from t3;
end|
create procedure bug7992_2()
  insert into t3 (s1) select max(t4.s1)+1 from t3 as t4|

call bug7992_1()|
call bug7992_1()|
call bug7992_2()|
call bug7992_2()|

drop procedure bug7992_1|
drop procedure bug7992_2|
drop table t3|

#
# BUG#8116: calling simple stored procedure twice in a row results
#           in server crash
#
create table t3 (  userid bigint(20) not null default 0 )|

--disable_warnings
drop procedure if exists bug8116|
--enable_warnings
create procedure bug8116(in _userid int)
   select * from t3 where userid = _userid|

call bug8116(42)|
call bug8116(42)|
drop procedure bug8116|
drop table t3|

#
# BUG#6857: current_time() in STORED PROCEDURES
#
--disable_warnings
drop procedure if exists bug6857|
--enable_warnings
create procedure bug6857(counter int)
begin
  declare t0, t1 int;
  declare plus bool default 0;

  set t0 = current_time();
  while counter > 0 do
    set counter = counter - 1;
  end while;
  set t1 = current_time();
  if t1 > t0 then
    set plus = 1;
  end if;
  select plus;
end|

# QQ: This is currently disabled. Not only does it slow down a normal test
#     run, it makes running with valgrind (or similar tools) extremely
#     painful.
# Make sure this takes at least one second on all machines in all builds.
# 30000 makes it about 3 seconds on an old 1.1GHz linux.
#call bug6857(300000)|

drop procedure bug6857|

#
# BUG#8757: Stored Procedures: Scope of Begin and End Statements do not
#           work properly.
--disable_warnings
drop procedure if exists bug8757|
--enable_warnings
create procedure bug8757()
begin
  declare x int;
  declare c1 cursor for select data from t1 limit 1;

  begin
    declare y int;
    declare c2 cursor for select i from t2 limit 1;

    open c2;
    fetch c2 into y;
    close c2;
    select 2,y;
  end;
  open c1;
  fetch c1 into x;
  close c1;
  select 1,x;
end|

delete from t1|
delete from t2|
insert into t1 values ("x", 1)|
insert into t2 values ("y", 2, 0.0)|

call bug8757()|

delete from t1|
delete from t2|
drop procedure bug8757|


#
# BUG#8762: Stored Procedures: Inconsistent behavior
#           of DROP PROCEDURE IF EXISTS statement.
--disable_warnings
drop procedure if exists bug8762|
--enable_warnings
# Doesn't exist
drop procedure if exists bug8762; create procedure bug8762() begin end|
# Does exist
drop procedure if exists bug8762; create procedure bug8762() begin end|
drop procedure bug8762|


#
# BUG#5240: Stored procedure crash if function has cursor declaration
#
--disable_warnings
drop function if exists bug5240|
--enable_warnings
create function bug5240 () returns int
begin
  declare x int;
  declare c cursor for select data from t1 limit 1;

  open c;
  fetch c into x;
  close c;
  return x;
end|

delete from t1|
insert into t1 values ("answer", 42)|
select id, bug5240() from t1|
drop function bug5240|

#
# BUG#7992: rolling back temporary Item tree changes in SP
#
--disable_warnings
drop procedure if exists p1|
--enable_warnings
create table t3(id int)|
insert into t3 values(1)|
create procedure bug7992()
begin
  declare i int;
  select max(id)+1 into i from t3;
end|

call bug7992()|
call bug7992()|
drop procedure bug7992|
drop table t3|
delimiter ;|

#
# BUG#8849: problem with insert statement with table alias's
#
# Rolling back changes to AND/OR structure of ON and WHERE clauses  in SP
# 

delimiter |;
create table t3 (
  lpitnumber int(11) default null,
  lrecordtype int(11) default null
)|

create table t4 (
  lbsiid int(11) not null default '0',
  ltradingmodeid int(11) not null default '0',
  ltradingareaid int(11) not null default '0',
  csellingprice decimal(19,4) default null,
  primary key  (lbsiid,ltradingmodeid,ltradingareaid)
)|

create table t5 (
  lbsiid int(11) not null default '0',
  ltradingareaid int(11) not null default '0',
  primary key  (lbsiid,ltradingareaid)
)|

--disable_warnings
drop procedure if exists bug8849|
--enable_warnings
create procedure bug8849()
begin
  insert into t5
  (
   t5.lbsiid,
   t5.ltradingareaid
  )
  select distinct t3.lpitnumber, t4.ltradingareaid
  from
    t4 join t3 on
      t3.lpitnumber = t4.lbsiid
      and t3.lrecordtype = 1
    left join t4 as price01 on
      price01.lbsiid = t4.lbsiid and
      price01.ltradingmodeid = 1 and
      t4.ltradingareaid = price01.ltradingareaid;
end|

call bug8849()|
call bug8849()|
call bug8849()|
drop procedure bug8849|
drop tables t3,t4,t5|

#
# BUG#8937: Stored Procedure: AVG() works as SUM() in SELECT ... INTO statement
#
--disable_warnings
drop procedure if exists bug8937|
--enable_warnings
create procedure bug8937()
begin
  declare s,x,y,z int;
  declare a float;

  select sum(data),avg(data),min(data),max(data) into s,x,y,z from t1;
  select s,x,y,z;
  select avg(data) into a from t1;
  select a;
end|

delete from t1|
insert into t1 (data) values (1), (2), (3), (4), (6)|
call bug8937()|

drop procedure bug8937|
delete from t1|


#
# BUG#6900: Stored procedure inner handler ignored
# BUG#9074: STORED PROC: The scope of every handler declared is not
#                        properly applied
#
--disable_warnings
drop procedure if exists bug6900|
drop procedure if exists bug9074|
drop procedure if exists bug6900_9074|
--enable_warnings

create table t3 (w char unique, x char)|
insert into t3 values ('a', 'b')|

create procedure bug6900()
begin
  declare exit handler for sqlexception select '1';

  begin
    declare exit handler for sqlexception select '2';

    insert into t3 values ('x', 'y', 'z');
  end;
end|

create procedure bug9074()
begin
  declare x1, x2, x3, x4, x5, x6 int default 0;

  begin    
    declare continue handler for sqlstate '23000' set x5 = 1;      

    insert into t3 values ('a', 'b');      
    set x6 = 1;      
  end;

 begin1_label:
  begin
    declare continue handler for sqlstate '23000' set x1 = 1;      

    insert into t3 values ('a', 'b');      
    set x2 = 1;      
				
   begin2_label:
    begin  
      declare exit handler for sqlstate '23000' set x3 = 1;         

      set x4= 1;         
      insert into t3 values ('a','b');
      set x4= 0;
    end begin2_label;
  end begin1_label;

  select x1, x2, x3, x4, x5, x6;
end|

create procedure bug6900_9074(z int)
begin
  declare exit handler for sqlstate '23000' select '23000';

  begin
    declare exit handler for sqlexception select 'sqlexception';

    if z = 1 then
      insert into t3 values ('a', 'b');
    else
      insert into t3 values ('x', 'y', 'z');
    end if;
  end;
end|

call bug6900()|
call bug9074()|
call bug6900_9074(0)|
call bug6900_9074(1)|

drop procedure bug6900|
drop procedure bug9074|
drop procedure bug6900_9074|
drop table t3|


#
# BUG#7185: Stored procedure crash if identifier is AVG
#
--disable_warnings
drop procedure if exists avg|
--enable_warnings
create procedure avg ()
begin
end|

call avg ()|
drop procedure avg|


#
# BUG#6129: Stored procedure won't display @@sql_mode value
#
--disable_warnings
drop procedure if exists bug6129|
--enable_warnings
set @old_mode= @@sql_mode;
set @@sql_mode= "ERROR_FOR_DIVISION_BY_ZERO";
create procedure bug6129()
  select @@sql_mode|
call bug6129()|
set @@sql_mode= "NO_ZERO_IN_DATE,NO_ZERO_DATE,ERROR_FOR_DIVISION_BY_ZERO"|
call bug6129()|
set @@sql_mode= "NO_ZERO_IN_DATE"|
call bug6129()|
set @@sql_mode=@old_mode;

drop procedure bug6129|


#
# BUG#9856: Stored procedures: crash if handler for sqlexception, not found
#
--disable_warnings
drop procedure if exists bug9856|
--enable_warnings
create procedure bug9856()
begin
  declare v int;
  declare c cursor for select data from t1;
  declare exit handler for sqlexception, not found select '16';

  open c;
  fetch c into v;
  select v;
end|

delete from t1|
call bug9856()|
call bug9856()|
drop procedure bug9856|


#
# BUG##9674: Stored Procs: Using declared vars in algebric operation causes
#            system crash.
#
--disable_warnings
drop procedure if exists bug9674_1|
drop procedure if exists bug9674_2|
--enable_warnings
create procedure bug9674_1(out arg int)
begin
  declare temp_in1 int default 0;
  declare temp_fl1 int default 0;

  set temp_in1 = 100;
  set temp_fl1 = temp_in1/10;
  set arg = temp_fl1;
end|

create procedure bug9674_2()
begin
  declare v int default 100;

  select v/10;
end|

call bug9674_1(@sptmp)|
call bug9674_1(@sptmp)|
select @sptmp|
call bug9674_2()|
call bug9674_2()|
drop procedure bug9674_1|
drop procedure bug9674_2|


#
# BUG#9598: stored procedure call within stored procedure overwrites IN variable
#
--disable_warnings
drop procedure if exists bug9598_1|
drop procedure if exists bug9598_2|
--enable_warnings
create procedure bug9598_1(in var_1 char(16),
                           out var_2 integer, out var_3 integer)
begin
  set var_2 = 50;
  set var_3 = 60;
end|

create procedure bug9598_2(in v1 char(16),
                           in v2 integer,
                           in v3 integer,
                           in v4 integer,
                           in v5 integer)
begin
  select v1,v2,v3,v4,v5;
  call bug9598_1(v1,@tmp1,@tmp2);
  select v1,v2,v3,v4,v5;
end|

call bug9598_2('Test',2,3,4,5)|
select @tmp1, @tmp2|

drop procedure bug9598_1|
drop procedure bug9598_2|


#
# BUG#9902: Crash with simple stored function using user defined variables
#
--disable_warnings
drop procedure if exists bug9902|
--enable_warnings
create function bug9902() returns int(11)
begin
  set @x = @x + 1;
  return @x;
end|

set @qcs1 = @@query_cache_size|
set global query_cache_size = 100000|
set @x = 1|
insert into t1 values ("qc", 42)|
select bug9902() from t1|
select bug9902() from t1|
select @x|

set global query_cache_size = @qcs1|
delete from t1|
drop function bug9902|


#
# BUG#9102: Stored proccedures: function which returns blob causes crash
#
--disable_warnings
drop function if exists bug9102|
--enable_warnings
create function bug9102() returns blob return 'a'|
select bug9102()|
drop function bug9102|


#
# BUG#7648: Stored procedure crash when invoking a function that returns a bit
#
--disable_warnings
drop function if exists bug7648|
--enable_warnings
create function bug7648() returns bit(8) return 'a'|
select bug7648()|
drop function bug7648|


#
# BUG#9775: crash if create function that returns enum or set
#
--disable_warnings
drop function if exists bug9775|
--enable_warnings
create function bug9775(v1 char(1)) returns enum('a','b') return v1|
select bug9775('a'),bug9775('b'),bug9775('c')|
drop function bug9775|
create function bug9775(v1 int) returns enum('a','b') return v1|
select bug9775(1),bug9775(2),bug9775(3)|
drop function bug9775|

create function bug9775(v1 char(1)) returns set('a','b') return v1|
select bug9775('a'),bug9775('b'),bug9775('a,b'),bug9775('c')|
drop function bug9775|
create function bug9775(v1 int) returns set('a','b') return v1|
select bug9775(1),bug9775(2),bug9775(3),bug9775(4)|
drop function bug9775|


#
# BUG#8861: If Return is a YEAR data type, value is not shown in year format
#
--disable_warnings
drop function if exists bug8861|
--enable_warnings
create function bug8861(v1 int) returns year return v1|
select bug8861(05)|
set @x = bug8861(05)|
select @x|
drop function bug8861|


#
# BUG#9004: Inconsistent behaviour of SP re. warnings
#
--disable_warnings
drop procedure if exists bug9004_1|
drop procedure if exists bug9004_2|
--enable_warnings
create procedure bug9004_1(x char(16))
begin
  insert into t1 values (x, 42);
  insert into t1 values (x, 17);
end|
create procedure bug9004_2(x char(16))
  call bug9004_1(x)|

# Truncation warnings expected...
call bug9004_1('12345678901234567')|
call bug9004_2('12345678901234567890')|

delete from t1|
drop procedure bug9004_1|
drop procedure bug9004_2|

#
# BUG#7293: Stored procedure crash with soundex
#
--disable_warnings
drop procedure if exists bug7293|
--enable_warnings
insert into t1 values ('secret', 0)| 
create procedure bug7293(p1 varchar(100))
begin
  if exists (select id from t1 where soundex(p1)=soundex(id)) then
    select 'yes';
  end if;
end;| 
call bug7293('secret')| 
call bug7293 ('secrete')| 
drop procedure bug7293|
delete from t1|


#
# BUG#9841: Unexpected read lock when trying to update a view in a
#           stored procedure
#
--disable_warnings
drop procedure if exists bug9841|
drop view if exists v1|
--enable_warnings

create view v1 as select * from t1, t2 where id = s|
create procedure bug9841 ()
  update v1 set data = 10| 
call bug9841()|

drop view v1|
drop procedure bug9841|


#
# BUG#5963 subqueries in SET/IF
#
--disable_warnings
drop procedure if exists bug5963|
--enable_warnings

create procedure bug5963_1 () begin declare v int; set v = (select s1 from t3); select v; end;|
create table t3 (s1 int)|
insert into t3 values (5)|
call bug5963_1()|
call bug5963_1()|
drop procedure bug5963_1|
drop table t3|

create procedure bug5963_2 (cfk_value int) 
begin 
  if cfk_value in (select cpk from t3) then 
    set @x = 5; 
  end if; 
  end; 
| 
create table t3 (cpk int)| 
insert into t3 values (1)| 
call bug5963_2(1)|
call bug5963_2(1)|
drop procedure bug5963_2|
drop table t3|


#
# BUG#9559: Functions: Numeric Operations using -ve value gives incorrect
#           results.
#
--disable_warnings
drop function if exists bug9559|
--enable_warnings
create function bug9559()
  returns int
begin
  set @y = -6/2;
  return @y;
end|

select bug9559()|

drop function bug9559|


#
# BUG#10961: Stored procedures: crash if select * from dual
#
--disable_warnings
drop procedure if exists bug10961|
--enable_warnings
# "select * from dual" results in an error, so the cursor will not open
create procedure bug10961()
begin
  declare v char;
  declare x int;
  declare c cursor for select * from dual;
  declare continue handler for sqlexception select x;

  set x = 1;
  open c;
  set x = 2;
  fetch c into v;
  set x = 3;
  close c;
end|

call bug10961()|
call bug10961()|

drop procedure bug10961|

#
# BUG #6866: Second call of a stored procedure using a view with on expressions
#

--disable_warnings
DROP PROCEDURE IF EXISTS bug6866|
--enable_warnings

DROP VIEW IF EXISTS tv|
DROP TABLE IF EXISTS tt1,tt2,tt3|

CREATE TABLE tt1 (a1 int, a2 int, a3 int, data varchar(10))|
CREATE TABLE tt2 (a2 int, data2 varchar(10))|
CREATE TABLE tt3 (a3 int, data3 varchar(10))|

INSERT INTO tt1 VALUES (1, 1, 4, 'xx')|

INSERT INTO tt2 VALUES (1, 'a')|
INSERT INTO tt2 VALUES (2, 'b')|
INSERT INTO tt2 VALUES (3, 'c')|

INSERT INTO tt3 VALUES (4, 'd')|
INSERT INTO tt3 VALUES (5, 'e')|
INSERT INTO tt3 VALUES (6, 'f')|

CREATE VIEW tv AS
SELECT tt1.*, tt2.data2, tt3.data3
  FROM tt1 INNER JOIN tt2 ON tt1.a2 = tt2.a2
         LEFT JOIN tt3 ON tt1.a3 = tt3.a3
    ORDER BY tt1.a1, tt2.a2, tt3.a3|

CREATE PROCEDURE bug6866 (_a1 int)
BEGIN
SELECT * FROM tv WHERE a1 = _a1;
END|

CALL bug6866(1)|
CALL bug6866(1)|
CALL bug6866(1)|

DROP PROCEDURE bug6866;

DROP VIEW tv|
DROP TABLE tt1, tt2, tt3|

#
# BUG#10136: items cleunup
#
--disable_warnings
DROP PROCEDURE IF EXISTS bug10136|
--enable_warnings
create table t3 ( name char(5) not null primary key, val float not null)|
insert into t3 values ('aaaaa', 1), ('bbbbb', 2), ('ccccc', 3)|
create procedure bug10136()
begin
  declare done int default 3;

  repeat
    select * from t3;
    set done = done - 1;
  until done <= 0 end repeat;

end|
call bug10136()|
call bug10136()|
call bug10136()|
drop procedure bug10136|
drop table t3|

#
# BUG#11529: crash server after use stored procedure
#
--disable_warnings
drop procedure if exists bug11529|
--enable_warnings
create procedure bug11529()
begin
  declare c cursor for select id, data from t1 where data in (10,13);

  open c;
  begin
    declare vid char(16);
    declare vdata int;
    declare exit handler for not found begin end;

    while true do
      fetch c into vid, vdata;
    end while;
  end;
  close c;
end|

insert into t1 values
  ('Name1', 10),
  ('Name2', 11),
  ('Name3', 12),
  ('Name4', 13),
  ('Name5', 14)|

call bug11529()|
call bug11529()|
delete from t1|
drop procedure bug11529|


#
# BUG#6063: Stored procedure labels are subject to restrictions (partial)
# BUG#7088: Stored procedures: labels won't work if character set is utf8
#
--disable_warnings
drop procedure if exists bug6063|
drop procedure if exists bug7088_1|
drop procedure if exists bug7088_2|
--enable_warnings

--disable_parsing # temporarily disabled until Bar fixes BUG#11986
create procedure bug6063()
  lâbel: begin end|
call bug6063()|
# QQ Known bug: this will not show the label correctly.
show create procedure bug6063|

set character set utf8|
create procedure bug7088_1()
  label1: begin end label1|
create procedure bug7088_2()
  läbel1: begin end|
call bug7088_1()|
call bug7088_2()|
set character set default|
show create procedure bug7088_1|
show create procedure bug7088_2|

drop procedure bug6063|
drop procedure bug7088_1|
drop procedure bug7088_2|
--enable_parsing

#
# BUG#9565: "Wrong locking in stored procedure if a sub-sequent procedure
#           is called".
#
--disable_warnings
drop procedure if exists bug9565_sub|
drop procedure if exists bug9565|
--enable_warnings
create procedure bug9565_sub()
begin
  select * from t1;
end|
create procedure bug9565()
begin
  insert into t1 values ("one", 1);
  call bug9565_sub();
end|
call bug9565()|
delete from t1|
drop procedure bug9565_sub|
drop procedure bug9565|


#
# BUG#9538: SProc: Creation fails if we try to SET system variable
#           using @@var_name in proc
#
--disable_warnings
drop procedure if exists bug9538|
--enable_warnings
create procedure bug9538()
  set @@sort_buffer_size = 1000000|

set @x = @@sort_buffer_size|
set @@sort_buffer_size = 2000000|
select @@sort_buffer_size|
call bug9538()|
select @@sort_buffer_size|
set @@sort_buffer_size = @x|

drop procedure bug9538|


#
# BUG#8692: Cursor fetch of empty string
#
--disable_warnings
drop procedure if exists bug8692|
--enable_warnings
create table t3 (c1 varchar(5), c2 char(5), c3 enum('one','two'), c4 text, c5 blob, c6 char(5), c7 varchar(5))|
insert into t3 values ('', '', '', '', '', '', NULL)|

create procedure bug8692()
begin 
    declare v1 VARCHAR(10); 
    declare v2 VARCHAR(10); 
    declare v3 VARCHAR(10); 
    declare v4 VARCHAR(10); 
    declare v5 VARCHAR(10); 
    declare v6 VARCHAR(10); 
    declare v7 VARCHAR(10); 
    declare c8692 cursor for select c1,c2,c3,c4,c5,c6,c7 from t3; 
    open c8692; 
    fetch c8692 into v1,v2,v3,v4,v5,v6,v7;
    select v1, v2, v3, v4, v5, v6, v7;
end|

call bug8692()|
drop procedure bug8692|
drop table t3|

#
# Bug#10055 "Using stored function with information_schema causes empty
#            result set"
#
--disable_warnings
drop function if exists bug10055|
--enable_warnings
create function bug10055(v char(255)) returns char(255) return lower(v)|
# This select should not crash server and should return all fields in t1
select t.column_name, bug10055(t.column_name)
from information_schema.columns as t
where t.table_schema = 'test' and t.table_name = 't1'|
drop function bug10055|

#
# Bug #12297 "SP crashes the server if data inserted inside a lon loop"
# The test for memleak bug, so actually there is no way to test it
# from the suite. The test below could be used to check SP memory
# consumption by passing large input parameter.
#

--disable_warnings
drop procedure if exists bug12297|
--enable_warnings

create procedure bug12297(lim int)
begin
  set @x = 0;
  repeat
    insert into t1(id,data)
    values('aa', @x);
    set @x = @x + 1;
  until @x >= lim
  end repeat;
end|

call bug12297(10)|
drop procedure bug12297|

#
# Bug #11247 "Stored procedures: Function calls in long loops leak memory"
# One more memleak bug test. One could use this test to check that the memory
# isn't leaking by increasing the input value for p_bug11247.
#

--disable_warnings
drop function if exists f_bug11247|
drop procedure if exists p_bug11247|
--enable_warnings

create function f_bug11247(param int)
  returns int
return param + 1|

create procedure p_bug11247(lim int)
begin
  declare v int default 0;

  while v < lim do
    set v= f_bug11247(v);
  end while;
end|

call p_bug11247(10)|
drop function f_bug11247|
drop procedure p_bug11247|
#
# BUG#12168: "'DECLARE CONTINUE HANDLER FOR NOT FOUND ...' in conditional
# handled incorrectly"
#
--disable_warnings
drop procedure if exists bug12168|
drop table if exists t3, t4|
--enable_warnings

create table t3 (a int)|
insert into t3 values (1),(2),(3),(4)|

create table t4 (a int)|

create procedure bug12168(arg1 char(1))
begin
  declare b, c integer;
  if arg1 = 'a' then
    begin
      declare c1 cursor for select a from t3 where a % 2;
      declare continue handler for not found set b = 1;
      set b = 0;
      open c1;
      c1_repeat: repeat
        fetch c1 into c;
        if (b = 1) then
          leave c1_repeat;
        end if;

        insert into t4 values (c);
        until b = 1
      end repeat;
    end;
  end if;
  if arg1 = 'b' then
    begin
      declare c2 cursor for select a from t3 where not a % 2;
      declare continue handler for not found set b = 1;
      set b = 0;
      open c2;
      c2_repeat: repeat
        fetch c2 into c;
        if (b = 1) then
          leave c2_repeat;
        end if;

        insert into t4 values (c);
        until b = 1
      end repeat;
    end;
  end if;
end|

call bug12168('a')|
select * from t4|
truncate t4|
call bug12168('b')|
select * from t4|
truncate t4|
call bug12168('a')|
select * from t4|
truncate t4|
call bug12168('b')|
select * from t4|
truncate t4|
drop table t3, t4|
drop procedure if exists bug12168|

#
# Bug #11333 "Stored Procedure: Memory blow up on repeated SELECT ... INTO
# query"
# One more memleak bug. Use the test to check memory consumption.
#

--disable_warnings
drop table if exists t3|
drop procedure if exists bug11333|
--enable_warnings

create table t3 (c1 char(128))|

insert into t3 values 
  ('AAAAAAAAAAAAAAAAAAAAAAAAAAAAAAAAAAAAAAAAAAAAAAAAAA')|


create procedure bug11333(i int)
begin
    declare tmp varchar(128);
    set @x = 0;
    repeat
        select c1 into tmp from t3
          where c1 = 'AAAAAAAAAAAAAAAAAAAAAAAAAAAAAAAAAAAAAAAAAAAAAAAAAA';
        set @x = @x + 1;
        until @x >= i
    end repeat;
end|

call bug11333(10)|

drop procedure bug11333|
drop table t3|

#
# BUG#9048: Creating a function with char binary IN parameter fails
#
--disable_warnings
drop function if exists bug9048|
--enable_warnings
create function bug9048(f1 char binary) returns char binary
begin
  set f1= concat( 'hello', f1 );
  return f1;
end|
drop function bug9048|

# Bug #12849 Stored Procedure: Crash on procedure call with CHAR type
# 'INOUT' parameter
#

--disable_warnings
drop procedure if exists bug12849_1|
--enable_warnings
create procedure bug12849_1(inout x char) select x into x|
set @var='a'|
call bug12849_1(@var)|
select @var|
drop procedure bug12849_1|

--disable_warnings
drop procedure if exists bug12849_2|
--enable_warnings
create procedure bug12849_2(inout foo varchar(15))
begin
select concat(foo, foo) INTO foo;
end|
set @var='abcd'|
call bug12849_2(@var)|
select @var|
drop procedure bug12849_2|

#
# BUG#13133: Local variables in stored procedures are not initialized correctly.
#
--disable_warnings
drop procedure if exists bug131333|
drop function if exists bug131333|
--enable_warnings
create procedure bug131333()
begin
  begin
    declare a int;

    select a;
    set a = 1;
    select a;
  end;
  begin
    declare b int;

    select b;
  end;
end|

create function bug131333()
  returns int
begin
  begin
    declare a int;

    set a = 1;
  end;
  begin
    declare b int;

    return b;
  end;
end|

call bug131333()|
select bug131333()|

drop procedure bug131333|
drop function bug131333|

#
# BUG#12379: PROCEDURE with HANDLER calling FUNCTION with error get
#            strange result
#
--disable_warnings
drop function if exists bug12379|
drop procedure if exists bug12379_1|
drop procedure if exists bug12379_2|
drop procedure if exists bug12379_3|
drop table if exists t3|
--enable_warnings

create table t3 (c1 char(1) primary key not null)|

create function bug12379()
  returns integer
begin
   insert into t3 values('X');
   insert into t3 values('X');
   return 0;
end|

create procedure bug12379_1()
begin
   declare exit handler for sqlexception select 42;

   select bug12379();
END|
create procedure bug12379_2()
begin
   declare exit handler for sqlexception begin end;

   select bug12379();
end|
create procedure bug12379_3()
begin
   select bug12379();
end|

--error 1062
select bug12379()|
select 1|
call bug12379_1()|
select 2|
call bug12379_2()|
select 3|
--error 1062
call bug12379_3()|
select 4|

drop function bug12379|
drop procedure bug12379_1|
drop procedure bug12379_2|
drop procedure bug12379_3|
drop table t3|

#
# Bug #13124    Stored Procedure using SELECT INTO crashes server
#

--disable_warnings
drop procedure if exists bug13124|
--enable_warnings
create procedure bug13124()
begin
  declare y integer;
  set @x=y;
end|
call bug13124()|
drop procedure  bug13124|

#
# Bug #12979  Stored procedures: crash if inout decimal parameter
#

# check NULL inout parameters processing

--disable_warnings
drop procedure if exists bug12979_1|
--enable_warnings
create procedure bug12979_1(inout d decimal(5)) set d = d / 2|
set @bug12979_user_var = NULL|
call bug12979_1(@bug12979_user_var)|
drop procedure bug12979_1|

# check NULL local variables processing

--disable_warnings
drop procedure if exists bug12979_2|
--enable_warnings
create procedure bug12979_2()
begin
declare internal_var decimal(5);
set internal_var= internal_var / 2;
select internal_var;
end|
call bug12979_2()|
drop procedure bug12979_2|


#
# BUG#6127: Stored procedure handlers within handlers don't work
#
--disable_warnings
drop table if exists t3|
drop procedure if exists bug6127|
--enable_warnings
create table t3 (s1 int unique)|

set @sm=@@sql_mode|
set sql_mode='traditional'|

create procedure bug6127()
begin
  declare continue handler for sqlstate '23000'
    begin
      declare continue handler for sqlstate '22003'
        insert into t3 values (0);

      insert into t3 values (1000000000000000);
    end;

  insert into t3 values (1);
  insert into t3 values (1);
end|

call bug6127()|
select * from t3|
--error ER_DUP_ENTRY
call bug6127()|
select * from t3|
set sql_mode=@sm|
drop table t3|
drop procedure bug6127|


#
# BUG#12589: Assert when creating temp. table from decimal stored procedure
#            variable
#
--disable_warnings
drop procedure if exists bug12589_1|
drop procedure if exists bug12589_2|
drop procedure if exists bug12589_3|
--enable_warnings
create procedure bug12589_1()
begin
  declare spv1 decimal(3,3);
  set spv1= 123.456;

  set spv1 = 'test';
  create temporary table tm1 as select spv1;
  show create table tm1;
  drop temporary table tm1;
end|

create procedure bug12589_2()
begin
  declare spv1 decimal(6,3);
  set spv1= 123.456;

  create temporary table tm1 as select spv1;
  show create table tm1;
  drop temporary table tm1;
end|

create procedure bug12589_3()
begin
  declare spv1 decimal(6,3);
  set spv1= -123.456;

  create temporary table tm1 as select spv1;
  show create table tm1;
  drop temporary table tm1;
end|

# Note: The type of the field will match the value, not the declared
#       type of the variable. (This is a type checking issue which
#       might be changed later.)

# Warning expected from "set spv1 = 'test'", the value is set to decimal "0".
call bug12589_1()|
# No warnings here
call bug12589_2()|
call bug12589_3()|
drop procedure bug12589_1|
drop procedure bug12589_2|
drop procedure bug12589_3|

#
# BUG#7049: Stored procedure CALL errors are ignored
#
--disable_warnings
drop table if exists t3|
drop procedure if exists bug7049_1|
drop procedure if exists bug7049_2|
drop procedure if exists bug7049_3|
drop procedure if exists bug7049_4|
drop function if exists bug7049_1|
drop function if exists bug7049_2|
--enable_warnings

create table t3 ( x int unique )|

create procedure bug7049_1()
begin
  insert into t3 values (42);
  insert into t3 values (42);
end|

create procedure bug7049_2()
begin
  declare exit handler for sqlexception
    select 'Caught it' as 'Result';

  call bug7049_1();
  select 'Missed it' as 'Result';
end|

create procedure bug7049_3()
  call bug7049_1()|

create procedure bug7049_4()
begin
  declare exit handler for sqlexception
    select 'Caught it' as 'Result';

  call bug7049_3();
  select 'Missed it' as 'Result';
end|

create function bug7049_1()
  returns int
begin
  insert into t3 values (42);
  insert into t3 values (42);
  return 42;
end|

create function bug7049_2()
  returns int
begin
  declare x int default 0;
  declare continue handler for sqlexception
    set x = 1;

  set x = bug7049_1();
  return x;
end|

call bug7049_2()|
select * from t3|
delete from t3|
call bug7049_4()|
select * from t3|
select bug7049_2()|

drop table t3|
drop procedure bug7049_1|
drop procedure bug7049_2|
drop procedure bug7049_3|
drop procedure bug7049_4|
drop function bug7049_1|
drop function bug7049_2|


#
# BUG#13941: replace() string fuction behaves badly inside stored procedure
# (BUG#13914: IFNULL is returning garbage in stored procedure)
#
--disable_warnings
drop function if exists bug13941|
drop procedure if exists bug13941|
--enable_warnings

create function bug13941(p_input_str text)
  returns text
begin
  declare p_output_str text;

  set p_output_str = p_input_str;

  set p_output_str = replace(p_output_str, 'xyzzy', 'plugh');
  set p_output_str = replace(p_output_str, 'test', 'prova');
  set p_output_str = replace(p_output_str, 'this', 'questo');
  set p_output_str = replace(p_output_str, ' a ', 'una ');
  set p_output_str = replace(p_output_str, 'is', '');

  return p_output_str;
end|

create procedure bug13941(out sout varchar(128))
begin
  set sout = 'Local';
  set sout = ifnull(sout, 'DEF');
end|

# Note: The bug showed different behaviour in different types of builds,
#  giving garbage results in some, and seemingly working in others.
#  Running with valgrind (or purify) is the safe way to check that it's
#  really working correctly.
select bug13941('this is a test')|
call bug13941(@a)|
select @a|

drop function bug13941|
drop procedure bug13941|


#
# BUG#13095: Cannot create VIEWs in prepared statements
#

delimiter ;|

--disable_warnings
DROP PROCEDURE IF EXISTS bug13095;
DROP TABLE IF EXISTS bug13095_t1;
DROP VIEW IF EXISTS bug13095_v1;
--enable_warnings

delimiter |;

CREATE PROCEDURE bug13095(tbl_name varchar(32))
BEGIN
  SET @str =
    CONCAT("CREATE TABLE ", tbl_name, "(stuff char(15))");
  SELECT @str;
  PREPARE stmt FROM @str;
  EXECUTE stmt;

  SET @str =
    CONCAT("INSERT INTO ", tbl_name, " VALUES('row1'),('row2'),('row3')" );
  SELECT @str;
  PREPARE stmt FROM @str;
  EXECUTE stmt;

  SET @str =
    CONCAT("CREATE VIEW bug13095_v1(c1) AS SELECT stuff FROM ", tbl_name);
  SELECT @str;
  PREPARE stmt FROM @str;
  EXECUTE stmt;

  SELECT * FROM bug13095_v1;

  SET @str =
    "DROP VIEW bug13095_v1";
  SELECT @str;
  PREPARE stmt FROM @str;
  EXECUTE stmt;
END|

delimiter ;|

CALL bug13095('bug13095_t1');

--disable_warnings
DROP PROCEDURE IF EXISTS bug13095;
DROP VIEW IF EXISTS bug13095_v1;
DROP TABLE IF EXISTS bug13095_t1;
--enable_warnings

delimiter |;

#
# BUG#14210: "Simple query with > operator on large table gives server
# crash"
# Check that cursors work in case when HEAP tables are converted to
# MyISAM
#
--disable_warnings
drop procedure if exists bug14210|
--enable_warnings
set @@session.max_heap_table_size=16384|
select @@session.max_heap_table_size|
# To trigger the memory corruption the original table must be InnoDB.
# No harm if it's not, so don't warn if the suite is run with --skip-innodb
--disable_warnings
create table t3 (a char(255)) engine=InnoDB|
--enable_warnings
create procedure bug14210_fill_table()
begin
  declare table_size, max_table_size int default 0;
  select @@session.max_heap_table_size into max_table_size;
  delete from t3;
  insert into t3 (a) values (repeat('a', 255));
  repeat
    insert into t3 select a from t3;
    select count(*)*255 from t3 into table_size;
  until table_size > max_table_size*2 end repeat;
end|
call bug14210_fill_table()|
drop procedure bug14210_fill_table|
create table t4 like t3|

create procedure bug14210()
begin
  declare a char(255);
  declare done int default 0;
  declare c cursor for select * from t3;
  declare continue handler for sqlstate '02000' set done = 1;
  open c;
  repeat
    fetch c into a;
    if not done then
       insert into t4 values (upper(a));
    end if;
  until done end repeat;
  close c;
end|
call bug14210()|
select count(*) from t4|

drop table t3, t4|
drop procedure bug14210|
set @@session.max_heap_table_size=default|


#
# BUG#1473: Dumping of stored functions seems to cause corruption in
#           the function body
#
--disable_warnings
drop function if exists bug14723|
drop procedure if exists bug14723|
--enable_warnings

delimiter ;;|
/*!50003 create function bug14723()
 returns bigint(20)
main_loop: begin
  return 42;
end */;;
show create function bug14723;;
select bug14723();;

/*!50003 create procedure bug14723()
main_loop: begin
  select 42;
end */;;
show create procedure bug14723;;
call bug14723();;

delimiter |;;

drop function bug14723|
drop procedure bug14723|

#
# Bug#14845 "mysql_stmt_fetch returns MYSQL_NO_DATA when COUNT(*) is 0"
# Check that when fetching from a cursor, COUNT(*) works properly.
#
create procedure bug14845()
begin
  declare a char(255);
  declare done int default 0;
  declare c cursor for select count(*) from t1 where 1 = 0;
  declare continue handler for sqlstate '02000' set done = 1;
  open c;
  repeat
    fetch c into a;
    if not done then
      select a;
    end if;
  until done end repeat;
  close c;
end|
call bug14845()|
drop procedure bug14845|

#
# BUG#13549 "Server crash with nested stored procedures".
# Server should not crash when during execution of stored procedure
# we have to parse trigger/function definition and this new trigger/
# function has more local variables declared than invoking stored
# procedure and last of these variables is used in argument of NOT
# operator.
#
--disable_warnings
drop procedure if exists bug13549_1|
drop procedure if exists bug13549_2|
--enable_warnings
CREATE PROCEDURE `bug13549_2`()
begin
  call bug13549_1();
end|
CREATE PROCEDURE `bug13549_1`()
begin
  declare done int default 0;
  set done= not done;
end|
CALL bug13549_2()|
drop procedure bug13549_2|
drop procedure bug13549_1|

#
# BUG#10100: function (and stored procedure?) recursivity problem
#
--disable_warnings
drop function if exists bug10100f|
drop procedure if exists bug10100p|
drop procedure if exists bug10100t|
drop procedure if exists bug10100pt|
drop procedure if exists bug10100pv|
drop procedure if exists bug10100pd|
drop procedure if exists bug10100pc|
--enable_warnings
# routines with simple recursion
create function bug10100f(prm int) returns int
begin
  if prm > 1 then
    return prm * bug10100f(prm - 1);
  end if;
  return 1;
end|
create procedure bug10100p(prm int, inout res int)
begin
  set res = res * prm;
  if prm > 1 then
    call bug10100p(prm - 1, res);  
  end if;
end|
create procedure bug10100t(prm int)
begin
  declare res int;
  set res = 1;
  call bug10100p(prm, res);
  select res;
end|

# a procedure which use tables and recursion
create table t3 (a int)|
insert into t3 values (0)|
create view v1 as select a from t3;
create procedure bug10100pt(level int, lim int)
begin
  if level < lim then
    update t3 set a=level;
    FLUSH TABLES;
    call bug10100pt(level+1, lim);
  else
    select * from t3;
  end if;
end|
# view & recursion
create procedure bug10100pv(level int, lim int)
begin
  if level < lim then
    update v1 set a=level;
    FLUSH TABLES;
    call bug10100pv(level+1, lim);
  else
    select * from v1;
  end if;
end|
# dynamic sql & recursion
prepare stmt2 from "select * from t3;";
create procedure bug10100pd(level int, lim int)
begin
  if level < lim then
    select level;
    prepare stmt1 from "update t3 set a=a+2";
    execute stmt1;
    FLUSH TABLES;
    execute stmt1;
    FLUSH TABLES;
    execute stmt1;
    FLUSH TABLES;
    deallocate prepare stmt1;
    execute stmt2;
    select * from t3;
    call bug10100pd(level+1, lim);
  else
    execute stmt2;
  end if;
end|
# cursor & recursion
create procedure bug10100pc(level int, lim int)
begin
  declare lv int;
  declare c cursor for select a from t3;
  open c;
  if level < lim then
    select level;
    fetch c into lv;
    select lv;
    update t3 set a=level+lv;
    FLUSH TABLES;
    call bug10100pc(level+1, lim);
  else
    select * from t3;
  end if;
  close c;
end|

set @@max_sp_recursion_depth=4|
select @@max_sp_recursion_depth|
-- error ER_SP_NO_RECURSION
select bug10100f(3)|
-- error ER_SP_NO_RECURSION
select bug10100f(6)|
call bug10100t(5)|
call bug10100pt(1,5)|
call bug10100pv(1,5)|
update t3 set a=1|
call bug10100pd(1,5)|
select * from t3|
update t3 set a=1|
call bug10100pc(1,5)|
select * from t3|
set @@max_sp_recursion_depth=0|
select @@max_sp_recursion_depth|
-- error ER_SP_NO_RECURSION
select bug10100f(5)|
-- error ER_SP_RECURSION_LIMIT
call bug10100t(5)|

#end of the stack checking
deallocate prepare stmt2|

drop function bug10100f|
drop procedure bug10100p|
drop procedure bug10100t|
drop procedure bug10100pt|
drop procedure bug10100pv|
drop procedure bug10100pd|
drop procedure bug10100pc|
drop view v1|

#
# BUG#13729: Stored procedures: packet error after exception handled
#
--disable_warnings
drop procedure if exists bug13729|
drop table if exists t3|
--enable_warnings

create table t3 (s1 int, primary key (s1))|

insert into t3 values (1),(2)|

create procedure bug13729()
begin
  declare continue handler for sqlexception select 55;

  update t3 set s1 = 1;
end|

call bug13729()|
# Used to cause Packets out of order
select * from t3|

drop procedure bug13729|
drop table t3|

#
# BUG#14643: Stored Procedure: Continuing after failed var. initialization
#            crashes server.
#
--disable_warnings
drop procedure if exists bug14643_1|
drop procedure if exists bug14643_2|
--enable_warnings

create procedure bug14643_1()
begin
  declare continue handler for sqlexception select 'boo' as 'Handler';

  begin
    declare v int default undefined_var;

    if v = 1 then
      select 1;
    else
      select v, isnull(v);
    end if;
  end;
end|

create procedure bug14643_2()
begin
  declare continue handler for sqlexception select 'boo' as 'Handler';

  case undefined_var
  when 1 then
    select 1;
  else
    select 2;
  end case;

  select undefined_var;
end|

call bug14643_1()|
call bug14643_2()|

drop procedure bug14643_1|
drop procedure bug14643_2|

#
# BUG#14304: auto_increment field incorrect set in SP
#
--disable_warnings
drop procedure if exists bug14304|
drop table if exists t3, t4|
--enable_warnings

create table t3(a int primary key auto_increment)|
create table t4(a int primary key auto_increment)|

create procedure bug14304()
begin
  insert into t3 set a=null;
  insert into t4 set a=null;
  insert into t4 set a=null;
  insert into t4 set a=null;
  insert into t4 set a=null;
  insert into t4 set a=null;
  insert into t4 select null as a;
  
  insert into t3 set a=null;
  insert into t3 set a=null;
  
  select * from t3;
end|

call bug14304()|

drop procedure bug14304|
drop table t3, t4|

#
# BUG#14376: MySQL crash on scoped variable (re)initialization
#
--disable_warnings
drop procedure if exists bug14376|
--enable_warnings

create procedure bug14376()
begin
  declare x int default x;
end|

# Not the error we want, but that's what we got for now...
--error ER_BAD_FIELD_ERROR
call bug14376()|
drop procedure bug14376|

create procedure bug14376()
begin
  declare x int default 42;

  begin
    declare x int default x;

    select x;
  end;
end|

call bug14376()|

drop procedure bug14376|

create procedure bug14376(x int)
begin
  declare x int default x;

  select x;
end|

call bug14376(4711)|

drop procedure bug14376|

#
# Bug#5967 "Stored procedure declared variable used instead of column"
# The bug should be fixed later.
# Test precedence of names of parameters, variable declarations, 
# variable declarations in nested compound statements, table columns,
# table columns in cursor declarations.
# According to the standard, table columns take precedence over
# variable declarations. In MySQL 5.0 it's vice versa.
#

--disable_warnings
drop procedure if exists bug5967|
drop table if exists t3|
--enable_warnings
create table t3 (a varchar(255))|
insert into t3 (a) values ("a - table column")|
create procedure bug5967(a varchar(255))
begin
  declare i varchar(255);
  declare c cursor for select a from t3;
  select a;
  select a from t3 into i;
  select i as 'Parameter takes precedence over table column';                     open c;
  fetch c into i;
  close c;
  select i as 'Parameter takes precedence over table column in cursors';
  begin
    declare a varchar(255) default 'a - local variable';
    declare c1 cursor for select a from t3;
    select a as 'A local variable takes precedence over parameter';
    open c1;
    fetch c1 into i;
    close c1;
    select i as 'A local variable takes precedence over parameter in cursors';
    begin
      declare a varchar(255) default 'a - local variable in a nested compound statement';
      declare c2 cursor for select a from t3;
      select a as 'A local variable in a nested compound statement takes precedence over a local variable in the outer statement';
      select a from t3 into i;
      select i as  'A local variable in a nested compound statement takes precedence over table column';
      open c2;
      fetch c2 into i;
      close c2;
      select i as  'A local variable in a nested compound statement takes precedence over table column in cursors';
    end;
  end;
end|
call bug5967("a - stored procedure parameter")|
drop procedure bug5967|

#
# Bug#13012 "SP: REPAIR/BACKUP/RESTORE TABLE crashes the server"
#
--disable_warnings
drop procedure if exists bug13012|
--enable_warnings
create procedure bug13012()
BEGIN
  REPAIR TABLE t1;
  BACKUP TABLE t1 to '../tmp';
  DROP TABLE t1;
  RESTORE TABLE t1 FROM '../tmp';
END|
call bug13012()|
drop procedure bug13012|
create view v1 as select * from t1|
create procedure bug13012()
BEGIN
  REPAIR TABLE t1,t2,t3,v1;
  OPTIMIZE TABLE t1,t2,t3,v1;
  ANALYZE TABLE t1,t2,t3,v1;
END|
call bug13012()|
call bug13012()|
call bug13012()|
drop procedure bug13012|
drop view v1;
select * from t1|

#
# A test case for Bug#15392 "Server crashes during prepared statement
# execute": make sure that stored procedure check for error conditions
# properly and do not continue execution if an error has been set. 
#
# It's necessary to use several DBs because in the original code
# the successful return of mysql_change_db overrode the error from
# execution.
drop schema if exists mysqltest1|
drop schema if exists mysqltest2|
drop schema if exists mysqltest3|
create schema mysqltest1|
create schema mysqltest2|
create schema mysqltest3|
use mysqltest3|

create procedure mysqltest1.p1 (out prequestid varchar(100))
begin
  call mysqltest2.p2('call mysqltest3.p3(1, 2)');
end|

create procedure mysqltest2.p2(in psql text)
begin
  declare lsql text;
  set @lsql= psql;
  prepare lstatement from @lsql;
  execute lstatement;
  deallocate prepare lstatement;
end|

create procedure mysqltest3.p3(in p1 int)
begin
  select p1;
end|

--error ER_SP_WRONG_NO_OF_ARGS
call mysqltest1.p1(@rs)|
--error ER_SP_WRONG_NO_OF_ARGS
call mysqltest1.p1(@rs)|
--error ER_SP_WRONG_NO_OF_ARGS
call mysqltest1.p1(@rs)|
drop schema if exists mysqltest1|
drop schema if exists mysqltest2|
drop schema if exists mysqltest3|
use test|

#
# Bug#15441 "Running SP causes Server to Crash": check that an SP variable
# can not be used in VALUES() function.
#
--disable_warnings
drop table if exists t3|
drop procedure if exists bug15441|
--enable_warnings
create table t3 (id int not null primary key, county varchar(25))|
insert into t3 (id, county) values (1, 'York')|

# First check that a stored procedure that refers to a parameter in VALUES()
# function won't parse.

create procedure bug15441(c varchar(25))
begin
  update t3 set id=2, county=values(c);
end|
--error ER_BAD_FIELD_ERROR
call bug15441('county')|
drop procedure bug15441|

# Now check the case when there is an ambiguity between column names
# and stored procedure parameters: the parser shall resolve the argument
# of VALUES() function to the column name.

# It's hard to deduce what county refers to in every case (INSERT statement):
# 1st county refers to the column
# 2nd county refers to the procedure parameter
# 3d and 4th county refers to the column, again, but
# for 4th county it has the value of SP parameter

# In UPDATE statement, just check that values() function returns NULL for
# non- INSERT...UPDATE statements, as stated in the manual.

create procedure bug15441(county varchar(25))
begin
  declare c varchar(25) default "hello";

  insert into t3 (id, county) values (1, county)
  on duplicate key update county= values(county);
  select * from t3;

  update t3 set id=2, county=values(id);
  select * from t3;
end|
call bug15441('Yale')|
drop table t3|
drop procedure bug15441|

#
# BUG#14498: Stored procedures: hang if undefined variable and exception
#
--disable_warnings
drop procedure if exists bug14498_1|
drop procedure if exists bug14498_2|
drop procedure if exists bug14498_3|
drop procedure if exists bug14498_4|
drop procedure if exists bug14498_5|
--enable_warnings

create procedure bug14498_1()
begin
  declare continue handler for sqlexception select 'error' as 'Handler';

  if v then
    select 'yes' as 'v';
  else
    select 'no' as 'v';
  end if;
  select 'done' as 'End';
end|

create procedure bug14498_2()
begin
  declare continue handler for sqlexception select 'error' as 'Handler';

  while v do
    select 'yes' as 'v';
  end while;
  select 'done' as 'End';
end|

create procedure bug14498_3()
begin
  declare continue handler for sqlexception select 'error' as 'Handler';

  repeat
    select 'maybe' as 'v';
  until v end repeat;
  select 'done' as 'End';
end|

create procedure bug14498_4()
begin
  declare continue handler for sqlexception select 'error' as 'Handler';

  case v
  when 1 then
    select '1' as 'v';
  when 2 then
    select '2' as 'v';
  else
    select '?' as 'v';
  end case;
  select 'done' as 'End';
end|

create procedure bug14498_5()
begin
  declare continue handler for sqlexception select 'error' as 'Handler';

  case
  when v = 1 then
    select '1' as 'v';
  when v = 2 then
    select '2' as 'v';
  else
    select '?' as 'v';
  end case;
  select 'done' as 'End';
end|

call bug14498_1()|
call bug14498_2()|
call bug14498_3()|
call bug14498_4()|
call bug14498_5()|

drop procedure bug14498_1|
drop procedure bug14498_2|
drop procedure bug14498_3|
drop procedure bug14498_4|
drop procedure bug14498_5|

#
# BUG#15231: Stored procedure bug with not found condition handler
#
--disable_warnings
drop table if exists t3|
drop procedure if exists bug15231_1|
drop procedure if exists bug15231_2|
drop procedure if exists bug15231_3|
drop procedure if exists bug15231_4|
--enable_warnings

create table t3 (id int not null)|
  
create procedure bug15231_1()
begin
  declare xid integer;
  declare xdone integer default 0;
  declare continue handler for not found set xdone = 1;

  set xid=null;
  call bug15231_2(xid);
  select xid, xdone;
end|

create procedure bug15231_2(inout ioid integer)
begin
  select "Before NOT FOUND condition is triggered" as '1';
  select id into ioid from t3 where id=ioid;
  select "After NOT FOUND condtition is triggered" as '2';

  if ioid is null then
    set ioid=1;
  end if;
end|

create procedure bug15231_3()
begin
  declare exit handler for sqlwarning
    select 'Caught it (wrong)' as 'Result';

  call bug15231_4();
end|

create procedure bug15231_4()
begin
  declare x decimal(2,1);

  set x = 'zap';
  select 'Missed it (correct)' as 'Result';
end|

call bug15231_1()|
call bug15231_3()|

drop table if exists t3|
drop procedure if exists bug15231_1|
drop procedure if exists bug15231_2|
drop procedure if exists bug15231_3|
drop procedure if exists bug15231_4|


#
# BUG#15011: error handler in nested block not activated
#
--disable_warnings
drop procedure if exists bug15011|
--enable_warnings

create table t3 (c1 int primary key)|

insert into t3 values (1)|

create procedure bug15011()
  deterministic
begin
  declare continue handler for 1062
    select 'Outer' as 'Handler';

  begin
    declare continue handler for 1062
      select 'Inner' as 'Handler';

    insert into t3 values (1);
  end;
end|

call bug15011()|

drop procedure bug15011|
drop table t3|


#
<<<<<<< HEAD
# BUG#17476: Stored procedure not returning data when it is called first
#            time per connection
#
--disable_warnings
drop procedure if exists bug17476|
--enable_warnings

create table t3 ( d date )|
insert into t3 values
  ( '2005-01-01' ), ( '2005-01-02' ), ( '2005-01-03' ),
  ( '2005-01-04' ), ( '2005-02-01' ), ( '2005-02-02' )|

create procedure bug17476(pDateFormat varchar(10))
  select date_format(t3.d, pDateFormat), count(*)
    from t3 
    group by date_format(t3.d, pDateFormat)|

call bug17476('%Y-%m')|
call bug17476('%Y-%m')|

drop table t3|
drop procedure bug17476|
=======
# BUG#16887: Cursor causes server segfault
#
--disable_warnings
drop table if exists t3|
drop procedure if exists bug16887|
--enable_warnings

create table t3 ( c varchar(1) )|

insert into t3 values
  (' '),('.'),(';'),(','),('-'),('_'),('('),(')'),('/'),('\\')|

create procedure bug16887()
begin
  declare i int default 10;

 again:
  while i > 0 do
  begin
    declare breakchar varchar(1);
    declare done int default 0;
    declare t3_cursor cursor for select c from t3;
    declare continue handler for not found set done = 1;

    set i = i - 1;
    select i;

    if i = 3 then
      iterate again;
    end if;

    open t3_cursor;

    loop
      fetch t3_cursor into breakchar;

      if done = 1 then
        begin
          close t3_cursor;
          iterate again;
        end;
      end if;
     end loop;
   end;
   end while;
end|

call bug16887()|

drop table t3|
drop procedure bug16887|
>>>>>>> cfba31dd


#
# BUG#NNNN: New bug synopsis
#
#--disable_warnings
#drop procedure if exists bugNNNN|
#--enable_warnings
#create procedure bugNNNN...

# Add bugs above this line. Use existing tables t1 and t2 when
# practical, or create table t3, t4 etc temporarily (and drop them).
delimiter ;|
drop table t1,t2;<|MERGE_RESOLUTION|>--- conflicted
+++ resolved
@@ -5616,7 +5616,6 @@
 
 
 #
-<<<<<<< HEAD
 # BUG#17476: Stored procedure not returning data when it is called first
 #            time per connection
 #
@@ -5639,7 +5638,9 @@
 
 drop table t3|
 drop procedure bug17476|
-=======
+
+
+#
 # BUG#16887: Cursor causes server segfault
 #
 --disable_warnings
@@ -5691,7 +5692,6 @@
 
 drop table t3|
 drop procedure bug16887|
->>>>>>> cfba31dd
 
 
 #
