--source include/not_embedded.inc
--source include/have_partition.inc
--source include/have_innodb.inc

--disable_warnings
drop table if exists t1, t2;
--enable_warnings

let $MYSQLD_DATADIR= `SELECT @@datadir`;

--echo #
--echo # Bug#13694811: THE OPTIMIZER WRONGLY USES THE FIRST
--echo #               INNODB PARTITION STATISTICS
--echo #

CREATE TABLE t1
(a INT,
 b varchar(64),
 PRIMARY KEY (a),
 KEY (b))
ENGINE = InnoDB
PARTITION BY RANGE (a)
SUBPARTITION BY HASH (a) SUBPARTITIONS 10
(PARTITION pNeg VALUES LESS THAN (0),
 PARTITION p0 VALUES LESS THAN (1000),
 PARTITION pMAX VALUES LESS THAN MAXVALUE);

--echo # Only one row in the first 10 subpartitions
INSERT INTO t1 VALUES (-1, 'Only negative pk value');

INSERT INTO t1 VALUES (0, 'Mod Zero'), (1, 'One'), (2, 'Two'), (3, 'Three'),
(10, 'Zero'), (11, 'Mod One'), (12, 'Mod Two'), (13, 'Mod Three'),
(20, '0'), (21, '1'), (22, '2'), (23, '3'),
(4, '4'), (5, '5'), (6, '6'), (7, '7'), (8, '8'), (9, '9');
INSERT INTO t1 SELECT a + 30, b FROM t1 WHERE a >= 0;
ANALYZE TABLE t1;
EXPLAIN SELECT b FROM t1 WHERE b between 'L' and 'N' AND a > -100;
DROP TABLE t1;

--echo #
--echo # Bug#13007154: Crash in keys_to_use_for_scanning with ORDER BY
--echo #               and PARTITIONING
--echo #
CREATE TABLE t1 (a INT, KEY(a))
ENGINE = InnoDB
PARTITION BY KEY (a) PARTITIONS 1;
SELECT 1 FROM t1 WHERE a > (SELECT LAST_INSERT_ID() FROM t1 LIMIT 0)
ORDER BY a;
DROP TABLE t1;

--echo #
--echo # Bug#56287: crash when using Partition datetime in sub in query
--echo #

CREATE TABLE t1
(c1 bigint(20) unsigned NOT NULL AUTO_INCREMENT,
 c2 varchar(40) not null default '',
 c3 datetime not  NULL,
 PRIMARY KEY (c1,c3),
 KEY partidx(c3))
ENGINE=InnoDB
PARTITION BY RANGE (TO_DAYS(c3))
(PARTITION p200912 VALUES LESS THAN (to_days('2010-01-01')),
 PARTITION p201103 VALUES LESS THAN (to_days('2011-04-01')),
 PARTITION p201912 VALUES LESS THAN MAXVALUE);

insert into t1(c2,c3) values ("Test row",'2010-01-01 00:00:00');

SELECT PARTITION_NAME, TABLE_ROWS FROM INFORMATION_SCHEMA.PARTITIONS WHERE TABLE_NAME = 't1' AND TABLE_SCHEMA = 'test';
SELECT count(*) FROM t1 p where c3 in
(SELECT c3 FROM t1 t WHERE t.c3 < TIMESTAMP'2011-04-26 19:19:44'
 AND t.c3 > TIMESTAMP'2011-04-26 19:18:44') ;

DROP TABLE t1;


--echo #
--echo # Bug#54747: Deadlock between REORGANIZE PARTITION and
--echo #            SELECT is not detected
--echo #

# we need concurrency of 2 to allow InnoDB intrinsic table (spawned
# by Optimizer) to proceed.
SET @old_innodb_thread_concurrency := @@innodb_thread_concurrency;
SET @old_innodb_thread_sleep_delay := @@innodb_thread_sleep_delay;
SET GLOBAL innodb_thread_concurrency = 2;

CREATE TABLE t1
(user_num BIGINT,
 hours SMALLINT,
 KEY user_num (user_num))
ENGINE = InnoDB   
PARTITION BY RANGE COLUMNS (hours)
(PARTITION hour_003 VALUES LESS THAN (3),
 PARTITION hour_004 VALUES LESS THAN (4),
 PARTITION hour_005 VALUES LESS THAN (5),
 PARTITION hour_last VALUES LESS THAN (MAXVALUE));

INSERT INTO t1 VALUES (1, 1), (2, 2), (3, 3), (4, 4), (5, 5);

BEGIN;
SELECT COUNT(*) FROM t1;

--echo # con1
--connect (con1,localhost,root,,)
--echo # SEND a ALTER PARTITION which waits on the ongoing transaction.
--send
ALTER TABLE t1
REORGANIZE PARTITION hour_003, hour_004 INTO
(PARTITION oldest VALUES LESS THAN (4));

--echo # Connection default wait until the ALTER is in 'waiting for table...'
--echo # state and then continue the transaction by trying a SELECT
--connection default
let $wait_condition =
SELECT COUNT(*) = 1
FROM information_schema.processlist
WHERE INFO like 'ALTER TABLE t1%REORGANIZE PARTITION hour_003, hour_004%'
AND STATE = 'Waiting for table metadata lock';
--source include/wait_condition.inc
SELECT COUNT(*) FROM t1;
COMMIT;

--echo # con1, reaping ALTER.
--connection con1
--reap

--echo # Disconnecting con1 and switching to default. Cleaning up.
--disconnect con1

--connection default

SET GLOBAL innodb_thread_concurrency = @old_innodb_thread_concurrency;
SET GLOBAL innodb_thread_sleep_delay = @old_innodb_thread_sleep_delay;
DROP TABLE t1;


--echo #
--echo # Bug#50418: DROP PARTITION does not interact with transactions
--echo #
CREATE TABLE t1 (
    id INT AUTO_INCREMENT NOT NULL,
    name CHAR(50) NOT NULL,
    myDate DATE NOT NULL,
    PRIMARY KEY (id, myDate),
    INDEX idx_date (myDate)
    ) ENGINE=InnoDB
PARTITION BY RANGE ( TO_DAYS(myDate) ) (
    PARTITION p0 VALUES LESS THAN (734028),
    PARTITION p1 VALUES LESS THAN (734029),
    PARTITION p2 VALUES LESS THAN (734030),
    PARTITION p3 VALUES LESS THAN MAXVALUE
    ) ;
INSERT INTO t1 VALUES 
(NULL, 'Lachlan', '2009-09-13'),
  (NULL, 'Clint', '2009-09-13'),
  (NULL, 'John', '2009-09-14'),
  (NULL, 'Dave', '2009-09-14'),
  (NULL, 'Jeremy', '2009-09-15'),
  (NULL, 'Scott', '2009-09-15'),
  (NULL, 'Jeff', '2009-09-16'),
  (NULL, 'Joe', '2009-09-16');
SET AUTOCOMMIT=0;
SELECT * FROM t1 FOR UPDATE;
UPDATE t1 SET name = 'Mattias' WHERE id = 7;
SELECT * FROM t1 WHERE id = 7;
--connect (con1, localhost, root,,)
--echo # Connection con1
SET lock_wait_timeout = 1;
--echo # After the patch it will wait and fail on timeout.
--error ER_LOCK_WAIT_TIMEOUT
ALTER TABLE t1 DROP PARTITION p3;
SHOW WARNINGS;
--disconnect con1
--connection default
--echo # Connection default
SELECT * FROM t1;
--echo # No changes.
COMMIT;
DROP TABLE t1;


--echo #
--echo # Bug#51830: Incorrect partition pruning on range partition (regression)
--echo #
CREATE TABLE t1 (a INT NOT NULL)
ENGINE = InnoDB
PARTITION BY RANGE(a)
(PARTITION p10 VALUES LESS THAN (10),
 PARTITION p30 VALUES LESS THAN (30),
 PARTITION p50 VALUES LESS THAN (50),
 PARTITION p70 VALUES LESS THAN (70),
 PARTITION p90 VALUES LESS THAN (90));
INSERT INTO t1 VALUES (10),(30),(50);
INSERT INTO t1 VALUES (70);
INSERT INTO t1 VALUES (80);
INSERT INTO t1 VALUES (89);
--error ER_NO_PARTITION_FOR_GIVEN_VALUE
INSERT INTO t1 VALUES (90);
--error ER_NO_PARTITION_FOR_GIVEN_VALUE
INSERT INTO t1 VALUES (100);
--error ER_NO_PARTITION_FOR_GIVEN_VALUE
insert INTO t1 VALUES (110);
ANALYZE TABLE t1;
EXPLAIN PARTITIONS SELECT * FROM t1 WHERE a > 90;
EXPLAIN PARTITIONS SELECT * FROM t1 WHERE a >= 90;
EXPLAIN PARTITIONS SELECT * FROM t1 WHERE a = 90;
EXPLAIN PARTITIONS SELECT * FROM t1 WHERE a = 89;
EXPLAIN PARTITIONS SELECT * FROM t1 WHERE a >= 89;
EXPLAIN PARTITIONS SELECT * FROM t1 WHERE a > 89;
EXPLAIN PARTITIONS SELECT * FROM t1 WHERE a = 100;
EXPLAIN PARTITIONS SELECT * FROM t1 WHERE a >= 100;
EXPLAIN PARTITIONS SELECT * FROM t1 WHERE a > 100;
DROP TABLE t1;

--echo #
--echo # Bug#50104: Partitioned table with just 1 partion works with fk
--echo #
CREATE TABLE t2 (
  id INT,
  PRIMARY KEY (id)
) ENGINE=InnoDB ;

CREATE TABLE t1 (
  id INT NOT NULL AUTO_INCREMENT,
  parent_id INT DEFAULT NULL,
  PRIMARY KEY (id),
  KEY parent_id (parent_id)
) ENGINE=InnoDB;

ALTER TABLE t1 PARTITION BY HASH (id) PARTITIONS 1;

--error ER_FOREIGN_KEY_ON_PARTITIONED
ALTER TABLE t1 ADD CONSTRAINT test_ibfk_1 FOREIGN KEY (parent_id) REFERENCES t2 (id);

ALTER TABLE t1 PARTITION BY HASH (id) PARTITIONS 2;

--error ER_FOREIGN_KEY_ON_PARTITIONED
ALTER TABLE t1 ADD CONSTRAINT test_ibfk_1 FOREIGN KEY (parent_id) REFERENCES t2 (id);

DROP TABLE t1, t2;

#
# BUG#47774, Assertion failure in InnoDB using column list partitioning
#
create table t1 (a varchar(5), b int signed, c varchar(10), d datetime)
partition by range columns(b,c)
subpartition by hash(to_seconds(d))
( partition p0 values less than (2, 'b'),
  partition p1 values less than (4, 'd'),
  partition p2 values less than (10, 'za'));
insert into t1 values ('a', 3, 'w', '2001-10-27 04:34:00');
insert into t1 values ('r', 7, 'w', '2001-10-27 05:34:00');
insert into t1 values ('g', 10, 'w', '2001-10-27 06:34:00');
update t1 set a = 'c' where a > 'f';
drop table t1;

#
# BUG#47776, Failed to update for MEMORY engine, crash for InnoDB and success for MyISAM
#
create table t1 (a varchar(5))
engine=memory
partition by range columns(a)
( partition p0 values less than ('m'),
  partition p1 values less than ('za'));
insert into t1 values  ('j');
update t1 set a = 'z' where (a >= 'j');
drop table t1;

create table t1 (a varchar(5))
engine=myisam
partition by range columns(a)
( partition p0 values less than ('m'),
  partition p1 values less than ('za'));
insert into t1 values  ('j');
update t1 set a = 'z' where (a >= 'j');
drop table t1;

create table t1 (a varchar(5))
engine=innodb
partition by range columns(a)
( partition p0 values less than ('m'),
  partition p1 values less than ('za'));
insert into t1 values  ('j');
update t1 set a = 'z' where (a >= 'j');
drop table t1;

#
# Bug#47029: Crash when reorganize partition with subpartition
#
create table t1 (a int not null,
                 b datetime not null,
                 primary key (a,b))
engine=innodb
partition by range (to_days(b))
subpartition by hash (a)
subpartitions 2
( partition p0 values less than (to_days('2009-01-01')),
  partition p1 values less than (to_days('2009-02-01')),
  partition p2 values less than (to_days('2009-03-01')),
  partition p3 values less than maxvalue);
alter table t1 reorganize partition p1,p2 into
( partition p2 values less than (to_days('2009-03-01')));
drop table t1;
#
# Bug#40595: Non-matching rows not released with READ-COMMITTED on tables
#            with partitions
CREATE TABLE t1 (id INT PRIMARY KEY, data INT) ENGINE = InnoDB 
PARTITION BY RANGE(id) ( 
 PARTITION p0 VALUES LESS THAN (5), 
 PARTITION p1 VALUES LESS THAN (10), 
 PARTITION p2 VALUES LESS THAN MAXVALUE 
);

INSERT INTO t1 VALUES (1,1), (2,2), (3,3), (4,4), (5,5), (6,6), (7,7), (8,8),
                      (9,9), (10,10), (11,11);

SET @old_tx_isolation := @@session.tx_isolation;
SET SESSION TRANSACTION ISOLATION LEVEL READ COMMITTED;

SET autocommit = 0;

UPDATE t1 SET DATA = data*2 WHERE id = 3;

# SHOW ENGINE InnoDB STATUS does not show transaction info in
# PERFORMANCE-VERSION
# grouping/referencing in replace_regex is very slow on long strings,
# removing all before/after the interesting row before grouping/referencing
#--replace_regex /.*---TRANSACTION [0-9]+ [0-9]+, .*, OS thread id [0-9]+// /MySQL thread id [0-9]+, query id [0-9]+ .*// /.*([0-9]+) lock struct\(s\), heap size [0-9]+, ([0-9]+) row lock\(s\).*/\1 lock struct(s) \2 row lock(s)/
#SHOW ENGINE InnoDB STATUS;

UPDATE t1 SET data = data*2 WHERE data = 2;

# SHOW ENGINE InnoDB STATUS does not show transaction info in
# PERFORMANCE-VERSION
# grouping/referencing in replace_regex is very slow on long strings,
# removing all before/after the interesting row before grouping/referencing
#--replace_regex /.*---TRANSACTION [0-9]+ [0-9]+, .*, OS thread id [0-9]+// /MySQL thread id [0-9]+, query id [0-9]+ .*// /.*([0-9]+ lock struct\(s\)), heap size [0-9]+, ([0-9]+ row lock\(s\)).*/\1 \2/
#SHOW ENGINE InnoDB STATUS;

SET @@session.tx_isolation = @old_tx_isolation;

DROP TABLE t1;

#
# Bug37721: ORDER BY when WHERE contains non-partitioned index column
# wrong order since it did not use pk as second compare
--echo # Bug#37721, test of ORDER BY on PK and WHERE on INDEX
CREATE TABLE t1 (
  a INT,
  b INT,
  PRIMARY KEY (a),
  INDEX (b))
ENGINE InnoDB
PARTITION BY HASH(a)
PARTITIONS 3;
# This will give the middle partition the highest value
INSERT INTO t1 VALUES (0,0),(4,0),(2,0);
SELECT a FROM t1 WHERE b = 0 ORDER BY a ASC;
SELECT a FROM t1 WHERE b = 0 ORDER BY a DESC;
ALTER TABLE t1 DROP INDEX b;
SELECT a FROM t1 WHERE b = 0 ORDER BY a ASC;
SELECT a FROM t1 WHERE b = 0 ORDER BY a DESC;
DROP TABLE t1;
CREATE TABLE t1 (
  a VARCHAR(600),
  b VARCHAR(600),
  PRIMARY KEY (a),
  INDEX (b))
ENGINE InnoDB
PARTITION BY KEY(a)
PARTITIONS 3;
# This will give the middle partition the highest value
INSERT INTO t1 VALUES (concat(repeat('MySQL',100),'1'),repeat('0',257));
INSERT INTO t1 VALUES (concat(repeat('MySQL',100),'3'),repeat('0',257));
INSERT INTO t1 VALUES (concat(repeat('MySQL',100),'2'),repeat('0',257));
SELECT right(a,1) FROM t1 WHERE b = repeat('0',257) ORDER BY a ASC;
SELECT right(a,1) FROM t1 WHERE b = repeat('0',257) ORDER BY a DESC;
ALTER TABLE t1 DROP INDEX b;
SELECT right(a,1) FROM t1 WHERE b = repeat('0',257) ORDER BY a ASC;
SELECT right(a,1) FROM t1 WHERE b = repeat('0',257) ORDER BY a DESC;
DROP TABLE t1;

#
# Bug#32948 - FKs allowed to reference partitioned table
#
-- echo # Bug#32948
CREATE TABLE t1 (c1 INT, PRIMARY KEY (c1)) ENGINE=INNODB;
CREATE TABLE t2 (c1 INT, PRIMARY KEY (c1),
                 FOREIGN KEY (c1) REFERENCES t1 (c1)
                 ON DELETE CASCADE)
ENGINE=INNODB;
--error ER_FOREIGN_KEY_ON_PARTITIONED
ALTER TABLE t1 PARTITION BY HASH(c1) PARTITIONS 5;
--error ER_FOREIGN_KEY_ON_PARTITIONED
ALTER TABLE t2 PARTITION BY HASH(c1) PARTITIONS 5;
--error ER_ROW_IS_REFERENCED
ALTER TABLE t1 ENGINE=MyISAM;
DROP TABLE t2;
DROP TABLE t1;

#
# Bug #14673: Wrong InnoDB default row format
#
create table t1 (a int) engine=innodb partition by hash(a) ;
# Avg_row_length (col 6) and Data_length (col 7) vary depending
# on the page size.  Data_free for InnoDB tablespace varies
# depending on which tests have been run before this one.
--replace_column 6 # 7 # 10 # 12 #
show table status like 't1';
drop table t1;

#
# Bug 21173: SHOW TABLE STATUS crashes server in InnoDB
#
create table t1 (a int)
engine = innodb
partition by key (a);
# Avg_row_length (col 6) and Data_length (col 7) vary depending
# on the page size.  Data_free for InnoDB tablespace varies
# depending on which tests have been run before this one.
--replace_column 6 # 7 # 10 # 12 #
show table status;
insert into t1 values (0), (1), (2), (3);
analyze table t1;
# Avg_row_length (col 6) and Data_length (col 7) vary depending
# on the page size.  Data_free for InnoDB tablespace varies
# depending on which tests have been run before this one.
--replace_column 6 # 7 # 10 # 12 # 13 #
show table status;
drop table t1;

create table t1 (a int auto_increment primary key)
engine = innodb
partition by key (a);
# Avg_row_length (col 6) and Data_length (col 7) vary depending
# on the page size.  Data_free for InnoDB tablespace varies
# depending on which tests have been run before this one.
--replace_column 6 # 7 # 10 # 12 #
show table status;
insert into t1 values (NULL), (NULL), (NULL), (NULL);
analyze table t1;
# Avg_row_length (col 6) and Data_length (col 7) vary depending
# on the page size.  Data_free for InnoDB tablespace varies
# depending on which tests have been run before this one.
--replace_column 6 # 7 # 10 # 12 # 13 #
show table status;
insert into t1 values (NULL), (NULL), (NULL), (NULL);
analyze table t1;
# Avg_row_length (col 6) and Data_length (col 7) vary depending
# on the page size.  Data_free for InnoDB tablespace varies
# depending on which tests have been run before this one.
--replace_column 6 # 7 # 10 # 12 # 13 #
show table status;
drop table t1;

#
# BUG 19122 Crash after ALTER TABLE t1 REBUILD PARTITION p1
#
create table t1 (a int)
partition by key (a)
(partition p1 engine = innodb);

alter table t1 rebuild partition p1;
alter table t1 rebuild partition p1;
alter table t1 rebuild partition p1;
alter table t1 rebuild partition p1;
alter table t1 rebuild partition p1;
alter table t1 rebuild partition p1;
alter table t1 rebuild partition p1;
drop table t1;

#
# Bug 21339: Crash in Explain Partitions
#
create table t1 (a date)
engine = innodb
partition by range (year(a))
(partition p0 values less than (2006),
 partition p1 values less than (2007));
explain partitions select * from t1
where a between '2006-01-01' and '2007-06-01';
drop table t1;

#
# Bug 20397: Partitions: Crash when using non-existing engine
#
--error ER_UNKNOWN_STORAGE_ENGINE
create table t1 (a int)
engine = x
partition by key (a);

create table t1 (a int)
engine = innodb
partition by list (a)
(partition p0 values in (0));

--error ER_UNKNOWN_STORAGE_ENGINE
alter table t1 engine = x;
show create table t1;
drop table t1;

# BUG#26117: index_merge sort-union over partitioned table crashes

create table t1
(
  id int unsigned auto_increment,
  time datetime not null,
  first_name varchar(40),
  last_name varchar(50),
  primary key (id, time),
  index first_index (first_name),
  index last_index (last_name)	
) engine=Innodb partition by range (to_days(time)) (
  partition p1 values less than (to_days('2007-02-07')),
  partition p2 values less than (to_days('2007-02-08')),
  partition p3 values less than MAXVALUE
);

insert into t1 (time, first_name, last_name) values ('2007-02-07', 'Q', 'Robert'),
('2007-02-07', 'Mark', 'Nate'), ('2007-02-07', 'Nate', 'Oscar'),
('2007-02-07', 'Zack', 'Alice'), ('2007-02-07', 'Jack', 'Kathy'),
('2007-02-06', 'Alice', 'Alice'), ('2007-02-06', 'Brian', 'Charles'),
('2007-02-06', 'Charles', 'David'), ('2007-02-06', 'David', 'Eric'),
('2007-02-07', 'Hector', 'Isaac'), ('2007-02-07', 'Oscar', 'Patricia'),
('2007-02-07', 'Patricia', 'Q'), ('2007-02-07', 'X', 'Yuri'),
('2007-02-07', 'Robert', 'Shawn'), ('2007-02-07', 'Kathy', 'Lois'),
('2007-02-07', 'Eric', 'Francis'), ('2007-02-06', 'Shawn', 'Theron'),
('2007-02-06', 'U', 'Vincent'), ('2007-02-06', 'Francis', 'George'),
('2007-02-06', 'George', 'Hector'), ('2007-02-06', 'Vincent', 'Walter'),
('2007-02-06', 'Walter', 'X'), ('2007-02-07', 'Lois', 'Mark'),
('2007-02-07', 'Yuri', 'Zack'), ('2007-02-07', 'Isaac', 'Jack'),
('2007-02-07', 'Sharon', 'Mark'), ('2007-02-07', 'Michael', 'Michelle'),
('2007-02-07', 'Derick', 'Nathan'), ('2007-02-07', 'Peter', 'Xavier'),
('2007-02-07', 'Fred', 'Harold'), ('2007-02-07', 'Katherine', 'Lisa'),
('2007-02-07', 'Tom', 'Rina'), ('2007-02-07', 'Jerry', 'Victor'),
('2007-02-07', 'Alexander', 'Terry'), ('2007-02-07', 'Justin', 'John'),
('2007-02-07', 'Greg', 'Ernest'), ('2007-02-07', 'Robert', 'Q'),
('2007-02-07', 'Nate', 'Mark'), ('2007-02-07', 'Oscar', 'Nate'),
('2007-02-07', 'Alice', 'Zack'), ('2007-02-07', 'Kathy', 'Jack'),
('2007-02-06', 'Alice', 'Alice'), ('2007-02-06', 'Charles', 'Brian'),
('2007-02-06', 'David', 'Charles'), ('2007-02-06', 'Eric', 'David'),
('2007-02-07', 'Isaac', 'Hector'), ('2007-02-07', 'Patricia', 'Oscar'),
('2007-02-07', 'Q', 'Patricia'), ('2007-02-07', 'Yuri', 'X'),
('2007-02-07', 'Shawn', 'Robert'), ('2007-02-07', 'Lois', 'Kathy'),
('2007-02-07', 'Francis', 'Eric'), ('2007-02-06', 'Theron', 'Shawn'),
('2007-02-06', 'Vincent', 'U'), ('2007-02-06', 'George', 'Francis'),
('2007-02-06', 'Hector', 'George'), ('2007-02-06', 'Walter', 'Vincent'),
('2007-02-06', 'X', 'Walter'), ('2007-02-07', 'Mark', 'Lois'),
('2007-02-07', 'Zack', 'Yuri'), ('2007-02-07', 'Jack', 'Isaac'),
('2007-02-07', 'Mark', 'Sharon'), ('2007-02-07', 'Michelle', 'Michael'),
('2007-02-07', 'Nathan', 'Derick'), ('2007-02-07', 'Xavier', 'Peter'),
('2007-02-07', 'Harold', 'Fred'), ('2007-02-07', 'Lisa', 'Katherine'),
('2007-02-07', 'Rina', 'Tom'), ('2007-02-07', 'Victor', 'Jerry'),
('2007-02-07', 'Terry', 'Alexander'), ('2007-02-07', 'John', 'Justin'),
('2007-02-07', 'Ernest', 'Greg');

SELECT * FROM t1 WHERE first_name='Andy' OR last_name='Jake';

drop table t1;

#
# BUG#30583 - Partition on DOUBLE key + INNODB + count(*) == crash
#
CREATE TABLE t1 (a DOUBLE NOT NULL, KEY(a)) ENGINE=InnoDB
PARTITION BY KEY(a) PARTITIONS 10;
INSERT INTO t1 VALUES(1),(2);
SELECT COUNT(*) FROM t1;
DROP TABLE t1;

#
# Bug #31893 Partitions: crash if subpartitions and engine change
#
create table t1 (int_column int, char_column char(5))
  PARTITION BY RANGE (int_column) subpartition by key (char_column) subpartitions 2
  (PARTITION p1 VALUES LESS THAN (5) ENGINE = InnoDB);
alter table t1
ENGINE = MyISAM
PARTITION BY RANGE (int_column)
   subpartition by key (char_column) subpartitions 2
  (PARTITION p1 VALUES LESS THAN (5));
show create table t1;
drop table t1;

#
# BUG#46483 - drop table of partitioned table may leave extraneous file
# Note: was only repeatable with InnoDB plugin
#
CREATE TABLE t1 (a INT) ENGINE=InnoDB
  PARTITION BY list(a) (PARTITION p1 VALUES IN (1));
CREATE INDEX i1 ON t1 (a);
DROP TABLE t1;

# Before the fix it should show extra file like #sql-2405_2.par
--list_files $MYSQLD_DATADIR/test/ *

--disable_parsing
--echo #
--echo # Bug#47343: InnoDB fails to clean-up after lock wait timeout on
--echo #            REORGANIZE PARTITION
--echo #
CREATE TABLE t1 (
	a INT,
	b DATE NOT NULL,
	PRIMARY KEY (a, b)
) ENGINE=InnoDB
PARTITION BY RANGE (a) (
	PARTITION pMAX VALUES LESS THAN MAXVALUE
) ;

INSERT INTO t1 VALUES (1, '2001-01-01'), (2, '2002-02-02'), (3, '2003-03-03');

START TRANSACTION;
SELECT * FROM t1 FOR UPDATE;

connect (con1, localhost, root,,);
--echo # Connection con1
--error ER_LOCK_WAIT_TIMEOUT
ALTER TABLE t1 REORGANIZE PARTITION pMAX INTO
(PARTITION p3 VALUES LESS THAN (3),
 PARTITION pMAX VALUES LESS THAN MAXVALUE);
SHOW WARNINGS;
--error ER_LOCK_WAIT_TIMEOUT
ALTER TABLE t1 REORGANIZE PARTITION pMAX INTO
(PARTITION p3 VALUES LESS THAN (3),
 PARTITION pMAX VALUES LESS THAN MAXVALUE);
SHOW WARNINGS;

#Contents of the 'test' database directory:
--list_files $MYSQLD_DATADIR/test

disconnect con1;
connection default;
--echo # Connection default
SELECT * FROM t1;
COMMIT;
DROP TABLE t1;

#
# Bug #55146    Assertion `m_part_spec.start_part == m_part_spec.end_part' in index_read_idx_map
#

CREATE TABLE t1 (i1 int NOT NULL primary key, f1 int) ENGINE = InnoDB
    PARTITION BY HASH(i1) PARTITIONS 2;

INSERT INTO t1 VALUES (1,1), (2,2);

SELECT * FROM t1 WHERE i1 = ( SELECT i1 FROM t1 WHERE f1=0 LIMIT 1 );

DROP TABLE t1;

--enable_parsing

--echo #
--echo # Bug#54783: optimize table crashes with invalid timestamp default value and NO_ZERO_DATE
--echo #

--disable_warnings
DROP TABLE IF EXISTS t1;
--enable_warnings
SET sql_mode = 'NO_ENGINE_SUBSTITUTION';
CREATE TABLE t1 (a INT, b TIMESTAMP DEFAULT '0000-00-00 00:00:00')
  ENGINE=INNODB PARTITION BY LINEAR HASH (a) PARTITIONS 1;
SET @old_mode = @@sql_mode;
SET SESSION sql_mode = '';
OPTIMIZE TABLE t1;
SET SESSION sql_mode = @old_mode;
DROP TABLE t1;
SET sql_mode = default;

--echo #
--echo # Bug#57985 "ONLINE/FAST ALTER PARTITION can fail and leave the
--echo #            table unusable".
--echo #
--disable_warnings
DROP TABLE IF EXISTS t1;
--enable_warnings
CREATE TABLE t1 (a bigint not null, b int not null, PRIMARY KEY (a))
  ENGINE = InnoDB PARTITION BY KEY(a) PARTITIONS 2;
INSERT INTO t1 values (0,1), (1,2);
--echo # The below ALTER should fail. It should leave the
--echo # table in its original, non-corrupted, usable state.
--error ER_UNIQUE_KEY_NEED_ALL_FIELDS_IN_PF
ALTER TABLE t1 ADD UNIQUE KEY (b);
--echo # The below statements should succeed, as ALTER should
--echo # have left table intact.
SHOW CREATE TABLE t1;
SELECT * FROM t1;
DROP TABLE t1;

--echo #
--echo # Bug#16943907: FLUSH TABLES FOR EXPORT: ASSERTION IN HA_PARTITION::EXTRA
--echo #
CREATE TABLE t1 (a int, PRIMARY KEY (a)) ENGINE=InnoDB
PARTITION BY HASH (a) PARTITIONS 2;
FLUSH TABLES t1 FOR EXPORT;
--echo # List of files after EXPORT (should include a .cfg file for each part).
--replace_result #p# #P#
--list_files $MYSQLD_DATADIR/test/ t1*
--echo # Copying the .cfg and .ibd files as backup
--copy_file $MYSQLD_DATADIR/test/t1#P#p0.cfg $MYSQLD_DATADIR/test/backup_t1#P#p0.cfg
--copy_file $MYSQLD_DATADIR/test/t1#P#p0.ibd $MYSQLD_DATADIR/test/backup_t1#P#p0.ibd
--copy_file $MYSQLD_DATADIR/test/t1#P#p1.cfg $MYSQLD_DATADIR/test/backup_t1#P#p1.cfg
--copy_file $MYSQLD_DATADIR/test/t1#P#p1.ibd $MYSQLD_DATADIR/test/backup_t1#P#p1.ibd
UNLOCK TABLES;
--echo # List of files after UNLOCK (no .cfg files).
--replace_result #p# #P#
--list_files $MYSQLD_DATADIR/test/ t1*
ALTER TABLE t1 DISCARD TABLESPACE;
--echo # List of files after DISCARD (no .cfg/.ibd files).
--replace_result #p# #P#
--list_files $MYSQLD_DATADIR/test/ t1*
--echo # Moving the .cfg and .ibd files back from backup
--move_file $MYSQLD_DATADIR/test/backup_t1#P#p0.cfg $MYSQLD_DATADIR/test/t1#P#p0.cfg
--move_file $MYSQLD_DATADIR/test/backup_t1#P#p0.ibd $MYSQLD_DATADIR/test/t1#P#p0.ibd
--move_file $MYSQLD_DATADIR/test/backup_t1#P#p1.cfg $MYSQLD_DATADIR/test/t1#P#p1.cfg
--move_file $MYSQLD_DATADIR/test/backup_t1#P#p1.ibd $MYSQLD_DATADIR/test/t1#P#p1.ibd
ALTER TABLE t1 IMPORT TABLESPACE;
--echo # List of files after IMPORT (.cfg files still there).
--replace_result #p# #P#
--list_files $MYSQLD_DATADIR/test/ t1*
DROP TABLE t1;
--echo # List of files after DROP (.cfg files should also be removed).
--list_files $MYSQLD_DATADIR/test/ t1*

--echo #
--echo # Bug#13737949: CRASH IN HA_PARTITION::INDEX_INIT
--echo # Bug#18694052: SERVER CRASH IN HA_PARTITION::INIT_RECORD_PRIORITY_QUEUE
--echo #
CREATE TABLE t1
(a INT,
 b INT,
 PRIMARY KEY (a))
ENGINE = InnoDB
PARTITION BY HASH (a) PARTITIONS 3;
START TRANSACTION WITH CONSISTENT SNAPSHOT;
--connect (con1, localhost, root,,)
--echo # con1
ALTER TABLE t1 ADD INDEX idx1 (b);
--connection default
--echo # con default
--error ER_TABLE_DEF_CHANGED
SELECT b FROM t1 WHERE b = 0;
--error ER_TABLE_DEF_CHANGED
SELECT b FROM t1 WHERE b = 0;
--error ER_TABLE_DEF_CHANGED
SELECT * FROM t1;
--disconnect con1
DROP TABLE t1;

--echo # Same test without partitioning
CREATE TABLE t1
(a INT,
 b INT,
 PRIMARY KEY (a))
ENGINE = InnoDB;
START TRANSACTION WITH CONSISTENT SNAPSHOT;
--echo # con1
--connect (con1, localhost, root,,)
ALTER TABLE t1 ADD INDEX idx1 (b);
--connection default
--echo # con default
--error ER_TABLE_DEF_CHANGED
SELECT b FROM t1 WHERE b = 0;
--error ER_TABLE_DEF_CHANGED
SELECT b FROM t1 WHERE b = 0;
--error ER_TABLE_DEF_CHANGED
SELECT * FROM t1;
--disconnect con1
DROP TABLE t1;

--echo Bug 17896265	 PARTITIONED TABLE HAS MISPLACED ROWS, AFTER INPLACE ALTER

#Check basic Interchange
CREATE TABLE t1 (
f1 INT(11) NOT NULL,
f2 INT(11) NOT NULL
)
ENGINE=InnoDB
PARTITION BY KEY (f1,f2) PARTITIONS 2;
INSERT INTO t1 VALUES (9585,5);
--error ER_ALTER_OPERATION_NOT_SUPPORTED
ALTER TABLE t1 CHANGE f1 f1 INT AFTER f2, ALGORITHM=INPLACE;

# Check when interchanging columns do not change the order
CREATE TABLE t2 (
f1 INT(11) NOT NULL,
f2 INT(11) NOT NULL,
f3 INT(11) NOT NULL,
f4 INT(11) NOT NULL
)
ENGINE=InnoDB
PARTITION BY KEY (f2,f3) PARTITIONS 2;
INSERT INTO t2 VALUES (10,9585,5,20);

ALTER TABLE t2 CHANGE f3 f3 INT AFTER f4, ALGORITHM=INPLACE;
# Check if row is in the wrong partition!
CHECK TABLE t2;

--error ER_ALTER_OPERATION_NOT_SUPPORTED
ALTER TABLE t2 CHANGE f3 f3 INT AFTER f1, ALGORITHM=INPLACE;

#Bring back to original position
ALTER TABLE t2 CHANGE f4 f4 INT AFTER f3, ALGORITHM=INPLACE;
CHECK TABLE t2;

#Change the column order of field which are not part of KEY
ALTER TABLE t2 CHANGE f1 f1 INT AFTER f4, ALGORITHM=INPLACE;
CHECK TABLE t2;

#now order is f2,f3,f4,f1
ALTER TABLE t2 CHANGE f1 f1 INT AFTER f2, ALGORITHM=INPLACE;
CHECK TABLE t2;

#now order is f2,f1,f3,f4
--error ER_ALTER_OPERATION_NOT_SUPPORTED
ALTER TABLE t2 CHANGE f2 f2 INT AFTER f4, ALGORITHM=INPLACE;

#check if Range partition is effected
CREATE TABLE t3 (f1 INT,f2 INT) ENGINE=INNODB
PARTITION BY RANGE(f1) (
PARTITION p0 VALUES LESS THAN (100),
PARTITION p1 VALUES LESS THAN (200),
PARTITION p2 VALUES LESS THAN (600),
PARTITION p3 VALUES LESS THAN MAXVALUE
);
insert into t3 values (90,120);
insert into t3 values (120,300);
ALTER TABLE t3 CHANGE f1 f1 int AFTER f2, ALGORITHM=INPLACE;
CHECK TABLE t3;

#check with hash partitions
CREATE TABLE t4 (
f1 INT(11) NOT NULL,
f2 INT(11) NOT NULL
)
ENGINE=InnoDB
PARTITION BY HASH (MOD(f1,f2)) PARTITIONS 2;
INSERT INTO t4 VALUES (9585,5);
ALTER TABLE t4 CHANGE f1 f1 INT AFTER f2, ALGORITHM=INPLACE;
CHECK TABLE t4;

#Check with column partitioning
CREATE TABLE t5 (
    f1 INT,
    f2 INT
)
ENGINE=InnoDB
PARTITION BY RANGE COLUMNS(f1,f2) (
    PARTITION p0 VALUES LESS THAN (10000,12),
    PARTITION p1 VALUES LESS THAN (MAXVALUE, MAXVALUE)
);

INSERT INTO t5 VALUES (1,20000);
ALTER TABLE t5 CHANGE f1 f1 INT AFTER f2, ALGORITHM=INPLACE;
CHECK TABLE t5;

#Check with column partitioning and subpartition
CREATE TABLE t6 (
    a INT,
    b INT
)
ENGINE=InnoDB
PARTITION BY RANGE COLUMNS(a,b)
SUBPARTITION BY KEY(a,b)
SUBPARTITIONS 2 (
    PARTITION p0 VALUES LESS THAN (10000,12),
    PARTITION p1 VALUES LESS THAN (MAXVALUE, MAXVALUE)
);
INSERT INTO t6 VALUES (9585,5);

--error ER_ALTER_OPERATION_NOT_SUPPORTED
ALTER TABLE t6 CHANGE a a INT AFTER b, ALGORITHM=INPLACE;

#check when the columns are not adjacent
CREATE TABLE t7 (
f1 INT(11) NOT NULL,
f2 INT(11) NOT NULL,
f3 INT(11) NOT NULL,
f4 INT(11) NOT NULL,
f5 INT(11) NOT NULL

)
ENGINE=InnoDB
PARTITION BY KEY (f1,f5) PARTITIONS 2;
INSERT INTO t7 VALUES (9585,10,20,10,5);

ALTER TABLE t7 CHANGE f5 f5 INT AFTER f3, ALGORITHM=INPLACE;
CHECK TABLE t7;

ALTER TABLE t7 CHANGE f5 f5 INT AFTER f2, ALGORITHM=INPLACE;
CHECK TABLE t7;

--error ER_ALTER_OPERATION_NOT_SUPPORTED
ALTER TABLE t7 CHANGE f1 f1 INT AFTER f4, ALGORITHM=INPLACE;

DROP TABLE t1,t2,t3,t4,t5,t6,t7;

--echo # Coverage tests for Native InnoDB Partitioning

--echo #
--echo # Test enable/disable keys.
--echo #
CREATE TABLE t1 (a int, b int, primary key (a), key (b))
ENGINE = InnoDB
PARTITION BY HASH (a) PARTITIONS 3;
INSERT INTO t1 VALUES (1,1),(2,1),(3,3),(4,1),(5,3),(6,1),(7,1),(8,1),(9,4),
(10,1),(11,3),(12,1),(13,3),(14,1),(15,1),(16,3),(17,1),(18,1),(19,1),(20,3);
EXPLAIN SELECT * FROM t1 WHERE b = 4;
ALTER TABLE t1 DISABLE KEYS;
INSERT INTO t1 VALUES (21,1),(22,1),(23,3),(24,1);
EXPLAIN SELECT * FROM t1 WHERE b = 4;
ALTER TABLE t1 ENABLE KEYS;
EXPLAIN SELECT * FROM t1 WHERE b = 4;
DROP TABLE t1;

--echo #
--echo # Test with different key sizes
--echo #
CREATE TABLE t1
(a int NOT NULL,
 b int NOT NULL,
 c varchar(10) NOT NULL,
 INDEX(a),
 UNIQUE KEY  (c(5), a, b)
)
ENGINE=InnoDB
PARTITION BY HASH (b) PARTITIONS 2;
SELECT * FROM t1 WHERE a = '92' AND c = '0.73';
SELECT * FROM t1 WHERE a = '1224';
DROP TABLE t1;

--echo #
--echo # Test with index_merge using PK
--echo #
CREATE TABLE t1
(
  a int NOT NULL,
  b int NOT NULL DEFAULT 2,
  c int NOT NULL DEFAULT 3,
  PRIMARY KEY (a),
  INDEX i2(b),
  INDEX i3(c)
)
ENGINE = InnoDB
PARTITION BY HASH (a) PARTITIONS 3;

INSERT INTO t1 (a) VALUES (1),(2),(3),(4),(5),(6),(7),(8);
INSERT INTO t1 (a) SELECT a+8 FROM t1;

UPDATE t1 SET b=a,c=a;

ANALYZE TABLE t1;

--replace_column 10 #
EXPLAIN SELECT * FROM t1 WHERE a=3 OR b=4;
SELECT * FROM t1 WHERE a=3 OR b=4;
DROP TABLE t1;

--echo #
--echo # Test error handling in mysql_admin
--echo #
CREATE TABLE t1 (a int)
PARTITION BY LINEAR HASH (a) PARTITIONS 8;
LOAD INDEX INTO CACHE t1 PARTITION (ALL);
ALTER TABLE t1 COALESCE PARTITION 2;
DROP TABLE t1;


--echo #
--echo # Bug #17299181  CREATE_TIME AND UPDATE_TIME ARE
--echo #                WRONG FOR PARTITIONED TABLES
--echo #

CREATE TABLE t1 (a int, PRIMARY KEY (a)) ENGINE=InnoDB
PARTITION BY HASH (a) PARTITIONS 2;

SELECT COUNT(*) FROM INFORMATION_SCHEMA.TABLES WHERE
CREATE_TIME IS NOT NULL AND TABLE_NAME='t1';

<<<<<<< HEAD
INSERT INTO t1 VALUES (1),(2),(3),(4),(5),(6),(7),(8);

ANALYZE TABLE t1;

SELECT COUNT(*) FROM INFORMATION_SCHEMA.TABLES WHERE
CREATE_TIME IS NOT NULL AND UPDATE_TIME IS NOT NULL
AND TABLE_NAME='t1';

DROP TABLE t1;
=======
DROP TABLE t1;

--echo #
--echo # Bug#20160327 OPTIMIZE TABLE REMOVES THE DATA DIRECTORY IN PARTITIONS
--echo #

--replace_result $MYSQL_TMP_DIR MYSQL_TMP_DIR
eval CREATE TABLE `t1` (
       `f1` INT(10) UNSIGNED NOT NULL AUTO_INCREMENT,
       `f2` MEDIUMTEXT NOT NULL,
       `f3` CHAR(100) NOT NULL,
       `f4` TINYINT(1) unsigned NOT NULL,
       PRIMARY KEY (`f1`,`f4`)
     ) ENGINE=InnoDB AUTO_INCREMENT=0 DEFAULT CHARSET=latin1
     PARTITION BY LIST (`f4`)
     (PARTITION p0 VALUES IN (0) ENGINE = InnoDB,
      PARTITION p1 VALUES IN (1) DATA DIRECTORY = '$MYSQL_TMP_DIR/temp_dir' ENGINE = InnoDB);

--replace_result $MYSQL_TMP_DIR MYSQL_TMP_DIR
SHOW CREATE TABLE t1;

OPTIMIZE TABLE t1;
--replace_result $MYSQL_TMP_DIR MYSQL_TMP_DIR
SHOW CREATE TABLE t1;
--list_files $MYSQL_TMP_DIR/temp_dir/test

ALTER TABLE t1 OPTIMIZE PARTITION p0;
--replace_result $MYSQL_TMP_DIR MYSQL_TMP_DIR
SHOW CREATE TABLE t1;
--list_files $MYSQL_TMP_DIR/temp_dir/test

ALTER TABLE t1 OPTIMIZE PARTITION p1;
--replace_result $MYSQL_TMP_DIR MYSQL_TMP_DIR
SHOW CREATE TABLE t1;
--list_files $MYSQL_TMP_DIR/temp_dir/test

ALTER TABLE t1 REBUILD PARTITION ALL;
--replace_result $MYSQL_TMP_DIR MYSQL_TMP_DIR
SHOW CREATE TABLE t1;
--list_files $MYSQL_TMP_DIR/temp_dir/test

ALTER TABLE t1 ADD extracol VARCHAR(32) NULL;
--replace_result $MYSQL_TMP_DIR MYSQL_TMP_DIR
SHOW CREATE TABLE t1;
--list_files $MYSQL_TMP_DIR/temp_dir/test

DROP TABLE t1;

--rmdir $MYSQL_TMP_DIR/temp_dir/test
--rmdir $MYSQL_TMP_DIR/temp_dir
>>>>>>> 4db17d58
<|MERGE_RESOLUTION|>--- conflicted
+++ resolved
@@ -972,13 +972,13 @@
 --echo #                WRONG FOR PARTITIONED TABLES
 --echo #
 
+
 CREATE TABLE t1 (a int, PRIMARY KEY (a)) ENGINE=InnoDB
 PARTITION BY HASH (a) PARTITIONS 2;
 
 SELECT COUNT(*) FROM INFORMATION_SCHEMA.TABLES WHERE
 CREATE_TIME IS NOT NULL AND TABLE_NAME='t1';
 
-<<<<<<< HEAD
 INSERT INTO t1 VALUES (1),(2),(3),(4),(5),(6),(7),(8);
 
 ANALYZE TABLE t1;
@@ -988,12 +988,15 @@
 AND TABLE_NAME='t1';
 
 DROP TABLE t1;
-=======
-DROP TABLE t1;
 
 --echo #
 --echo # Bug#20160327 OPTIMIZE TABLE REMOVES THE DATA DIRECTORY IN PARTITIONS
 --echo #
+
+# Create one partition in default in data directory and other in
+# different path
+
+LET $MYSQL_DATA_DIR = `select @@datadir`;
 
 --replace_result $MYSQL_TMP_DIR MYSQL_TMP_DIR
 eval CREATE TABLE `t1` (
@@ -1014,29 +1017,129 @@
 --replace_result $MYSQL_TMP_DIR MYSQL_TMP_DIR
 SHOW CREATE TABLE t1;
 --list_files $MYSQL_TMP_DIR/temp_dir/test
+--list_files $MYSQL_DATA_DIR/test
+
 
 ALTER TABLE t1 OPTIMIZE PARTITION p0;
 --replace_result $MYSQL_TMP_DIR MYSQL_TMP_DIR
 SHOW CREATE TABLE t1;
 --list_files $MYSQL_TMP_DIR/temp_dir/test
+--list_files $MYSQL_DATA_DIR/test
 
 ALTER TABLE t1 OPTIMIZE PARTITION p1;
 --replace_result $MYSQL_TMP_DIR MYSQL_TMP_DIR
 SHOW CREATE TABLE t1;
 --list_files $MYSQL_TMP_DIR/temp_dir/test
+--list_files $MYSQL_DATA_DIR/test
+
 
 ALTER TABLE t1 REBUILD PARTITION ALL;
 --replace_result $MYSQL_TMP_DIR MYSQL_TMP_DIR
 SHOW CREATE TABLE t1;
 --list_files $MYSQL_TMP_DIR/temp_dir/test
+--list_files $MYSQL_DATA_DIR/test
+
 
 ALTER TABLE t1 ADD extracol VARCHAR(32) NULL;
 --replace_result $MYSQL_TMP_DIR MYSQL_TMP_DIR
 SHOW CREATE TABLE t1;
 --list_files $MYSQL_TMP_DIR/temp_dir/test
+--list_files $MYSQL_DATA_DIR/test
 
 DROP TABLE t1;
 
 --rmdir $MYSQL_TMP_DIR/temp_dir/test
 --rmdir $MYSQL_TMP_DIR/temp_dir
->>>>>>> 4db17d58
+
+
+#Create one partition in general tablespace and other in different path
+
+--replace_result $MYSQL_TMP_DIR MYSQL_TMP_DIR
+eval CREATE TABLESPACE ts1 ADD DATAFILE '$MYSQL_TMP_DIR/ts1.ibd' ENGINE=Innodb;
+
+--replace_result $MYSQL_TMP_DIR MYSQL_TMP_DIR
+eval CREATE TABLE `t1` (
+       `f1` INT(10) UNSIGNED NOT NULL AUTO_INCREMENT,
+       `f2` MEDIUMTEXT NOT NULL,
+       `f3` CHAR(100) NOT NULL,
+       `f4` TINYINT(1) unsigned NOT NULL,
+       PRIMARY KEY (`f1`,`f4`)
+     ) TABLESPACE ts1 ENGINE=InnoDB AUTO_INCREMENT=0 DEFAULT CHARSET=latin1
+     PARTITION BY LIST (`f4`)
+     (PARTITION p0 VALUES IN (0) ENGINE = InnoDB,
+      PARTITION p1 VALUES IN (1) DATA DIRECTORY = '$MYSQL_TMP_DIR/temp_tblspc' ENGINE = InnoDB);
+
+--replace_result $MYSQL_TMP_DIR MYSQL_TMP_DIR
+SHOW CREATE TABLE t1;
+
+OPTIMIZE TABLE t1;
+--replace_result $MYSQL_TMP_DIR MYSQL_TMP_DIR
+SHOW CREATE TABLE t1;
+
+ALTER TABLE t1 OPTIMIZE PARTITION p0;
+--replace_result $MYSQL_TMP_DIR MYSQL_TMP_DIR
+SHOW CREATE TABLE t1;
+
+ALTER TABLE t1 OPTIMIZE PARTITION p1;
+--replace_result $MYSQL_TMP_DIR MYSQL_TMP_DIR
+SHOW CREATE TABLE t1;
+
+DROP TABLE t1;
+DROP TABLESPACE ts1;
+
+--rmdir $MYSQL_TMP_DIR/temp_tblspc/test
+--rmdir $MYSQL_TMP_DIR/temp_tblspc
+
+#Create partitions in two different tablespaces
+
+--replace_result $MYSQL_TMP_DIR MYSQL_TMP_DIR
+eval CREATE TABLESPACE ts1 ADD DATAFILE '$MYSQL_TMP_DIR/ts1.ibd' ENGINE=Innodb;
+
+--replace_result $MYSQL_TMP_DIR MYSQL_TMP_DIR
+eval CREATE TABLESPACE ts2 ADD DATAFILE '$MYSQL_TMP_DIR/ts2.ibd' ENGINE=Innodb;
+
+eval CREATE TABLE `t1` (
+       `f1` INT(10) UNSIGNED NOT NULL AUTO_INCREMENT,
+       `f4` TINYINT(1) unsigned NOT NULL,
+       PRIMARY KEY (`f1`,`f4`)
+     )  ENGINE=InnoDB AUTO_INCREMENT=0 DEFAULT CHARSET=latin1
+     PARTITION BY LIST (`f4`)
+     (PARTITION p0 VALUES IN (0) TABLESPACE ts1 ENGINE = InnoDB,
+      PARTITION p1 VALUES IN (1) TABLESPACE ts2 ENGINE = InnoDB);
+
+SHOW CREATE TABLE t1;
+OPTIMIZE TABLE t1;
+SHOW CREATE TABLE t1;
+DROP TABLE t1;
+DROP TABLESPACE ts1;
+DROP TABLESPACE ts2;
+
+#Create partitions to use differeent avaliable tablespace options
+
+--replace_result $MYSQL_TMP_DIR MYSQL_TMP_DIR
+eval CREATE TABLESPACE ts1 ADD DATAFILE '$MYSQL_TMP_DIR/ts1.ibd' ENGINE=Innodb;
+
+--replace_result $MYSQL_TMP_DIR MYSQL_TMP_DIR
+eval CREATE TABLE `t1` (
+       `f1` INT(10) UNSIGNED NOT NULL AUTO_INCREMENT,
+       `f4` TINYINT(1) unsigned NOT NULL,
+       PRIMARY KEY (`f1`,`f4`)
+     )  ENGINE=InnoDB AUTO_INCREMENT=0 DEFAULT CHARSET=latin1
+     PARTITION BY LIST (`f4`)
+     (PARTITION p0 VALUES IN (0) TABLESPACE ts1 ENGINE = InnoDB,
+      PARTITION p1 VALUES IN (1) TABLESPACE innodb_file_per_table DATA DIRECTORY='$MYSQL_TMP_DIR/temp_dir' ENGINE = InnoDB,
+      PARTITION p2 VALUES IN (2) TABLESPACE innodb_file_per_table ENGINE = InnoDB,
+      PARTITION p3 VALUES IN (3) TABLESPACE innodb_system ENGINE = InnoDB);
+
+--replace_result $MYSQL_TMP_DIR MYSQL_TMP_DIR
+SHOW CREATE TABLE t1;
+
+OPTIMIZE TABLE t1;
+--replace_result $MYSQL_TMP_DIR MYSQL_TMP_DIR
+SHOW CREATE TABLE t1;
+
+DROP TABLE t1;
+DROP TABLESPACE ts1;
+
+--rmdir $MYSQL_TMP_DIR/temp_dir/test
+--rmdir $MYSQL_TMP_DIR/temp_dir
