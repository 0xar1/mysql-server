--- conflicted
+++ resolved
@@ -2713,7 +2713,6 @@
 DROP TABLE t1;
 DROP FUNCTION f1;
 #
-<<<<<<< HEAD
 # BUG#42744: Crash when using a join buffer to join a table with a blob
 # column and an additional column used for duplicate elimination.
 #
@@ -2763,9 +2762,6 @@
 WHERE v1  IN  ('f', 'd', 'h', 'u' ) AND i  =  2;
 id	select_type	table	type	possible_keys	key	key_len	ref	rows	Extra
 1	SIMPLE	t1	ref	i,v	i	5	const	2	Using where
-DROP TABLE t1;
-End of 6.0 tests
-=======
 # Bug#54606 innodb fast alter table + pack_keys=0 
 #           prevents adding new indexes
 #
@@ -2775,4 +2771,4 @@
 CREATE INDEX a ON t1 (a);
 CREATE INDEX c on t1 (c);
 DROP TABLE t1;
->>>>>>> 14fffb69
+End of 6.0 tests