################################################################################
# InnoDB transparent tablespace data encryption for general shared tablespace.
# This test case will test
#    - Progress monitoring of 'ALTER TABLESPACE ... ENCRYPTION=Y'
#      in performance_schema table.
################################################################################

--source include/no_valgrind_without_big.inc
--source include/have_debug.inc

--disable_query_log
<<<<<<< HEAD
call mtr.add_suppression("\\[ERROR\\].*ibd can't be decrypted, please confirm the keyfile is match and keyring plugin is loaded");
call mtr.add_suppression("\\[ERROR\\] .* Encryption can't find master key, please check the keyring plugin is loaded.");
call mtr.add_suppression("\\[ERROR\\] .* Check keyring plugin fail, please check the keyring plugin is loaded.");
=======
call mtr.add_suppression("ibd can't be decrypted , please confirm the keyfile is match and keyring plugin is loaded.");
call mtr.add_suppression("\\[Error\\] \\[[^]]*\\] \\[[^]]*\\] Encryption can't find master key, please check the keyring plugin is loaded.");
call mtr.add_suppression("\\[ERROR\\] \\[[^]]*\\] \\[[^]]*\\] Check keyring plugin fail, please check the keyring plugin is loaded.");
>>>>>>> 4b35d429
--enable_query_log

--echo #########################################################################
--echo # START : WITHOUT KEYRING PLUGIN
--echo #########################################################################
--echo
--echo #########
--echo # SETUP #
--echo #########

# Create an Unencrypted tablespace
CREATE TABLESPACE encrypt_ts ADD DATAFILE 'encrypt_ts.ibd'
	ENGINE=InnoDB ENCRYPTION="N";
# Create an unencrypted table in tablespace
CREATE TABLE t1(c1 char(100)) ENGINE=InnoDB TABLESPACE encrypt_ts;
# Insert few rows in table
--disable_query_log
INSERT INTO t1 VALUES ("SOME VALUES");
let $counter=5;
while ($counter>0)
{
  INSERT INTO test.t1 SELECT * FROM test.t1;
  dec $counter;
}
--enable_query_log

# Make sure ts file is updated with new records in table
set global innodb_buf_flush_list_now = 1;

SELECT NAME, ENCRYPTION FROM INFORMATION_SCHEMA.INNODB_TABLESPACES
	WHERE NAME='encrypt_ts';
SELECT * FROM t1 LIMIT 10;

# Try to alter tablespace to be encrypted. Should fail as keyring is not laoded.
--error ER_CANNOT_FIND_KEY_IN_KEYRING
ALTER TABLESPACE encrypt_ts ENCRYPTION='Y';

--echo #########################################################################
--echo # RESTART 1 : WITH KEYRING PLUGIN
--echo #########################################################################
let $restart_parameters = restart:
--early-plugin-load=keyring_file=$KEYRING_PLUGIN --loose-keyring_file_data=$MYSQL_TMP_DIR/mysecret_keyring $KEYRING_PLUGIN_OPT --performance-schema-consumer-events-stages-current=ON --performance-schema-events-stages-history-size=1000;
--source include/restart_mysqld_no_echo.inc

--echo # Monitoring connection
connect(con1, localhost, root,,);
--connection con1

UPDATE performance_schema.setup_consumers SET ENABLED='YES';
SELECT NAME, ENCRYPTION FROM INFORMATION_SCHEMA.INNODB_TABLESPACES
	WHERE NAME='encrypt_ts';
SELECT * FROM performance_schema.setup_consumers
	WHERE NAME LIKE "%stages%";
SELECT * FROM performance_schema.setup_instruments
	WHERE NAME LIKE "%encryption%";

select count(*) from performance_schema.events_stages_current
	WHERE EVENT_NAME='stage/innodb/alter tablespace (encryption)';

--echo # Default connection
--connection default
--echo ############################################################
--echo # ALTER TABLESPACE 1 :    Unencrypted => Encrypted         #
--echo ############################################################
--echo
--echo # Set Encryption process to wait after page 5 so that we can monitor
--echo # progress in performance_schema table
SET DEBUG_SYNC = 'alter_encrypt_tablespace_wait_after_page5 SIGNAL s1 WAIT_FOR s2';

let $con_default_thread_id= `select THREAD_ID from performance_schema.threads
                                where PROCESSLIST_ID = connection_id()`;

--send
ALTER TABLESPACE encrypt_ts ENCRYPTION='Y';

--echo # Monitoring connection
--connection con1
SET DEBUG_SYNC = 'now WAIT_FOR s1';

--echo # Wait for Encryption progress monitoring to appear in PFS table
let $wait_condition = SELECT COUNT(*) = 1
        FROM performance_schema.events_stages_current
        WHERE EVENT_NAME='stage/innodb/alter tablespace (encryption)';
--source include/wait_condition.inc

--echo # Wait for some progress to appear in PFS table
let $wait_condition = SELECT WORK_COMPLETED > 0
	FROM performance_schema.events_stages_current
	WHERE EVENT_NAME='stage/innodb/alter tablespace (encryption)';
--source include/wait_condition.inc

# Verify the expected progress seen in PFS table
select WORK_ESTIMATED, WORK_COMPLETED
	FROM performance_schema.events_stages_current
	WHERE EVENT_NAME = 'stage/innodb/alter tablespace (encryption)';

# Let the encryption processing continue
SET DEBUG_SYNC = 'now SIGNAL s2';

--echo # Default connection
--connection default
--reap

--echo # Once done, select count from PFS tables
SELECT COUNT(*)
	FROM performance_schema.events_stages_current
	WHERE EVENT_NAME='stage/innodb/alter tablespace (encryption)';

SELECT COUNT(*)
	FROM performance_schema.events_stages_history
	WHERE EVENT_NAME='stage/innodb/alter tablespace (encryption)';

SELECT COUNT(*)
	FROM performance_schema.events_stages_history_long
	WHERE EVENT_NAME='stage/innodb/alter tablespace (encryption)';

SELECT COUNT(*)
	FROM performance_schema.events_stages_summary_global_by_event_name
	WHERE EVENT_NAME = 'stage/innodb/alter tablespace (encryption)' AND
	COUNT_STAR>0;

--disable_query_log
eval SELECT COUNT(*)
	FROM performance_schema.events_stages_summary_by_thread_by_event_name
	WHERE EVENT_NAME = 'stage/innodb/alter tablespace (encryption)' AND
	THREAD_ID=$con_default_thread_id;
--enable_query_log

SELECT COUNT(*)
	FROM performance_schema.events_stages_summary_by_user_by_event_name
	WHERE EVENT_NAME = 'stage/innodb/alter tablespace (encryption)' AND
	COUNT_STAR>0;

SELECT COUNT(*)
	FROM performance_schema.events_stages_summary_by_host_by_event_name
	WHERE EVENT_NAME = 'stage/innodb/alter tablespace (encryption)' AND
	COUNT_STAR>0;

SELECT COUNT(*)
	FROM performance_schema.events_stages_summary_by_account_by_event_name
	WHERE EVENT_NAME = 'stage/innodb/alter tablespace (encryption)' AND
	COUNT_STAR>0;

--echo # Check that Encryption done successfully.
SELECT NAME, ENCRYPTION FROM INFORMATION_SCHEMA.INNODB_TABLESPACES
	WHERE NAME='encrypt_ts';
SELECT * FROM t1 LIMIT 10;

--echo #########################################################################
--echo # RESTART 2 : WITHOUT KEYRING PLUGIN
--echo #########################################################################
let $restart_parameters = restart:;
--source include/restart_mysqld_no_echo.inc

# We shouldn't be able to read t1 records as it is encrypted now and keyring
# plugin is not loaded.
--error ER_CANNOT_FIND_KEY_IN_KEYRING
SELECT * FROM t1 LIMIT 10;

--echo ###########
--echo # Cleanup #
--echo ###########
--disconnect con1
--echo # In order to drop these encrypted objects we need to restart with keyring pluging loaded.
let $restart_parameters = restart:
--early-plugin-load=keyring_file=$KEYRING_PLUGIN --loose-keyring_file_data=$MYSQL_TMP_DIR/mysecret_keyring $KEYRING_PLUGIN_OPT --performance-schema-consumer-events-stages-current=ON --performance-schema-events-stages-history-size=1000;

--source include/restart_mysqld_no_echo.inc

SELECT COUNT(*) FROM t1;
DROP TABLE t1;
DROP TABLESPACE encrypt_ts;
remove_file $MYSQL_TMP_DIR/mysecret_keyring;<|MERGE_RESOLUTION|>--- conflicted
+++ resolved
@@ -9,15 +9,9 @@
 --source include/have_debug.inc
 
 --disable_query_log
-<<<<<<< HEAD
-call mtr.add_suppression("\\[ERROR\\].*ibd can't be decrypted, please confirm the keyfile is match and keyring plugin is loaded");
-call mtr.add_suppression("\\[ERROR\\] .* Encryption can't find master key, please check the keyring plugin is loaded.");
-call mtr.add_suppression("\\[ERROR\\] .* Check keyring plugin fail, please check the keyring plugin is loaded.");
-=======
-call mtr.add_suppression("ibd can't be decrypted , please confirm the keyfile is match and keyring plugin is loaded.");
+call mtr.add_suppression("ibd can't be decrypted, please confirm the keyfile is match and keyring plugin is loaded.");
 call mtr.add_suppression("\\[Error\\] \\[[^]]*\\] \\[[^]]*\\] Encryption can't find master key, please check the keyring plugin is loaded.");
 call mtr.add_suppression("\\[ERROR\\] \\[[^]]*\\] \\[[^]]*\\] Check keyring plugin fail, please check the keyring plugin is loaded.");
->>>>>>> 4b35d429
 --enable_query_log
 
 --echo #########################################################################
