--- conflicted
+++ resolved
@@ -18,11 +18,8 @@
 Warnings:
 Warning	1287	The partition engine, used by table 'test.t1', is deprecated and will be removed in a future release. Please use native partitioning instead.
 INSERT INTO t1 VALUES (1, "Original from partition p0"), (2, "Original from partition p0"), (3, "Original from partition p0"), (4, "Original from partition p0"), (11, "Original from partition p1"), (12, "Original from partition p1"), (13, "Original from partition p1"), (14, "Original from partition p1");
-<<<<<<< HEAD
-=======
-Warnings:
-Warning	1287	The partition engine, used by table 'test.t1', is deprecated and will be removed in a future release. Please use native partitioning instead.
->>>>>>> 23032807
+Warnings:
+Warning	1287	The partition engine, used by table 'test.t1', is deprecated and will be removed in a future release. Please use native partitioning instead.
 # State before statement
 t1#P#p0.MYD
 t1#P#p0.MYI
@@ -53,11 +50,8 @@
 4	Original from partition p0
 ALTER TABLE t1 ADD PARTITION
 (PARTITION p20 VALUES IN (20,21,22,23,24,25,26,27,28,29));
-<<<<<<< HEAD
-=======
-Warnings:
-Warning	1287	The partition engine, used by table 'test.t1', is deprecated and will be removed in a future release. Please use native partitioning instead.
->>>>>>> 23032807
+Warnings:
+Warning	1287	The partition engine, used by table 'test.t1', is deprecated and will be removed in a future release. Please use native partitioning instead.
 # State after statement
 t1#P#p0.MYD
 t1#P#p0.MYI
@@ -77,11 +71,8 @@
 (PARTITION p0 VALUES IN (0,1,2,3,4,5,6,7,8,9) ENGINE = MyISAM,
  PARTITION p10 VALUES IN (11,12,13,14,15,16,17,18,19) ENGINE = MyISAM,
  PARTITION p20 VALUES IN (20,21,22,23,24,25,26,27,28,29) ENGINE = MyISAM) */
-<<<<<<< HEAD
-=======
-Warnings:
-Warning	1287	The partition engine, used by table 'test.t1', is deprecated and will be removed in a future release. Please use native partitioning instead.
->>>>>>> 23032807
+Warnings:
+Warning	1287	The partition engine, used by table 'test.t1', is deprecated and will be removed in a future release. Please use native partitioning instead.
 SELECT * FROM t1;
 a	b
 1	Original from partition p0
@@ -678,11 +669,8 @@
 Warnings:
 Warning	1287	The partition engine, used by table 'test.t1', is deprecated and will be removed in a future release. Please use native partitioning instead.
 INSERT INTO t1 VALUES (1, "Original from partition p0"), (2, "Original from partition p0"), (3, "Original from partition p0"), (4, "Original from partition p0"), (11, "Original from partition p1"), (12, "Original from partition p1"), (13, "Original from partition p1"), (14, "Original from partition p1");
-<<<<<<< HEAD
-=======
-Warnings:
-Warning	1287	The partition engine, used by table 'test.t1', is deprecated and will be removed in a future release. Please use native partitioning instead.
->>>>>>> 23032807
+Warnings:
+Warning	1287	The partition engine, used by table 'test.t1', is deprecated and will be removed in a future release. Please use native partitioning instead.
 # State before failure
 t1#P#p0.MYD
 t1#P#p0.MYI
@@ -730,11 +718,8 @@
 /*!50100 PARTITION BY LIST (a)
 (PARTITION p0 VALUES IN (0,1,2,3,4,5,6,7,8,9) ENGINE = MyISAM,
  PARTITION p10 VALUES IN (11,12,13,14,15,16,17,18,19) ENGINE = MyISAM) */
-<<<<<<< HEAD
-=======
-Warnings:
-Warning	1287	The partition engine, used by table 'test.t1', is deprecated and will be removed in a future release. Please use native partitioning instead.
->>>>>>> 23032807
+Warnings:
+Warning	1287	The partition engine, used by table 'test.t1', is deprecated and will be removed in a future release. Please use native partitioning instead.
 SELECT * FROM t1;
 a	b
 1	Original from partition p0
@@ -755,11 +740,8 @@
 Warnings:
 Warning	1287	The partition engine, used by table 'test.t1', is deprecated and will be removed in a future release. Please use native partitioning instead.
 INSERT INTO t1 VALUES (1, "Original from partition p0"), (2, "Original from partition p0"), (3, "Original from partition p0"), (4, "Original from partition p0"), (11, "Original from partition p1"), (12, "Original from partition p1"), (13, "Original from partition p1"), (14, "Original from partition p1");
-<<<<<<< HEAD
-=======
-Warnings:
-Warning	1287	The partition engine, used by table 'test.t1', is deprecated and will be removed in a future release. Please use native partitioning instead.
->>>>>>> 23032807
+Warnings:
+Warning	1287	The partition engine, used by table 'test.t1', is deprecated and will be removed in a future release. Please use native partitioning instead.
 # State before failure
 t1#P#p0.MYD
 t1#P#p0.MYI
@@ -808,11 +790,8 @@
 /*!50100 PARTITION BY LIST (a)
 (PARTITION p0 VALUES IN (0,1,2,3,4,5,6,7,8,9) ENGINE = MyISAM,
  PARTITION p10 VALUES IN (11,12,13,14,15,16,17,18,19) ENGINE = MyISAM) */
-<<<<<<< HEAD
-=======
-Warnings:
-Warning	1287	The partition engine, used by table 'test.t1', is deprecated and will be removed in a future release. Please use native partitioning instead.
->>>>>>> 23032807
+Warnings:
+Warning	1287	The partition engine, used by table 'test.t1', is deprecated and will be removed in a future release. Please use native partitioning instead.
 SELECT * FROM t1;
 a	b
 1	Original from partition p0
@@ -1612,11 +1591,8 @@
 (PARTITION p0 VALUES IN (0,1,2,3,4,5,6,7,8,9) ENGINE = MyISAM,
  PARTITION p10 VALUES IN (11,12,13,14,15,16,17,18,19) ENGINE = MyISAM,
  PARTITION p20 VALUES IN (20,21,22,23,24,25,26,27,28,29) ENGINE = MyISAM) */
-<<<<<<< HEAD
-=======
-Warnings:
-Warning	1287	The partition engine, used by table 'test.t1', is deprecated and will be removed in a future release. Please use native partitioning instead.
->>>>>>> 23032807
+Warnings:
+Warning	1287	The partition engine, used by table 'test.t1', is deprecated and will be removed in a future release. Please use native partitioning instead.
 SELECT * FROM t1;
 a	b
 1	Original from partition p0
@@ -1690,11 +1666,8 @@
 (PARTITION p0 VALUES IN (0,1,2,3,4,5,6,7,8,9) ENGINE = MyISAM,
  PARTITION p10 VALUES IN (11,12,13,14,15,16,17,18,19) ENGINE = MyISAM,
  PARTITION p20 VALUES IN (20,21,22,23,24,25,26,27,28,29) ENGINE = MyISAM) */
-<<<<<<< HEAD
-=======
-Warnings:
-Warning	1287	The partition engine, used by table 'test.t1', is deprecated and will be removed in a future release. Please use native partitioning instead.
->>>>>>> 23032807
+Warnings:
+Warning	1287	The partition engine, used by table 'test.t1', is deprecated and will be removed in a future release. Please use native partitioning instead.
 SELECT * FROM t1;
 a	b
 1	Original from partition p0
@@ -1718,11 +1691,8 @@
 Warnings:
 Warning	1287	The partition engine, used by table 'test.t1', is deprecated and will be removed in a future release. Please use native partitioning instead.
 INSERT INTO t1 VALUES (1, "Original from partition p0"), (2, "Original from partition p0"), (3, "Original from partition p0"), (4, "Original from partition p0"), (11, "Original from partition p1"), (12, "Original from partition p1"), (13, "Original from partition p1"), (14, "Original from partition p1");
-<<<<<<< HEAD
-=======
-Warnings:
-Warning	1287	The partition engine, used by table 'test.t1', is deprecated and will be removed in a future release. Please use native partitioning instead.
->>>>>>> 23032807
+Warnings:
+Warning	1287	The partition engine, used by table 'test.t1', is deprecated and will be removed in a future release. Please use native partitioning instead.
 # State before crash
 t1#P#p0.MYD
 t1#P#p0.MYI
@@ -1799,11 +1769,8 @@
 Warnings:
 Warning	1287	The partition engine, used by table 'test.t1', is deprecated and will be removed in a future release. Please use native partitioning instead.
 INSERT INTO t1 VALUES (1, "Original from partition p0"), (2, "Original from partition p0"), (3, "Original from partition p0"), (4, "Original from partition p0"), (11, "Original from partition p1"), (12, "Original from partition p1"), (13, "Original from partition p1"), (14, "Original from partition p1");
-<<<<<<< HEAD
-=======
-Warnings:
-Warning	1287	The partition engine, used by table 'test.t1', is deprecated and will be removed in a future release. Please use native partitioning instead.
->>>>>>> 23032807
+Warnings:
+Warning	1287	The partition engine, used by table 'test.t1', is deprecated and will be removed in a future release. Please use native partitioning instead.
 # State before crash
 t1#P#p0.MYD
 t1#P#p0.MYI
@@ -1882,11 +1849,8 @@
 Warnings:
 Warning	1287	The partition engine, used by table 'test.t1', is deprecated and will be removed in a future release. Please use native partitioning instead.
 INSERT INTO t1 VALUES (1, "Original from partition p0"), (2, "Original from partition p0"), (3, "Original from partition p0"), (4, "Original from partition p0"), (11, "Original from partition p1"), (12, "Original from partition p1"), (13, "Original from partition p1"), (14, "Original from partition p1");
-<<<<<<< HEAD
-=======
-Warnings:
-Warning	1287	The partition engine, used by table 'test.t1', is deprecated and will be removed in a future release. Please use native partitioning instead.
->>>>>>> 23032807
+Warnings:
+Warning	1287	The partition engine, used by table 'test.t1', is deprecated and will be removed in a future release. Please use native partitioning instead.
 # State before crash
 t1#P#p0.MYD
 t1#P#p0.MYI
@@ -1942,11 +1906,8 @@
 /*!50100 PARTITION BY LIST (a)
 (PARTITION p0 VALUES IN (0,1,2,3,4,5,6,7,8,9) ENGINE = MyISAM,
  PARTITION p10 VALUES IN (11,12,13,14,15,16,17,18,19) ENGINE = MyISAM) */
-<<<<<<< HEAD
-=======
-Warnings:
-Warning	1287	The partition engine, used by table 'test.t1', is deprecated and will be removed in a future release. Please use native partitioning instead.
->>>>>>> 23032807
+Warnings:
+Warning	1287	The partition engine, used by table 'test.t1', is deprecated and will be removed in a future release. Please use native partitioning instead.
 SELECT * FROM t1;
 a	b
 1	Original from partition p0
@@ -1968,11 +1929,8 @@
 Warnings:
 Warning	1287	The partition engine, used by table 'test.t1', is deprecated and will be removed in a future release. Please use native partitioning instead.
 INSERT INTO t1 VALUES (1, "Original from partition p0"), (2, "Original from partition p0"), (3, "Original from partition p0"), (4, "Original from partition p0"), (11, "Original from partition p1"), (12, "Original from partition p1"), (13, "Original from partition p1"), (14, "Original from partition p1");
-<<<<<<< HEAD
-=======
-Warnings:
-Warning	1287	The partition engine, used by table 'test.t1', is deprecated and will be removed in a future release. Please use native partitioning instead.
->>>>>>> 23032807
+Warnings:
+Warning	1287	The partition engine, used by table 'test.t1', is deprecated and will be removed in a future release. Please use native partitioning instead.
 # State before crash
 t1#P#p0.MYD
 t1#P#p0.MYI
@@ -2025,11 +1983,8 @@
 ) ENGINE=MyISAM DEFAULT CHARSET=latin1
 /*!50100 PARTITION BY LIST (a)
 (PARTITION p0 VALUES IN (0,1,2,3,4,5,6,7,8,9) ENGINE = MyISAM) */
-<<<<<<< HEAD
-=======
-Warnings:
-Warning	1287	The partition engine, used by table 'test.t1', is deprecated and will be removed in a future release. Please use native partitioning instead.
->>>>>>> 23032807
+Warnings:
+Warning	1287	The partition engine, used by table 'test.t1', is deprecated and will be removed in a future release. Please use native partitioning instead.
 SELECT * FROM t1;
 a	b
 1	Original from partition p0
@@ -2047,11 +2002,8 @@
 Warnings:
 Warning	1287	The partition engine, used by table 'test.t1', is deprecated and will be removed in a future release. Please use native partitioning instead.
 INSERT INTO t1 VALUES (1, "Original from partition p0"), (2, "Original from partition p0"), (3, "Original from partition p0"), (4, "Original from partition p0"), (11, "Original from partition p1"), (12, "Original from partition p1"), (13, "Original from partition p1"), (14, "Original from partition p1");
-<<<<<<< HEAD
-=======
-Warnings:
-Warning	1287	The partition engine, used by table 'test.t1', is deprecated and will be removed in a future release. Please use native partitioning instead.
->>>>>>> 23032807
+Warnings:
+Warning	1287	The partition engine, used by table 'test.t1', is deprecated and will be removed in a future release. Please use native partitioning instead.
 # State before crash
 t1#P#p0.MYD
 t1#P#p0.MYI
@@ -2104,11 +2056,8 @@
 ) ENGINE=MyISAM DEFAULT CHARSET=latin1
 /*!50100 PARTITION BY LIST (a)
 (PARTITION p0 VALUES IN (0,1,2,3,4,5,6,7,8,9) ENGINE = MyISAM) */
-<<<<<<< HEAD
-=======
-Warnings:
-Warning	1287	The partition engine, used by table 'test.t1', is deprecated and will be removed in a future release. Please use native partitioning instead.
->>>>>>> 23032807
+Warnings:
+Warning	1287	The partition engine, used by table 'test.t1', is deprecated and will be removed in a future release. Please use native partitioning instead.
 SELECT * FROM t1;
 a	b
 1	Original from partition p0
@@ -2175,11 +2124,8 @@
 /*!50100 PARTITION BY LIST (a)
 (PARTITION p0 VALUES IN (0,1,2,3,4,5,6,7,8,9) ENGINE = MyISAM,
  PARTITION p10 VALUES IN (11,12,13,14,15,16,17,18,19) ENGINE = MyISAM) */
-<<<<<<< HEAD
-=======
-Warnings:
-Warning	1287	The partition engine, used by table 'test.t1', is deprecated and will be removed in a future release. Please use native partitioning instead.
->>>>>>> 23032807
+Warnings:
+Warning	1287	The partition engine, used by table 'test.t1', is deprecated and will be removed in a future release. Please use native partitioning instead.
 SELECT * FROM t1;
 a	b
 1	Original from partition p0
@@ -2249,11 +2195,8 @@
 /*!50100 PARTITION BY LIST (a)
 (PARTITION p0 VALUES IN (0,1,2,3,4,5,6,7,8,9) ENGINE = MyISAM,
  PARTITION p10 VALUES IN (11,12,13,14,15,16,17,18,19) ENGINE = MyISAM) */
-<<<<<<< HEAD
-=======
-Warnings:
-Warning	1287	The partition engine, used by table 'test.t1', is deprecated and will be removed in a future release. Please use native partitioning instead.
->>>>>>> 23032807
+Warnings:
+Warning	1287	The partition engine, used by table 'test.t1', is deprecated and will be removed in a future release. Please use native partitioning instead.
 SELECT * FROM t1;
 a	b
 1	Original from partition p0
@@ -2324,11 +2267,8 @@
 /*!50100 PARTITION BY LIST (a)
 (PARTITION p0 VALUES IN (0,1,2,3,4,5,6,7,8,9) ENGINE = MyISAM,
  PARTITION p10 VALUES IN (11,12,13,14,15,16,17,18,19) ENGINE = MyISAM) */
-<<<<<<< HEAD
-=======
-Warnings:
-Warning	1287	The partition engine, used by table 'test.t1', is deprecated and will be removed in a future release. Please use native partitioning instead.
->>>>>>> 23032807
+Warnings:
+Warning	1287	The partition engine, used by table 'test.t1', is deprecated and will be removed in a future release. Please use native partitioning instead.
 SELECT * FROM t1;
 a	b
 1	Original from partition p0
@@ -2349,11 +2289,8 @@
 Warnings:
 Warning	1287	The partition engine, used by table 'test.t1', is deprecated and will be removed in a future release. Please use native partitioning instead.
 INSERT INTO t1 VALUES (1, "Original from partition p0"), (2, "Original from partition p0"), (3, "Original from partition p0"), (4, "Original from partition p0"), (11, "Original from partition p1"), (12, "Original from partition p1"), (13, "Original from partition p1"), (14, "Original from partition p1");
-<<<<<<< HEAD
-=======
-Warnings:
-Warning	1287	The partition engine, used by table 'test.t1', is deprecated and will be removed in a future release. Please use native partitioning instead.
->>>>>>> 23032807
+Warnings:
+Warning	1287	The partition engine, used by table 'test.t1', is deprecated and will be removed in a future release. Please use native partitioning instead.
 # State before failure
 t1#P#p0.MYD
 t1#P#p0.MYI
@@ -2425,11 +2362,8 @@
 Warnings:
 Warning	1287	The partition engine, used by table 'test.t1', is deprecated and will be removed in a future release. Please use native partitioning instead.
 INSERT INTO t1 VALUES (1, "Original from partition p0"), (2, "Original from partition p0"), (3, "Original from partition p0"), (4, "Original from partition p0"), (11, "Original from partition p1"), (12, "Original from partition p1"), (13, "Original from partition p1"), (14, "Original from partition p1");
-<<<<<<< HEAD
-=======
-Warnings:
-Warning	1287	The partition engine, used by table 'test.t1', is deprecated and will be removed in a future release. Please use native partitioning instead.
->>>>>>> 23032807
+Warnings:
+Warning	1287	The partition engine, used by table 'test.t1', is deprecated and will be removed in a future release. Please use native partitioning instead.
 # State before failure
 t1#P#p0.MYD
 t1#P#p0.MYI
@@ -2498,11 +2432,8 @@
 Warnings:
 Warning	1287	The partition engine, used by table 'test.t1', is deprecated and will be removed in a future release. Please use native partitioning instead.
 INSERT INTO t1 VALUES (1, "Original from partition p0"), (2, "Original from partition p0"), (3, "Original from partition p0"), (4, "Original from partition p0"), (11, "Original from partition p1"), (12, "Original from partition p1"), (13, "Original from partition p1"), (14, "Original from partition p1");
-<<<<<<< HEAD
-=======
-Warnings:
-Warning	1287	The partition engine, used by table 'test.t1', is deprecated and will be removed in a future release. Please use native partitioning instead.
->>>>>>> 23032807
+Warnings:
+Warning	1287	The partition engine, used by table 'test.t1', is deprecated and will be removed in a future release. Please use native partitioning instead.
 # State before failure
 t1#P#p0.MYD
 t1#P#p0.MYI
@@ -2574,11 +2505,8 @@
 Warnings:
 Warning	1287	The partition engine, used by table 'test.t1', is deprecated and will be removed in a future release. Please use native partitioning instead.
 INSERT INTO t1 VALUES (1, "Original from partition p0"), (2, "Original from partition p0"), (3, "Original from partition p0"), (4, "Original from partition p0"), (11, "Original from partition p1"), (12, "Original from partition p1"), (13, "Original from partition p1"), (14, "Original from partition p1");
-<<<<<<< HEAD
-=======
-Warnings:
-Warning	1287	The partition engine, used by table 'test.t1', is deprecated and will be removed in a future release. Please use native partitioning instead.
->>>>>>> 23032807
+Warnings:
+Warning	1287	The partition engine, used by table 'test.t1', is deprecated and will be removed in a future release. Please use native partitioning instead.
 # State before failure
 t1#P#p0.MYD
 t1#P#p0.MYI
@@ -2640,11 +2568,8 @@
 Warnings:
 Warning	1287	The partition engine, used by table 'test.t1', is deprecated and will be removed in a future release. Please use native partitioning instead.
 INSERT INTO t1 VALUES (1, "Original from partition p0"), (2, "Original from partition p0"), (3, "Original from partition p0"), (4, "Original from partition p0"), (11, "Original from partition p1"), (12, "Original from partition p1"), (13, "Original from partition p1"), (14, "Original from partition p1");
-<<<<<<< HEAD
-=======
-Warnings:
-Warning	1287	The partition engine, used by table 'test.t1', is deprecated and will be removed in a future release. Please use native partitioning instead.
->>>>>>> 23032807
+Warnings:
+Warning	1287	The partition engine, used by table 'test.t1', is deprecated and will be removed in a future release. Please use native partitioning instead.
 # State before failure
 t1#P#p0.MYD
 t1#P#p0.MYI
@@ -2709,11 +2634,8 @@
 Warnings:
 Warning	1287	The partition engine, used by table 'test.t1', is deprecated and will be removed in a future release. Please use native partitioning instead.
 INSERT INTO t1 VALUES (1, "Original from partition p0"), (2, "Original from partition p0"), (3, "Original from partition p0"), (4, "Original from partition p0"), (11, "Original from partition p1"), (12, "Original from partition p1"), (13, "Original from partition p1"), (14, "Original from partition p1");
-<<<<<<< HEAD
-=======
-Warnings:
-Warning	1287	The partition engine, used by table 'test.t1', is deprecated and will be removed in a future release. Please use native partitioning instead.
->>>>>>> 23032807
+Warnings:
+Warning	1287	The partition engine, used by table 'test.t1', is deprecated and will be removed in a future release. Please use native partitioning instead.
 # State before failure
 t1#P#p0.MYD
 t1#P#p0.MYI
@@ -2821,11 +2743,8 @@
 ) ENGINE=MyISAM DEFAULT CHARSET=latin1
 /*!50100 PARTITION BY LIST (a)
 (PARTITION p0 VALUES IN (0,1,2,3,4,5,6,7,8,9) ENGINE = MyISAM) */
-<<<<<<< HEAD
-=======
-Warnings:
-Warning	1287	The partition engine, used by table 'test.t1', is deprecated and will be removed in a future release. Please use native partitioning instead.
->>>>>>> 23032807
+Warnings:
+Warning	1287	The partition engine, used by table 'test.t1', is deprecated and will be removed in a future release. Please use native partitioning instead.
 SELECT * FROM t1;
 a	b
 1	Original from partition p0
@@ -2846,11 +2765,8 @@
 Warnings:
 Warning	1287	The partition engine, used by table 'test.t1', is deprecated and will be removed in a future release. Please use native partitioning instead.
 INSERT INTO t1 VALUES (1, "Original from partition p0"), (2, "Original from partition p0"), (3, "Original from partition p0"), (4, "Original from partition p0"), (11, "Original from partition p1"), (12, "Original from partition p1"), (13, "Original from partition p1"), (14, "Original from partition p1");
-<<<<<<< HEAD
-=======
-Warnings:
-Warning	1287	The partition engine, used by table 'test.t1', is deprecated and will be removed in a future release. Please use native partitioning instead.
->>>>>>> 23032807
+Warnings:
+Warning	1287	The partition engine, used by table 'test.t1', is deprecated and will be removed in a future release. Please use native partitioning instead.
 # State before statement
 t1#P#p0.MYD
 t1#P#p0.MYI
@@ -2882,11 +2798,8 @@
 ALTER TABLE t1 REORGANIZE PARTITION p10 INTO
 (PARTITION p10 VALUES IN (10,11,12,13,14,15,16,17,18,19),
 PARTITION p20 VALUES IN (20,21,22,23,24,25,26,27,28,29));
-<<<<<<< HEAD
-=======
-Warnings:
-Warning	1287	The partition engine, used by table 'test.t1', is deprecated and will be removed in a future release. Please use native partitioning instead.
->>>>>>> 23032807
+Warnings:
+Warning	1287	The partition engine, used by table 'test.t1', is deprecated and will be removed in a future release. Please use native partitioning instead.
 # State after statement
 t1#P#p0.MYD
 t1#P#p0.MYI
@@ -2906,11 +2819,8 @@
 (PARTITION p0 VALUES IN (0,1,2,3,4,5,6,7,8,9) ENGINE = MyISAM,
  PARTITION p10 VALUES IN (10,11,12,13,14,15,16,17,18,19) ENGINE = MyISAM,
  PARTITION p20 VALUES IN (20,21,22,23,24,25,26,27,28,29) ENGINE = MyISAM) */
-<<<<<<< HEAD
-=======
-Warnings:
-Warning	1287	The partition engine, used by table 'test.t1', is deprecated and will be removed in a future release. Please use native partitioning instead.
->>>>>>> 23032807
+Warnings:
+Warning	1287	The partition engine, used by table 'test.t1', is deprecated and will be removed in a future release. Please use native partitioning instead.
 SELECT * FROM t1;
 a	b
 1	Original from partition p0
@@ -2933,11 +2843,8 @@
 Warnings:
 Warning	1287	The partition engine, used by table 'test.t1', is deprecated and will be removed in a future release. Please use native partitioning instead.
 INSERT INTO t1 VALUES (1, "Original from partition p0"), (2, "Original from partition p0"), (3, "Original from partition p0"), (4, "Original from partition p0"), (11, "Original from partition p1"), (12, "Original from partition p1"), (13, "Original from partition p1"), (14, "Original from partition p1");
-<<<<<<< HEAD
-=======
-Warnings:
-Warning	1287	The partition engine, used by table 'test.t1', is deprecated and will be removed in a future release. Please use native partitioning instead.
->>>>>>> 23032807
+Warnings:
+Warning	1287	The partition engine, used by table 'test.t1', is deprecated and will be removed in a future release. Please use native partitioning instead.
 # State before crash
 t1#P#p0.MYD
 t1#P#p0.MYI
@@ -3016,11 +2923,8 @@
 Warnings:
 Warning	1287	The partition engine, used by table 'test.t1', is deprecated and will be removed in a future release. Please use native partitioning instead.
 INSERT INTO t1 VALUES (1, "Original from partition p0"), (2, "Original from partition p0"), (3, "Original from partition p0"), (4, "Original from partition p0"), (11, "Original from partition p1"), (12, "Original from partition p1"), (13, "Original from partition p1"), (14, "Original from partition p1");
-<<<<<<< HEAD
-=======
-Warnings:
-Warning	1287	The partition engine, used by table 'test.t1', is deprecated and will be removed in a future release. Please use native partitioning instead.
->>>>>>> 23032807
+Warnings:
+Warning	1287	The partition engine, used by table 'test.t1', is deprecated and will be removed in a future release. Please use native partitioning instead.
 # State before crash
 t1#P#p0.MYD
 t1#P#p0.MYI
@@ -3101,11 +3005,8 @@
 Warnings:
 Warning	1287	The partition engine, used by table 'test.t1', is deprecated and will be removed in a future release. Please use native partitioning instead.
 INSERT INTO t1 VALUES (1, "Original from partition p0"), (2, "Original from partition p0"), (3, "Original from partition p0"), (4, "Original from partition p0"), (11, "Original from partition p1"), (12, "Original from partition p1"), (13, "Original from partition p1"), (14, "Original from partition p1");
-<<<<<<< HEAD
-=======
-Warnings:
-Warning	1287	The partition engine, used by table 'test.t1', is deprecated and will be removed in a future release. Please use native partitioning instead.
->>>>>>> 23032807
+Warnings:
+Warning	1287	The partition engine, used by table 'test.t1', is deprecated and will be removed in a future release. Please use native partitioning instead.
 # State before crash
 t1#P#p0.MYD
 t1#P#p0.MYI
@@ -3186,11 +3087,8 @@
 Warnings:
 Warning	1287	The partition engine, used by table 'test.t1', is deprecated and will be removed in a future release. Please use native partitioning instead.
 INSERT INTO t1 VALUES (1, "Original from partition p0"), (2, "Original from partition p0"), (3, "Original from partition p0"), (4, "Original from partition p0"), (11, "Original from partition p1"), (12, "Original from partition p1"), (13, "Original from partition p1"), (14, "Original from partition p1");
-<<<<<<< HEAD
-=======
-Warnings:
-Warning	1287	The partition engine, used by table 'test.t1', is deprecated and will be removed in a future release. Please use native partitioning instead.
->>>>>>> 23032807
+Warnings:
+Warning	1287	The partition engine, used by table 'test.t1', is deprecated and will be removed in a future release. Please use native partitioning instead.
 # State before crash
 t1#P#p0.MYD
 t1#P#p0.MYI
@@ -3275,11 +3173,8 @@
 Warnings:
 Warning	1287	The partition engine, used by table 'test.t1', is deprecated and will be removed in a future release. Please use native partitioning instead.
 INSERT INTO t1 VALUES (1, "Original from partition p0"), (2, "Original from partition p0"), (3, "Original from partition p0"), (4, "Original from partition p0"), (11, "Original from partition p1"), (12, "Original from partition p1"), (13, "Original from partition p1"), (14, "Original from partition p1");
-<<<<<<< HEAD
-=======
-Warnings:
-Warning	1287	The partition engine, used by table 'test.t1', is deprecated and will be removed in a future release. Please use native partitioning instead.
->>>>>>> 23032807
+Warnings:
+Warning	1287	The partition engine, used by table 'test.t1', is deprecated and will be removed in a future release. Please use native partitioning instead.
 # State before crash
 t1#P#p0.MYD
 t1#P#p0.MYI
@@ -3364,11 +3259,8 @@
 Warnings:
 Warning	1287	The partition engine, used by table 'test.t1', is deprecated and will be removed in a future release. Please use native partitioning instead.
 INSERT INTO t1 VALUES (1, "Original from partition p0"), (2, "Original from partition p0"), (3, "Original from partition p0"), (4, "Original from partition p0"), (11, "Original from partition p1"), (12, "Original from partition p1"), (13, "Original from partition p1"), (14, "Original from partition p1");
-<<<<<<< HEAD
-=======
-Warnings:
-Warning	1287	The partition engine, used by table 'test.t1', is deprecated and will be removed in a future release. Please use native partitioning instead.
->>>>>>> 23032807
+Warnings:
+Warning	1287	The partition engine, used by table 'test.t1', is deprecated and will be removed in a future release. Please use native partitioning instead.
 # State before crash
 t1#P#p0.MYD
 t1#P#p0.MYI
@@ -3433,11 +3325,8 @@
 (PARTITION p0 VALUES IN (0,1,2,3,4,5,6,7,8,9) ENGINE = MyISAM,
  PARTITION p10 VALUES IN (10,11,12,13,14,15,16,17,18,19) ENGINE = MyISAM,
  PARTITION p20 VALUES IN (20,21,22,23,24,25,26,27,28,29) ENGINE = MyISAM) */
-<<<<<<< HEAD
-=======
-Warnings:
-Warning	1287	The partition engine, used by table 'test.t1', is deprecated and will be removed in a future release. Please use native partitioning instead.
->>>>>>> 23032807
+Warnings:
+Warning	1287	The partition engine, used by table 'test.t1', is deprecated and will be removed in a future release. Please use native partitioning instead.
 SELECT * FROM t1;
 a	b
 1	Original from partition p0
@@ -3459,11 +3348,8 @@
 Warnings:
 Warning	1287	The partition engine, used by table 'test.t1', is deprecated and will be removed in a future release. Please use native partitioning instead.
 INSERT INTO t1 VALUES (1, "Original from partition p0"), (2, "Original from partition p0"), (3, "Original from partition p0"), (4, "Original from partition p0"), (11, "Original from partition p1"), (12, "Original from partition p1"), (13, "Original from partition p1"), (14, "Original from partition p1");
-<<<<<<< HEAD
-=======
-Warnings:
-Warning	1287	The partition engine, used by table 'test.t1', is deprecated and will be removed in a future release. Please use native partitioning instead.
->>>>>>> 23032807
+Warnings:
+Warning	1287	The partition engine, used by table 'test.t1', is deprecated and will be removed in a future release. Please use native partitioning instead.
 # State before crash
 t1#P#p0.MYD
 t1#P#p0.MYI
@@ -3528,11 +3414,8 @@
 (PARTITION p0 VALUES IN (0,1,2,3,4,5,6,7,8,9) ENGINE = MyISAM,
  PARTITION p10 VALUES IN (10,11,12,13,14,15,16,17,18,19) ENGINE = MyISAM,
  PARTITION p20 VALUES IN (20,21,22,23,24,25,26,27,28,29) ENGINE = MyISAM) */
-<<<<<<< HEAD
-=======
-Warnings:
-Warning	1287	The partition engine, used by table 'test.t1', is deprecated and will be removed in a future release. Please use native partitioning instead.
->>>>>>> 23032807
+Warnings:
+Warning	1287	The partition engine, used by table 'test.t1', is deprecated and will be removed in a future release. Please use native partitioning instead.
 SELECT * FROM t1;
 a	b
 1	Original from partition p0
@@ -3606,11 +3489,8 @@
 /*!50100 PARTITION BY LIST (a)
 (PARTITION p0 VALUES IN (0,1,2,3,4,5,6,7,8,9) ENGINE = MyISAM,
  PARTITION p10 VALUES IN (11,12,13,14,15,16,17,18,19) ENGINE = MyISAM) */
-<<<<<<< HEAD
-=======
-Warnings:
-Warning	1287	The partition engine, used by table 'test.t1', is deprecated and will be removed in a future release. Please use native partitioning instead.
->>>>>>> 23032807
+Warnings:
+Warning	1287	The partition engine, used by table 'test.t1', is deprecated and will be removed in a future release. Please use native partitioning instead.
 SELECT * FROM t1;
 a	b
 1	Original from partition p0
@@ -3682,11 +3562,8 @@
 /*!50100 PARTITION BY LIST (a)
 (PARTITION p0 VALUES IN (0,1,2,3,4,5,6,7,8,9) ENGINE = MyISAM,
  PARTITION p10 VALUES IN (11,12,13,14,15,16,17,18,19) ENGINE = MyISAM) */
-<<<<<<< HEAD
-=======
-Warnings:
-Warning	1287	The partition engine, used by table 'test.t1', is deprecated and will be removed in a future release. Please use native partitioning instead.
->>>>>>> 23032807
+Warnings:
+Warning	1287	The partition engine, used by table 'test.t1', is deprecated and will be removed in a future release. Please use native partitioning instead.
 SELECT * FROM t1;
 a	b
 1	Original from partition p0
@@ -3759,11 +3636,8 @@
 /*!50100 PARTITION BY LIST (a)
 (PARTITION p0 VALUES IN (0,1,2,3,4,5,6,7,8,9) ENGINE = MyISAM,
  PARTITION p10 VALUES IN (11,12,13,14,15,16,17,18,19) ENGINE = MyISAM) */
-<<<<<<< HEAD
-=======
-Warnings:
-Warning	1287	The partition engine, used by table 'test.t1', is deprecated and will be removed in a future release. Please use native partitioning instead.
->>>>>>> 23032807
+Warnings:
+Warning	1287	The partition engine, used by table 'test.t1', is deprecated and will be removed in a future release. Please use native partitioning instead.
 SELECT * FROM t1;
 a	b
 1	Original from partition p0
@@ -3835,11 +3709,8 @@
 /*!50100 PARTITION BY LIST (a)
 (PARTITION p0 VALUES IN (0,1,2,3,4,5,6,7,8,9) ENGINE = MyISAM,
  PARTITION p10 VALUES IN (11,12,13,14,15,16,17,18,19) ENGINE = MyISAM) */
-<<<<<<< HEAD
-=======
-Warnings:
-Warning	1287	The partition engine, used by table 'test.t1', is deprecated and will be removed in a future release. Please use native partitioning instead.
->>>>>>> 23032807
+Warnings:
+Warning	1287	The partition engine, used by table 'test.t1', is deprecated and will be removed in a future release. Please use native partitioning instead.
 SELECT * FROM t1;
 a	b
 1	Original from partition p0
@@ -3912,11 +3783,8 @@
 /*!50100 PARTITION BY LIST (a)
 (PARTITION p0 VALUES IN (0,1,2,3,4,5,6,7,8,9) ENGINE = MyISAM,
  PARTITION p10 VALUES IN (11,12,13,14,15,16,17,18,19) ENGINE = MyISAM) */
-<<<<<<< HEAD
-=======
-Warnings:
-Warning	1287	The partition engine, used by table 'test.t1', is deprecated and will be removed in a future release. Please use native partitioning instead.
->>>>>>> 23032807
+Warnings:
+Warning	1287	The partition engine, used by table 'test.t1', is deprecated and will be removed in a future release. Please use native partitioning instead.
 SELECT * FROM t1;
 a	b
 1	Original from partition p0
@@ -3988,11 +3856,8 @@
 /*!50100 PARTITION BY LIST (a)
 (PARTITION p0 VALUES IN (0,1,2,3,4,5,6,7,8,9) ENGINE = MyISAM,
  PARTITION p10 VALUES IN (11,12,13,14,15,16,17,18,19) ENGINE = MyISAM) */
-<<<<<<< HEAD
-=======
-Warnings:
-Warning	1287	The partition engine, used by table 'test.t1', is deprecated and will be removed in a future release. Please use native partitioning instead.
->>>>>>> 23032807
+Warnings:
+Warning	1287	The partition engine, used by table 'test.t1', is deprecated and will be removed in a future release. Please use native partitioning instead.
 SELECT * FROM t1;
 a	b
 1	Original from partition p0
@@ -4065,11 +3930,8 @@
 /*!50100 PARTITION BY LIST (a)
 (PARTITION p0 VALUES IN (0,1,2,3,4,5,6,7,8,9) ENGINE = MyISAM,
  PARTITION p10 VALUES IN (11,12,13,14,15,16,17,18,19) ENGINE = MyISAM) */
-<<<<<<< HEAD
-=======
-Warnings:
-Warning	1287	The partition engine, used by table 'test.t1', is deprecated and will be removed in a future release. Please use native partitioning instead.
->>>>>>> 23032807
+Warnings:
+Warning	1287	The partition engine, used by table 'test.t1', is deprecated and will be removed in a future release. Please use native partitioning instead.
 SELECT * FROM t1;
 a	b
 1	Original from partition p0
@@ -4141,11 +4003,8 @@
 /*!50100 PARTITION BY LIST (a)
 (PARTITION p0 VALUES IN (0,1,2,3,4,5,6,7,8,9) ENGINE = MyISAM,
  PARTITION p10 VALUES IN (11,12,13,14,15,16,17,18,19) ENGINE = MyISAM) */
-<<<<<<< HEAD
-=======
-Warnings:
-Warning	1287	The partition engine, used by table 'test.t1', is deprecated and will be removed in a future release. Please use native partitioning instead.
->>>>>>> 23032807
+Warnings:
+Warning	1287	The partition engine, used by table 'test.t1', is deprecated and will be removed in a future release. Please use native partitioning instead.
 SELECT * FROM t1;
 a	b
 1	Original from partition p0
@@ -4218,11 +4077,8 @@
 /*!50100 PARTITION BY LIST (a)
 (PARTITION p0 VALUES IN (0,1,2,3,4,5,6,7,8,9) ENGINE = MyISAM,
  PARTITION p10 VALUES IN (11,12,13,14,15,16,17,18,19) ENGINE = MyISAM) */
-<<<<<<< HEAD
-=======
-Warnings:
-Warning	1287	The partition engine, used by table 'test.t1', is deprecated and will be removed in a future release. Please use native partitioning instead.
->>>>>>> 23032807
+Warnings:
+Warning	1287	The partition engine, used by table 'test.t1', is deprecated and will be removed in a future release. Please use native partitioning instead.
 SELECT * FROM t1;
 a	b
 1	Original from partition p0
@@ -4294,11 +4150,8 @@
 /*!50100 PARTITION BY LIST (a)
 (PARTITION p0 VALUES IN (0,1,2,3,4,5,6,7,8,9) ENGINE = MyISAM,
  PARTITION p10 VALUES IN (11,12,13,14,15,16,17,18,19) ENGINE = MyISAM) */
-<<<<<<< HEAD
-=======
-Warnings:
-Warning	1287	The partition engine, used by table 'test.t1', is deprecated and will be removed in a future release. Please use native partitioning instead.
->>>>>>> 23032807
+Warnings:
+Warning	1287	The partition engine, used by table 'test.t1', is deprecated and will be removed in a future release. Please use native partitioning instead.
 SELECT * FROM t1;
 a	b
 1	Original from partition p0
