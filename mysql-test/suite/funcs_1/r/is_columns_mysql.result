SELECT * FROM information_schema.columns
WHERE table_schema = 'mysql'
ORDER BY table_schema, table_name, column_name;
TABLE_CATALOG	TABLE_SCHEMA	TABLE_NAME	COLUMN_NAME	ORDINAL_POSITION	COLUMN_DEFAULT	IS_NULLABLE	DATA_TYPE	CHARACTER_MAXIMUM_LENGTH	CHARACTER_OCTET_LENGTH	NUMERIC_PRECISION	NUMERIC_SCALE	CHARACTER_SET_NAME	COLLATION_NAME	COLUMN_TYPE	COLUMN_KEY	EXTRA	PRIVILEGES	COLUMN_COMMENT
def	mysql	columns_priv	Column_name	5		NO	char	64	192	NULL	NULL	utf8	utf8_bin	char(64)	PRI		select,insert,update,references	
def	mysql	columns_priv	Column_priv	7		NO	set	31	93	NULL	NULL	utf8	utf8_general_ci	set('Select','Insert','Update','References')			select,insert,update,references	
def	mysql	columns_priv	Db	2		NO	char	64	192	NULL	NULL	utf8	utf8_bin	char(64)	PRI		select,insert,update,references	
def	mysql	columns_priv	Host	1		NO	char	60	180	NULL	NULL	utf8	utf8_bin	char(60)	PRI		select,insert,update,references	
def	mysql	columns_priv	Table_name	4		NO	char	64	192	NULL	NULL	utf8	utf8_bin	char(64)	PRI		select,insert,update,references	
def	mysql	columns_priv	Timestamp	6	CURRENT_TIMESTAMP	NO	timestamp	NULL	NULL	NULL	NULL	NULL	NULL	timestamp		on update CURRENT_TIMESTAMP	select,insert,update,references	
def	mysql	columns_priv	User	3		NO	char	16	48	NULL	NULL	utf8	utf8_bin	char(16)	PRI		select,insert,update,references	
def	mysql	db	Alter_priv	13	N	NO	enum	1	3	NULL	NULL	utf8	utf8_general_ci	enum('N','Y')			select,insert,update,references	
def	mysql	db	Alter_routine_priv	19	N	NO	enum	1	3	NULL	NULL	utf8	utf8_general_ci	enum('N','Y')			select,insert,update,references	
def	mysql	db	Create_priv	8	N	NO	enum	1	3	NULL	NULL	utf8	utf8_general_ci	enum('N','Y')			select,insert,update,references	
def	mysql	db	Create_routine_priv	18	N	NO	enum	1	3	NULL	NULL	utf8	utf8_general_ci	enum('N','Y')			select,insert,update,references	
def	mysql	db	Create_tmp_table_priv	14	N	NO	enum	1	3	NULL	NULL	utf8	utf8_general_ci	enum('N','Y')			select,insert,update,references	
def	mysql	db	Create_view_priv	16	N	NO	enum	1	3	NULL	NULL	utf8	utf8_general_ci	enum('N','Y')			select,insert,update,references	
def	mysql	db	Db	2		NO	char	64	192	NULL	NULL	utf8	utf8_bin	char(64)	PRI		select,insert,update,references	
def	mysql	db	Delete_priv	7	N	NO	enum	1	3	NULL	NULL	utf8	utf8_general_ci	enum('N','Y')			select,insert,update,references	
def	mysql	db	Drop_priv	9	N	NO	enum	1	3	NULL	NULL	utf8	utf8_general_ci	enum('N','Y')			select,insert,update,references	
def	mysql	db	Event_priv	21	N	NO	enum	1	3	NULL	NULL	utf8	utf8_general_ci	enum('N','Y')			select,insert,update,references	
def	mysql	db	Execute_priv	20	N	NO	enum	1	3	NULL	NULL	utf8	utf8_general_ci	enum('N','Y')			select,insert,update,references	
def	mysql	db	Grant_priv	10	N	NO	enum	1	3	NULL	NULL	utf8	utf8_general_ci	enum('N','Y')			select,insert,update,references	
def	mysql	db	Host	1		NO	char	60	180	NULL	NULL	utf8	utf8_bin	char(60)	PRI		select,insert,update,references	
def	mysql	db	Index_priv	12	N	NO	enum	1	3	NULL	NULL	utf8	utf8_general_ci	enum('N','Y')			select,insert,update,references	
def	mysql	db	Insert_priv	5	N	NO	enum	1	3	NULL	NULL	utf8	utf8_general_ci	enum('N','Y')			select,insert,update,references	
def	mysql	db	Lock_tables_priv	15	N	NO	enum	1	3	NULL	NULL	utf8	utf8_general_ci	enum('N','Y')			select,insert,update,references	
def	mysql	db	References_priv	11	N	NO	enum	1	3	NULL	NULL	utf8	utf8_general_ci	enum('N','Y')			select,insert,update,references	
def	mysql	db	Select_priv	4	N	NO	enum	1	3	NULL	NULL	utf8	utf8_general_ci	enum('N','Y')			select,insert,update,references	
def	mysql	db	Show_view_priv	17	N	NO	enum	1	3	NULL	NULL	utf8	utf8_general_ci	enum('N','Y')			select,insert,update,references	
def	mysql	db	Trigger_priv	22	N	NO	enum	1	3	NULL	NULL	utf8	utf8_general_ci	enum('N','Y')			select,insert,update,references	
def	mysql	db	Update_priv	6	N	NO	enum	1	3	NULL	NULL	utf8	utf8_general_ci	enum('N','Y')			select,insert,update,references	
def	mysql	db	User	3		NO	char	16	48	NULL	NULL	utf8	utf8_bin	char(16)	PRI		select,insert,update,references	
def	mysql	event	body	3	NULL	NO	longblob	4294967295	4294967295	NULL	NULL	NULL	NULL	longblob			select,insert,update,references	
def	mysql	event	body_utf8	22	NULL	YES	longblob	4294967295	4294967295	NULL	NULL	NULL	NULL	longblob			select,insert,update,references	
def	mysql	event	character_set_client	19	NULL	YES	char	32	96	NULL	NULL	utf8	utf8_bin	char(32)			select,insert,update,references	
def	mysql	event	collation_connection	20	NULL	YES	char	32	96	NULL	NULL	utf8	utf8_bin	char(32)			select,insert,update,references	
def	mysql	event	comment	16		NO	char	64	192	NULL	NULL	utf8	utf8_bin	char(64)			select,insert,update,references	
def	mysql	event	created	8	CURRENT_TIMESTAMP	NO	timestamp	NULL	NULL	NULL	NULL	NULL	NULL	timestamp		on update CURRENT_TIMESTAMP	select,insert,update,references	
def	mysql	event	db	1		NO	char	64	192	NULL	NULL	utf8	utf8_bin	char(64)	PRI		select,insert,update,references	
def	mysql	event	db_collation	21	NULL	YES	char	32	96	NULL	NULL	utf8	utf8_bin	char(32)			select,insert,update,references	
def	mysql	event	definer	4		NO	char	77	231	NULL	NULL	utf8	utf8_bin	char(77)			select,insert,update,references	
def	mysql	event	ends	12	NULL	YES	datetime	NULL	NULL	NULL	NULL	NULL	NULL	datetime			select,insert,update,references	
def	mysql	event	execute_at	5	NULL	YES	datetime	NULL	NULL	NULL	NULL	NULL	NULL	datetime			select,insert,update,references	
def	mysql	event	interval_field	7	NULL	YES	enum	18	54	NULL	NULL	utf8	utf8_general_ci	enum('YEAR','QUARTER','MONTH','DAY','HOUR','MINUTE','WEEK','SECOND','MICROSECOND','YEAR_MONTH','DAY_HOUR','DAY_MINUTE','DAY_SECOND','HOUR_MINUTE','HOUR_SECOND','MINUTE_SECOND','DAY_MICROSECOND','HOUR_MICROSECOND','MINUTE_MICROSECOND','SECOND_MICROSECOND')			select,insert,update,references	
def	mysql	event	interval_value	6	NULL	YES	int	NULL	NULL	10	0	NULL	NULL	int(11)			select,insert,update,references	
def	mysql	event	last_executed	10	NULL	YES	datetime	NULL	NULL	NULL	NULL	NULL	NULL	datetime			select,insert,update,references	
def	mysql	event	modified	9	0000-00-00 00:00:00	NO	timestamp	NULL	NULL	NULL	NULL	NULL	NULL	timestamp			select,insert,update,references	
def	mysql	event	name	2		NO	char	64	192	NULL	NULL	utf8	utf8_general_ci	char(64)	PRI		select,insert,update,references	
def	mysql	event	on_completion	14	DROP	NO	enum	8	24	NULL	NULL	utf8	utf8_general_ci	enum('DROP','PRESERVE')			select,insert,update,references	
def	mysql	event	originator	17	NULL	NO	int	NULL	NULL	10	0	NULL	NULL	int(10) unsigned			select,insert,update,references	
def	mysql	event	sql_mode	15		NO	set	478	1434	NULL	NULL	utf8	utf8_general_ci	set('REAL_AS_FLOAT','PIPES_AS_CONCAT','ANSI_QUOTES','IGNORE_SPACE','NOT_USED','ONLY_FULL_GROUP_BY','NO_UNSIGNED_SUBTRACTION','NO_DIR_IN_CREATE','POSTGRESQL','ORACLE','MSSQL','DB2','MAXDB','NO_KEY_OPTIONS','NO_TABLE_OPTIONS','NO_FIELD_OPTIONS','MYSQL323','MYSQL40','ANSI','NO_AUTO_VALUE_ON_ZERO','NO_BACKSLASH_ESCAPES','STRICT_TRANS_TABLES','STRICT_ALL_TABLES','NO_ZERO_IN_DATE','NO_ZERO_DATE','INVALID_DATES','ERROR_FOR_DIVISION_BY_ZERO','TRADITIONAL','NO_AUTO_CREATE_USER','HIGH_NOT_PRECEDENCE','NO_ENGINE_SUBSTITUTION','PAD_CHAR_TO_FULL_LENGTH')			select,insert,update,references	
def	mysql	event	starts	11	NULL	YES	datetime	NULL	NULL	NULL	NULL	NULL	NULL	datetime			select,insert,update,references	
def	mysql	event	status	13	ENABLED	NO	enum	18	54	NULL	NULL	utf8	utf8_general_ci	enum('ENABLED','DISABLED','SLAVESIDE_DISABLED')			select,insert,update,references	
def	mysql	event	time_zone	18	SYSTEM	NO	char	64	64	NULL	NULL	latin1	latin1_swedish_ci	char(64)			select,insert,update,references	
def	mysql	func	dl	3		NO	char	128	384	NULL	NULL	utf8	utf8_bin	char(128)			select,insert,update,references	
def	mysql	func	name	1		NO	char	64	192	NULL	NULL	utf8	utf8_bin	char(64)	PRI		select,insert,update,references	
def	mysql	func	ret	2	0	NO	tinyint	NULL	NULL	3	0	NULL	NULL	tinyint(1)			select,insert,update,references	
def	mysql	func	type	4	NULL	NO	enum	9	27	NULL	NULL	utf8	utf8_general_ci	enum('function','aggregate')			select,insert,update,references	
def	mysql	general_log	argument	6	NULL	NO	mediumtext	16777215	16777215	NULL	NULL	utf8	utf8_general_ci	mediumtext			select,insert,update,references	
def	mysql	general_log	command_type	5	NULL	NO	varchar	64	192	NULL	NULL	utf8	utf8_general_ci	varchar(64)			select,insert,update,references	
def	mysql	general_log	event_time	1	CURRENT_TIMESTAMP	NO	timestamp	NULL	NULL	NULL	NULL	NULL	NULL	timestamp		on update CURRENT_TIMESTAMP	select,insert,update,references	
def	mysql	general_log	server_id	4	NULL	NO	int	NULL	NULL	10	0	NULL	NULL	int(10) unsigned			select,insert,update,references	
def	mysql	general_log	thread_id	3	NULL	NO	int	NULL	NULL	10	0	NULL	NULL	int(11)			select,insert,update,references	
def	mysql	general_log	user_host	2	NULL	NO	mediumtext	16777215	16777215	NULL	NULL	utf8	utf8_general_ci	mediumtext			select,insert,update,references	
def	mysql	help_category	help_category_id	1	NULL	NO	smallint	NULL	NULL	5	0	NULL	NULL	smallint(5) unsigned	PRI		select,insert,update,references	
def	mysql	help_category	name	2	NULL	NO	char	64	192	NULL	NULL	utf8	utf8_general_ci	char(64)	UNI		select,insert,update,references	
def	mysql	help_category	parent_category_id	3	NULL	YES	smallint	NULL	NULL	5	0	NULL	NULL	smallint(5) unsigned			select,insert,update,references	
def	mysql	help_category	url	4	NULL	NO	char	128	384	NULL	NULL	utf8	utf8_general_ci	char(128)			select,insert,update,references	
def	mysql	help_keyword	help_keyword_id	1	NULL	NO	int	NULL	NULL	10	0	NULL	NULL	int(10) unsigned	PRI		select,insert,update,references	
def	mysql	help_keyword	name	2	NULL	NO	char	64	192	NULL	NULL	utf8	utf8_general_ci	char(64)	UNI		select,insert,update,references	
def	mysql	help_relation	help_keyword_id	2	NULL	NO	int	NULL	NULL	10	0	NULL	NULL	int(10) unsigned	PRI		select,insert,update,references	
def	mysql	help_relation	help_topic_id	1	NULL	NO	int	NULL	NULL	10	0	NULL	NULL	int(10) unsigned	PRI		select,insert,update,references	
def	mysql	help_topic	description	4	NULL	NO	text	65535	65535	NULL	NULL	utf8	utf8_general_ci	text			select,insert,update,references	
def	mysql	help_topic	example	5	NULL	NO	text	65535	65535	NULL	NULL	utf8	utf8_general_ci	text			select,insert,update,references	
def	mysql	help_topic	help_category_id	3	NULL	NO	smallint	NULL	NULL	5	0	NULL	NULL	smallint(5) unsigned			select,insert,update,references	
def	mysql	help_topic	help_topic_id	1	NULL	NO	int	NULL	NULL	10	0	NULL	NULL	int(10) unsigned	PRI		select,insert,update,references	
def	mysql	help_topic	name	2	NULL	NO	char	64	192	NULL	NULL	utf8	utf8_general_ci	char(64)	UNI		select,insert,update,references	
def	mysql	help_topic	url	6	NULL	NO	char	128	384	NULL	NULL	utf8	utf8_general_ci	char(128)			select,insert,update,references	
def	mysql	host	Alter_priv	12	N	NO	enum	1	3	NULL	NULL	utf8	utf8_general_ci	enum('N','Y')			select,insert,update,references	
def	mysql	host	Alter_routine_priv	18	N	NO	enum	1	3	NULL	NULL	utf8	utf8_general_ci	enum('N','Y')			select,insert,update,references	
def	mysql	host	Create_priv	7	N	NO	enum	1	3	NULL	NULL	utf8	utf8_general_ci	enum('N','Y')			select,insert,update,references	
def	mysql	host	Create_routine_priv	17	N	NO	enum	1	3	NULL	NULL	utf8	utf8_general_ci	enum('N','Y')			select,insert,update,references	
def	mysql	host	Create_tmp_table_priv	13	N	NO	enum	1	3	NULL	NULL	utf8	utf8_general_ci	enum('N','Y')			select,insert,update,references	
def	mysql	host	Create_view_priv	15	N	NO	enum	1	3	NULL	NULL	utf8	utf8_general_ci	enum('N','Y')			select,insert,update,references	
def	mysql	host	Db	2		NO	char	64	192	NULL	NULL	utf8	utf8_bin	char(64)	PRI		select,insert,update,references	
def	mysql	host	Delete_priv	6	N	NO	enum	1	3	NULL	NULL	utf8	utf8_general_ci	enum('N','Y')			select,insert,update,references	
def	mysql	host	Drop_priv	8	N	NO	enum	1	3	NULL	NULL	utf8	utf8_general_ci	enum('N','Y')			select,insert,update,references	
def	mysql	host	Execute_priv	19	N	NO	enum	1	3	NULL	NULL	utf8	utf8_general_ci	enum('N','Y')			select,insert,update,references	
def	mysql	host	Grant_priv	9	N	NO	enum	1	3	NULL	NULL	utf8	utf8_general_ci	enum('N','Y')			select,insert,update,references	
def	mysql	host	Host	1		NO	char	60	180	NULL	NULL	utf8	utf8_bin	char(60)	PRI		select,insert,update,references	
def	mysql	host	Index_priv	11	N	NO	enum	1	3	NULL	NULL	utf8	utf8_general_ci	enum('N','Y')			select,insert,update,references	
def	mysql	host	Insert_priv	4	N	NO	enum	1	3	NULL	NULL	utf8	utf8_general_ci	enum('N','Y')			select,insert,update,references	
def	mysql	host	Lock_tables_priv	14	N	NO	enum	1	3	NULL	NULL	utf8	utf8_general_ci	enum('N','Y')			select,insert,update,references	
def	mysql	host	References_priv	10	N	NO	enum	1	3	NULL	NULL	utf8	utf8_general_ci	enum('N','Y')			select,insert,update,references	
def	mysql	host	Select_priv	3	N	NO	enum	1	3	NULL	NULL	utf8	utf8_general_ci	enum('N','Y')			select,insert,update,references	
def	mysql	host	Show_view_priv	16	N	NO	enum	1	3	NULL	NULL	utf8	utf8_general_ci	enum('N','Y')			select,insert,update,references	
def	mysql	host	Trigger_priv	20	N	NO	enum	1	3	NULL	NULL	utf8	utf8_general_ci	enum('N','Y')			select,insert,update,references	
def	mysql	host	Update_priv	5	N	NO	enum	1	3	NULL	NULL	utf8	utf8_general_ci	enum('N','Y')			select,insert,update,references	
def	mysql	ndb_binlog_index	deletes	6	NULL	NO	bigint	NULL	NULL	20	0	NULL	NULL	bigint(20) unsigned			select,insert,update,references	
def	mysql	ndb_binlog_index	epoch	3	NULL	NO	bigint	NULL	NULL	20	0	NULL	NULL	bigint(20) unsigned	PRI		select,insert,update,references	
def	mysql	ndb_binlog_index	File	2	NULL	NO	varchar	255	255	NULL	NULL	latin1	latin1_swedish_ci	varchar(255)			select,insert,update,references	
def	mysql	ndb_binlog_index	inserts	4	NULL	NO	bigint	NULL	NULL	20	0	NULL	NULL	bigint(20) unsigned			select,insert,update,references	
def	mysql	ndb_binlog_index	Position	1	NULL	NO	bigint	NULL	NULL	20	0	NULL	NULL	bigint(20) unsigned			select,insert,update,references	
def	mysql	ndb_binlog_index	schemaops	7	NULL	NO	bigint	NULL	NULL	20	0	NULL	NULL	bigint(20) unsigned			select,insert,update,references	
def	mysql	ndb_binlog_index	updates	5	NULL	NO	bigint	NULL	NULL	20	0	NULL	NULL	bigint(20) unsigned			select,insert,update,references	
def	mysql	plugin	dl	2		NO	varchar	128	384	NULL	NULL	utf8	utf8_general_ci	varchar(128)			select,insert,update,references	
def	mysql	plugin	name	1		NO	varchar	64	192	NULL	NULL	utf8	utf8_general_ci	varchar(64)	PRI		select,insert,update,references	
def	mysql	proc	body	11	NULL	NO	longblob	4294967295	4294967295	NULL	NULL	NULL	NULL	longblob			select,insert,update,references	
def	mysql	proc	body_utf8	20	NULL	YES	longblob	4294967295	4294967295	NULL	NULL	NULL	NULL	longblob			select,insert,update,references	
def	mysql	proc	character_set_client	17	NULL	YES	char	32	96	NULL	NULL	utf8	utf8_bin	char(32)			select,insert,update,references	
def	mysql	proc	collation_connection	18	NULL	YES	char	32	96	NULL	NULL	utf8	utf8_bin	char(32)			select,insert,update,references	
def	mysql	proc	comment	16	NULL	NO	text	65535	65535	NULL	NULL	utf8	utf8_bin	text			select,insert,update,references	
def	mysql	proc	created	13	CURRENT_TIMESTAMP	NO	timestamp	NULL	NULL	NULL	NULL	NULL	NULL	timestamp		on update CURRENT_TIMESTAMP	select,insert,update,references	
def	mysql	proc	db	1		NO	char	64	192	NULL	NULL	utf8	utf8_bin	char(64)	PRI		select,insert,update,references	
def	mysql	proc	db_collation	19	NULL	YES	char	32	96	NULL	NULL	utf8	utf8_bin	char(32)			select,insert,update,references	
def	mysql	proc	definer	12		NO	char	77	231	NULL	NULL	utf8	utf8_bin	char(77)			select,insert,update,references	
def	mysql	proc	is_deterministic	7	NO	NO	enum	3	9	NULL	NULL	utf8	utf8_general_ci	enum('YES','NO')			select,insert,update,references	
def	mysql	proc	language	5	SQL	NO	enum	3	9	NULL	NULL	utf8	utf8_general_ci	enum('SQL')			select,insert,update,references	
def	mysql	proc	modified	14	0000-00-00 00:00:00	NO	timestamp	NULL	NULL	NULL	NULL	NULL	NULL	timestamp			select,insert,update,references	
def	mysql	proc	name	2		NO	char	64	192	NULL	NULL	utf8	utf8_general_ci	char(64)	PRI		select,insert,update,references	
def	mysql	proc	param_list	9	NULL	NO	blob	65535	65535	NULL	NULL	NULL	NULL	blob			select,insert,update,references	
def	mysql	proc	returns	10	NULL	NO	longblob	4294967295	4294967295	NULL	NULL	NULL	NULL	longblob			select,insert,update,references	
def	mysql	proc	security_type	8	DEFINER	NO	enum	7	21	NULL	NULL	utf8	utf8_general_ci	enum('INVOKER','DEFINER')			select,insert,update,references	
def	mysql	proc	specific_name	4		NO	char	64	192	NULL	NULL	utf8	utf8_general_ci	char(64)			select,insert,update,references	
def	mysql	proc	sql_data_access	6	CONTAINS_SQL	NO	enum	17	51	NULL	NULL	utf8	utf8_general_ci	enum('CONTAINS_SQL','NO_SQL','READS_SQL_DATA','MODIFIES_SQL_DATA')			select,insert,update,references	
def	mysql	proc	sql_mode	15		NO	set	478	1434	NULL	NULL	utf8	utf8_general_ci	set('REAL_AS_FLOAT','PIPES_AS_CONCAT','ANSI_QUOTES','IGNORE_SPACE','NOT_USED','ONLY_FULL_GROUP_BY','NO_UNSIGNED_SUBTRACTION','NO_DIR_IN_CREATE','POSTGRESQL','ORACLE','MSSQL','DB2','MAXDB','NO_KEY_OPTIONS','NO_TABLE_OPTIONS','NO_FIELD_OPTIONS','MYSQL323','MYSQL40','ANSI','NO_AUTO_VALUE_ON_ZERO','NO_BACKSLASH_ESCAPES','STRICT_TRANS_TABLES','STRICT_ALL_TABLES','NO_ZERO_IN_DATE','NO_ZERO_DATE','INVALID_DATES','ERROR_FOR_DIVISION_BY_ZERO','TRADITIONAL','NO_AUTO_CREATE_USER','HIGH_NOT_PRECEDENCE','NO_ENGINE_SUBSTITUTION','PAD_CHAR_TO_FULL_LENGTH')			select,insert,update,references	
def	mysql	proc	type	3	NULL	NO	enum	9	27	NULL	NULL	utf8	utf8_general_ci	enum('FUNCTION','PROCEDURE')	PRI		select,insert,update,references	
def	mysql	procs_priv	Db	2		NO	char	64	192	NULL	NULL	utf8	utf8_bin	char(64)	PRI		select,insert,update,references	
def	mysql	procs_priv	Grantor	6		NO	char	77	231	NULL	NULL	utf8	utf8_bin	char(77)	MUL		select,insert,update,references	
def	mysql	procs_priv	Host	1		NO	char	60	180	NULL	NULL	utf8	utf8_bin	char(60)	PRI		select,insert,update,references	
def	mysql	procs_priv	Proc_priv	7		NO	set	27	81	NULL	NULL	utf8	utf8_general_ci	set('Execute','Alter Routine','Grant')			select,insert,update,references	
def	mysql	procs_priv	Routine_name	4		NO	char	64	192	NULL	NULL	utf8	utf8_general_ci	char(64)	PRI		select,insert,update,references	
def	mysql	procs_priv	Routine_type	5	NULL	NO	enum	9	27	NULL	NULL	utf8	utf8_bin	enum('FUNCTION','PROCEDURE')	PRI		select,insert,update,references	
def	mysql	procs_priv	Timestamp	8	CURRENT_TIMESTAMP	NO	timestamp	NULL	NULL	NULL	NULL	NULL	NULL	timestamp		on update CURRENT_TIMESTAMP	select,insert,update,references	
def	mysql	procs_priv	User	3		NO	char	16	48	NULL	NULL	utf8	utf8_bin	char(16)	PRI		select,insert,update,references	
<<<<<<< HEAD
def	mysql	proxy_priv	Host	1		NO	char	60	180	NULL	NULL	utf8	utf8_bin	char(60)	PRI		select,insert,update,references	
def	mysql	proxy_priv	Proxied_Host	3		NO	char	16	48	NULL	NULL	utf8	utf8_bin	char(16)	PRI		select,insert,update,references	
def	mysql	proxy_priv	Proxied_User	4		NO	char	60	180	NULL	NULL	utf8	utf8_bin	char(60)	PRI		select,insert,update,references	
def	mysql	proxy_priv	User	2		NO	char	16	48	NULL	NULL	utf8	utf8_bin	char(16)	PRI		select,insert,update,references	
def	mysql	proxy_priv	With_Grant	5	0	NO	tinyint	NULL	NULL	3	0	NULL	NULL	tinyint(1)			select,insert,update,references	
=======
def	mysql	proxies_priv	Grantor	6		NO	char	77	231	NULL	NULL	utf8	utf8_bin	char(77)	MUL		select,insert,update,references	
def	mysql	proxies_priv	Host	1		NO	char	60	180	NULL	NULL	utf8	utf8_bin	char(60)	PRI		select,insert,update,references	
def	mysql	proxies_priv	Proxied_host	3		NO	char	60	180	NULL	NULL	utf8	utf8_bin	char(60)	PRI		select,insert,update,references	
def	mysql	proxies_priv	Proxied_user	4		NO	char	16	48	NULL	NULL	utf8	utf8_bin	char(16)	PRI		select,insert,update,references	
def	mysql	proxies_priv	Timestamp	7	CURRENT_TIMESTAMP	NO	timestamp	NULL	NULL	NULL	NULL	NULL	NULL	timestamp		on update CURRENT_TIMESTAMP	select,insert,update,references	
def	mysql	proxies_priv	User	2		NO	char	16	48	NULL	NULL	utf8	utf8_bin	char(16)	PRI		select,insert,update,references	
def	mysql	proxies_priv	With_grant	5	0	NO	tinyint	NULL	NULL	3	0	NULL	NULL	tinyint(1)			select,insert,update,references	
>>>>>>> 20ca15d4
def	mysql	servers	Db	3		NO	char	64	192	NULL	NULL	utf8	utf8_general_ci	char(64)			select,insert,update,references	
def	mysql	servers	Host	2		NO	char	64	192	NULL	NULL	utf8	utf8_general_ci	char(64)			select,insert,update,references	
def	mysql	servers	Owner	9		NO	char	64	192	NULL	NULL	utf8	utf8_general_ci	char(64)			select,insert,update,references	
def	mysql	servers	Password	5		NO	char	64	192	NULL	NULL	utf8	utf8_general_ci	char(64)			select,insert,update,references	
def	mysql	servers	Port	6	0	NO	int	NULL	NULL	10	0	NULL	NULL	int(4)			select,insert,update,references	
def	mysql	servers	Server_name	1		NO	char	64	192	NULL	NULL	utf8	utf8_general_ci	char(64)	PRI		select,insert,update,references	
def	mysql	servers	Socket	7		NO	char	64	192	NULL	NULL	utf8	utf8_general_ci	char(64)			select,insert,update,references	
def	mysql	servers	Username	4		NO	char	64	192	NULL	NULL	utf8	utf8_general_ci	char(64)			select,insert,update,references	
def	mysql	servers	Wrapper	8		NO	char	64	192	NULL	NULL	utf8	utf8_general_ci	char(64)			select,insert,update,references	
def	mysql	slow_log	db	7	NULL	NO	varchar	512	1536	NULL	NULL	utf8	utf8_general_ci	varchar(512)			select,insert,update,references	
def	mysql	slow_log	insert_id	9	NULL	NO	int	NULL	NULL	10	0	NULL	NULL	int(11)			select,insert,update,references	
def	mysql	slow_log	last_insert_id	8	NULL	NO	int	NULL	NULL	10	0	NULL	NULL	int(11)			select,insert,update,references	
def	mysql	slow_log	lock_time	4	NULL	NO	time	NULL	NULL	NULL	NULL	NULL	NULL	time			select,insert,update,references	
def	mysql	slow_log	query_time	3	NULL	NO	time	NULL	NULL	NULL	NULL	NULL	NULL	time			select,insert,update,references	
def	mysql	slow_log	rows_examined	6	NULL	NO	int	NULL	NULL	10	0	NULL	NULL	int(11)			select,insert,update,references	
def	mysql	slow_log	rows_sent	5	NULL	NO	int	NULL	NULL	10	0	NULL	NULL	int(11)			select,insert,update,references	
def	mysql	slow_log	server_id	10	NULL	NO	int	NULL	NULL	10	0	NULL	NULL	int(10) unsigned			select,insert,update,references	
def	mysql	slow_log	sql_text	11	NULL	NO	mediumtext	16777215	16777215	NULL	NULL	utf8	utf8_general_ci	mediumtext			select,insert,update,references	
def	mysql	slow_log	start_time	1	CURRENT_TIMESTAMP	NO	timestamp	NULL	NULL	NULL	NULL	NULL	NULL	timestamp		on update CURRENT_TIMESTAMP	select,insert,update,references	
def	mysql	slow_log	user_host	2	NULL	NO	mediumtext	16777215	16777215	NULL	NULL	utf8	utf8_general_ci	mediumtext			select,insert,update,references	
def	mysql	tables_priv	Column_priv	8		NO	set	31	93	NULL	NULL	utf8	utf8_general_ci	set('Select','Insert','Update','References')			select,insert,update,references	
def	mysql	tables_priv	Db	2		NO	char	64	192	NULL	NULL	utf8	utf8_bin	char(64)	PRI		select,insert,update,references	
def	mysql	tables_priv	Grantor	5		NO	char	77	231	NULL	NULL	utf8	utf8_bin	char(77)	MUL		select,insert,update,references	
def	mysql	tables_priv	Host	1		NO	char	60	180	NULL	NULL	utf8	utf8_bin	char(60)	PRI		select,insert,update,references	
def	mysql	tables_priv	Table_name	4		NO	char	64	192	NULL	NULL	utf8	utf8_bin	char(64)	PRI		select,insert,update,references	
def	mysql	tables_priv	Table_priv	7		NO	set	98	294	NULL	NULL	utf8	utf8_general_ci	set('Select','Insert','Update','Delete','Create','Drop','Grant','References','Index','Alter','Create View','Show view','Trigger')			select,insert,update,references	
def	mysql	tables_priv	Timestamp	6	CURRENT_TIMESTAMP	NO	timestamp	NULL	NULL	NULL	NULL	NULL	NULL	timestamp		on update CURRENT_TIMESTAMP	select,insert,update,references	
def	mysql	tables_priv	User	3		NO	char	16	48	NULL	NULL	utf8	utf8_bin	char(16)	PRI		select,insert,update,references	
def	mysql	time_zone	Time_zone_id	1	NULL	NO	int	NULL	NULL	10	0	NULL	NULL	int(10) unsigned	PRI	auto_increment	select,insert,update,references	
def	mysql	time_zone	Use_leap_seconds	2	N	NO	enum	1	3	NULL	NULL	utf8	utf8_general_ci	enum('Y','N')			select,insert,update,references	
def	mysql	time_zone_leap_second	Correction	2	NULL	NO	int	NULL	NULL	10	0	NULL	NULL	int(11)			select,insert,update,references	
def	mysql	time_zone_leap_second	Transition_time	1	NULL	NO	bigint	NULL	NULL	19	0	NULL	NULL	bigint(20)	PRI		select,insert,update,references	
def	mysql	time_zone_name	Name	1	NULL	NO	char	64	192	NULL	NULL	utf8	utf8_general_ci	char(64)	PRI		select,insert,update,references	
def	mysql	time_zone_name	Time_zone_id	2	NULL	NO	int	NULL	NULL	10	0	NULL	NULL	int(10) unsigned			select,insert,update,references	
def	mysql	time_zone_transition	Time_zone_id	1	NULL	NO	int	NULL	NULL	10	0	NULL	NULL	int(10) unsigned	PRI		select,insert,update,references	
def	mysql	time_zone_transition	Transition_time	2	NULL	NO	bigint	NULL	NULL	19	0	NULL	NULL	bigint(20)	PRI		select,insert,update,references	
def	mysql	time_zone_transition	Transition_type_id	3	NULL	NO	int	NULL	NULL	10	0	NULL	NULL	int(10) unsigned			select,insert,update,references	
def	mysql	time_zone_transition_type	Abbreviation	5		NO	char	8	24	NULL	NULL	utf8	utf8_general_ci	char(8)			select,insert,update,references	
def	mysql	time_zone_transition_type	Is_DST	4	0	NO	tinyint	NULL	NULL	3	0	NULL	NULL	tinyint(3) unsigned			select,insert,update,references	
def	mysql	time_zone_transition_type	Offset	3	0	NO	int	NULL	NULL	10	0	NULL	NULL	int(11)			select,insert,update,references	
def	mysql	time_zone_transition_type	Time_zone_id	1	NULL	NO	int	NULL	NULL	10	0	NULL	NULL	int(10) unsigned	PRI		select,insert,update,references	
def	mysql	time_zone_transition_type	Transition_type_id	2	NULL	NO	int	NULL	NULL	10	0	NULL	NULL	int(10) unsigned	PRI		select,insert,update,references	
def	mysql	user	Alter_priv	17	N	NO	enum	1	3	NULL	NULL	utf8	utf8_general_ci	enum('N','Y')			select,insert,update,references	
def	mysql	user	Alter_routine_priv	28	N	NO	enum	1	3	NULL	NULL	utf8	utf8_general_ci	enum('N','Y')			select,insert,update,references	
def	mysql	user	authentication_string	42	NULL	NO	text	65535	65535	NULL	NULL	utf8	utf8_bin	text			select,insert,update,references	
def	mysql	user	Create_priv	8	N	NO	enum	1	3	NULL	NULL	utf8	utf8_general_ci	enum('N','Y')			select,insert,update,references	
def	mysql	user	Create_routine_priv	27	N	NO	enum	1	3	NULL	NULL	utf8	utf8_general_ci	enum('N','Y')			select,insert,update,references	
def	mysql	user	Create_tablespace_priv	32	N	NO	enum	1	3	NULL	NULL	utf8	utf8_general_ci	enum('N','Y')			select,insert,update,references	
def	mysql	user	Create_tmp_table_priv	20	N	NO	enum	1	3	NULL	NULL	utf8	utf8_general_ci	enum('N','Y')			select,insert,update,references	
def	mysql	user	Create_user_priv	29	N	NO	enum	1	3	NULL	NULL	utf8	utf8_general_ci	enum('N','Y')			select,insert,update,references	
def	mysql	user	Create_view_priv	25	N	NO	enum	1	3	NULL	NULL	utf8	utf8_general_ci	enum('N','Y')			select,insert,update,references	
def	mysql	user	Delete_priv	7	N	NO	enum	1	3	NULL	NULL	utf8	utf8_general_ci	enum('N','Y')			select,insert,update,references	
def	mysql	user	Drop_priv	9	N	NO	enum	1	3	NULL	NULL	utf8	utf8_general_ci	enum('N','Y')			select,insert,update,references	
def	mysql	user	Event_priv	30	N	NO	enum	1	3	NULL	NULL	utf8	utf8_general_ci	enum('N','Y')			select,insert,update,references	
def	mysql	user	Execute_priv	22	N	NO	enum	1	3	NULL	NULL	utf8	utf8_general_ci	enum('N','Y')			select,insert,update,references	
def	mysql	user	File_priv	13	N	NO	enum	1	3	NULL	NULL	utf8	utf8_general_ci	enum('N','Y')			select,insert,update,references	
def	mysql	user	Grant_priv	14	N	NO	enum	1	3	NULL	NULL	utf8	utf8_general_ci	enum('N','Y')			select,insert,update,references	
def	mysql	user	Host	1		NO	char	60	180	NULL	NULL	utf8	utf8_bin	char(60)	PRI		select,insert,update,references	
def	mysql	user	Index_priv	16	N	NO	enum	1	3	NULL	NULL	utf8	utf8_general_ci	enum('N','Y')			select,insert,update,references	
def	mysql	user	Insert_priv	5	N	NO	enum	1	3	NULL	NULL	utf8	utf8_general_ci	enum('N','Y')			select,insert,update,references	
def	mysql	user	Lock_tables_priv	21	N	NO	enum	1	3	NULL	NULL	utf8	utf8_general_ci	enum('N','Y')			select,insert,update,references	
def	mysql	user	max_connections	39	0	NO	int	NULL	NULL	10	0	NULL	NULL	int(11) unsigned			select,insert,update,references	
def	mysql	user	max_questions	37	0	NO	int	NULL	NULL	10	0	NULL	NULL	int(11) unsigned			select,insert,update,references	
def	mysql	user	max_updates	38	0	NO	int	NULL	NULL	10	0	NULL	NULL	int(11) unsigned			select,insert,update,references	
def	mysql	user	max_user_connections	40	0	NO	int	NULL	NULL	10	0	NULL	NULL	int(11) unsigned			select,insert,update,references	
def	mysql	user	Password	3		NO	char	41	41	NULL	NULL	latin1	latin1_bin	char(41)			select,insert,update,references	
def	mysql	user	plugin	41		NO	char	60	180	NULL	NULL	utf8	utf8_bin	char(60)			select,insert,update,references	
def	mysql	user	Process_priv	12	N	NO	enum	1	3	NULL	NULL	utf8	utf8_general_ci	enum('N','Y')			select,insert,update,references	
def	mysql	user	References_priv	15	N	NO	enum	1	3	NULL	NULL	utf8	utf8_general_ci	enum('N','Y')			select,insert,update,references	
def	mysql	user	Reload_priv	10	N	NO	enum	1	3	NULL	NULL	utf8	utf8_general_ci	enum('N','Y')			select,insert,update,references	
def	mysql	user	Repl_client_priv	24	N	NO	enum	1	3	NULL	NULL	utf8	utf8_general_ci	enum('N','Y')			select,insert,update,references	
def	mysql	user	Repl_slave_priv	23	N	NO	enum	1	3	NULL	NULL	utf8	utf8_general_ci	enum('N','Y')			select,insert,update,references	
def	mysql	user	Select_priv	4	N	NO	enum	1	3	NULL	NULL	utf8	utf8_general_ci	enum('N','Y')			select,insert,update,references	
def	mysql	user	Show_db_priv	18	N	NO	enum	1	3	NULL	NULL	utf8	utf8_general_ci	enum('N','Y')			select,insert,update,references	
def	mysql	user	Show_view_priv	26	N	NO	enum	1	3	NULL	NULL	utf8	utf8_general_ci	enum('N','Y')			select,insert,update,references	
def	mysql	user	Shutdown_priv	11	N	NO	enum	1	3	NULL	NULL	utf8	utf8_general_ci	enum('N','Y')			select,insert,update,references	
def	mysql	user	ssl_cipher	34	NULL	NO	blob	65535	65535	NULL	NULL	NULL	NULL	blob			select,insert,update,references	
def	mysql	user	ssl_type	33		NO	enum	9	27	NULL	NULL	utf8	utf8_general_ci	enum('','ANY','X509','SPECIFIED')			select,insert,update,references	
def	mysql	user	Super_priv	19	N	NO	enum	1	3	NULL	NULL	utf8	utf8_general_ci	enum('N','Y')			select,insert,update,references	
def	mysql	user	Trigger_priv	31	N	NO	enum	1	3	NULL	NULL	utf8	utf8_general_ci	enum('N','Y')			select,insert,update,references	
def	mysql	user	Update_priv	6	N	NO	enum	1	3	NULL	NULL	utf8	utf8_general_ci	enum('N','Y')			select,insert,update,references	
def	mysql	user	User	2		NO	char	16	48	NULL	NULL	utf8	utf8_bin	char(16)	PRI		select,insert,update,references	
def	mysql	user	x509_issuer	35	NULL	NO	blob	65535	65535	NULL	NULL	NULL	NULL	blob			select,insert,update,references	
def	mysql	user	x509_subject	36	NULL	NO	blob	65535	65535	NULL	NULL	NULL	NULL	blob			select,insert,update,references	
##########################################################################
# Show the quotient of CHARACTER_OCTET_LENGTH and CHARACTER_MAXIMUM_LENGTH
##########################################################################
SELECT DISTINCT
CHARACTER_OCTET_LENGTH / CHARACTER_MAXIMUM_LENGTH AS COL_CML,
DATA_TYPE,
CHARACTER_SET_NAME,
COLLATION_NAME
FROM information_schema.columns
WHERE table_schema = 'mysql'
AND CHARACTER_OCTET_LENGTH / CHARACTER_MAXIMUM_LENGTH = 1
ORDER BY CHARACTER_SET_NAME, COLLATION_NAME, COL_CML;
COL_CML	DATA_TYPE	CHARACTER_SET_NAME	COLLATION_NAME
1.0000	blob	NULL	NULL
1.0000	longblob	NULL	NULL
1.0000	char	latin1	latin1_bin
1.0000	char	latin1	latin1_swedish_ci
1.0000	varchar	latin1	latin1_swedish_ci
1.0000	text	utf8	utf8_bin
1.0000	mediumtext	utf8	utf8_general_ci
1.0000	text	utf8	utf8_general_ci
SELECT DISTINCT
CHARACTER_OCTET_LENGTH / CHARACTER_MAXIMUM_LENGTH AS COL_CML,
DATA_TYPE,
CHARACTER_SET_NAME,
COLLATION_NAME
FROM information_schema.columns
WHERE table_schema = 'mysql'
AND CHARACTER_OCTET_LENGTH / CHARACTER_MAXIMUM_LENGTH <> 1
ORDER BY CHARACTER_SET_NAME, COLLATION_NAME, COL_CML;
COL_CML	DATA_TYPE	CHARACTER_SET_NAME	COLLATION_NAME
3.0000	char	utf8	utf8_bin
3.0000	enum	utf8	utf8_bin
3.0000	char	utf8	utf8_general_ci
3.0000	enum	utf8	utf8_general_ci
3.0000	set	utf8	utf8_general_ci
3.0000	varchar	utf8	utf8_general_ci
SELECT DISTINCT
CHARACTER_OCTET_LENGTH / CHARACTER_MAXIMUM_LENGTH AS COL_CML,
DATA_TYPE,
CHARACTER_SET_NAME,
COLLATION_NAME
FROM information_schema.columns
WHERE table_schema = 'mysql'
AND CHARACTER_OCTET_LENGTH / CHARACTER_MAXIMUM_LENGTH IS NULL
ORDER BY CHARACTER_SET_NAME, COLLATION_NAME, COL_CML;
COL_CML	DATA_TYPE	CHARACTER_SET_NAME	COLLATION_NAME
NULL	bigint	NULL	NULL
NULL	datetime	NULL	NULL
NULL	int	NULL	NULL
NULL	smallint	NULL	NULL
NULL	time	NULL	NULL
NULL	timestamp	NULL	NULL
NULL	tinyint	NULL	NULL
--> CHAR(0) is allowed (see manual), and here both CHARACHTER_* values
--> are 0, which is intended behavior, and the result of 0 / 0 IS NULL
SELECT CHARACTER_OCTET_LENGTH / CHARACTER_MAXIMUM_LENGTH AS COL_CML,
TABLE_SCHEMA,
TABLE_NAME,
COLUMN_NAME,
DATA_TYPE,
CHARACTER_MAXIMUM_LENGTH,
CHARACTER_OCTET_LENGTH,
CHARACTER_SET_NAME,
COLLATION_NAME,
COLUMN_TYPE
FROM information_schema.columns
WHERE table_schema = 'mysql'
ORDER BY TABLE_SCHEMA, TABLE_NAME, ORDINAL_POSITION;
COL_CML	TABLE_SCHEMA	TABLE_NAME	COLUMN_NAME	DATA_TYPE	CHARACTER_MAXIMUM_LENGTH	CHARACTER_OCTET_LENGTH	CHARACTER_SET_NAME	COLLATION_NAME	COLUMN_TYPE
3.0000	mysql	columns_priv	Host	char	60	180	utf8	utf8_bin	char(60)
3.0000	mysql	columns_priv	Db	char	64	192	utf8	utf8_bin	char(64)
3.0000	mysql	columns_priv	User	char	16	48	utf8	utf8_bin	char(16)
3.0000	mysql	columns_priv	Table_name	char	64	192	utf8	utf8_bin	char(64)
3.0000	mysql	columns_priv	Column_name	char	64	192	utf8	utf8_bin	char(64)
NULL	mysql	columns_priv	Timestamp	timestamp	NULL	NULL	NULL	NULL	timestamp
3.0000	mysql	columns_priv	Column_priv	set	31	93	utf8	utf8_general_ci	set('Select','Insert','Update','References')
3.0000	mysql	db	Host	char	60	180	utf8	utf8_bin	char(60)
3.0000	mysql	db	Db	char	64	192	utf8	utf8_bin	char(64)
3.0000	mysql	db	User	char	16	48	utf8	utf8_bin	char(16)
3.0000	mysql	db	Select_priv	enum	1	3	utf8	utf8_general_ci	enum('N','Y')
3.0000	mysql	db	Insert_priv	enum	1	3	utf8	utf8_general_ci	enum('N','Y')
3.0000	mysql	db	Update_priv	enum	1	3	utf8	utf8_general_ci	enum('N','Y')
3.0000	mysql	db	Delete_priv	enum	1	3	utf8	utf8_general_ci	enum('N','Y')
3.0000	mysql	db	Create_priv	enum	1	3	utf8	utf8_general_ci	enum('N','Y')
3.0000	mysql	db	Drop_priv	enum	1	3	utf8	utf8_general_ci	enum('N','Y')
3.0000	mysql	db	Grant_priv	enum	1	3	utf8	utf8_general_ci	enum('N','Y')
3.0000	mysql	db	References_priv	enum	1	3	utf8	utf8_general_ci	enum('N','Y')
3.0000	mysql	db	Index_priv	enum	1	3	utf8	utf8_general_ci	enum('N','Y')
3.0000	mysql	db	Alter_priv	enum	1	3	utf8	utf8_general_ci	enum('N','Y')
3.0000	mysql	db	Create_tmp_table_priv	enum	1	3	utf8	utf8_general_ci	enum('N','Y')
3.0000	mysql	db	Lock_tables_priv	enum	1	3	utf8	utf8_general_ci	enum('N','Y')
3.0000	mysql	db	Create_view_priv	enum	1	3	utf8	utf8_general_ci	enum('N','Y')
3.0000	mysql	db	Show_view_priv	enum	1	3	utf8	utf8_general_ci	enum('N','Y')
3.0000	mysql	db	Create_routine_priv	enum	1	3	utf8	utf8_general_ci	enum('N','Y')
3.0000	mysql	db	Alter_routine_priv	enum	1	3	utf8	utf8_general_ci	enum('N','Y')
3.0000	mysql	db	Execute_priv	enum	1	3	utf8	utf8_general_ci	enum('N','Y')
3.0000	mysql	db	Event_priv	enum	1	3	utf8	utf8_general_ci	enum('N','Y')
3.0000	mysql	db	Trigger_priv	enum	1	3	utf8	utf8_general_ci	enum('N','Y')
3.0000	mysql	event	db	char	64	192	utf8	utf8_bin	char(64)
3.0000	mysql	event	name	char	64	192	utf8	utf8_general_ci	char(64)
1.0000	mysql	event	body	longblob	4294967295	4294967295	NULL	NULL	longblob
3.0000	mysql	event	definer	char	77	231	utf8	utf8_bin	char(77)
NULL	mysql	event	execute_at	datetime	NULL	NULL	NULL	NULL	datetime
NULL	mysql	event	interval_value	int	NULL	NULL	NULL	NULL	int(11)
3.0000	mysql	event	interval_field	enum	18	54	utf8	utf8_general_ci	enum('YEAR','QUARTER','MONTH','DAY','HOUR','MINUTE','WEEK','SECOND','MICROSECOND','YEAR_MONTH','DAY_HOUR','DAY_MINUTE','DAY_SECOND','HOUR_MINUTE','HOUR_SECOND','MINUTE_SECOND','DAY_MICROSECOND','HOUR_MICROSECOND','MINUTE_MICROSECOND','SECOND_MICROSECOND')
NULL	mysql	event	created	timestamp	NULL	NULL	NULL	NULL	timestamp
NULL	mysql	event	modified	timestamp	NULL	NULL	NULL	NULL	timestamp
NULL	mysql	event	last_executed	datetime	NULL	NULL	NULL	NULL	datetime
NULL	mysql	event	starts	datetime	NULL	NULL	NULL	NULL	datetime
NULL	mysql	event	ends	datetime	NULL	NULL	NULL	NULL	datetime
3.0000	mysql	event	status	enum	18	54	utf8	utf8_general_ci	enum('ENABLED','DISABLED','SLAVESIDE_DISABLED')
3.0000	mysql	event	on_completion	enum	8	24	utf8	utf8_general_ci	enum('DROP','PRESERVE')
3.0000	mysql	event	sql_mode	set	478	1434	utf8	utf8_general_ci	set('REAL_AS_FLOAT','PIPES_AS_CONCAT','ANSI_QUOTES','IGNORE_SPACE','NOT_USED','ONLY_FULL_GROUP_BY','NO_UNSIGNED_SUBTRACTION','NO_DIR_IN_CREATE','POSTGRESQL','ORACLE','MSSQL','DB2','MAXDB','NO_KEY_OPTIONS','NO_TABLE_OPTIONS','NO_FIELD_OPTIONS','MYSQL323','MYSQL40','ANSI','NO_AUTO_VALUE_ON_ZERO','NO_BACKSLASH_ESCAPES','STRICT_TRANS_TABLES','STRICT_ALL_TABLES','NO_ZERO_IN_DATE','NO_ZERO_DATE','INVALID_DATES','ERROR_FOR_DIVISION_BY_ZERO','TRADITIONAL','NO_AUTO_CREATE_USER','HIGH_NOT_PRECEDENCE','NO_ENGINE_SUBSTITUTION','PAD_CHAR_TO_FULL_LENGTH')
3.0000	mysql	event	comment	char	64	192	utf8	utf8_bin	char(64)
NULL	mysql	event	originator	int	NULL	NULL	NULL	NULL	int(10) unsigned
1.0000	mysql	event	time_zone	char	64	64	latin1	latin1_swedish_ci	char(64)
3.0000	mysql	event	character_set_client	char	32	96	utf8	utf8_bin	char(32)
3.0000	mysql	event	collation_connection	char	32	96	utf8	utf8_bin	char(32)
3.0000	mysql	event	db_collation	char	32	96	utf8	utf8_bin	char(32)
1.0000	mysql	event	body_utf8	longblob	4294967295	4294967295	NULL	NULL	longblob
3.0000	mysql	func	name	char	64	192	utf8	utf8_bin	char(64)
NULL	mysql	func	ret	tinyint	NULL	NULL	NULL	NULL	tinyint(1)
3.0000	mysql	func	dl	char	128	384	utf8	utf8_bin	char(128)
3.0000	mysql	func	type	enum	9	27	utf8	utf8_general_ci	enum('function','aggregate')
NULL	mysql	general_log	event_time	timestamp	NULL	NULL	NULL	NULL	timestamp
1.0000	mysql	general_log	user_host	mediumtext	16777215	16777215	utf8	utf8_general_ci	mediumtext
NULL	mysql	general_log	thread_id	int	NULL	NULL	NULL	NULL	int(11)
NULL	mysql	general_log	server_id	int	NULL	NULL	NULL	NULL	int(10) unsigned
3.0000	mysql	general_log	command_type	varchar	64	192	utf8	utf8_general_ci	varchar(64)
1.0000	mysql	general_log	argument	mediumtext	16777215	16777215	utf8	utf8_general_ci	mediumtext
NULL	mysql	help_category	help_category_id	smallint	NULL	NULL	NULL	NULL	smallint(5) unsigned
3.0000	mysql	help_category	name	char	64	192	utf8	utf8_general_ci	char(64)
NULL	mysql	help_category	parent_category_id	smallint	NULL	NULL	NULL	NULL	smallint(5) unsigned
3.0000	mysql	help_category	url	char	128	384	utf8	utf8_general_ci	char(128)
NULL	mysql	help_keyword	help_keyword_id	int	NULL	NULL	NULL	NULL	int(10) unsigned
3.0000	mysql	help_keyword	name	char	64	192	utf8	utf8_general_ci	char(64)
NULL	mysql	help_relation	help_topic_id	int	NULL	NULL	NULL	NULL	int(10) unsigned
NULL	mysql	help_relation	help_keyword_id	int	NULL	NULL	NULL	NULL	int(10) unsigned
NULL	mysql	help_topic	help_topic_id	int	NULL	NULL	NULL	NULL	int(10) unsigned
3.0000	mysql	help_topic	name	char	64	192	utf8	utf8_general_ci	char(64)
NULL	mysql	help_topic	help_category_id	smallint	NULL	NULL	NULL	NULL	smallint(5) unsigned
1.0000	mysql	help_topic	description	text	65535	65535	utf8	utf8_general_ci	text
1.0000	mysql	help_topic	example	text	65535	65535	utf8	utf8_general_ci	text
3.0000	mysql	help_topic	url	char	128	384	utf8	utf8_general_ci	char(128)
3.0000	mysql	host	Host	char	60	180	utf8	utf8_bin	char(60)
3.0000	mysql	host	Db	char	64	192	utf8	utf8_bin	char(64)
3.0000	mysql	host	Select_priv	enum	1	3	utf8	utf8_general_ci	enum('N','Y')
3.0000	mysql	host	Insert_priv	enum	1	3	utf8	utf8_general_ci	enum('N','Y')
3.0000	mysql	host	Update_priv	enum	1	3	utf8	utf8_general_ci	enum('N','Y')
3.0000	mysql	host	Delete_priv	enum	1	3	utf8	utf8_general_ci	enum('N','Y')
3.0000	mysql	host	Create_priv	enum	1	3	utf8	utf8_general_ci	enum('N','Y')
3.0000	mysql	host	Drop_priv	enum	1	3	utf8	utf8_general_ci	enum('N','Y')
3.0000	mysql	host	Grant_priv	enum	1	3	utf8	utf8_general_ci	enum('N','Y')
3.0000	mysql	host	References_priv	enum	1	3	utf8	utf8_general_ci	enum('N','Y')
3.0000	mysql	host	Index_priv	enum	1	3	utf8	utf8_general_ci	enum('N','Y')
3.0000	mysql	host	Alter_priv	enum	1	3	utf8	utf8_general_ci	enum('N','Y')
3.0000	mysql	host	Create_tmp_table_priv	enum	1	3	utf8	utf8_general_ci	enum('N','Y')
3.0000	mysql	host	Lock_tables_priv	enum	1	3	utf8	utf8_general_ci	enum('N','Y')
3.0000	mysql	host	Create_view_priv	enum	1	3	utf8	utf8_general_ci	enum('N','Y')
3.0000	mysql	host	Show_view_priv	enum	1	3	utf8	utf8_general_ci	enum('N','Y')
3.0000	mysql	host	Create_routine_priv	enum	1	3	utf8	utf8_general_ci	enum('N','Y')
3.0000	mysql	host	Alter_routine_priv	enum	1	3	utf8	utf8_general_ci	enum('N','Y')
3.0000	mysql	host	Execute_priv	enum	1	3	utf8	utf8_general_ci	enum('N','Y')
3.0000	mysql	host	Trigger_priv	enum	1	3	utf8	utf8_general_ci	enum('N','Y')
NULL	mysql	ndb_binlog_index	Position	bigint	NULL	NULL	NULL	NULL	bigint(20) unsigned
1.0000	mysql	ndb_binlog_index	File	varchar	255	255	latin1	latin1_swedish_ci	varchar(255)
NULL	mysql	ndb_binlog_index	epoch	bigint	NULL	NULL	NULL	NULL	bigint(20) unsigned
NULL	mysql	ndb_binlog_index	inserts	bigint	NULL	NULL	NULL	NULL	bigint(20) unsigned
NULL	mysql	ndb_binlog_index	updates	bigint	NULL	NULL	NULL	NULL	bigint(20) unsigned
NULL	mysql	ndb_binlog_index	deletes	bigint	NULL	NULL	NULL	NULL	bigint(20) unsigned
NULL	mysql	ndb_binlog_index	schemaops	bigint	NULL	NULL	NULL	NULL	bigint(20) unsigned
3.0000	mysql	plugin	name	varchar	64	192	utf8	utf8_general_ci	varchar(64)
3.0000	mysql	plugin	dl	varchar	128	384	utf8	utf8_general_ci	varchar(128)
3.0000	mysql	proc	db	char	64	192	utf8	utf8_bin	char(64)
3.0000	mysql	proc	name	char	64	192	utf8	utf8_general_ci	char(64)
3.0000	mysql	proc	type	enum	9	27	utf8	utf8_general_ci	enum('FUNCTION','PROCEDURE')
3.0000	mysql	proc	specific_name	char	64	192	utf8	utf8_general_ci	char(64)
3.0000	mysql	proc	language	enum	3	9	utf8	utf8_general_ci	enum('SQL')
3.0000	mysql	proc	sql_data_access	enum	17	51	utf8	utf8_general_ci	enum('CONTAINS_SQL','NO_SQL','READS_SQL_DATA','MODIFIES_SQL_DATA')
3.0000	mysql	proc	is_deterministic	enum	3	9	utf8	utf8_general_ci	enum('YES','NO')
3.0000	mysql	proc	security_type	enum	7	21	utf8	utf8_general_ci	enum('INVOKER','DEFINER')
1.0000	mysql	proc	param_list	blob	65535	65535	NULL	NULL	blob
1.0000	mysql	proc	returns	longblob	4294967295	4294967295	NULL	NULL	longblob
1.0000	mysql	proc	body	longblob	4294967295	4294967295	NULL	NULL	longblob
3.0000	mysql	proc	definer	char	77	231	utf8	utf8_bin	char(77)
NULL	mysql	proc	created	timestamp	NULL	NULL	NULL	NULL	timestamp
NULL	mysql	proc	modified	timestamp	NULL	NULL	NULL	NULL	timestamp
3.0000	mysql	proc	sql_mode	set	478	1434	utf8	utf8_general_ci	set('REAL_AS_FLOAT','PIPES_AS_CONCAT','ANSI_QUOTES','IGNORE_SPACE','NOT_USED','ONLY_FULL_GROUP_BY','NO_UNSIGNED_SUBTRACTION','NO_DIR_IN_CREATE','POSTGRESQL','ORACLE','MSSQL','DB2','MAXDB','NO_KEY_OPTIONS','NO_TABLE_OPTIONS','NO_FIELD_OPTIONS','MYSQL323','MYSQL40','ANSI','NO_AUTO_VALUE_ON_ZERO','NO_BACKSLASH_ESCAPES','STRICT_TRANS_TABLES','STRICT_ALL_TABLES','NO_ZERO_IN_DATE','NO_ZERO_DATE','INVALID_DATES','ERROR_FOR_DIVISION_BY_ZERO','TRADITIONAL','NO_AUTO_CREATE_USER','HIGH_NOT_PRECEDENCE','NO_ENGINE_SUBSTITUTION','PAD_CHAR_TO_FULL_LENGTH')
1.0000	mysql	proc	comment	text	65535	65535	utf8	utf8_bin	text
3.0000	mysql	proc	character_set_client	char	32	96	utf8	utf8_bin	char(32)
3.0000	mysql	proc	collation_connection	char	32	96	utf8	utf8_bin	char(32)
3.0000	mysql	proc	db_collation	char	32	96	utf8	utf8_bin	char(32)
1.0000	mysql	proc	body_utf8	longblob	4294967295	4294967295	NULL	NULL	longblob
3.0000	mysql	procs_priv	Host	char	60	180	utf8	utf8_bin	char(60)
3.0000	mysql	procs_priv	Db	char	64	192	utf8	utf8_bin	char(64)
3.0000	mysql	procs_priv	User	char	16	48	utf8	utf8_bin	char(16)
3.0000	mysql	procs_priv	Routine_name	char	64	192	utf8	utf8_general_ci	char(64)
3.0000	mysql	procs_priv	Routine_type	enum	9	27	utf8	utf8_bin	enum('FUNCTION','PROCEDURE')
3.0000	mysql	procs_priv	Grantor	char	77	231	utf8	utf8_bin	char(77)
3.0000	mysql	procs_priv	Proc_priv	set	27	81	utf8	utf8_general_ci	set('Execute','Alter Routine','Grant')
NULL	mysql	procs_priv	Timestamp	timestamp	NULL	NULL	NULL	NULL	timestamp
<<<<<<< HEAD
3.0000	mysql	proxy_priv	Host	char	60	180	utf8	utf8_bin	char(60)
3.0000	mysql	proxy_priv	User	char	16	48	utf8	utf8_bin	char(16)
3.0000	mysql	proxy_priv	Proxied_Host	char	16	48	utf8	utf8_bin	char(16)
3.0000	mysql	proxy_priv	Proxied_User	char	60	180	utf8	utf8_bin	char(60)
NULL	mysql	proxy_priv	With_Grant	tinyint	NULL	NULL	NULL	NULL	tinyint(1)
=======
3.0000	mysql	proxies_priv	Host	char	60	180	utf8	utf8_bin	char(60)
3.0000	mysql	proxies_priv	User	char	16	48	utf8	utf8_bin	char(16)
3.0000	mysql	proxies_priv	Proxied_host	char	60	180	utf8	utf8_bin	char(60)
3.0000	mysql	proxies_priv	Proxied_user	char	16	48	utf8	utf8_bin	char(16)
NULL	mysql	proxies_priv	With_grant	tinyint	NULL	NULL	NULL	NULL	tinyint(1)
3.0000	mysql	proxies_priv	Grantor	char	77	231	utf8	utf8_bin	char(77)
NULL	mysql	proxies_priv	Timestamp	timestamp	NULL	NULL	NULL	NULL	timestamp
>>>>>>> 20ca15d4
3.0000	mysql	servers	Server_name	char	64	192	utf8	utf8_general_ci	char(64)
3.0000	mysql	servers	Host	char	64	192	utf8	utf8_general_ci	char(64)
3.0000	mysql	servers	Db	char	64	192	utf8	utf8_general_ci	char(64)
3.0000	mysql	servers	Username	char	64	192	utf8	utf8_general_ci	char(64)
3.0000	mysql	servers	Password	char	64	192	utf8	utf8_general_ci	char(64)
NULL	mysql	servers	Port	int	NULL	NULL	NULL	NULL	int(4)
3.0000	mysql	servers	Socket	char	64	192	utf8	utf8_general_ci	char(64)
3.0000	mysql	servers	Wrapper	char	64	192	utf8	utf8_general_ci	char(64)
3.0000	mysql	servers	Owner	char	64	192	utf8	utf8_general_ci	char(64)
NULL	mysql	slow_log	start_time	timestamp	NULL	NULL	NULL	NULL	timestamp
1.0000	mysql	slow_log	user_host	mediumtext	16777215	16777215	utf8	utf8_general_ci	mediumtext
NULL	mysql	slow_log	query_time	time	NULL	NULL	NULL	NULL	time
NULL	mysql	slow_log	lock_time	time	NULL	NULL	NULL	NULL	time
NULL	mysql	slow_log	rows_sent	int	NULL	NULL	NULL	NULL	int(11)
NULL	mysql	slow_log	rows_examined	int	NULL	NULL	NULL	NULL	int(11)
3.0000	mysql	slow_log	db	varchar	512	1536	utf8	utf8_general_ci	varchar(512)
NULL	mysql	slow_log	last_insert_id	int	NULL	NULL	NULL	NULL	int(11)
NULL	mysql	slow_log	insert_id	int	NULL	NULL	NULL	NULL	int(11)
NULL	mysql	slow_log	server_id	int	NULL	NULL	NULL	NULL	int(10) unsigned
1.0000	mysql	slow_log	sql_text	mediumtext	16777215	16777215	utf8	utf8_general_ci	mediumtext
3.0000	mysql	tables_priv	Host	char	60	180	utf8	utf8_bin	char(60)
3.0000	mysql	tables_priv	Db	char	64	192	utf8	utf8_bin	char(64)
3.0000	mysql	tables_priv	User	char	16	48	utf8	utf8_bin	char(16)
3.0000	mysql	tables_priv	Table_name	char	64	192	utf8	utf8_bin	char(64)
3.0000	mysql	tables_priv	Grantor	char	77	231	utf8	utf8_bin	char(77)
NULL	mysql	tables_priv	Timestamp	timestamp	NULL	NULL	NULL	NULL	timestamp
3.0000	mysql	tables_priv	Table_priv	set	98	294	utf8	utf8_general_ci	set('Select','Insert','Update','Delete','Create','Drop','Grant','References','Index','Alter','Create View','Show view','Trigger')
3.0000	mysql	tables_priv	Column_priv	set	31	93	utf8	utf8_general_ci	set('Select','Insert','Update','References')
NULL	mysql	time_zone	Time_zone_id	int	NULL	NULL	NULL	NULL	int(10) unsigned
3.0000	mysql	time_zone	Use_leap_seconds	enum	1	3	utf8	utf8_general_ci	enum('Y','N')
NULL	mysql	time_zone_leap_second	Transition_time	bigint	NULL	NULL	NULL	NULL	bigint(20)
NULL	mysql	time_zone_leap_second	Correction	int	NULL	NULL	NULL	NULL	int(11)
3.0000	mysql	time_zone_name	Name	char	64	192	utf8	utf8_general_ci	char(64)
NULL	mysql	time_zone_name	Time_zone_id	int	NULL	NULL	NULL	NULL	int(10) unsigned
NULL	mysql	time_zone_transition	Time_zone_id	int	NULL	NULL	NULL	NULL	int(10) unsigned
NULL	mysql	time_zone_transition	Transition_time	bigint	NULL	NULL	NULL	NULL	bigint(20)
NULL	mysql	time_zone_transition	Transition_type_id	int	NULL	NULL	NULL	NULL	int(10) unsigned
NULL	mysql	time_zone_transition_type	Time_zone_id	int	NULL	NULL	NULL	NULL	int(10) unsigned
NULL	mysql	time_zone_transition_type	Transition_type_id	int	NULL	NULL	NULL	NULL	int(10) unsigned
NULL	mysql	time_zone_transition_type	Offset	int	NULL	NULL	NULL	NULL	int(11)
NULL	mysql	time_zone_transition_type	Is_DST	tinyint	NULL	NULL	NULL	NULL	tinyint(3) unsigned
3.0000	mysql	time_zone_transition_type	Abbreviation	char	8	24	utf8	utf8_general_ci	char(8)
3.0000	mysql	user	Host	char	60	180	utf8	utf8_bin	char(60)
3.0000	mysql	user	User	char	16	48	utf8	utf8_bin	char(16)
1.0000	mysql	user	Password	char	41	41	latin1	latin1_bin	char(41)
3.0000	mysql	user	Select_priv	enum	1	3	utf8	utf8_general_ci	enum('N','Y')
3.0000	mysql	user	Insert_priv	enum	1	3	utf8	utf8_general_ci	enum('N','Y')
3.0000	mysql	user	Update_priv	enum	1	3	utf8	utf8_general_ci	enum('N','Y')
3.0000	mysql	user	Delete_priv	enum	1	3	utf8	utf8_general_ci	enum('N','Y')
3.0000	mysql	user	Create_priv	enum	1	3	utf8	utf8_general_ci	enum('N','Y')
3.0000	mysql	user	Drop_priv	enum	1	3	utf8	utf8_general_ci	enum('N','Y')
3.0000	mysql	user	Reload_priv	enum	1	3	utf8	utf8_general_ci	enum('N','Y')
3.0000	mysql	user	Shutdown_priv	enum	1	3	utf8	utf8_general_ci	enum('N','Y')
3.0000	mysql	user	Process_priv	enum	1	3	utf8	utf8_general_ci	enum('N','Y')
3.0000	mysql	user	File_priv	enum	1	3	utf8	utf8_general_ci	enum('N','Y')
3.0000	mysql	user	Grant_priv	enum	1	3	utf8	utf8_general_ci	enum('N','Y')
3.0000	mysql	user	References_priv	enum	1	3	utf8	utf8_general_ci	enum('N','Y')
3.0000	mysql	user	Index_priv	enum	1	3	utf8	utf8_general_ci	enum('N','Y')
3.0000	mysql	user	Alter_priv	enum	1	3	utf8	utf8_general_ci	enum('N','Y')
3.0000	mysql	user	Show_db_priv	enum	1	3	utf8	utf8_general_ci	enum('N','Y')
3.0000	mysql	user	Super_priv	enum	1	3	utf8	utf8_general_ci	enum('N','Y')
3.0000	mysql	user	Create_tmp_table_priv	enum	1	3	utf8	utf8_general_ci	enum('N','Y')
3.0000	mysql	user	Lock_tables_priv	enum	1	3	utf8	utf8_general_ci	enum('N','Y')
3.0000	mysql	user	Execute_priv	enum	1	3	utf8	utf8_general_ci	enum('N','Y')
3.0000	mysql	user	Repl_slave_priv	enum	1	3	utf8	utf8_general_ci	enum('N','Y')
3.0000	mysql	user	Repl_client_priv	enum	1	3	utf8	utf8_general_ci	enum('N','Y')
3.0000	mysql	user	Create_view_priv	enum	1	3	utf8	utf8_general_ci	enum('N','Y')
3.0000	mysql	user	Show_view_priv	enum	1	3	utf8	utf8_general_ci	enum('N','Y')
3.0000	mysql	user	Create_routine_priv	enum	1	3	utf8	utf8_general_ci	enum('N','Y')
3.0000	mysql	user	Alter_routine_priv	enum	1	3	utf8	utf8_general_ci	enum('N','Y')
3.0000	mysql	user	Create_user_priv	enum	1	3	utf8	utf8_general_ci	enum('N','Y')
3.0000	mysql	user	Event_priv	enum	1	3	utf8	utf8_general_ci	enum('N','Y')
3.0000	mysql	user	Trigger_priv	enum	1	3	utf8	utf8_general_ci	enum('N','Y')
3.0000	mysql	user	Create_tablespace_priv	enum	1	3	utf8	utf8_general_ci	enum('N','Y')
3.0000	mysql	user	ssl_type	enum	9	27	utf8	utf8_general_ci	enum('','ANY','X509','SPECIFIED')
1.0000	mysql	user	ssl_cipher	blob	65535	65535	NULL	NULL	blob
1.0000	mysql	user	x509_issuer	blob	65535	65535	NULL	NULL	blob
1.0000	mysql	user	x509_subject	blob	65535	65535	NULL	NULL	blob
NULL	mysql	user	max_questions	int	NULL	NULL	NULL	NULL	int(11) unsigned
NULL	mysql	user	max_updates	int	NULL	NULL	NULL	NULL	int(11) unsigned
NULL	mysql	user	max_connections	int	NULL	NULL	NULL	NULL	int(11) unsigned
NULL	mysql	user	max_user_connections	int	NULL	NULL	NULL	NULL	int(11) unsigned
3.0000	mysql	user	plugin	char	60	180	utf8	utf8_bin	char(60)
1.0000	mysql	user	authentication_string	text	65535	65535	utf8	utf8_bin	text<|MERGE_RESOLUTION|>--- conflicted
+++ resolved
@@ -134,13 +134,6 @@
 def	mysql	procs_priv	Routine_type	5	NULL	NO	enum	9	27	NULL	NULL	utf8	utf8_bin	enum('FUNCTION','PROCEDURE')	PRI		select,insert,update,references	
 def	mysql	procs_priv	Timestamp	8	CURRENT_TIMESTAMP	NO	timestamp	NULL	NULL	NULL	NULL	NULL	NULL	timestamp		on update CURRENT_TIMESTAMP	select,insert,update,references	
 def	mysql	procs_priv	User	3		NO	char	16	48	NULL	NULL	utf8	utf8_bin	char(16)	PRI		select,insert,update,references	
-<<<<<<< HEAD
-def	mysql	proxy_priv	Host	1		NO	char	60	180	NULL	NULL	utf8	utf8_bin	char(60)	PRI		select,insert,update,references	
-def	mysql	proxy_priv	Proxied_Host	3		NO	char	16	48	NULL	NULL	utf8	utf8_bin	char(16)	PRI		select,insert,update,references	
-def	mysql	proxy_priv	Proxied_User	4		NO	char	60	180	NULL	NULL	utf8	utf8_bin	char(60)	PRI		select,insert,update,references	
-def	mysql	proxy_priv	User	2		NO	char	16	48	NULL	NULL	utf8	utf8_bin	char(16)	PRI		select,insert,update,references	
-def	mysql	proxy_priv	With_Grant	5	0	NO	tinyint	NULL	NULL	3	0	NULL	NULL	tinyint(1)			select,insert,update,references	
-=======
 def	mysql	proxies_priv	Grantor	6		NO	char	77	231	NULL	NULL	utf8	utf8_bin	char(77)	MUL		select,insert,update,references	
 def	mysql	proxies_priv	Host	1		NO	char	60	180	NULL	NULL	utf8	utf8_bin	char(60)	PRI		select,insert,update,references	
 def	mysql	proxies_priv	Proxied_host	3		NO	char	60	180	NULL	NULL	utf8	utf8_bin	char(60)	PRI		select,insert,update,references	
@@ -148,7 +141,6 @@
 def	mysql	proxies_priv	Timestamp	7	CURRENT_TIMESTAMP	NO	timestamp	NULL	NULL	NULL	NULL	NULL	NULL	timestamp		on update CURRENT_TIMESTAMP	select,insert,update,references	
 def	mysql	proxies_priv	User	2		NO	char	16	48	NULL	NULL	utf8	utf8_bin	char(16)	PRI		select,insert,update,references	
 def	mysql	proxies_priv	With_grant	5	0	NO	tinyint	NULL	NULL	3	0	NULL	NULL	tinyint(1)			select,insert,update,references	
->>>>>>> 20ca15d4
 def	mysql	servers	Db	3		NO	char	64	192	NULL	NULL	utf8	utf8_general_ci	char(64)			select,insert,update,references	
 def	mysql	servers	Host	2		NO	char	64	192	NULL	NULL	utf8	utf8_general_ci	char(64)			select,insert,update,references	
 def	mysql	servers	Owner	9		NO	char	64	192	NULL	NULL	utf8	utf8_general_ci	char(64)			select,insert,update,references	
@@ -435,13 +427,6 @@
 3.0000	mysql	procs_priv	Grantor	char	77	231	utf8	utf8_bin	char(77)
 3.0000	mysql	procs_priv	Proc_priv	set	27	81	utf8	utf8_general_ci	set('Execute','Alter Routine','Grant')
 NULL	mysql	procs_priv	Timestamp	timestamp	NULL	NULL	NULL	NULL	timestamp
-<<<<<<< HEAD
-3.0000	mysql	proxy_priv	Host	char	60	180	utf8	utf8_bin	char(60)
-3.0000	mysql	proxy_priv	User	char	16	48	utf8	utf8_bin	char(16)
-3.0000	mysql	proxy_priv	Proxied_Host	char	16	48	utf8	utf8_bin	char(16)
-3.0000	mysql	proxy_priv	Proxied_User	char	60	180	utf8	utf8_bin	char(60)
-NULL	mysql	proxy_priv	With_Grant	tinyint	NULL	NULL	NULL	NULL	tinyint(1)
-=======
 3.0000	mysql	proxies_priv	Host	char	60	180	utf8	utf8_bin	char(60)
 3.0000	mysql	proxies_priv	User	char	16	48	utf8	utf8_bin	char(16)
 3.0000	mysql	proxies_priv	Proxied_host	char	60	180	utf8	utf8_bin	char(60)
@@ -449,7 +434,6 @@
 NULL	mysql	proxies_priv	With_grant	tinyint	NULL	NULL	NULL	NULL	tinyint(1)
 3.0000	mysql	proxies_priv	Grantor	char	77	231	utf8	utf8_bin	char(77)
 NULL	mysql	proxies_priv	Timestamp	timestamp	NULL	NULL	NULL	NULL	timestamp
->>>>>>> 20ca15d4
 3.0000	mysql	servers	Server_name	char	64	192	utf8	utf8_general_ci	char(64)
 3.0000	mysql	servers	Host	char	64	192	utf8	utf8_general_ci	char(64)
 3.0000	mysql	servers	Db	char	64	192	utf8	utf8_general_ci	char(64)
