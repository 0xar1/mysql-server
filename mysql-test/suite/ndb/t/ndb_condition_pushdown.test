--- conflicted
+++ resolved
@@ -2284,31 +2284,6 @@
 select * from t where x not like 'ye%' order by x;
 drop table t;
 
-# Bug#58134: Incorrectly condition pushdown inside subquery to NDB engine
-set engine_condition_pushdown = on;
-
-create table t (pk int, i int) engine = ndb;
-insert into t values (1,3), (3,6), (6,9), (9,1);
-create table subq (pk int, i int) engine = ndb;
-insert into subq values (1,3), (3,6), (6,9), (9,1);
-
-# 'Explain extended' to verify that only 'subq.i=3' is pushed
-explain extended 
-select * from t where exists
-  (select * from t as subq where subq.i=3 and t.i=3);
-explain extended 
-  select * from t where exists
-    (select * from subq where subq.i=3 and t.i=3);
-
---sorted_result
-select * from t where exists
-  (select * from t as subq where subq.i=3 and t.i=3);
---sorted_result
-select * from t where exists
-  (select * from subq where subq.i=3 and t.i=3);
-
-drop table t,subq;
-
 # Bug#58553 Queries with pushed conditions causes 'explain extended' to crash mysqld
 create table tx (
   a int not null,
@@ -2345,27 +2320,6 @@
 
 drop table tx;
 
-# Bug#58791 Incorrect result as Cluster may fail to reject an unpushable condition
-
-create table t (pk1 int, pk2 int, primary key(pk1,pk2)) engine = ndb;
-insert into t values (1,0), (2,0), (3,0), (4,0);
-
-set engine_condition_pushdown=1;
-
-# Multiple instances of same table (t as table<n>, ) confused 
-# ha_ndbcluster::cond_push() which accepted
-# '(table1.pk1 = 7 or table2.pk1 = 3)' as a pushable cond.
-# for 'table2'
-#
-
---sorted_result
-select table1.pk1, table2.pk1, table1.pk2, table2.pk2
- from t as table1, t as table2
- where table2.pk1 in (0,3) and
-   (table1.pk1 = 7 or table2.pk1 = 3);
-
-drop table t;
-
 # Bug#58134: Incorrectly condition pushdown inside subquery to NDB engine
 set engine_condition_pushdown = on;
 
@@ -2391,8 +2345,6 @@
 
 drop table t,subq;
 
-<<<<<<< HEAD
-=======
 
 
 # Bug#58791 Incorrect result as Cluster may fail to reject an unpushable condition
@@ -2442,6 +2394,5 @@
 
 drop table mytable;
 
->>>>>>> c4a5e4bd
 set engine_condition_pushdown = @old_ecpd;
 DROP TABLE t1,t2,t3,t4,t5;
