--- conflicted
+++ resolved
@@ -1,9 +1,4 @@
 -- source include/have_ndb.inc
-<<<<<<< HEAD
--- source include/not_windows.inc
-=======
--- source include/not_embedded.inc
->>>>>>> 591af2b3
 
 --echo # bug#17275798
 # use a canned backup with NULL char(10) log entries promoted to char(20)
