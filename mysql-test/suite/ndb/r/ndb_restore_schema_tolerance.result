--- conflicted
+++ resolved
@@ -176,7 +176,6 @@
 4	4	4	4	4	4	Gibbon	Chris	4
 5	5	5	5	5	5	Gray	Lanark	5
 drop table t1;
-<<<<<<< HEAD
 create table test.t1(id int primary key, val1 int unique, val2 char(20) unique) engine=ndb;
 drop table test.t1;
 Test ndb_restore of backup containing unique index, should warn only for data restore
@@ -205,7 +204,6 @@
 # rebuild-indexes : should not warn
 row
 drop table test.t1;
-=======
 Restore table with largest possible descriptor
 CREATE TABLE GRP_HssEsmUsersStoredByTenant(T1 bigint PRIMARY KEY,
 T2 bigint unique default 65535,
@@ -722,5 +720,4 @@
 ) engine=ndb;
 Backing up data
 drop table GRP_HssEsmUsersStoredByTenant;
-drop table GRP_HssEsmUsersStoredByTenant;
->>>>>>> 19bee60c
+drop table GRP_HssEsmUsersStoredByTenant;