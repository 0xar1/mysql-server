DROP TABLE IF EXISTS t1,t2,t3,t4,t5,t6,t7;
drop database if exists mysqltest;
SHOW GLOBAL STATUS LIKE 'ndb\_%';
Variable_name	Value
Ndb_api_bytes_received_count	#
Ndb_api_bytes_received_count_session	#
Ndb_api_bytes_received_count_slave	#
Ndb_api_bytes_sent_count	#
Ndb_api_bytes_sent_count_session	#
Ndb_api_bytes_sent_count_slave	#
Ndb_api_event_bytes_count	#
Ndb_api_event_bytes_count_injector	#
Ndb_api_event_data_count	#
Ndb_api_event_data_count_injector	#
Ndb_api_event_nondata_count	#
Ndb_api_event_nondata_count_injector	#
Ndb_api_pk_op_count	#
Ndb_api_pk_op_count_session	#
Ndb_api_pk_op_count_slave	#
Ndb_api_pruned_scan_count	#
Ndb_api_pruned_scan_count_session	#
Ndb_api_pruned_scan_count_slave	#
Ndb_api_range_scan_count	#
Ndb_api_range_scan_count_session	#
Ndb_api_range_scan_count_slave	#
Ndb_api_read_row_count	#
Ndb_api_read_row_count_session	#
Ndb_api_read_row_count_slave	#
Ndb_api_scan_batch_count	#
Ndb_api_scan_batch_count_session	#
Ndb_api_scan_batch_count_slave	#
Ndb_api_table_scan_count	#
Ndb_api_table_scan_count_session	#
Ndb_api_table_scan_count_slave	#
Ndb_api_trans_abort_count	#
Ndb_api_trans_abort_count_session	#
Ndb_api_trans_abort_count_slave	#
Ndb_api_trans_close_count	#
Ndb_api_trans_close_count_session	#
Ndb_api_trans_close_count_slave	#
Ndb_api_trans_commit_count	#
Ndb_api_trans_commit_count_session	#
Ndb_api_trans_commit_count_slave	#
Ndb_api_trans_local_read_row_count	#
Ndb_api_trans_local_read_row_count_session	#
Ndb_api_trans_local_read_row_count_slave	#
Ndb_api_trans_start_count	#
Ndb_api_trans_start_count_session	#
Ndb_api_trans_start_count_slave	#
Ndb_api_uk_op_count	#
Ndb_api_uk_op_count_session	#
Ndb_api_uk_op_count_slave	#
Ndb_api_wait_exec_complete_count	#
Ndb_api_wait_exec_complete_count_session	#
Ndb_api_wait_exec_complete_count_slave	#
Ndb_api_wait_meta_request_count	#
Ndb_api_wait_meta_request_count_session	#
Ndb_api_wait_meta_request_count_slave	#
Ndb_api_wait_nanos_count	#
Ndb_api_wait_nanos_count_session	#
Ndb_api_wait_nanos_count_slave	#
Ndb_api_wait_scan_result_count	#
Ndb_api_wait_scan_result_count_session	#
Ndb_api_wait_scan_result_count_slave	#
Ndb_cluster_node_id	#
Ndb_config_from_host	#
Ndb_config_from_port	#
Ndb_conflict_fn_max	#
Ndb_conflict_fn_max_del_win	#
Ndb_conflict_fn_old	#
Ndb_connect_count	#
Ndb_execute_count	#
Ndb_index_stat_cache_clean	#
Ndb_index_stat_cache_query	#
Ndb_number_of_data_nodes	#
Ndb_number_of_ready_data_nodes	#
Ndb_pruned_scan_count	#
Ndb_pushed_queries_defined	#
Ndb_pushed_queries_dropped	#
Ndb_pushed_queries_executed	#
Ndb_pushed_reads	#
Ndb_scan_count	#
Ndb_sorted_scan_count	#
SHOW GLOBAL VARIABLES LIKE 'ndb\_%';
Variable_name	Value
ndb_autoincrement_prefetch_sz	#
ndb_batch_size	#
ndb_blob_read_batch_bytes	#
ndb_blob_write_batch_bytes	#
ndb_cache_check_time	#
ndb_cluster_connection_pool	#
ndb_connectstring	#
ndb_deferred_constraints	#
ndb_distribution	#
ndb_extra_logging	#
ndb_force_send	#
ndb_index_stat_cache_entries	#
ndb_index_stat_enable	#
ndb_index_stat_option	#
ndb_index_stat_update_freq	#
ndb_join_pushdown	#
ndb_log_apply_status	#
ndb_log_bin	#
ndb_log_binlog_index	#
ndb_log_empty_epochs	#
ndb_log_orig	#
ndb_log_update_as_write	#
ndb_log_updated_only	#
ndb_mgmd_host	#
ndb_nodeid	#
ndb_optimization_delay	#
ndb_optimized_node_selection	#
ndb_report_thresh_binlog_epoch_slip	#
ndb_report_thresh_binlog_mem_usage	#
ndb_table_no_logging	#
ndb_table_temporary	#
ndb_use_copying_alter_table	#
ndb_use_exact_count	#
ndb_use_transactions	#
ndb_wait_connected	#
ndb_wait_setup	#
CREATE TABLE t1 (
pk1 INT NOT NULL PRIMARY KEY,
attr1 INT NOT NULL,
attr2 INT,
attr3 VARCHAR(10)
) ENGINE=ndbcluster;
SHOW INDEX FROM t1;
Table	Non_unique	Key_name	Seq_in_index	Column_name	Collation	Cardinality	Sub_part	Packed	Null	Index_type	Comment
t1	0	PRIMARY	1	pk1	A	0	NULL	NULL		BTREE	
INSERT INTO t1 VALUES (9410,9412, NULL, '9412'), (9411,9413, 17, '9413');
SHOW INDEX FROM t1;
Table	Non_unique	Key_name	Seq_in_index	Column_name	Collation	Cardinality	Sub_part	Packed	Null	Index_type	Comment
t1	0	PRIMARY	1	pk1	A	2	NULL	NULL		BTREE	
SELECT pk1 FROM t1 ORDER BY pk1;
pk1
9410
9411
SELECT * FROM t1 ORDER BY pk1;
pk1	attr1	attr2	attr3
9410	9412	NULL	9412
9411	9413	17	9413
SELECT t1.* FROM t1 ORDER BY pk1;
pk1	attr1	attr2	attr3
9410	9412	NULL	9412
9411	9413	17	9413
UPDATE t1 SET attr1=1 WHERE pk1=9410;
SELECT * FROM t1 ORDER BY pk1;
pk1	attr1	attr2	attr3
9410	1	NULL	9412
9411	9413	17	9413
UPDATE t1 SET pk1=2 WHERE attr1=1;
SELECT * FROM t1 ORDER BY pk1;
pk1	attr1	attr2	attr3
2	1	NULL	9412
9411	9413	17	9413
UPDATE t1 SET pk1=pk1 + 1;
SELECT * FROM t1 ORDER BY pk1;
pk1	attr1	attr2	attr3
3	1	NULL	9412
9412	9413	17	9413
UPDATE t1 SET pk1=4 WHERE pk1 = 3;
SELECT * FROM t1 ORDER BY pk1;
pk1	attr1	attr2	attr3
4	1	NULL	9412
9412	9413	17	9413
DELETE FROM t1;
SELECT * FROM t1;
pk1	attr1	attr2	attr3
INSERT INTO t1 VALUES (9410,9412, NULL, '9412'), (9408, 8765, NULL, '8765'),
(7,8, NULL, NULL), (8,9, NULL, NULL), (9,10, NULL, NULL), (10,11, NULL, NULL), (11,12, NULL, NULL), (12,13, NULL, NULL), (13,14, NULL, NULL);
UPDATE t1 SET attr1 = 9999;
SELECT * FROM t1 ORDER BY pk1;
pk1	attr1	attr2	attr3
7	9999	NULL	NULL
8	9999	NULL	NULL
9	9999	NULL	NULL
10	9999	NULL	NULL
11	9999	NULL	NULL
12	9999	NULL	NULL
13	9999	NULL	NULL
9408	9999	NULL	8765
9410	9999	NULL	9412
UPDATE t1 SET attr1 = 9998 WHERE pk1 < 1000;
SELECT * FROM t1 ORDER BY pk1;
pk1	attr1	attr2	attr3
7	9998	NULL	NULL
8	9998	NULL	NULL
9	9998	NULL	NULL
10	9998	NULL	NULL
11	9998	NULL	NULL
12	9998	NULL	NULL
13	9998	NULL	NULL
9408	9999	NULL	8765
9410	9999	NULL	9412
UPDATE t1 SET attr1 = 9997 WHERE attr1 = 9999;
SELECT * FROM t1 ORDER BY pk1;
pk1	attr1	attr2	attr3
7	9998	NULL	NULL
8	9998	NULL	NULL
9	9998	NULL	NULL
10	9998	NULL	NULL
11	9998	NULL	NULL
12	9998	NULL	NULL
13	9998	NULL	NULL
9408	9997	NULL	8765
9410	9997	NULL	9412
DELETE FROM t1 WHERE pk1 = 9410;
SELECT * FROM t1 ORDER BY pk1;
pk1	attr1	attr2	attr3
7	9998	NULL	NULL
8	9998	NULL	NULL
9	9998	NULL	NULL
10	9998	NULL	NULL
11	9998	NULL	NULL
12	9998	NULL	NULL
13	9998	NULL	NULL
9408	9997	NULL	8765
DELETE FROM t1;
SELECT * FROM t1;
pk1	attr1	attr2	attr3
INSERT INTO t1 values (1, 4, NULL, NULL), (2, 4, NULL, NULL), (3, 5, NULL, NULL), (4, 4, NULL, NULL), (5, 5, NULL, NULL);
DELETE FROM t1 WHERE attr1=4;
SELECT * FROM t1 order by pk1;
pk1	attr1	attr2	attr3
3	5	NULL	NULL
5	5	NULL	NULL
DELETE FROM t1;
INSERT INTO t1 VALUES (9410,9412, NULL, NULL), (9411, 9413, NULL, NULL);
DELETE FROM t1 WHERE pk1 = 9410;
SELECT * FROM t1;
pk1	attr1	attr2	attr3
9411	9413	NULL	NULL
DROP TABLE t1;
CREATE TABLE t1 (id INT, id2 int) engine=ndbcluster;
INSERT INTO t1 values(3456, 7890);
SELECT * FROM t1;
id	id2
3456	7890
UPDATE t1 SET id=2 WHERE id2=12;
SELECT * FROM t1;
id	id2
3456	7890
UPDATE t1 SET id=1234 WHERE id2=7890;
SELECT * FROM t1;
id	id2
1234	7890
DELETE FROM t1;
INSERT INTO t1 values(3456, 7890), (3456, 7890), (3456, 7890), (3454, 7890);
SELECT * FROM t1 ORDER BY id;
id	id2
3454	7890
3456	7890
3456	7890
3456	7890
DELETE FROM t1 WHERE id = 3456;
SELECT * FROM t1 ORDER BY id;
id	id2
3454	7890
DROP TABLE t1;
CREATE TABLE t1 (
pk1 INT NOT NULL PRIMARY KEY,
attr1 INT NOT NULL
) ENGINE=NDBCLUSTER;
INSERT INTO t1 values(1, 9999);
DROP TABLE t1;
CREATE TABLE t1 (
pk1 INT NOT NULL PRIMARY KEY,
attr1 INT NOT NULL
) ENGINE=NDB;
INSERT INTO t1 values(1, 9999);
DROP TABLE t1;
CREATE TABLE t2 (
a bigint unsigned NOT NULL PRIMARY KEY,
b int unsigned not null,
c int unsigned
) engine=ndbcluster;
CREATE TABLE t3 (
a bigint unsigned NOT NULL,
b bigint unsigned not null,
c bigint unsigned,
PRIMARY KEY(a)
) engine=ndbcluster;
CREATE TABLE t4 (
a bigint unsigned NOT NULL,
b bigint unsigned not null,
c bigint unsigned NOT NULL,
d int unsigned,
PRIMARY KEY(a, b, c)
) engine=ndbcluster;
select * from t2 where a = 7 order by b;
a	b	c
7	16	5
select * from t2 where a = 7 order by a;
a	b	c
7	16	5
select * from t2 where a = 7 order by 2;
a	b	c
7	16	5
select * from t2 where a = 7 order by c;
a	b	c
7	16	5
select * from t2 where a = 7 and b = 16 order by b;
a	b	c
7	16	5
select * from t2 where a = 7 and b = 16 order by a;
a	b	c
7	16	5
select * from t2 where a = 7 and b = 17 order by a;
a	b	c
select * from t2 where a = 7 and b != 16 order by b;
a	b	c
select * from t2 where a = 7 and b = 16 and c = 5 order by b;
a	b	c
7	16	5
select * from t2 where a = 7 and b = 16 and c = 5 order by a;
a	b	c
7	16	5
select * from t2 where a = 7 and b = 16 and c = 6 order by a;
a	b	c
select * from t2 where a = 7 and b != 16 and c = 5 order by b;
a	b	c
select * from t3 where a = 7 order by b;
a	b	c
7	16	5
select * from t3 where a = 7 order by a;
a	b	c
7	16	5
select * from t3 where a = 7 order by 2;
a	b	c
7	16	5
select * from t3 where a = 7 order by c;
a	b	c
7	16	5
select * from t3 where a = 7 and b = 16 order by b;
a	b	c
7	16	5
select * from t3 where a = 7 and b = 16 order by a;
a	b	c
7	16	5
select * from t3 where a = 7 and b = 17 order by a;
a	b	c
select * from t3 where a = 7 and b != 16 order by b;
a	b	c
select * from t4 where a = 7 order by b;
a	b	c	d
7	16	5	26007
select * from t4 where a = 7 order by a;
a	b	c	d
7	16	5	26007
select * from t4 where a = 7 order by 2;
a	b	c	d
7	16	5	26007
select * from t4 where a = 7 order by c;
a	b	c	d
7	16	5	26007
select * from t4 where a = 7 and b = 16 order by b;
a	b	c	d
7	16	5	26007
select * from t4 where a = 7 and b = 16 order by a;
a	b	c	d
7	16	5	26007
select * from t4 where a = 7 and b = 17 order by a;
a	b	c	d
select * from t4 where a = 7 and b != 16 order by b;
a	b	c	d
delete from t2 where a > 5;
select x1.a, x1.b from t2 x1, t2 x2 where x1.b = x2.b order by x1.a;
a	b
1	10
3	12
5	14
select a, b FROM t2 outer_table where
a = (select a from t2 where b = outer_table.b ) order by a;
a	b
1	10
3	12
5	14
delete from t2;
delete from t3;
delete from t4;
drop table t2;
drop table t3;
drop table t4;
CREATE TABLE t5 (
a bigint unsigned NOT NULL,
b bigint unsigned not null,
c bigint unsigned NOT NULL,
d int unsigned,
PRIMARY KEY(a, b, c)
) engine=ndbcluster;
insert into t5 values(10, 19, 5, 26010);
delete from t5 where a=10 and b=19 and c=5;
select * from t5;
a	b	c	d
insert into t5 values(10, 19, 5, 26010);
update t5 set d=21997 where a=10 and b=19 and c=5;
select * from t5;
a	b	c	d
10	19	5	21997
delete from t5;
drop table t5;
CREATE TABLE t6 (
adress char(255),
a int NOT NULL PRIMARY KEY,
b int
) engine = NDB;
insert into t6 values
("Nice road 3456", 1, 23),
("Street Road 78", 3, 92),
("Road street 89C", 5, 71),
(NULL, 7, NULL);
select * from t6 order by a;
adress	a	b
Nice road 3456	1	23
Street Road 78	3	92
Road street 89C	5	71
NULL	7	NULL
select a, b from t6 order by a;
a	b
1	23
3	92
5	71
7	NULL
update t6 set adress="End of road 09" where a=3;
update t6 set b=181, adress="Street 76" where a=7;
select * from t6 order by a;
adress	a	b
Nice road 3456	1	23
End of road 09	3	92
Road street 89C	5	71
Street 76	7	181
select * from t6 where a=1;
adress	a	b
Nice road 3456	1	23
delete from t6 where a=1;
select * from t6 order by a;
adress	a	b
End of road 09	3	92
Road street 89C	5	71
Street 76	7	181
delete from t6 where b=71;
select * from t6 order by a;
adress	a	b
End of road 09	3	92
Street 76	7	181
drop table t6;
CREATE TABLE t7 (
adress char(255),
a int NOT NULL,
b int,
c int NOT NULL,
PRIMARY KEY(a, c)	
) engine = NDB;
insert into t7 values
("Highway 3456", 1, 23, 2),
("Street Road 78", 3, 92, 3),
("Main street 89C", 5, 71, 4),
(NULL, 8, NULL, 12);
select * from t7 order by a;
adress	a	b	c
Highway 3456	1	23	2
Street Road 78	3	92	3
Main street 89C	5	71	4
NULL	8	NULL	12
select a, b from t7 order by a;
a	b
1	23
3	92
5	71
8	NULL
update t7 set adress="End of road 09" where a=3;
update t7 set adress="Gatuvägen 90C" where a=5 and c=4;
update t7 set adress="No adress" where adress is NULL;
select * from t7 order by a;
adress	a	b	c
Highway 3456	1	23	2
End of road 09	3	92	3
Gatuvägen 90C	5	71	4
No adress	8	NULL	12
select * from t7 where a=1 and c=2;
adress	a	b	c
Highway 3456	1	23	2
delete from t7 where a=1;
delete from t7 where a=3 and c=3;
delete from t7 where a=5 and c=4;
select * from t7;
adress	a	b	c
No adress	8	NULL	12
delete from t7 where b=23;
select * from t7;
adress	a	b	c
No adress	8	NULL	12
drop table t7;
CREATE TABLE t1 (
pk1 INT NOT NULL PRIMARY KEY,
attr1 INT NOT NULL,
attr2 INT,
attr3 VARCHAR(10)
) ENGINE=ndbcluster;
INSERT INTO t1 VALUES (9410,9412, NULL, '9412'), (9411,9413, 17, '9413');
create database mysqltest;
use mysqltest;
CREATE TABLE t2 (
a bigint unsigned NOT NULL PRIMARY KEY,
b int unsigned not null,
c int unsigned
) engine=ndbcluster;
insert into t2 select pk1,attr1,attr2 from test.t1;
select * from t2 order by a;
a	b	c
9410	9412	NULL
9411	9413	17
select b from test.t1, t2 where c = test.t1.attr2;
b
9413
select b,test.t1.attr1 from test.t1, t2 where test.t1.pk1 < a;
b	attr1
9413	9412
drop table test.t1, t2;
drop database mysqltest;
drop database if exists ndbtest1;
create database ndbtest1;
use ndbtest1;
create table t1(id int) engine=ndbcluster;
drop database ndbtest1;
drop database ndbtest1;
ERROR HY000: Can't drop database 'ndbtest1'; database doesn't exist
use test;
create table t1 (a int primary key, b char(0));
insert into t1 values (1,"");
insert into t1 values (2,NULL);
select * from t1 order by a;
a	b
1	
2	NULL
select * from t1 order by b;
a	b
2	NULL
1	
select * from t1 where b IS NULL;
a	b
2	NULL
select * from t1 where b IS NOT NULL;
a	b
1	
drop table t1;
create table t1 ( c511 int, c510 int, c509 int, c508 int, c507 int, c506 int, c505 int, c504 int, c503 int, c502 int, c501 int, c500 int, c499 int, c498 int, c497 int, c496 int, c495 int, c494 int, c493 int, c492 int, c491 int, c490 int, c489 int, c488 int, c487 int, c486 int, c485 int, c484 int, c483 int, c482 int, c481 int, c480 int, c479 int, c478 int, c477 int, c476 int, c475 int, c474 int, c473 int, c472 int, c471 int, c470 int, c469 int, c468 int, c467 int, c466 int, c465 int, c464 int, c463 int, c462 int, c461 int, c460 int, c459 int, c458 int, c457 int, c456 int, c455 int, c454 int, c453 int, c452 int, c451 int, c450 int, c449 int, c448 int, c447 int, c446 int, c445 int, c444 int, c443 int, c442 int, c441 int, c440 int, c439 int, c438 int, c437 int, c436 int, c435 int, c434 int, c433 int, c432 int, c431 int, c430 int, c429 int, c428 int, c427 int, c426 int, c425 int, c424 int, c423 int, c422 int, c421 int, c420 int, c419 int, c418 int, c417 int, c416 int, c415 int, c414 int, c413 int, c412 int, c411 int, c410 int, c409 int, c408 int, c407 int, c406 int, c405 int, c404 int, c403 int, c402 int, c401 int, c400 int, c399 int, c398 int, c397 int, c396 int, c395 int, c394 int, c393 int, c392 int, c391 int, c390 int, c389 int, c388 int, c387 int, c386 int, c385 int, c384 int, c383 int, c382 int, c381 int, c380 int, c379 int, c378 int, c377 int, c376 int, c375 int, c374 int, c373 int, c372 int, c371 int, c370 int, c369 int, c368 int, c367 int, c366 int, c365 int, c364 int, c363 int, c362 int, c361 int, c360 int, c359 int, c358 int, c357 int, c356 int, c355 int, c354 int, c353 int, c352 int, c351 int, c350 int, c349 int, c348 int, c347 int, c346 int, c345 int, c344 int, c343 int, c342 int, c341 int, c340 int, c339 int, c338 int, c337 int, c336 int, c335 int, c334 int, c333 int, c332 int, c331 int, c330 int, c329 int, c328 int, c327 int, c326 int, c325 int, c324 int, c323 int, c322 int, c321 int, c320 int, c319 int, c318 int, c317 int, c316 int, c315 int, c314 int, c313 int, c312 int, c311 int, c310 int, c309 int, c308 int, c307 int, c306 int, c305 int, c304 int, c303 int, c302 int, c301 int, c300 int, c299 int, c298 int, c297 int, c296 int, c295 int, c294 int, c293 int, c292 int, c291 int, c290 int, c289 int, c288 int, c287 int, c286 int, c285 int, c284 int, c283 int, c282 int, c281 int, c280 int, c279 int, c278 int, c277 int, c276 int, c275 int, c274 int, c273 int, c272 int, c271 int, c270 int, c269 int, c268 int, c267 int, c266 int, c265 int, c264 int, c263 int, c262 int, c261 int, c260 int, c259 int, c258 int, c257 int, c256 int, c255 int, c254 int, c253 int, c252 int, c251 int, c250 int, c249 int, c248 int, c247 int, c246 int, c245 int, c244 int, c243 int, c242 int, c241 int, c240 int, c239 int, c238 int, c237 int, c236 int, c235 int, c234 int, c233 int, c232 int, c231 int, c230 int, c229 int, c228 int, c227 int, c226 int, c225 int, c224 int, c223 int, c222 int, c221 int, c220 int, c219 int, c218 int, c217 int, c216 int, c215 int, c214 int, c213 int, c212 int, c211 int, c210 int, c209 int, c208 int, c207 int, c206 int, c205 int, c204 int, c203 int, c202 int, c201 int, c200 int, c199 int, c198 int, c197 int, c196 int, c195 int, c194 int, c193 int, c192 int, c191 int, c190 int, c189 int, c188 int, c187 int, c186 int, c185 int, c184 int, c183 int, c182 int, c181 int, c180 int, c179 int, c178 int, c177 int, c176 int, c175 int, c174 int, c173 int, c172 int, c171 int, c170 int, c169 int, c168 int, c167 int, c166 int, c165 int, c164 int, c163 int, c162 int, c161 int, c160 int, c159 int, c158 int, c157 int, c156 int, c155 int, c154 int, c153 int, c152 int, c151 int, c150 int, c149 int, c148 int, c147 int, c146 int, c145 int, c144 int, c143 int, c142 int, c141 int, c140 int, c139 int, c138 int, c137 int, c136 int, c135 int, c134 int, c133 int, c132 int, c131 int, c130 int, c129 int, c128 int, c127 int, c126 int, c125 int, c124 int, c123 int, c122 int, c121 int, c120 int, c119 int, c118 int, c117 int, c116 int, c115 int, c114 int, c113 int, c112 int, c111 int, c110 int, c109 int, c108 int, c107 int, c106 int, c105 int, c104 int, c103 int, c102 int, c101 int, c100 int, c99 int, c98 int, c97 int, c96 int, c95 int, c94 int, c93 int, c92 int, c91 int, c90 int, c89 int, c88 int, c87 int, c86 int, c85 int, c84 int, c83 int, c82 int, c81 int, c80 int, c79 int, c78 int, c77 int, c76 int, c75 int, c74 int, c73 int, c72 int, c71 int, c70 int, c69 int, c68 int, c67 int, c66 int, c65 int, c64 int, c63 int, c62 int, c61 int, c60 int, c59 int, c58 int, c57 int, c56 int, c55 int, c54 int, c53 int, c52 int, c51 int, c50 int, c49 int, c48 int, c47 int, c46 int, c45 int, c44 int, c43 int, c42 int, c41 int, c40 int, c39 int, c38 int, c37 int, c36 int, c35 int, c34 int, c33 int, c32 int, c31 int, c30 int, c29 int, c28 int, c27 int, c26 int, c25 int, c24 int, c23 int, c22 int, c21 int, c20 int, c19 int, c18 int, c17 int, c16 int, c15 int, c14 int, c13 int, c12 int, c11 int, c10 int, c9 int, c8 int, c7 int, c6 int, c5 int, c4 int, c3 int, c2 int, c1 int, c512 varchar(10000), primary key using hash(c1)) engine=ndb partition by key(c1);
set @v10 = '0123456789';
set @v100 = concat(@v10,@v10,@v10,@v10,@v10,@v10,@v10,@v10,@v10,@v10);
set @v1000 =concat(@v100,@v100,@v100,@v100,@v100,@v100,@v100,@v100,@v100,@v100);
set @v10000 = concat(@v1000,@v1000,@v1000,@v1000,@v1000,@v1000,@v1000,@v1000,@v1000,@v1000);
set @v13000 = concat(@v10000, @v1000,@v1000,@v1000);
insert into t1 (c1,c512) values (1,@v10000), (2,@v10000), (3,@v10000);
select c1, length(c512) from t1 order by 1;
c1	length(c512)
1	10000
2	10000
3	10000
delete from t1;
drop table t1;
create table t1 (a int primary key, b varchar(13000)) engine = ndb;
insert into t1 values (1,@v13000), (2,@v13000);
select length(b) from t1 order by 1;
length(b)
13000
13000
drop table t1;
create table `t1` (`a` int, b int, primary key (a,b)) engine=ndb partition by key(`a`,`b`,`a`);
ERROR HY000: Field in list of fields for partition function not found in table
create table t1 (
a1234567890123456789012345678901234567890 int primary key,
a12345678901234567890123456789a1234567890 int,
index(a12345678901234567890123456789a1234567890)
) engine=ndb;
show tables;
Tables_in_test
t1
insert into t1 values (1,1),(2,1),(3,1),(4,1),(5,2),(6,1),(7,1);
explain select * from t1 where a12345678901234567890123456789a1234567890=2;
id	select_type	table	type	possible_keys	key	key_len	ref	rows	Extra
1	SIMPLE	t1	ref	a12345678901234567890123456789a1234567890	a12345678901234567890123456789a1234567890	5	const	#	Using where with pushed condition
select * from t1 where a12345678901234567890123456789a1234567890=2;
a1234567890123456789012345678901234567890	a12345678901234567890123456789a1234567890
5	2
drop table t1;
create table t1
(a bigint, b bigint, c bigint, d bigint, 
primary key (a,b,c,d)) 
engine=ndb
max_rows=800000000;
Warnings:
Warning	1105	Ndb might have problems storing the max amount of rows specified
insert into t1 values
(1,2,3,4),(2,3,4,5),(3,4,5,6),
(3,2,3,4),(1,3,4,5),(2,4,5,6),
(1,2,3,5),(2,3,4,8),(3,4,5,9),
(3,2,3,5),(1,3,4,8),(2,4,5,9),
(1,2,3,6),(2,3,4,6),(3,4,5,7),
(3,2,3,6),(1,3,4,6),(2,4,5,7),
(1,2,3,7),(2,3,4,7),(3,4,5,8),
(3,2,3,7),(1,3,4,7),(2,4,5,8),
(1,3,3,4),(2,4,4,5),(3,5,5,6),
(3,3,3,4),(1,4,4,5),(2,5,5,6),
(1,3,3,5),(2,4,4,8),(3,5,5,9),
(3,3,3,5),(1,4,4,8),(2,5,5,9),
(1,3,3,6),(2,4,4,6),(3,5,5,7),
(3,3,3,6),(1,4,4,6),(2,5,5,7),
(1,3,3,7),(2,4,4,7),(3,5,5,8),
(3,3,3,7),(1,4,4,7),(2,5,5,8);
select count(*) from t1;
count(*)
48
drop table t1;
create table t1
(a bigint, b bigint, c bigint, d bigint, 
primary key (a)) 
engine=ndb
max_rows=1;
drop table t1;
create table t1
(counter int(64) NOT NULL auto_increment,
datavalue char(40) default 'XXXX',
primary key (counter)
) ENGINE=ndbcluster;
insert into t1 (datavalue) values ('newval');
insert into t1 (datavalue) values ('newval');
select * from t1 order by counter;
counter	datavalue
1	newval
2	newval
insert into t1 (datavalue) select datavalue from t1 where counter < 100;
insert into t1 (datavalue) select datavalue from t1 where counter < 100;
select * from t1 order by counter;
counter	datavalue
1	newval
2	newval
3	newval
4	newval
5	newval
6	newval
7	newval
8	newval
insert into t1 (datavalue) select datavalue from t1 where counter < 100;
insert into t1 (datavalue) select datavalue from t1 where counter < 100;
select * from t1 order by counter;
counter	datavalue
1	newval
2	newval
3	newval
4	newval
5	newval
6	newval
7	newval
8	newval
9	newval
10	newval
11	newval
12	newval
13	newval
14	newval
15	newval
16	newval
17	newval
18	newval
19	newval
20	newval
21	newval
22	newval
23	newval
24	newval
25	newval
26	newval
27	newval
28	newval
29	newval
30	newval
31	newval
32	newval
drop table t1;
create table t1 (a int primary key auto_increment) engine = ndb;
insert into t1() values (),(),(),(),(),(),(),(),(),(),(),();
insert into t1(a) values (20),(28);
insert into t1() values (),(),(),(),(),(),(),(),(),(),(),();
insert into t1() values (21), (22);
drop table t1;
CREATE TABLE t1 ( b INT ) PACK_KEYS = 0 ENGINE = ndb;
select * from t1;
b
drop table t1;
create table t1 (a int) engine=ndb;
create table t2 (a int) engine=ndb;
insert into t1 values (1);
insert into t2 values (1);
delete t1.* from t1, t2 where t1.a = t2.a;
select * from t1;
a
select * from t2;
a
1
drop table t1;
drop table t2;
CREATE TABLE t1 (
i   INT,
j   INT,
x   INT,
y   INT,
z   INT
) engine=ndb;
CREATE TABLE t2 (
i   INT,
k   INT,
x   INT,
y   INT,
z   INT
) engine=ndb;
CREATE TABLE t3 (
j   INT,
k   INT,
x   INT,
y   INT,
z   INT
) engine=ndb;
INSERT INTO t1 VALUES ( 1, 2,13,14,15);
INSERT INTO t2 VALUES ( 1, 3,23,24,25);
INSERT INTO t3 VALUES ( 2, 3, 1,34,35), ( 2, 3, 1,34,36);
UPDATE      t1 AS a
INNER JOIN  t2 AS b
ON a.i = b.i
INNER JOIN  t3 AS c
ON a.j = c.j  AND  b.k = c.k
SET         a.x = b.x,
a.y = b.y,
a.z = (
SELECT  sum(z)
FROM    t3
WHERE   y = 34
)
WHERE       b.x = 23;
select * from t1;
i	j	x	y	z
1	2	23	24	71
drop table t1;
drop table t2;
drop table t3;
create table atablewithareallylongandirritatingname (a int);
insert into atablewithareallylongandirritatingname values (2);
select * from atablewithareallylongandirritatingname;
a
2
drop table atablewithareallylongandirritatingname;
create table t1 (f1 varchar(50), f2 text,f3 int, primary key(f1)) engine=NDB;
insert into t1 (f1,f2,f3)VALUES("111111","aaaaaa",1);
insert into t1 (f1,f2,f3)VALUES("222222","bbbbbb",2);
select * from t1 order by f1;
f1	f2	f3
111111	aaaaaa	1
222222	bbbbbb	2
select * from t1 order by f2;
f1	f2	f3
111111	aaaaaa	1
222222	bbbbbb	2
select * from t1 order by f3;
f1	f2	f3
111111	aaaaaa	1
222222	bbbbbb	2
drop table t1;
Illegal ndb error code: 123456
CREATE TABLE t1 (
a VARBINARY(40) NOT NULL,
b VARCHAR (256) CHARACTER SET UTF8 NOT NULL,
c VARCHAR(256) CHARACTER SET UTF8 NOT NULL,
PRIMARY KEY (b,c))  ENGINE=ndbcluster;
INSERT INTO t1 VALUES
("a","ab","abc"),("b","abc","abcd"),("c","abc","ab"),("d","ab","ab"),("e","abc","abc");
SELECT * FROM t1 ORDER BY a;
a	b	c
a	ab	abc
b	abc	abcd
c	abc	ab
d	ab	ab
e	abc	abc
DROP TABLE t1;
create table t1 (a int not null primary key, b int not null) engine=ndb;
create table t2 (a int not null primary key, b int not null) engine=ndb;
insert into t1 values (1,10), (2,20), (3,30);
insert into t2 values (1,10), (2,20), (3,30);
select * from t1 order by a;
a	b
1	10
2	20
3	30
delete from t1 where a > 0 order by a desc limit 1;
select * from t1 order by a;
a	b
1	10
2	20
delete from t1,t2 using t1,t2 where t1.a = t2.a;
select * from t2 order by a;
a	b
3	30
drop table t1,t2;
create table t1 (a int not null primary key, b int not null) engine=ndb;
insert into t1 values (1,10), (2,20), (3,30);
insert into t1 set a=1, b=100;
ERROR 23000: Duplicate entry '1' for key 'PRIMARY'
insert ignore into t1 set a=1, b=100;
select * from t1 order by a;
a	b
1	10
2	20
3	30
insert into t1 set a=1, b=1000 on duplicate key update b=b+1;
select * from t1 order by a;
a	b
1	11
2	20
3	30
drop table t1;
create table t1 (a int not null primary key, b int not null) engine=ndb;
create table t2 (c int not null primary key, d int not null) engine=ndb;
insert into t1 values (1,10), (2,10), (3,30), (4, 30);
insert into t2 values (1,10), (2,10), (3,30), (4, 30);
update t1 set a = 1 where a = 3;
ERROR 23000: Duplicate entry '1' for key 'PRIMARY'
select * from t1 order by a;
a	b
1	10
2	10
3	30
4	30
update t1 set b = 1 where a > 1 order by a desc limit 1;
select * from t1 order by a;
a	b
1	10
2	10
3	30
4	1
update t1,t2 set a = 1, c = 1 where a = 3 and c = 3;
ERROR 23000: Duplicate entry '1' for key 'PRIMARY'
select * from t1 order by a;
a	b
1	10
2	10
3	30
4	1
update ignore t1,t2 set a = 1, c = 1 where a = 3 and c = 3;
select * from t1 order by a;
a	b
1	10
2	10
3	30
4	1
drop table t1,t2;
create table t1 (a varchar(100) primary key, b varchar(100)) engine = NDB;
insert into t1 values
('a', 'a'),('b','b'),('c', 'c'),('aa', 'aa'),('bb', 'bb'),('cc', 'cc');
replace into t1 values ('a', '-a');
replace into t1 values ('b', '-b');
replace into t1 values ('c', '-c');
replace into t1 values ('aa', '-aa');
replace into t1 values ('bb', '-bb');
replace into t1 values ('cc', '-cc');
replace into t1 values ('aaa', '-aaa');
replace into t1 values ('bbb', '-bbb');
replace into t1 values ('ccc', '-ccc');
select * from t1 order by 1,2;
a	b
a	-a
aa	-aa
aaa	-aaa
b	-b
bb	-bb
bbb	-bbb
c	-c
cc	-cc
ccc	-ccc
drop table t1;
End of 5.0 tests
CREATE TABLE t1 (a VARCHAR(255) NOT NULL,
CONSTRAINT pk_a PRIMARY KEY (a))engine=ndb;
CREATE TABLE t2(a VARCHAR(255) NOT NULL,
b VARCHAR(255) NOT NULL,
c VARCHAR(255) NOT NULL,
CONSTRAINT pk_b_c_id PRIMARY KEY (b,c),
CONSTRAINT fk_a FOREIGN KEY(a) REFERENCES t1(a))engine=ndb;
drop table t1, t2;
create table t1 (a int not null primary key, b int) engine=ndb;
insert into t1 values(1,1),(2,2),(3,3);
create table t2 like t1;
insert into t2 select * from t1;
select * from t1 order by a;
a	b
1	1
2	2
3	3
select * from t2 order by a;
a	b
1	1
2	2
3	3
drop table t1, t2;
create table t1 (a int not null primary key, b int not null default 0, c varchar(254)) engine=ndb;
create table if not exists t1 (a int not null primary key, b int not null default 0, c varchar(254)) engine=ndb;
create table t2 like t1;
rename table t1 to t10, t2 to t20;
drop table t10,t20;
#
# bug #39872 - explain causes segv
# (ndb_index_stat_enable=1 must be set to trigger bug)
# index stats v4: do not set, the v2 setting was local
#
CREATE TABLE `t1` (
`id` int(11) NOT NULL AUTO_INCREMENT,
PRIMARY KEY (`id`)
) ENGINE=ndbcluster DEFAULT CHARSET=utf8;
CREATE TABLE `t2` (
`id` int(11) NOT NULL,
`obj_id` int(11) DEFAULT NULL,
UNIQUE KEY `id` (`id`),
KEY `obj_id` (`obj_id`)
) ENGINE=ndbcluster DEFAULT CHARSET=utf8;
# here we used to segv
explain SELECT t1.id FROM t1 INNER JOIN t2 ON t1.id = t2.id WHERE t2.obj_id=1;
id	select_type	table	type	possible_keys	key	key_len	ref	rows	Extra
<<<<<<< HEAD
1	SIMPLE	t2	ref	id,obj_id	obj_id	5	const	1	Parent of 2 pushed join@1; Using where with pushed condition
1	SIMPLE	t1	eq_ref	PRIMARY	PRIMARY	4	test.t2.id	1	Child of 't2' in pushed join@1
=======
1	SIMPLE	t2	ref	id,obj_id	obj_id	5	const	#	Using where with pushed condition
1	SIMPLE	t1	eq_ref	PRIMARY	PRIMARY	4	test.t2.id	#	
>>>>>>> 34121cd4
drop table t1, t2;
#
# Bug #47054 Cluster only deletes first matched row in delete with left join
#
CREATE TABLE child
( id INT AUTO_INCREMENT PRIMARY KEY
, parent_id INT
) ENGINE=ndb;
CREATE TABLE parent 
( id INT AUTO_INCREMENT PRIMARY KEY
) ENGINE=ndb;
INSERT INTO parent VALUES (NULL),(NULL),(NULL);
INSERT INTO child VALUES (NULL, 1),(NULL,2),(NULL,3),(NULL,4),(NULL,5);
SELECT * FROM child ORDER BY id;
id	parent_id
1	1
2	2
3	3
4	4
5	5
SELECT * 
FROM child AS c 
LEFT JOIN parent AS p ON c.parent_id = p.id 
WHERE p.id IS NULL AND c.id < 100  ORDER BY c.id;
id	parent_id	id
4	4	NULL
5	5	NULL
DELETE c.* 
FROM child AS c 
LEFT JOIN parent AS p ON c.parent_id = p.id 
WHERE p.id IS NULL AND c.id < 100;
SELECT * FROM child ORDER BY id;
id	parent_id
1	1
2	2
3	3
DROP TABLE child, parent;
CREATE TABLE t1 (a INT PRIMARY KEY, b TEXT)
ENGINE=ndb PARTITION BY KEY(a) PARTITIONS 24;
ERROR HY000: Can't create table 'test.t1' (errno: 140)
show warnings;
Level	Code	Message
Error	1296	Got error 1224 'Too many fragments' from NDB
Error	1005	Can't create table 'test.t1' (errno: 140)
CREATE TABLE t1 (a INT PRIMARY KEY, b TEXT)
ENGINE=ndb;
show warnings;
Level	Code	Message
drop table t1;
End of 5.1 tests<|MERGE_RESOLUTION|>--- conflicted
+++ resolved
@@ -923,13 +923,8 @@
 # here we used to segv
 explain SELECT t1.id FROM t1 INNER JOIN t2 ON t1.id = t2.id WHERE t2.obj_id=1;
 id	select_type	table	type	possible_keys	key	key_len	ref	rows	Extra
-<<<<<<< HEAD
-1	SIMPLE	t2	ref	id,obj_id	obj_id	5	const	1	Parent of 2 pushed join@1; Using where with pushed condition
-1	SIMPLE	t1	eq_ref	PRIMARY	PRIMARY	4	test.t2.id	1	Child of 't2' in pushed join@1
-=======
-1	SIMPLE	t2	ref	id,obj_id	obj_id	5	const	#	Using where with pushed condition
-1	SIMPLE	t1	eq_ref	PRIMARY	PRIMARY	4	test.t2.id	#	
->>>>>>> 34121cd4
+1	SIMPLE	t2	ref	id,obj_id	obj_id	5	const	#	Parent of 2 pushed join@1; Using where with pushed condition
+1	SIMPLE	t1	eq_ref	PRIMARY	PRIMARY	4	test.t2.id	#	Child of 't2' in pushed join@1
 drop table t1, t2;
 #
 # Bug #47054 Cluster only deletes first matched row in delete with left join
