SET sql_mode = 'NO_ENGINE_SUBSTITUTION';
drop table if exists t1,t2,t3,t4,t5;
drop database if exists mysqltest;
drop view if exists v1;
create table t1 (b char(0));
insert into t1 values (""),(null);
select * from t1;
b

NULL
drop table if exists t1;
create table t1 (b char(0) not null);
create table if not exists t1 (b char(0) not null);
Warnings:
Note	1050	Table 't1' already exists
insert into t1 values (""),(null);
Warnings:
Warning	1048	Column 'b' cannot be null
select * from t1;
b


drop table t1;
create table t1 (a int not null auto_increment,primary key (a)) engine=heap;
drop table t1;
create table t2 engine=heap select * from t1;
ERROR 42S02: Table 'test.t1' doesn't exist
create table t2 select auto+1 from t1;
ERROR 42S02: Table 'test.t1' doesn't exist
drop table if exists t1,t2;
Warnings:
Note	1051	Unknown table 'test.t1'
Note	1051	Unknown table 'test.t2'
create table t1 (b char(0) not null, index(b));
ERROR 42000: The used storage engine can't index column 'b'
create table t1 (a int not null,b text) engine=heap;
ERROR 42000: The used table type doesn't support BLOB/TEXT columns
drop table if exists t1;
Warnings:
Note	1051	Unknown table 'test.t1'
create table t1 (ordid int(8) not null auto_increment, ord  varchar(50) not null, primary key (ord,ordid)) engine=heap;
ERROR 42000: Incorrect table definition; there can be only one auto column and it must be defined as a key
create table not_existing_database.test (a int);
ERROR 42000: Unknown database 'not_existing_database'
create temporary table not_existing_database.test (a int);
ERROR 42000: Unknown database 'not_existing_database'
create table `a/a` (a int);
show create table `a/a`;
Table	Create Table
a/a	CREATE TABLE `a/a` (
  `a` int(11) DEFAULT NULL
) ENGINE=InnoDB DEFAULT CHARSET=utf8mb4 COLLATE=utf8mb4_0900_ai_ci
create table t1 like `a/a`;
drop table `a/a`;
drop table `t1`;
create table `aaaaaaaaaaaaaaaaaaaaaaaaaaaaaaaaaaaaaaaaaaaaaaaaaaaaaaaaaaaaaaaaaaa` (aaaaaaaaaaaaaaaaaaaaaaaaaaaaaaaaaaaaaaaaaaaaaaaaaaaaaaaaaaaaaaaaaa int);
ERROR 42000: Identifier name 'aaaaaaaaaaaaaaaaaaaaaaaaaaaaaaaaaaaaaaaaaaaaaaaaaaaaaaaaaaaaaaaaaaa' is too long
create table a (`aaaaaaaaaaaaaaaaaaaaaaaaaaaaaaaaaaaaaaaaaaaaaaaaaaaaaaaaaaaaaaaaaa` int);
ERROR 42000: Identifier name 'aaaaaaaaaaaaaaaaaaaaaaaaaaaaaaaaaaaaaaaaaaaaaaaaaaaaaaaaaaaaaaaaaa' is too long
create table t1 (a int default 100 auto_increment);
ERROR 42000: Invalid default value for 'a'
create table t1 (a tinyint default 1000);
ERROR 42000: Invalid default value for 'a'
create table t1 (a varchar(5) default 'abcdef');
ERROR 42000: Invalid default value for 'a'
create table t1 (a varchar(5) default 'abcde');
insert into t1 values();
select * from t1;
a
abcde
alter table t1 alter column a set default 'abcdef';
ERROR 42000: Invalid default value for 'a'
drop table t1;
create table 1ea10 (1a20 int,1e int);
insert into 1ea10 values(1,1);
select 1ea10.1a20,1e+ 1e+10 from 1ea10;
1a20	1e+ 1e+10
1	10000000001
drop table 1ea10;
create table t1 (`index` int);
drop table t1;
drop database if exists mysqltest;
Warnings:
Note	1008	Can't drop database 'mysqltest'; database doesn't exist
create database mysqltest;
create table mysqltest.$test1 (a$1 int, $b int, c$ int);
insert into mysqltest.$test1 values (1,2,3);
select a$1, $b, c$ from mysqltest.$test1;
a$1	$b	c$
1	2	3
create table mysqltest.test2$ (a int);
drop table mysqltest.test2$;
drop database mysqltest;
create table `` (a int);
ERROR 42000: Incorrect table name ''
drop table if exists ``;
ERROR 42000: Incorrect table name ''
create table t1 (`` int);
ERROR 42000: Incorrect column name ''
create table t1 (i int, index `` (i));
ERROR 42000: Incorrect index name ''
create table t1 (i int);
lock tables t1 read;
create table t2 (j int);
ERROR HY000: Table 't2' was not locked with LOCK TABLES
create temporary table t2 (j int);
drop temporary table t2;
unlock tables;
drop table t1;
create table t1 (a int auto_increment not null primary key, B CHAR(20));
insert into t1 (b) values ("hello"),("my"),("world");
create table t2 (key (b)) select * from t1;
explain select * from t2 where b="world";
id	select_type	table	partitions	type	possible_keys	key	key_len	ref	rows	filtered	Extra
1	SIMPLE	t2	NULL	ref	B	B	81	const	1	100.00	NULL
Warnings:
Note	1003	/* select#1 */ select `test`.`t2`.`a` AS `a`,`test`.`t2`.`B` AS `B` from `test`.`t2` where (`test`.`t2`.`B` = 'world')
select * from t2 where b="world";
a	B
3	world
drop table t1,t2;
create table t1(x varchar(50) );
create table t2 select x from t1 where 1=2;
describe t1;
Field	Type	Null	Key	Default	Extra
x	varchar(50)	YES		NULL	
describe t2;
Field	Type	Null	Key	Default	Extra
x	varchar(50)	YES		NULL	
drop table t2;
create table t2 select now() as a , curtime() as b, curdate() as c , 1+1 as d , 1.0 + 1 as e , 33333333333333333 + 3 as f;
describe t2;
Field	Type	Null	Key	Default	Extra
a	datetime	NO		0000-00-00 00:00:00	
b	time	NO		00:00:00	
c	date	NO		0000-00-00	
d	int(3)	NO		0	
e	decimal(3,1)	NO		0.0	
f	bigint(19)	NO		0	
drop table t2;
create table t2 select CAST("2001-12-29" AS DATE) as d, CAST("20:45:11" AS TIME) as t, CAST("2001-12-29  20:45:11" AS DATETIME) as dt;
describe t2;
Field	Type	Null	Key	Default	Extra
d	date	YES		NULL	
t	time	YES		NULL	
dt	datetime	YES		NULL	
drop table t1,t2;
create table t1 (a tinyint);
create table t2 (a int) select * from t1;
describe t1;
Field	Type	Null	Key	Default	Extra
a	tinyint(4)	YES		NULL	
describe t2;
Field	Type	Null	Key	Default	Extra
a	int(11)	YES		NULL	
drop table if exists t2;
create table t2 (a int, a float) select * from t1;
ERROR 42S21: Duplicate column name 'a'
drop table if exists t2;
Warnings:
Note	1051	Unknown table 'test.t2'
create table t2 (a int) select a as b, a+1 as b from t1;
ERROR 42S21: Duplicate column name 'b'
drop table if exists t2;
Warnings:
Note	1051	Unknown table 'test.t2'
create table t2 (b int) select a as b, a+1 as b from t1;
ERROR 42S21: Duplicate column name 'b'
drop table if exists t1,t2;
Warnings:
Note	1051	Unknown table 'test.t2'
CREATE TABLE t1 (a int not null);
INSERT INTO t1 values (1),(2),(1);
CREATE TABLE t2 (primary key(a)) SELECT * FROM t1;
ERROR 23000: Duplicate entry '1' for key 'PRIMARY'
SELECT * from t2;
ERROR 42S02: Table 'test.t2' doesn't exist
DROP TABLE t1;
DROP TABLE IF EXISTS t2;
Warnings:
Note	1051	Unknown table 'test.t2'
create table t1 (a int not null, b int, primary key(a), key (b), key (b), key (b), key (b), key (b), key (b), key (b), key (b), key (b), key (b), key (b), key (b), key (b), key (b), key (b), key (b), key (b), key (b), key (b), key (b), key (b), key (b), key (b), key (b), key (b), key (b), key (b), key (b), key (b), key (b), key (b));
Warnings:
Warning	1831	Duplicate index 'b_2' defined on the table 'test.t1'. This is deprecated and will be disallowed in a future release.
Warning	1831	Duplicate index 'b_3' defined on the table 'test.t1'. This is deprecated and will be disallowed in a future release.
Warning	1831	Duplicate index 'b_4' defined on the table 'test.t1'. This is deprecated and will be disallowed in a future release.
Warning	1831	Duplicate index 'b_5' defined on the table 'test.t1'. This is deprecated and will be disallowed in a future release.
Warning	1831	Duplicate index 'b_6' defined on the table 'test.t1'. This is deprecated and will be disallowed in a future release.
Warning	1831	Duplicate index 'b_7' defined on the table 'test.t1'. This is deprecated and will be disallowed in a future release.
Warning	1831	Duplicate index 'b_8' defined on the table 'test.t1'. This is deprecated and will be disallowed in a future release.
Warning	1831	Duplicate index 'b_9' defined on the table 'test.t1'. This is deprecated and will be disallowed in a future release.
Warning	1831	Duplicate index 'b_10' defined on the table 'test.t1'. This is deprecated and will be disallowed in a future release.
Warning	1831	Duplicate index 'b_11' defined on the table 'test.t1'. This is deprecated and will be disallowed in a future release.
Warning	1831	Duplicate index 'b_12' defined on the table 'test.t1'. This is deprecated and will be disallowed in a future release.
Warning	1831	Duplicate index 'b_13' defined on the table 'test.t1'. This is deprecated and will be disallowed in a future release.
Warning	1831	Duplicate index 'b_14' defined on the table 'test.t1'. This is deprecated and will be disallowed in a future release.
Warning	1831	Duplicate index 'b_15' defined on the table 'test.t1'. This is deprecated and will be disallowed in a future release.
Warning	1831	Duplicate index 'b_16' defined on the table 'test.t1'. This is deprecated and will be disallowed in a future release.
Warning	1831	Duplicate index 'b_17' defined on the table 'test.t1'. This is deprecated and will be disallowed in a future release.
Warning	1831	Duplicate index 'b_18' defined on the table 'test.t1'. This is deprecated and will be disallowed in a future release.
Warning	1831	Duplicate index 'b_19' defined on the table 'test.t1'. This is deprecated and will be disallowed in a future release.
Warning	1831	Duplicate index 'b_20' defined on the table 'test.t1'. This is deprecated and will be disallowed in a future release.
Warning	1831	Duplicate index 'b_21' defined on the table 'test.t1'. This is deprecated and will be disallowed in a future release.
Warning	1831	Duplicate index 'b_22' defined on the table 'test.t1'. This is deprecated and will be disallowed in a future release.
Warning	1831	Duplicate index 'b_23' defined on the table 'test.t1'. This is deprecated and will be disallowed in a future release.
Warning	1831	Duplicate index 'b_24' defined on the table 'test.t1'. This is deprecated and will be disallowed in a future release.
Warning	1831	Duplicate index 'b_25' defined on the table 'test.t1'. This is deprecated and will be disallowed in a future release.
Warning	1831	Duplicate index 'b_26' defined on the table 'test.t1'. This is deprecated and will be disallowed in a future release.
Warning	1831	Duplicate index 'b_27' defined on the table 'test.t1'. This is deprecated and will be disallowed in a future release.
Warning	1831	Duplicate index 'b_28' defined on the table 'test.t1'. This is deprecated and will be disallowed in a future release.
Warning	1831	Duplicate index 'b_29' defined on the table 'test.t1'. This is deprecated and will be disallowed in a future release.
Warning	1831	Duplicate index 'b_30' defined on the table 'test.t1'. This is deprecated and will be disallowed in a future release.
Warning	1831	Duplicate index 'b_31' defined on the table 'test.t1'. This is deprecated and will be disallowed in a future release.
show create table t1;
Table	Create Table
t1	CREATE TABLE `t1` (
  `a` int(11) NOT NULL,
  `b` int(11) DEFAULT NULL,
  PRIMARY KEY (`a`),
  KEY `b` (`b`),
  KEY `b_2` (`b`),
  KEY `b_3` (`b`),
  KEY `b_4` (`b`),
  KEY `b_5` (`b`),
  KEY `b_6` (`b`),
  KEY `b_7` (`b`),
  KEY `b_8` (`b`),
  KEY `b_9` (`b`),
  KEY `b_10` (`b`),
  KEY `b_11` (`b`),
  KEY `b_12` (`b`),
  KEY `b_13` (`b`),
  KEY `b_14` (`b`),
  KEY `b_15` (`b`),
  KEY `b_16` (`b`),
  KEY `b_17` (`b`),
  KEY `b_18` (`b`),
  KEY `b_19` (`b`),
  KEY `b_20` (`b`),
  KEY `b_21` (`b`),
  KEY `b_22` (`b`),
  KEY `b_23` (`b`),
  KEY `b_24` (`b`),
  KEY `b_25` (`b`),
  KEY `b_26` (`b`),
  KEY `b_27` (`b`),
  KEY `b_28` (`b`),
  KEY `b_29` (`b`),
  KEY `b_30` (`b`),
  KEY `b_31` (`b`)
) ENGINE=InnoDB DEFAULT CHARSET=utf8mb4 COLLATE=utf8mb4_0900_ai_ci
drop table t1;
create table t1 select if(1,'1','0'), month("2002-08-02");
drop table t1;
create table t1 select if('2002'='2002','Y','N');
select * from t1;
if('2002'='2002','Y','N')
Y
drop table if exists t1;
SET SESSION default_storage_engine="heap";
SELECT @@default_storage_engine;
@@default_storage_engine
MEMORY
CREATE TABLE t1 (a int not null);
show create table t1;
Table	Create Table
t1	CREATE TABLE `t1` (
  `a` int(11) NOT NULL
) ENGINE=MEMORY DEFAULT CHARSET=utf8mb4 COLLATE=utf8mb4_0900_ai_ci
drop table t1;
SET SESSION default_storage_engine="gemini";
ERROR 42000: Unknown storage engine 'gemini'
SELECT @@default_storage_engine;
@@default_storage_engine
MEMORY
CREATE TABLE t1 (a int not null);
show create table t1;
Table	Create Table
t1	CREATE TABLE `t1` (
  `a` int(11) NOT NULL
) ENGINE=MEMORY DEFAULT CHARSET=utf8mb4 COLLATE=utf8mb4_0900_ai_ci
SET SESSION default_storage_engine=default;
drop table t1;
create table t1 ( k1 varchar(2), k2 int, primary key(k1,k2));
insert into t1 values ("a", 1), ("b", 2);
insert into t1 values ("c", NULL);
ERROR 23000: Column 'k2' cannot be null
insert into t1 values (NULL, 3);
ERROR 23000: Column 'k1' cannot be null
insert into t1 values (NULL, NULL);
ERROR 23000: Column 'k1' cannot be null
drop table t1;
create table t1 select x'4132';
drop table t1;
create table t1 select 1,2,3;
create table if not exists t1 select 1,2;
Warnings:
Note	1050	Table 't1' already exists
create table if not exists t1 select 1,2,3,4;
Warnings:
Note	1050	Table 't1' already exists
create table if not exists t1 select 1;
Warnings:
Note	1050	Table 't1' already exists
select * from t1;
1	2	3
1	2	3
drop table t1;
flush status;
create table t1 (a int not null, b int, primary key (a));
insert into t1 values (1,1);
create table if not exists t1 select 2;
Warnings:
Note	1050	Table 't1' already exists
select * from t1;
a	b
1	1
create table if not exists t1 select 3 as 'a',4 as 'b';
Warnings:
Note	1050	Table 't1' already exists
show warnings;
Level	Code	Message
Note	1050	Table 't1' already exists
show status like "Opened_tables";
Variable_name	Value
Opened_tables	1
select * from t1;
a	b
1	1
drop table t1;
create table `t1 `(a int);
ERROR 42000: Incorrect table name 't1 '
create database `db1 `;
ERROR 42000: Incorrect database name 'db1 '
create table t1(`a ` int);
ERROR 42000: Incorrect column name 'a '
create table t1 (a int,);
ERROR 42000: You have an error in your SQL syntax; check the manual that corresponds to your MySQL server version for the right syntax to use near ')' at line 1
create table t1 (a int,,b int);
ERROR 42000: You have an error in your SQL syntax; check the manual that corresponds to your MySQL server version for the right syntax to use near ',b int)' at line 1
create table t1 (,b int);
ERROR 42000: You have an error in your SQL syntax; check the manual that corresponds to your MySQL server version for the right syntax to use near ',b int)' at line 1
create table t1 (a int, key(a));
create table t2 (b int, foreign key(b) references t1(a), key(b));
drop table if exists t2,t1;
create table t1(id int not null, name char(20));
insert into t1 values(10,'mysql'),(20,'monty- the creator');
create table t2(id int not null);
insert into t2 values(10),(20);
create table t3 like t1;
show create table t3;
Table	Create Table
t3	CREATE TABLE `t3` (
  `id` int(11) NOT NULL,
  `name` char(20) DEFAULT NULL
) ENGINE=InnoDB DEFAULT CHARSET=utf8mb4 COLLATE=utf8mb4_0900_ai_ci
select * from t3;
id	name
create table if not exists t3 like t1;
Warnings:
Note	1050	Table 't3' already exists
select @@warning_count;
@@warning_count
1
create temporary table t3 like t2;
show create table t3;
Table	Create Table
t3	CREATE TEMPORARY TABLE `t3` (
  `id` int(11) NOT NULL
) ENGINE=TMP_TABLE_ENGINE DEFAULT CHARSET=utf8mb4 COLLATE=utf8mb4_0900_ai_ci
select * from t3;
id
drop table t3;
show create table t3;
Table	Create Table
t3	CREATE TABLE `t3` (
  `id` int(11) NOT NULL,
  `name` char(20) DEFAULT NULL
) ENGINE=InnoDB DEFAULT CHARSET=utf8mb4 COLLATE=utf8mb4_0900_ai_ci
select * from t3;
id	name
drop table t2, t3;
create database mysqltest;
create table mysqltest.t3 like t1;
create temporary table t3 like mysqltest.t3;
show create table t3;
Table	Create Table
t3	CREATE TEMPORARY TABLE `t3` (
  `id` int(11) NOT NULL,
  `name` char(20) DEFAULT NULL
) ENGINE=TMP_TABLE_ENGINE DEFAULT CHARSET=utf8mb4 COLLATE=utf8mb4_0900_ai_ci
create table t2 like t3;
show create table t2;
Table	Create Table
t2	CREATE TABLE `t2` (
  `id` int(11) NOT NULL,
  `name` char(20) DEFAULT NULL
) ENGINE=InnoDB DEFAULT CHARSET=utf8mb4 COLLATE=utf8mb4_0900_ai_ci
select * from t2;
id	name
create table t3 like t1;
create table t3 like mysqltest.t3;
ERROR 42S01: Table 't3' already exists
create table non_existing_database.t1 like t1;
ERROR 42000: Unknown database 'non_existing_database'
create table t3 like non_existing_table;
ERROR 42S02: Table 'test.non_existing_table' doesn't exist
create temporary table t3 like t1;
ERROR 42S01: Table 't3' already exists
drop table t1, t2, t3;
drop table t3;
drop database mysqltest;
create table t1 (i int);
create table t2 (j int);
lock tables t1 read;
create table t3 like t1;
ERROR HY000: Table 't3' was not locked with LOCK TABLES
create temporary table t3 like t1;
drop temporary table t3;
create temporary table t3 like t2;
ERROR HY000: Table 't2' was not locked with LOCK TABLES
unlock tables;
drop tables t1, t2;
SET SESSION default_storage_engine="heap";
SELECT @@default_storage_engine;
@@default_storage_engine
MEMORY
CREATE TABLE t1 (a int not null);
show create table t1;
Table	Create Table
t1	CREATE TABLE `t1` (
  `a` int(11) NOT NULL
) ENGINE=MEMORY DEFAULT CHARSET=utf8mb4 COLLATE=utf8mb4_0900_ai_ci
drop table t1;
SET SESSION default_storage_engine="gemini";
ERROR 42000: Unknown storage engine 'gemini'
SELECT @@default_storage_engine;
@@default_storage_engine
MEMORY
CREATE TABLE t1 (a int not null);
show create table t1;
Table	Create Table
t1	CREATE TABLE `t1` (
  `a` int(11) NOT NULL
) ENGINE=MEMORY DEFAULT CHARSET=utf8mb4 COLLATE=utf8mb4_0900_ai_ci
SET SESSION default_storage_engine=default;
drop table t1;
create table t1(a int,b int,c int unsigned,d date,e char,f datetime,g time,h blob);
insert into t1(a)values(1);
insert into t1(a,b,c,d,e,f,g,h)
values(2,-2,2,'1825-12-14','a','2003-1-1 3:2:1','4:3:2','binary data');
select * from t1;
a	b	c	d	e	f	g	h
1	NULL	NULL	NULL	NULL	NULL	NULL	NULL
2	-2	2	1825-12-14	a	2003-01-01 03:02:01	04:03:02	binary data
select a, 
ifnull(b,cast(-7 as signed)) as b, 
ifnull(c,cast(7 as unsigned)) as c, 
ifnull(d,cast('2000-01-01' as date)) as d, 
ifnull(e,cast('b' as char)) as e,
ifnull(f,cast('2000-01-01' as datetime)) as f, 
ifnull(g,cast('5:4:3' as time)) as g,
ifnull(h,cast('yet another binary data' as binary)) as h,
addtime(cast('1:0:0' as time),cast('1:0:0' as time)) as dd 
from t1;
a	b	c	d	e	f	g	h	dd
1	-7	7	2000-01-01	b	2000-01-01 00:00:00	05:04:03	yet another binary data	02:00:00
2	-2	2	1825-12-14	a	2003-01-01 03:02:01	04:03:02	binary data	02:00:00
create table t2
select
a, 
ifnull(b,cast(-7                        as signed))   as b,
ifnull(c,cast(7                         as unsigned)) as c,
ifnull(d,cast('2000-01-01'              as date))     as d,
ifnull(e,cast('b'                       as char))     as e,
ifnull(f,cast('2000-01-01'              as datetime)) as f,
ifnull(g,cast('5:4:3'                   as time))     as g,
ifnull(h,cast('yet another binary data' as binary))   as h,
addtime(cast('1:0:0' as time),cast('1:0:0' as time))  as dd
from t1;
explain t2;
Field	Type	Null	Key	Default	Extra
a	int(11)	YES		NULL	
b	bigint(11)	NO		0	
c	bigint(10) unsigned	NO		0	
d	date	YES		NULL	
e	varchar(1)	NO			
f	datetime	YES		NULL	
g	time	YES		NULL	
h	longblob	NO		NULL	
dd	time	YES		NULL	
select * from t2;
a	b	c	d	e	f	g	h	dd
1	-7	7	2000-01-01	b	2000-01-01 00:00:00	05:04:03	yet another binary data	02:00:00
2	-2	2	1825-12-14	a	2003-01-01 03:02:01	04:03:02	binary data	02:00:00
drop table t1, t2;
create table t1 (a tinyint, b smallint, c mediumint, d int, e bigint, f float(3,2), g double(4,3), h decimal(5,4), i year, j date, k timestamp NOT NULL DEFAULT CURRENT_TIMESTAMP ON UPDATE CURRENT_TIMESTAMP, l datetime, m enum('a','b'), n set('a','b'), o char(10));
create table t2 select ifnull(a,a), ifnull(b,b), ifnull(c,c), ifnull(d,d), ifnull(e,e), ifnull(f,f), ifnull(g,g), ifnull(h,h), ifnull(i,i), ifnull(j,j), ifnull(k,k), ifnull(l,l), ifnull(m,m), ifnull(n,n), ifnull(o,o) from t1;
show create table t2;
Table	Create Table
t2	CREATE TABLE `t2` (
  `ifnull(a,a)` tinyint(4) DEFAULT NULL,
  `ifnull(b,b)` smallint(6) DEFAULT NULL,
  `ifnull(c,c)` mediumint(9) DEFAULT NULL,
  `ifnull(d,d)` int(11) DEFAULT NULL,
  `ifnull(e,e)` bigint(20) DEFAULT NULL,
  `ifnull(f,f)` float(3,2) DEFAULT NULL,
  `ifnull(g,g)` double(22,3) DEFAULT NULL,
  `ifnull(h,h)` decimal(5,4) DEFAULT NULL,
  `ifnull(i,i)` year(4) DEFAULT NULL,
  `ifnull(j,j)` date DEFAULT NULL,
  `ifnull(k,k)` timestamp NOT NULL DEFAULT '0000-00-00 00:00:00',
  `ifnull(l,l)` datetime DEFAULT NULL,
  `ifnull(m,m)` varchar(1) DEFAULT NULL,
  `ifnull(n,n)` varchar(3) DEFAULT NULL,
  `ifnull(o,o)` varchar(10) DEFAULT NULL
) ENGINE=InnoDB DEFAULT CHARSET=utf8mb4 COLLATE=utf8mb4_0900_ai_ci
drop table t1,t2;
create table t1(str varchar(10) default 'def',strnull varchar(10),intg int default '10',rel double default '3.14');
insert into t1 values ('','',0,0.0);
describe t1;
Field	Type	Null	Key	Default	Extra
str	varchar(10)	YES		def	
strnull	varchar(10)	YES		NULL	
intg	int(11)	YES		10	
rel	double	YES		3.14	
create table t2 select default(str) as str, default(strnull) as strnull, default(intg) as intg, default(rel) as rel from t1;
describe t2;
Field	Type	Null	Key	Default	Extra
str	varchar(10)	YES		NULL	
strnull	varchar(10)	YES		NULL	
intg	int(11)	YES		NULL	
rel	double	YES		NULL	
drop table t1, t2;
create table t1(name varchar(10), age smallint default -1);
describe t1;
Field	Type	Null	Key	Default	Extra
name	varchar(10)	YES		NULL	
age	smallint(6)	YES		-1	
create table t2(name varchar(10), age smallint default - 1);
describe t2;
Field	Type	Null	Key	Default	Extra
name	varchar(10)	YES		NULL	
age	smallint(6)	YES		-1	
drop table t1, t2;
create table t1(cenum enum('a'), cset set('b'));
create table t2(cenum enum('a','a'), cset set('b','b'));
Warnings:
Note	1291	Column 'cenum' has duplicated value 'a' in ENUM
Note	1291	Column 'cset' has duplicated value 'b' in SET
create table t3(cenum enum('a','A','a','c','c'), cset set('b','B','b','d','d'));
Warnings:
Note	1291	Column 'cenum' has duplicated value 'a' in ENUM
Note	1291	Column 'cenum' has duplicated value 'A' in ENUM
Note	1291	Column 'cenum' has duplicated value 'c' in ENUM
Note	1291	Column 'cset' has duplicated value 'b' in SET
Note	1291	Column 'cset' has duplicated value 'B' in SET
Note	1291	Column 'cset' has duplicated value 'd' in SET
drop table t1, t2, t3;
create database mysqltest;
use mysqltest;
select database();
database()
mysqltest
drop database mysqltest;
select database();
database()
NULL
create user mysqltest_1;
select database(), user();
database()	user()
NULL	mysqltest_1@localhost
drop user mysqltest_1;
use test;
create table t1 (a int, index `primary` (a));
ERROR 42000: Incorrect index name 'primary'
create table t1 (a int, index `PRIMARY` (a));
ERROR 42000: Incorrect index name 'PRIMARY'
create table t1 (`primary` int, index(`primary`));
show create table t1;
Table	Create Table
t1	CREATE TABLE `t1` (
  `primary` int(11) DEFAULT NULL,
  KEY `primary_2` (`primary`)
) ENGINE=InnoDB DEFAULT CHARSET=utf8mb4 COLLATE=utf8mb4_0900_ai_ci
create table t2 (`PRIMARY` int, index(`PRIMARY`));
show create table t2;
Table	Create Table
t2	CREATE TABLE `t2` (
  `PRIMARY` int(11) DEFAULT NULL,
  KEY `PRIMARY_2` (`PRIMARY`)
) ENGINE=InnoDB DEFAULT CHARSET=utf8mb4 COLLATE=utf8mb4_0900_ai_ci
create table t3 (a int);
alter table t3 add index `primary` (a);
ERROR 42000: Incorrect index name 'primary'
alter table t3 add index `PRIMARY` (a);
ERROR 42000: Incorrect index name 'PRIMARY'
create table t4 (`primary` int);
alter table t4 add index(`primary`);
show create table t4;
Table	Create Table
t4	CREATE TABLE `t4` (
  `primary` int(11) DEFAULT NULL,
  KEY `primary_2` (`primary`)
) ENGINE=InnoDB DEFAULT CHARSET=utf8mb4 COLLATE=utf8mb4_0900_ai_ci
create table t5 (`PRIMARY` int);
alter table t5 add index(`PRIMARY`);
show create table t5;
Table	Create Table
t5	CREATE TABLE `t5` (
  `PRIMARY` int(11) DEFAULT NULL,
  KEY `PRIMARY_2` (`PRIMARY`)
) ENGINE=InnoDB DEFAULT CHARSET=utf8mb4 COLLATE=utf8mb4_0900_ai_ci
drop table t1, t2, t3, t4, t5;
CREATE TABLE t1(id varchar(10) NOT NULL PRIMARY KEY, dsc longtext);
INSERT INTO t1 VALUES ('5000000001', NULL),('5000000003', 'Test'),('5000000004', NULL);
CREATE TABLE t2(id varchar(15) NOT NULL, proc varchar(100) NOT NULL, runID varchar(16) NOT NULL, start datetime NOT NULL, PRIMARY KEY  (id,proc,runID,start));
INSERT INTO t2 VALUES ('5000000001', 'proc01', '20031029090650', '2003-10-29 13:38:40'),('5000000001', 'proc02', '20031029090650', '2003-10-29 13:38:51'),('5000000001', 'proc03', '20031029090650', '2003-10-29 13:38:11'),('5000000002', 'proc09', '20031024013310', '2003-10-24 01:33:11'),('5000000002', 'proc09', '20031024153537', '2003-10-24 15:36:04'),('5000000004', 'proc01', '20031024013641', '2003-10-24 01:37:29'),('5000000004', 'proc02', '20031024013641', '2003-10-24 01:37:39');
CREATE TABLE t3  SELECT t1.dsc,COUNT(DISTINCT t2.id) AS countOfRuns  FROM t1 LEFT JOIN t2 ON (t1.id=t2.id) GROUP BY t1.id;
SELECT * FROM t3;
dsc	countOfRuns
NULL	1
Test	0
NULL	1
drop table t1, t2, t3;
create table t1 (b bool not null default false);
create table t2 (b bool not null default true);
insert into t1 values ();
insert into t2 values ();
select * from t1;
b
0
select * from t2;
b
1
drop table t1,t2;
create table t1 (a int);
create table t1 select * from t1;
ERROR 42S01: Table 't1' already exists
create table t2 union = (t1) select * from t1;
ERROR HY000: 'test.t2' is not BASE TABLE
flush tables with read lock;
unlock tables;
drop table t1;
create table t1(column.name int);
ERROR 42000: You have an error in your SQL syntax; check the manual that corresponds to your MySQL server version for the right syntax to use near '.name int)' at line 1
create table t1(test.column.name int);
ERROR 42000: You have an error in your SQL syntax; check the manual that corresponds to your MySQL server version for the right syntax to use near '.column.name int)' at line 1
create table t1(xyz.t1.name int);
ERROR 42000: You have an error in your SQL syntax; check the manual that corresponds to your MySQL server version for the right syntax to use near '.t1.name int)' at line 1
create table t1(t1.name int);
ERROR 42000: You have an error in your SQL syntax; check the manual that corresponds to your MySQL server version for the right syntax to use near '.name int)' at line 1
create table t2(test.t2.name int);
ERROR 42000: You have an error in your SQL syntax; check the manual that corresponds to your MySQL server version for the right syntax to use near '.t2.name int)' at line 1
CREATE TABLE t1 (f1 VARCHAR(255) CHARACTER SET utf8);
Warnings:
Warning	11265	'utf8' is currently an alias for the character set UTF8MB3, which will be replaced by UTF8MB4 in a future release. Please consider using UTF8MB4 in order to be unambiguous.
CREATE TABLE t2 AS SELECT LEFT(f1,171) AS f2 FROM t1 UNION SELECT LEFT(f1,171) AS f2 FROM t1;
DESC t2;
Field	Type	Null	Key	Default	Extra
f2	varchar(171)	YES		NULL	
DROP TABLE t1,t2;
CREATE TABLE t12913 (f1 ENUM ('a','b')) AS SELECT 'a' AS f1;
SELECT * FROM t12913;
f1
a
DROP TABLE t12913;
create database mysqltest;
use mysqltest;
drop database mysqltest;
create table test.t1 like x;
ERROR 3D000: No database selected
drop table if exists test.t1;
create database mysqltest;
use mysqltest;
create view v1 as select 'foo' from dual;
create table t1 like v1;
ERROR HY000: 'mysqltest.v1' is not BASE TABLE
drop view v1;
drop database mysqltest;
create database mysqltest;
create database if not exists mysqltest character set latin2;
Warnings:
Note	1007	Can't create database 'mysqltest'; database exists
show create database mysqltest;
Database	Create Database
mysqltest	CREATE DATABASE `mysqltest` /*!40100 DEFAULT CHARACTER SET utf8mb4 COLLATE utf8mb4_0900_ai_ci */
drop database mysqltest;
use test;
create table t1 (a int);
create table if not exists t1 (a int);
Warnings:
Note	1050	Table 't1' already exists
drop table t1;
create table t1 (
a varchar(112) charset utf8 collate utf8_bin not null,
primary key (a)
) select 'test' as a ;
Warnings:
Warning	11265	'utf8' is currently an alias for the character set UTF8MB3, which will be replaced by UTF8MB4 in a future release. Please consider using UTF8MB4 in order to be unambiguous.
show create table t1;
Table	Create Table
t1	CREATE TABLE `t1` (
  `a` varchar(112) CHARACTER SET utf8 COLLATE utf8_bin NOT NULL,
  PRIMARY KEY (`a`)
) ENGINE=InnoDB DEFAULT CHARSET=utf8mb4 COLLATE=utf8mb4_0900_ai_ci
drop table t1;
CREATE TABLE t2 (
a int(11) default NULL
);
insert into t2 values(111);
create table t1 ( 
a varchar(12) charset utf8 collate utf8_bin not null, 
b int not null, primary key (a)
) select a, 1 as b from t2 ;
Warnings:
Warning	11265	'utf8' is currently an alias for the character set UTF8MB3, which will be replaced by UTF8MB4 in a future release. Please consider using UTF8MB4 in order to be unambiguous.
show create table t1;
Table	Create Table
t1	CREATE TABLE `t1` (
  `a` varchar(12) CHARACTER SET utf8 COLLATE utf8_bin NOT NULL,
  `b` int(11) NOT NULL,
  PRIMARY KEY (`a`)
) ENGINE=InnoDB DEFAULT CHARSET=utf8mb4 COLLATE=utf8mb4_0900_ai_ci
drop table t1;
create table t1 ( 
a varchar(12) charset utf8 collate utf8_bin not null, 
b int not null, primary key (a)
) select a, 1 as c from t2 ;
Warnings:
Warning	11265	'utf8' is currently an alias for the character set UTF8MB3, which will be replaced by UTF8MB4 in a future release. Please consider using UTF8MB4 in order to be unambiguous.
Warning	1364	Field 'b' doesn't have a default value
show create table t1;
Table	Create Table
t1	CREATE TABLE `t1` (
  `b` int(11) NOT NULL,
  `a` varchar(12) CHARACTER SET utf8 COLLATE utf8_bin NOT NULL,
  `c` int(1) NOT NULL DEFAULT '0',
  PRIMARY KEY (`a`)
) ENGINE=InnoDB DEFAULT CHARSET=utf8mb4 COLLATE=utf8mb4_0900_ai_ci
drop table t1;
create table t1 ( 
a varchar(12) charset utf8 collate utf8_bin not null, 
b int null, primary key (a)
) select a, 1 as c from t2 ;
Warnings:
Warning	11265	'utf8' is currently an alias for the character set UTF8MB3, which will be replaced by UTF8MB4 in a future release. Please consider using UTF8MB4 in order to be unambiguous.
show create table t1;
Table	Create Table
t1	CREATE TABLE `t1` (
  `b` int(11) DEFAULT NULL,
  `a` varchar(12) CHARACTER SET utf8 COLLATE utf8_bin NOT NULL,
  `c` int(1) NOT NULL DEFAULT '0',
  PRIMARY KEY (`a`)
) ENGINE=InnoDB DEFAULT CHARSET=utf8mb4 COLLATE=utf8mb4_0900_ai_ci
drop table t1;
create table t1 ( 
a varchar(12) charset utf8 collate utf8_bin not null,
b int not null, primary key (a)
) select 'a' as a , 1 as b from t2 ;
Warnings:
Warning	11265	'utf8' is currently an alias for the character set UTF8MB3, which will be replaced by UTF8MB4 in a future release. Please consider using UTF8MB4 in order to be unambiguous.
show create table t1;
Table	Create Table
t1	CREATE TABLE `t1` (
  `a` varchar(12) CHARACTER SET utf8 COLLATE utf8_bin NOT NULL,
  `b` int(11) NOT NULL,
  PRIMARY KEY (`a`)
) ENGINE=InnoDB DEFAULT CHARSET=utf8mb4 COLLATE=utf8mb4_0900_ai_ci
drop table t1;
create table t1 ( 
a varchar(12) charset utf8 collate utf8_bin,
b int not null, primary key (a)
) select 'a' as a , 1 as b from t2 ;
Warnings:
Warning	11265	'utf8' is currently an alias for the character set UTF8MB3, which will be replaced by UTF8MB4 in a future release. Please consider using UTF8MB4 in order to be unambiguous.
show create table t1;
Table	Create Table
t1	CREATE TABLE `t1` (
  `a` varchar(12) CHARACTER SET utf8 COLLATE utf8_bin NOT NULL,
  `b` int(11) NOT NULL,
  PRIMARY KEY (`a`)
) ENGINE=InnoDB DEFAULT CHARSET=utf8mb4 COLLATE=utf8mb4_0900_ai_ci
drop table t1, t2;
create table t1 ( 
a1 int not null,
a2 int, a3 int, a4 int, a5 int, a6 int, a7 int, a8 int, a9 int
);
insert into t1 values (1,1,1, 1,1,1, 1,1,1);
create table t2 ( 
a1 varchar(12) charset utf8 collate utf8_bin not null,
a2 int, a3 int, a4 int, a5 int, a6 int, a7 int, a8 int, a9 int,
primary key (a1)
) select a1,a2,a3,a4,a5,a6,a7,a8,a9 from t1 ;
Warnings:
Warning	11265	'utf8' is currently an alias for the character set UTF8MB3, which will be replaced by UTF8MB4 in a future release. Please consider using UTF8MB4 in order to be unambiguous.
drop table t2;
create table t2 ( 
a1 varchar(12) charset utf8 collate utf8_bin,
a2 int, a3 int, a4 int, a5 int, a6 int, a7 int, a8 int, a9 int
) select a1,a2,a3,a4,a5,a6,a7,a8,a9 from t1;
Warnings:
Warning	11265	'utf8' is currently an alias for the character set UTF8MB3, which will be replaced by UTF8MB4 in a future release. Please consider using UTF8MB4 in order to be unambiguous.
drop table t1, t2;
create table t1 ( 
a1 int, a2 int, a3 int, a4 int, a5 int, a6 int, a7 int, a8 int, a9 int
);
insert into t1 values (1,1,1, 1,1,1, 1,1,1);
create table t2 ( 
a1 varchar(12) charset utf8 collate utf8_bin not null,
a2 int, a3 int, a4 int, a5 int, a6 int, a7 int, a8 int, a9 int,
primary key (a1)
) select a1,a2,a3,a4,a5,a6,a7,a8,a9 from t1 ;
Warnings:
Warning	11265	'utf8' is currently an alias for the character set UTF8MB3, which will be replaced by UTF8MB4 in a future release. Please consider using UTF8MB4 in order to be unambiguous.
drop table t2;
create table t2 ( a int default 3, b int default 3)
select a1,a2 from t1;
show create table t2;
Table	Create Table
t2	CREATE TABLE `t2` (
  `a` int(11) DEFAULT '3',
  `b` int(11) DEFAULT '3',
  `a1` int(11) DEFAULT NULL,
  `a2` int(11) DEFAULT NULL
) ENGINE=InnoDB DEFAULT CHARSET=utf8mb4 COLLATE=utf8mb4_0900_ai_ci
drop table t1, t2;
create table t1(a set("a,b","c,d") not null);
ERROR 22007: Illegal set 'a,b' value found during parsing
create table t1 (i int) engine=myisam max_rows=100000000000;
show create table t1;
Table	Create Table
t1	CREATE TABLE `t1` (
  `i` int(11) DEFAULT NULL
) ENGINE=MyISAM DEFAULT CHARSET=utf8mb4 COLLATE=utf8mb4_0900_ai_ci MAX_ROWS=4294967295
alter table t1 max_rows=100;
show create table t1;
Table	Create Table
t1	CREATE TABLE `t1` (
  `i` int(11) DEFAULT NULL
) ENGINE=MyISAM DEFAULT CHARSET=utf8mb4 COLLATE=utf8mb4_0900_ai_ci MAX_ROWS=100
alter table t1 max_rows=100000000000;
show create table t1;
Table	Create Table
t1	CREATE TABLE `t1` (
  `i` int(11) DEFAULT NULL
) ENGINE=MyISAM DEFAULT CHARSET=utf8mb4 COLLATE=utf8mb4_0900_ai_ci MAX_ROWS=4294967295
drop table t1;
create table t1 select * from t2;
ERROR 42S02: Table 'test.t2' doesn't exist
create table t1 select * from t1;
ERROR 42S02: Table 'test.t1' doesn't exist
create table t1 select coalesce(_latin1 'a' collate latin1_swedish_ci,_latin1 'b' collate latin1_bin);
ERROR HY000: Illegal mix of collations (latin1_swedish_ci,EXPLICIT) and (latin1_bin,EXPLICIT) for operation 'coalesce'
create table t1 (primary key(a)) select "b" as b;
ERROR 42000: Key column 'a' doesn't exist in table
create table t1 (a int);
create table if not exists t1 select 1 as a, 2 as b;
Warnings:
Note	1050	Table 't1' already exists
drop table t1;
create table t1 (primary key (a)) (select 1 as a) union all (select 1 as a);
ERROR 23000: Duplicate entry '1' for key 'PRIMARY'
create table t1 (i int);
create table t1 select 1 as i;
ERROR 42S01: Table 't1' already exists
create table if not exists t1 select 1 as i;
Warnings:
Note	1050	Table 't1' already exists
select * from t1;
i
create table if not exists t1 select * from t1;
Warnings:
Note	1050	Table 't1' already exists
select * from t1;
i
drop table t1;
create table t1 select coalesce(_latin1 'a' collate latin1_swedish_ci,_latin1 'b' collate latin1_bin);
ERROR HY000: Illegal mix of collations (latin1_swedish_ci,EXPLICIT) and (latin1_bin,EXPLICIT) for operation 'coalesce'
create temporary table t1 (j int);
create table if not exists t1 select 1;
select * from t1;
j
drop temporary table t1;
select * from t1;
1
1
drop table t1;
create table t1 (i int);
insert into t1 values (1), (2);
lock tables t1 read;
create table t2 select * from t1;
ERROR HY000: Table 't2' was not locked with LOCK TABLES
create table if not exists t2 select * from t1;
ERROR HY000: Table 't2' was not locked with LOCK TABLES
unlock tables;
create table t2 (j int);
lock tables t1 read;
create table t2 select * from t1;
ERROR HY000: Table 't2' was not locked with LOCK TABLES
create table if not exists t2 select * from t1;
ERROR HY000: Table 't2' was not locked with LOCK TABLES
unlock tables;
lock table t1 read, t2 read;
create table t2 select * from t1;
ERROR 42S01: Table 't2' already exists
create table if not exists t2 select * from t1;
Warnings:
Note	1050	Table 't2' already exists
unlock tables;
lock table t1 read, t2 write;
create table t2 select * from t1;
ERROR 42S01: Table 't2' already exists
create table if not exists t2 select * from t1;
Warnings:
Note	1050	Table 't2' already exists
select * from t1;
i
1
2
unlock tables;
drop table t2;
lock tables t1 read;
create temporary table t2 select * from t1;
create temporary table if not exists t2 select * from t1;
Warnings:
Note	1050	Table 't2' already exists
select * from t2;
i
1
2
unlock tables;
drop table t1, t2;
create table t1 (upgrade int);
drop table t1;

Bug #26104 Bug on foreign key class constructor

Check that ref_columns is initalized correctly in the constructor
and semantic checks in mysql_prepare_table work.

We do not need a storage engine that supports foreign keys
for this test, as the checks are purely syntax-based, and the
syntax is supported for all engines.

drop table if exists t1,t2;
create table t1(a int not null, b int not null, primary key (a, b));
create table t2(a int not null, b int not null, c int not null, primary key (a),
foreign key fk_bug26104 (b,c) references t1(a));
ERROR 42000: Incorrect foreign key definition for 'fk_bug26104': Key reference and table reference don't match
drop table t1;
create table t1(f1 int,f2 int);
insert into t1 value(1,1),(1,2),(1,3),(2,1),(2,2),(2,3);
flush status;
create table t2 select sql_big_result f1,count(f2) from t1 group by f1;
show status like 'handler_read%';
Variable_name	Value
Handler_read_first	1
Handler_read_key	23
Handler_read_last	0
Handler_read_next	0
Handler_read_prev	0
Handler_read_rnd	0
Handler_read_rnd_next	7
drop table t1,t2;
CREATE TABLE t1(c1 VARCHAR(33), KEY USING BTREE (c1));
DROP TABLE t1;
CREATE TABLE t1(c1 VARCHAR(33), KEY (c1) USING BTREE);
DROP TABLE t1;
CREATE TABLE t1(c1 VARCHAR(33), KEY USING BTREE (c1) USING HASH) ENGINE=MEMORY;
SHOW INDEX FROM t1;
Table	Non_unique	Key_name	Seq_in_index	Column_name	Collation	Cardinality	Sub_part	Packed	Null	Index_type	Comment	Index_comment	Visible
t1	1	c1	1	c1	NULL	0	NULL	NULL	YES	HASH			YES
DROP TABLE t1;
CREATE TABLE t1(c1 VARCHAR(33), KEY USING HASH (c1) USING BTREE) ENGINE=MEMORY;
SHOW INDEX FROM t1;
Table	Non_unique	Key_name	Seq_in_index	Column_name	Collation	Cardinality	Sub_part	Packed	Null	Index_type	Comment	Index_comment	Visible
t1	1	c1	1	c1	A	NULL	NULL	NULL	YES	BTREE			YES
DROP TABLE t1;
create user mysqltest_1@'test@test';
ERROR HY000: Malformed hostname (illegal symbol: '@')
CREATE TABLE t1 (a INTEGER AUTO_INCREMENT PRIMARY KEY, b INTEGER NOT NULL);
INSERT IGNORE INTO t1 (b) VALUES (5);
CREATE TABLE IF NOT EXISTS t2 (a INTEGER NOT NULL AUTO_INCREMENT PRIMARY KEY)
SELECT a FROM t1;
INSERT INTO t2 SELECT a FROM t1;
ERROR 23000: Duplicate entry '1' for key 'PRIMARY'
INSERT INTO t2 SELECT a FROM t1;
ERROR 23000: Duplicate entry '1' for key 'PRIMARY'
DROP TABLE t1, t2;
#
# BUG#46384 - mysqld segfault when trying to create table with same 
#             name as existing view
#
CREATE TABLE t1 (a INT);
CREATE TABLE t2 (a INT);
INSERT INTO t1 VALUES (1),(2),(3);
INSERT INTO t2 VALUES (1),(2),(3);
CREATE VIEW v1 AS SELECT t1.a FROM t1, t2;
CREATE TABLE v1 AS SELECT * FROM t1;
ERROR 42S01: Table 'v1' already exists
DROP VIEW v1;
DROP TABLE t1,t2;
End of 5.0 tests
CREATE TABLE t1 (a int, b int);
insert into t1 values (1,1),(1,2);
CREATE TABLE t2 (primary key (a)) select * from t1;
ERROR 23000: Duplicate entry '1' for key 'PRIMARY'
drop table if exists t2;
Warnings:
Note	1051	Unknown table 'test.t2'
CREATE TEMPORARY TABLE t2 (primary key (a)) select * from t1;
ERROR 23000: Duplicate entry '1' for key 'PRIMARY'
drop table if exists t2;
Warnings:
Note	1051	Unknown table 'test.t2'
CREATE TABLE t2 (a int, b int, primary key (a));
INSERT INTO t2 select * from t1;
ERROR 23000: Duplicate entry '1' for key 'PRIMARY'
SELECT * from t2;
a	b
TRUNCATE table t2;
INSERT INTO t2 select * from t1;
ERROR 23000: Duplicate entry '1' for key 'PRIMARY'
SELECT * from t2;
a	b
drop table t2;
CREATE TEMPORARY TABLE t2 (a int, b int, primary key (a)) ENGINE=InnoDB;
INSERT INTO t2 SELECT * FROM t1;
ERROR 23000: Duplicate entry '1' for key 'PRIMARY'
SELECT * from t2;
a	b
drop table t1,t2;
CREATE DATABASE aaaaaaaaaaaaaaaaaaaaaaaaaaaaaaaaaaaaaaaaaaaaaaaaaaaaaaaaaaaaaaaaaaaaaaaaaaaaaaaaaaaaaaaaaaaaaaaaaaaa;
ERROR 42000: Identifier name 'aaaaaaaaaaaaaaaaaaaaaaaaaaaaaaaaaaaaaaaaaaaaaaaaaaaaaaaaaaaaaaaaaaaaaaaaaaaaaaaaaaaaaaaaaaaaaaaaaaaa' is too long
DROP DATABASE aaaaaaaaaaaaaaaaaaaaaaaaaaaaaaaaaaaaaaaaaaaaaaaaaaaaaaaaaaaaaaaaaaaaaaaaaaaaaaaaaaaaaaaaaaaaaaaaaaaa;
ERROR 42000: Identifier name 'aaaaaaaaaaaaaaaaaaaaaaaaaaaaaaaaaaaaaaaaaaaaaaaaaaaaaaaaaaaaaaaaaaaaaaaaaaaaaaaaaaaaaaaaaaaaaaaaaaaa' is too long
USE aaaaaaaaaaaaaaaaaaaaaaaaaaaaaaaaaaaaaaaaaaaaaaaaaaaaaaaaaaaaaaaaaaaaaaaaaaaaaaaaaaaaaaaaaaaaaaaaaaaa;
ERROR 42000: Identifier name 'aaaaaaaaaaaaaaaaaaaaaaaaaaaaaaaaaaaaaaaaaaaaaaaaaaaaaaaaaaaaaaaaaaaaaaaaaaaaaaaaaaaaaaaaaaaaaaaaaaaa' is too long
SHOW CREATE DATABASE aaaaaaaaaaaaaaaaaaaaaaaaaaaaaaaaaaaaaaaaaaaaaaaaaaaaaaaaaaaaaaaaaaaaaaaaaaaaaaaaaaaaaaaaaaaaaaaaaaaa;
ERROR 42000: Identifier name 'aaaaaaaaaaaaaaaaaaaaaaaaaaaaaaaaaaaaaaaaaaaaaaaaaaaaaaaaaaaaaaaaaaaaaaaaaaaaaaaaaaaaaaaaaaaaaaaaaaaa' is too long
set names utf8;
Warnings:
Warning	11265	'utf8' is currently an alias for the character set UTF8MB3, which will be replaced by UTF8MB4 in a future release. Please consider using UTF8MB4 in order to be unambiguous.
create database имя_базы_в_кодировке_утф8_длиной_больше_чем_45;
use имя_базы_в_кодировке_утф8_длиной_больше_чем_45;
select database();
database()
имя_базы_в_кодировке_утф8_длиной_больше_чем_45
use test;
select SCHEMA_NAME from information_schema.schemata
where schema_name='имя_базы_в_кодировке_утф8_длиной_больше_чем_45';
SCHEMA_NAME
имя_базы_в_кодировке_утф8_длиной_больше_чем_45
drop database имя_базы_в_кодировке_утф8_длиной_больше_чем_45;
create table имя_таблицы_в_кодировке_утф8_длиной_больше_чем_48
(
имя_поля_в_кодировке_утф8_длиной_больше_чем_45 int,
index имя_индекса_в_кодировке_утф8_длиной_больше_чем_48 (имя_поля_в_кодировке_утф8_длиной_больше_чем_45)
);
create view имя_вью_кодировке_утф8_длиной_больше_чем_42 as
select имя_поля_в_кодировке_утф8_длиной_больше_чем_45
from имя_таблицы_в_кодировке_утф8_длиной_больше_чем_48;
select * from имя_таблицы_в_кодировке_утф8_длиной_больше_чем_48;
имя_поля_в_кодировке_утф8_длиной_больше_чем_45
select TABLE_NAME from information_schema.tables where
table_schema='test' order by TABLE_NAME;
TABLE_NAME
имя_вью_кодировке_утф8_длиной_больше_чем_42
имя_таблицы_в_кодировке_утф8_длиной_больше_чем_48
select COLUMN_NAME from information_schema.columns where
table_schema='test' order by COLUMN_NAME;
COLUMN_NAME
имя_поля_в_кодировке_утф8_длиной_больше_чем_45
имя_поля_в_кодировке_утф8_длиной_больше_чем_45
select INDEX_NAME from information_schema.statistics where
table_schema='test' order by INDEX_NAME;
INDEX_NAME
имя_индекса_в_кодировке_утф8_длиной_больше_чем_48
select TABLE_NAME from information_schema.views where
table_schema='test' order by TABLE_NAME;
TABLE_NAME
имя_вью_кодировке_утф8_длиной_больше_чем_42
show create table имя_таблицы_в_кодировке_утф8_длиной_больше_чем_48;
Table	Create Table
имя_таблицы_в_кодировке_утф8_длиной_больше_чем_48	CREATE TABLE `имя_таблицы_в_кодировке_утф8_длиной_больше_чем_48` (
  `имя_поля_в_кодировке_утф8_длиной_больше_чем_45` int(11) DEFAULT NULL,
  KEY `имя_индекса_в_кодировке_утф8_длиной_больше_чем_48` (`имя_поля_в_кодировке_утф8_длиной_больше_чем_45`)
) ENGINE=InnoDB DEFAULT CHARSET=utf8mb4 COLLATE=utf8mb4_0900_ai_ci
show create view имя_вью_кодировке_утф8_длиной_больше_чем_42;
View	Create View	character_set_client	collation_connection
имя_вью_кодировке_утф8_длиной_больше_чем_42	CREATE ALGORITHM=UNDEFINED DEFINER=`root`@`localhost` SQL SECURITY DEFINER VIEW `имя_вью_кодировке_утф8_длиной_больше_чем_42` AS select `имя_таблицы_в_кодировке_утф8_длиной_больше_чем_48`.`имя_поля_в_кодировке_утф8_длиной_больше_чем_45` AS `имя_поля_в_кодировке_утф8_длиной_больше_чем_45` from `имя_таблицы_в_кодировке_утф8_длиной_больше_чем_48`	utf8	utf8_general_ci
create trigger имя_триггера_в_кодировке_утф8_длиной_больше_чем_49
before insert on имя_таблицы_в_кодировке_утф8_длиной_больше_чем_48 for each row set @a:=1;
select TRIGGER_NAME from information_schema.triggers where
trigger_schema='test';
TRIGGER_NAME
имя_триггера_в_кодировке_утф8_длиной_больше_чем_49
drop trigger имя_триггера_в_кодировке_утф8_длиной_больше_чем_49;
create trigger
очень_очень_очень_очень_очень_очень_очень_очень_длинная_строка_66
before insert on имя_таблицы_в_кодировке_утф8_длиной_больше_чем_48 for each row set @a:=1;
ERROR 42000: Identifier name 'очень_очень_очень_очень_очень_очень_очень_очень_длинна' is too long
drop trigger очень_очень_очень_очень_очень_очень_очень_очень_длинная_строка_66;
ERROR 42000: Identifier name 'очень_очень_очень_очень_очень_очень_очень_очень_длинна' is too long
create procedure имя_процедуры_в_кодировке_утф8_длиной_больше_чем_50()
begin
end;
select ROUTINE_NAME from information_schema.routines where
routine_schema='test';
ROUTINE_NAME
имя_процедуры_в_кодировке_утф8_длиной_больше_чем_50
drop procedure имя_процедуры_в_кодировке_утф8_длиной_больше_чем_50;
create procedure очень_очень_очень_очень_очень_очень_очень_очень_длинная_строка_66()
begin
end;
ERROR 42000: Identifier name 'очень_очень_очень_очень_очень_очень_очень_очень_длинна' is too long
create function имя_функции_в_кодировке_утф8_длиной_больше_чем_49()
returns int
return 0;
select ROUTINE_NAME from information_schema.routines where
routine_schema='test';
ROUTINE_NAME
имя_функции_в_кодировке_утф8_длиной_больше_чем_49
drop function имя_функции_в_кодировке_утф8_длиной_больше_чем_49;
create function очень_очень_очень_очень_очень_очень_очень_очень_длинная_строка_66()
returns int
return 0;
ERROR 42000: Identifier name 'очень_очень_очень_очень_очень_очень_очень_очень_длинна' is too long
drop view имя_вью_кодировке_утф8_длиной_больше_чем_42;
drop table имя_таблицы_в_кодировке_утф8_длиной_больше_чем_48;
set names default;
drop table if exists t1,t2,t3;
drop function if exists f1;
create function f1() returns int
begin
declare res int;
create temporary table t3 select 1 i;
set res:= (select count(*) from t1);
drop temporary table t3;
return res;
end|
create table t1 as select 1;
create table t2 as select f1() from t1;
drop table t1,t2;
drop function f1;
create table t1 like information_schema.processlist;
show create table t1;
Table	Create Table
t1	CREATE TABLE `t1` (
  `ID` bigint(21) unsigned NOT NULL DEFAULT '0',
  `USER` varchar(32) NOT NULL DEFAULT '',
  `HOST` varchar(64) NOT NULL DEFAULT '',
  `DB` varchar(64) DEFAULT NULL,
  `COMMAND` varchar(16) NOT NULL DEFAULT '',
  `TIME` int(7) NOT NULL DEFAULT '0',
  `STATE` varchar(64) DEFAULT NULL,
  `INFO` longtext
) ENGINE=TMP_TABLE_ENGINE DEFAULT CHARSET=utf8
drop table t1;
create temporary table t1 like information_schema.processlist;
show create table t1;
Table	Create Table
t1	CREATE TEMPORARY TABLE `t1` (
  `ID` bigint(21) unsigned NOT NULL DEFAULT '0',
  `USER` varchar(32) NOT NULL DEFAULT '',
  `HOST` varchar(64) NOT NULL DEFAULT '',
  `DB` varchar(64) DEFAULT NULL,
  `COMMAND` varchar(16) NOT NULL DEFAULT '',
  `TIME` int(7) NOT NULL DEFAULT '0',
  `STATE` varchar(64) DEFAULT NULL,
  `INFO` longtext
) ENGINE=TMP_TABLE_ENGINE DEFAULT CHARSET=utf8
drop table t1;
create table t1 as select * from information_schema.character_sets;
show create table t1;
Table	Create Table
t1	CREATE TABLE `t1` (
  `CHARACTER_SET_NAME` varchar(64) CHARACTER SET utf8 NOT NULL,
  `DEFAULT_COLLATE_NAME` varchar(64) CHARACTER SET utf8 NOT NULL,
  `DESCRIPTION` varchar(2048) CHARACTER SET utf8 NOT NULL,
  `MAXLEN` int(10) unsigned NOT NULL
) ENGINE=InnoDB DEFAULT CHARSET=utf8mb4 COLLATE=utf8mb4_0900_ai_ci
drop table t1;

# --
# -- Bug#21380: DEFAULT definition not always transfered by CREATE
# -- TABLE/SELECT to the new table.
# --

DROP TABLE IF EXISTS t1;
DROP TABLE IF EXISTS t2;

CREATE TABLE t1(
c1 INT DEFAULT 12 COMMENT 'column1',
c2 INT NULL COMMENT 'column2',
c3 INT NOT NULL COMMENT 'column3',
c4 VARCHAR(255) CHARACTER SET utf8 NOT NULL DEFAULT 'a',
c5 VARCHAR(255) COLLATE utf8_unicode_ci NULL DEFAULT 'b',
c6 VARCHAR(255))
COLLATE latin1_bin;
Warnings:
Warning	11265	'utf8' is currently an alias for the character set UTF8MB3, which will be replaced by UTF8MB4 in a future release. Please consider using UTF8MB4 in order to be unambiguous.

SHOW CREATE TABLE t1;
Table	Create Table
t1	CREATE TABLE `t1` (
  `c1` int(11) DEFAULT '12' COMMENT 'column1',
  `c2` int(11) DEFAULT NULL COMMENT 'column2',
  `c3` int(11) NOT NULL COMMENT 'column3',
  `c4` varchar(255) CHARACTER SET utf8 COLLATE utf8_general_ci NOT NULL DEFAULT 'a',
  `c5` varchar(255) CHARACTER SET utf8 COLLATE utf8_unicode_ci DEFAULT 'b',
  `c6` varchar(255) COLLATE latin1_bin DEFAULT NULL
) ENGINE=InnoDB DEFAULT CHARSET=latin1 COLLATE=latin1_bin

CREATE TABLE t2 AS SELECT * FROM t1;

SHOW CREATE TABLE t2;
Table	Create Table
t2	CREATE TABLE `t2` (
  `c1` int(11) DEFAULT '12' COMMENT 'column1',
  `c2` int(11) DEFAULT NULL COMMENT 'column2',
  `c3` int(11) NOT NULL COMMENT 'column3',
  `c4` varchar(255) CHARACTER SET utf8 COLLATE utf8_general_ci NOT NULL DEFAULT 'a',
  `c5` varchar(255) CHARACTER SET utf8 COLLATE utf8_unicode_ci DEFAULT 'b',
  `c6` varchar(255) CHARACTER SET latin1 COLLATE latin1_bin DEFAULT NULL
) ENGINE=InnoDB DEFAULT CHARSET=utf8mb4 COLLATE=utf8mb4_0900_ai_ci

DROP TABLE t2;
DROP TABLE t1;

# -- End of test case for Bug#21380.

# --
# -- Bug#18834: ALTER TABLE ADD INDEX on table with two timestamp fields
# --

DROP TABLE IF EXISTS t1;
DROP TABLE IF EXISTS t2;
DROP TABLE IF EXISTS t3;

CREATE TABLE t1(c1 TIMESTAMP NOT NULL DEFAULT CURRENT_TIMESTAMP ON UPDATE CURRENT_TIMESTAMP, c2 TIMESTAMP NOT NULL DEFAULT '0000-00-00 00:00:00');

SET sql_mode = 'NO_ZERO_DATE';
Warnings:
Warning	3135	'NO_ZERO_DATE', 'NO_ZERO_IN_DATE' and 'ERROR_FOR_DIVISION_BY_ZERO' sql modes should be used with strict mode. They will be merged with strict mode in a future release.

CREATE TABLE t2(c1 TIMESTAMP, c2 TIMESTAMP DEFAULT 0);
Warnings:
Warning	1264	Out of range value for column 'c2' at row 1
DROP TABLE t2;

# -- Check that NULL column still can be created.
CREATE TABLE t2(c1 TIMESTAMP NULL);

# -- Check ALTER TABLE.
ALTER TABLE t1 ADD INDEX(c1);
Warnings:
Warning	1264	Out of range value for column 'c2' at row 1

# -- Check DATETIME.
SET sql_mode = '';

CREATE TABLE t3(c1 DATETIME NOT NULL) ENGINE=MYISAM;
INSERT INTO t3 VALUES (0);

SET sql_mode = TRADITIONAL;

ALTER TABLE t3 ADD INDEX(c1);
ERROR 22007: Incorrect datetime value: '0000-00-00 00:00:00' for column 'c1' at row 1

# -- Cleanup.
SET sql_mode = '';
DROP TABLE t1;
DROP TABLE t2;
DROP TABLE t3;

# -- End of Bug#18834.

# --
# -- Bug#34274: Invalid handling of 'DEFAULT 0' for YEAR data type.
# --

DROP TABLE IF EXISTS t1;

CREATE TABLE t1(c1 YEAR DEFAULT 2008, c2 YEAR DEFAULT 0);

SHOW CREATE TABLE t1;
Table	Create Table
t1	CREATE TABLE `t1` (
  `c1` year(4) DEFAULT '2008',
  `c2` year(4) DEFAULT '0000'
) ENGINE=InnoDB DEFAULT CHARSET=utf8mb4 COLLATE=utf8mb4_0900_ai_ci

INSERT INTO t1 VALUES();

SELECT * FROM t1;
c1	c2
2008	0000

ALTER TABLE t1 MODIFY c1 YEAR DEFAULT 0;

SHOW CREATE TABLE t1;
Table	Create Table
t1	CREATE TABLE `t1` (
  `c1` year(4) DEFAULT '0000',
  `c2` year(4) DEFAULT '0000'
) ENGINE=InnoDB DEFAULT CHARSET=utf8mb4 COLLATE=utf8mb4_0900_ai_ci

INSERT INTO t1 VALUES();

SELECT * FROM t1;
c1	c2
2008	0000
0000	0000

DROP TABLE t1;

# -- End of Bug#34274
create table `me:i`(id int);
drop table `me:i`;

# --
# -- Bug#45829: CREATE TABLE TRANSACTIONAL PAGE_CHECKSUM ROW_FORMAT=PAGE accepted, does nothing
# --

drop table if exists t1,t2,t3;
create table t1 (a int) transactional=0;
ERROR 42000: You have an error in your SQL syntax; check the manual that corresponds to your MySQL server version for the right syntax to use near 'transactional=0' at line 1
create table t2 (a int) page_checksum=1;
ERROR 42000: You have an error in your SQL syntax; check the manual that corresponds to your MySQL server version for the right syntax to use near 'page_checksum=1' at line 1
create table t3 (a int) row_format=page;
ERROR 42000: You have an error in your SQL syntax; check the manual that corresponds to your MySQL server version for the right syntax to use near 'page' at line 1

# -- End of Bug#45829

End of 5.1 tests

# --
# -- Bug #43054 	Assertion `!table->auto_increment_field_not_null' 
# --       failed when redefining trigger

CREATE TABLE B (
pk INTEGER AUTO_INCREMENT,
int_key INTEGER NOT NULL,
PRIMARY KEY (pk),
KEY (int_key)
);
INSERT IGNORE INTO B VALUES ('9', '9');
CREATE TABLE IF NOT EXISTS t1 ( 
`pk` INTEGER NOT NULL AUTO_INCREMENT , 
`int` INTEGER ,
PRIMARY KEY ( `pk` ) 
) SELECT `pk` , `int_key` FROM B ;
CREATE TRIGGER f BEFORE INSERT ON t1 FOR EACH ROW 
BEGIN 
INSERT INTO t1 ( `int` ) VALUES (4 ),( 8 ),( 2 ) ; 
END ; |
INSERT INTO t1 (pk, int_key) SELECT `pk` , `int_key` FROM B ;
ERROR HY000: Can't update table 't1' in stored function/trigger because it is already used by statement which invoked this stored function/trigger.
CREATE TRIGGER f BEFORE INSERT ON t1 FOR EACH ROW 
BEGIN 
UPDATE A SET `pk`=1 WHERE `pk`=0 ; 
END ;|
ERROR HY000: Trigger already exists
DROP TABLE t1;
DROP TABLE B;
#
# Bug #47107 assert in notify_shared_lock on incorrect 
#            CREATE TABLE , HANDLER
#
DROP TABLE IF EXISTS t1;
CREATE TABLE t1(f1 integer);
# The following CREATE TABLEs before gave an assert.
HANDLER t1 OPEN AS A;
CREATE TABLE t1 SELECT 1 AS f2;
ERROR 42S01: Table 't1' already exists
HANDLER t1 OPEN AS A;
CREATE TABLE t1(f1 integer);
ERROR 42S01: Table 't1' already exists
CREATE TABLE t2(f1 integer);
HANDLER t1 OPEN AS A;
CREATE TABLE t1 LIKE t2;
ERROR 42S01: Table 't1' already exists
DROP TABLE t2;
DROP TABLE t1;
#
# Bug #48800 CREATE TABLE t...SELECT fails if t is a 
#            temporary table
#
CREATE TEMPORARY TABLE t1 (a INT);
CREATE TABLE t1 (a INT);
CREATE TEMPORARY TABLE t2 (a INT);
CREATE VIEW t2 AS SELECT 1;
CREATE TABLE t3 (a INT);
CREATE TEMPORARY TABLE t3 SELECT 1;
CREATE TEMPORARY TABLE t4 (a INT);
CREATE TABLE t4 AS SELECT 1;
DROP TEMPORARY TABLE t1, t2, t3, t4;
DROP TABLE t1, t3, t4;
DROP VIEW t2;
#
# Bug #49193 CREATE TABLE reacts differently depending 
#            on whether data is selected or not
#
CREATE TEMPORARY TABLE t2 (ID INT);
INSERT INTO t2 VALUES (1),(2),(3);
CREATE TEMPORARY TABLE t1 (ID INT);
CREATE TABLE IF NOT EXISTS t1 (ID INT);
INSERT INTO t1 SELECT * FROM t2;
SELECT * FROM t1;
ID
1
2
3
DROP TEMPORARY TABLE t1;
SELECT * FROM t1;
ID
DROP TABLE t1;
CREATE TEMPORARY TABLE t1 (ID INT);
CREATE TABLE IF NOT EXISTS t1 SELECT * FROM t2;
SELECT * FROM t1;
ID
DROP TEMPORARY TABLE t1;
SELECT * FROM t1;
ID
1
2
3
DROP TABLE t1;
CREATE TEMPORARY TABLE t1 (ID INT);
CREATE TABLE t1 SELECT * FROM t2;
SELECT * FROM t1;
ID
DROP TEMPORARY TABLE t1;
SELECT * FROM t1;
ID
1
2
3
DROP TABLE t1;
DROP TEMPORARY TABLE t2;
# 
# Bug #22909 "Using CREATE ... LIKE is possible to create field
#             with invalid default value"
#
# Altough original bug report suggests to use older version of MySQL
# for producing .FRM with invalid defaults we use sql_mode to achieve
# the same effect.
drop tables if exists t1, t2;
# Attempt to create table with invalid default should fail in normal mode
create table t1 (dt datetime default '2008-02-31 00:00:00');
ERROR 42000: Invalid default value for 'dt'
set @old_mode= @@sql_mode;
set @@sql_mode='ALLOW_INVALID_DATES';
# The same should be possible in relaxed mode
create table t1 (dt datetime default '2008-02-31 00:00:00');
set @@sql_mode= @old_mode;
# In normal mode attempt to create copy of table with invalid
# default should fail
create table t2 like t1;
ERROR 42000: Invalid default value for 'dt'
set @@sql_mode='ALLOW_INVALID_DATES';
# But should work in relaxed mode
create table t2 like t1;
# Check that table definitions match
show create table t1;
Table	Create Table
t1	CREATE TABLE `t1` (
  `dt` datetime DEFAULT '2008-02-31 00:00:00'
) ENGINE=InnoDB DEFAULT CHARSET=utf8mb4 COLLATE=utf8mb4_0900_ai_ci
show create table t2;
Table	Create Table
t2	CREATE TABLE `t2` (
  `dt` datetime DEFAULT '2008-02-31 00:00:00'
) ENGINE=InnoDB DEFAULT CHARSET=utf8mb4 COLLATE=utf8mb4_0900_ai_ci
set @@sql_mode= @old_mode;
drop tables t1, t2;
CREATE TABLE t1 (id int);
CREATE TABLE t2 (id int);
INSERT INTO t1 VALUES (1), (1);
INSERT INTO t2 VALUES (2), (2);
CREATE VIEW v1 AS SELECT id FROM t2;
CREATE TABLE IF NOT EXISTS v1(a int, b int) SELECT id, id FROM t1;
Warnings:
Note	1050	Table 'v1' already exists
SHOW CREATE TABLE v1;
View	Create View	character_set_client	collation_connection
v1	CREATE ALGORITHM=UNDEFINED DEFINER=`root`@`localhost` SQL SECURITY DEFINER VIEW `v1` AS select `t2`.`id` AS `id` from `t2`	utf8mb4	utf8mb4_0900_ai_ci
SELECT * FROM t2;
id
2
2
SELECT * FROM v1;
id
2
2
DROP VIEW v1;
CREATE TEMPORARY TABLE tt1 AS SELECT id FROM t2;
CREATE TEMPORARY TABLE IF NOT EXISTS tt1(a int, b int) SELECT id, id FROM t1;
Warnings:
Note	1050	Table 'tt1' already exists
SELECT * FROM t2;
id
2
2
SELECT * FROM tt1;
id
2
2
DROP TEMPORARY TABLE tt1;
DROP TABLE t1, t2;
#
# WL#5370 "Changing 'CREATE TABLE IF NOT EXISTS ... SELECT'
# behaviour.
# 
#
# 1. Basic case: a base table.
# 
create table if not exists t1 (a int) select 1 as a;
select * from t1;
a
1
create table t1 (a int) select 2 as a;
ERROR 42S01: Table 't1' already exists
select * from t1;
a
1
# Produces an essential warning ER_TABLE_EXISTS.
create table if not exists t1 (a int) select 2 as a;
Warnings:
Note	1050	Table 't1' already exists
# No new data in t1.
select * from t1;
a
1
drop table t1;
# 
# 2. A temporary table.
#
create temporary table if not exists t1 (a int) select 1 as a;
select * from t1;
a
1
create temporary table t1 (a int) select 2 as a;
ERROR 42S01: Table 't1' already exists
select * from t1;
a
1
# An essential warning.
create temporary table if not exists t1 (a int) select 2 as a;
Warnings:
Note	1050	Table 't1' already exists
# No new data in t1.
select * from t1;
a
1
drop temporary table t1;
# 
# 3. Creating a base table in presence of a temporary table.
#
create table t1 (a int);
# Create a view for convenience of querying t1 shadowed by a temp.
create view v1 as select a from t1;
drop table t1;
create temporary table t1 (a int) select 1 as a;
create table if not exists t1 (a int) select 2 as a;
select * from t1;
a
1
select * from v1;
a
2
# Note: an essential warning.
create table if not exists t1 (a int) select 3 as a;
Warnings:
Note	1050	Table 't1' already exists
select * from t1;
a
1
select * from v1;
a
2
drop temporary table t1;
select * from t1;
a
2
drop view v1;
drop table t1;
# 
# 4. Creating a temporary table in presence of a base table.
#
create table t1 (a int) select 1 as a;
create temporary table if not exists t1 select 2 as a;
select * from t1;
a
2
# Note: an essential warning.
create temporary table if not exists t1 select 3 as a;
Warnings:
Note	1050	Table 't1' already exists
select * from t1;
a
2
drop temporary table t1;
select * from t1;
a
1
drop table t1;
#
# 5. Creating a base table in presence of an updatable view.
# 
create table t2 (a int unique);
create view t1 as select a from t2;
insert into t1 (a) values (1);
create table t1 (a int);
ERROR 42S01: Table 't1' already exists
# Note: an essential warning.
create table if not exists t1 (a int);
Warnings:
Note	1050	Table 't1' already exists
create table t1 (a int) select 2 as a;
ERROR 42S01: Table 't1' already exists
select * from t1;
a
1
# Note: an essential warning.
create table if not exists t1 (a int) select 2 as a;
Warnings:
Note	1050	Table 't1' already exists
select * from t1;
a
1
select * from t2;
a
1
create temporary table if not exists t1 (a int) select 3 as a;
select * from t1;
a
3
select * from t2;
a
1
# Note: an essential warning.
create temporary table if not exists t1 (a int) select 4 as a;
Warnings:
Note	1050	Table 't1' already exists
select * from t1;
a
3
select * from t2;
a
1
drop temporary table t1;
#
# Repeating the test with a non-updatable view.
#
drop view t1;
create view t1 as select a + 5 as a from t2;
insert into t1 (a) values (1);
ERROR HY000: Column 'a' is not updatable
update t1 set a=3 where a=2;
ERROR HY000: Column 'a' is not updatable
create table t1 (a int);
ERROR 42S01: Table 't1' already exists
# Note: an essential warning.
create table if not exists t1 (a int);
Warnings:
Note	1050	Table 't1' already exists
create table t1 (a int) select 2 as a;
ERROR 42S01: Table 't1' already exists
select * from t1;
a
6
# Note: an essential warning.
create table if not exists t1 (a int) select 2 as a;
Warnings:
Note	1050	Table 't1' already exists
select * from t1;
a
6
select * from t2;
a
1
create temporary table if not exists t1 (a int) select 3 as a;
select * from t1;
a
3
select * from t2;
a
1
# Note: an essential warning.
create temporary table if not exists t1 (a int) select 4 as a;
Warnings:
Note	1050	Table 't1' already exists
select * from t1;
a
3
select * from t2;
a
1
drop temporary table t1;
drop view t1;
drop table t2;
#
# Repeating the test with a view select a constant number
#
create view t1 as select 1 as a;
insert into t1 (a) values (1);
ERROR HY000: The target table t1 of the INSERT is not insertable-into
update t1 set a=3 where a=2;
ERROR HY000: The target table t1 of the UPDATE is not updatable
create table t1 (a int);
ERROR 42S01: Table 't1' already exists
# Note: an essential warning.
create table if not exists t1 (a int);
Warnings:
Note	1050	Table 't1' already exists
create table t1 (a int) select 2 as a;
ERROR 42S01: Table 't1' already exists
select * from t1;
a
1
# Note: an essential warning.
create table if not exists t1 (a int) select 2 as a;
Warnings:
Note	1050	Table 't1' already exists
select * from t1;
a
1
create temporary table if not exists t1 (a int) select 3 as a;
select * from t1;
a
3
# Note: an essential warning.
create temporary table if not exists t1 (a int) select 4 as a;
Warnings:
Note	1050	Table 't1' already exists
select * from t1;
a
3
drop temporary table t1;
drop view t1;
#
# 6. Test of unique_table().
#
create table t1 (a int) select 1 as a;
create temporary table if not exists t1 (a int) select * from t1;
create temporary table if not exists t1 (a int) select * from t1;
ERROR HY000: Can't reopen table: 't1'
select * from t1;
a
1
drop temporary table t1;
select * from t1;
a
1
drop table t1;
create temporary table t1 (a int) select 1 as a;
create table if not exists t1 (a int) select * from t1;
create table if not exists t1 (a int) select * from t1;
Warnings:
Note	1050	Table 't1' already exists
select * from t1;
a
1
drop temporary table t1;
select * from t1;
a
1
drop table t1;
create table if not exists t1 (a int) select * from t1;
ERROR 42S02: Table 'test.t1' doesn't exist
#
# 7. Test of non-matching columns, REPLACE and IGNORE.
#
create table t1 (a int) select 1 as b, 2 as c;
select * from t1;
a	b	c
NULL	1	2
drop table t1;
create table if not exists t1 (a int, b date, c date) select 1 as b, 2 as c;
Warnings:
Warning	1265	Data truncated for column 'b' at row 1
Warning	1265	Data truncated for column 'c' at row 1
select * from t1;
a	b	c
NULL	0000-00-00	0000-00-00
drop table t1;
set @@session.sql_mode=default;
create table if not exists t1 (a int, b date, c date) select 1 as b, 2 as c;
ERROR 22007: Incorrect date value: '1' for column 'b' at row 1
select * from t1;
ERROR 42S02: Table 'test.t1' doesn't exist
create table if not exists t1 (a int, b date, c date) 
replace select 1 as b, 2 as c;
ERROR 22007: Incorrect date value: '1' for column 'b' at row 1
select * from t1;
ERROR 42S02: Table 'test.t1' doesn't exist
create table if not exists t1 (a int, b date, c date) 
ignore select 1 as b, 2 as c;
Warnings:
Warning	1265	Data truncated for column 'b' at row 1
Warning	1265	Data truncated for column 'c' at row 1
select * from t1;
a	b	c
NULL	0000-00-00	0000-00-00
drop table t1;
create table if not exists t1 (a int unique, b int)
replace select 1 as a, 1 as b union select 1 as a, 2 as b;
select * from t1;
a	b
1	2
drop table t1;
create table if not exists t1 (a int unique, b int)
ignore select 1 as a, 1 as b union select 1 as a, 2 as b;
Warnings:
Warning	1062	Duplicate entry '1' for key 'a'
select * from t1;
a	b
1	1
drop table t1;
#
#
# WL#5576 Prohibit CREATE TABLE ... SELECT to modify other tables
#
create function f()
returns int
begin
insert into t2 values(1);
return 1;
end|
#
# 1. The function updates a base table
#
create table t2(c1 int);
create table t1 select f();
ERROR HY000: Can't update table 't2' while 't1' is being created.
create temporary table t1 select f();
ERROR HY000: Can't update table 't2' while 't1' is being created.
drop table t2;
#
# 2. The function updates a view which derives from a base table
#
create table t3(c1 int);
create view t2 as select c1 from t3;
create table t1 select f();
ERROR HY000: Can't update table 't2' while 't1' is being created.
create temporary table t1 select f();
ERROR HY000: Can't update table 't2' while 't1' is being created.
drop view t2;
#
# 3. The function updates a view which derives from two base tables
#
create table t4(c1 int);
create view t2 as select t3.c1 as c1 from t3, t4;
create table t1 select f();
ERROR HY000: Can't update table 't2' while 't1' is being created.
create temporary table t1 select f();
ERROR HY000: Can't update table 't2' while 't1' is being created.
drop view t2;
drop tables t3, t4;
#
# 4. The function updates a view which selects a constant number
#
create view t2 as select 1;
create table t1 select f();
ERROR HY000: Can't update table 't2' while 't1' is being created.
create temporary table t1 select f();
ERROR HY000: Can't update table 't2' while 't1' is being created.
drop view t2;
drop function f;
#
# BUG#11762377 - 54963: ENHANCE THE ERROR MESSAGE TO 
#                       REDUCE USER CONFUSION 
#
CREATE TABLE t1 (v varchar(65535) CHARACTER SET latin1);
ERROR 42000: Row size too large. The maximum row size for the used table type, not counting BLOBs, is 65535. This includes storage overhead, check the manual. You have to change some columns to TEXT or BLOBs
#
# Bug#11746295 - 25168: "INCORRECT TABLE NAME" INSTEAD OF "IDENTIFIER TOO
#                       LONG" IF TABLE NAME > 64 CHARACTERS
#
CREATE TABLE t01234567890123456789012345678901234567890123456789012345678901234567890123456789(a int);
ERROR 42000: Identifier name 't01234567890123456789012345678901234567890123456789012345678901234567890123456789' is too long
CREATE DATABASE t01234567890123456789012345678901234567890123456789012345678901234567890123456789;
ERROR 42000: Identifier name 't01234567890123456789012345678901234567890123456789012345678901234567890123456789' is too long
#
# Bug #20573701 DROP DATABASE ASSERT ON DEBUG WHEN OTHER FILES PRESENT IN
#               DB FOLDER.
#
CREATE DATABASE db_with_no_tables_and_an_unrelated_file_in_data_directory;
DROP DATABASE db_with_no_tables_and_an_unrelated_file_in_data_directory;
ERROR HY000: Error dropping database (can't rmdir './db_with_no_tables_and_an_unrelated_file_in_data_directory/', errno: ## - ...)
DROP DATABASE db_with_no_tables_and_an_unrelated_file_in_data_directory;
CREATE DATABASE db_with_tables_and_an_unrelated_file_in_data_directory;
DROP DATABASE db_with_tables_and_an_unrelated_file_in_data_directory;
ERROR HY000: Error dropping database (can't rmdir './db_with_tables_and_an_unrelated_file_in_data_directory/', errno: ## - ...)
DROP DATABASE db_with_tables_and_an_unrelated_file_in_data_directory;
DROP DATABASE db_created_with_mkdir_and_an_unrelated_file_in_data_directory;
<<<<<<< HEAD
ERROR HY000: Schema 'db_created_with_mkdir_and_an_unrelated_file_in_data_directory' does not exist, but schema directory './db_created_with_mkdir_and_an_unrelated_file_in_data_directory/' was found. This must be resolved manually (e.g. by moving the schema directory to another location).
#
# Bug#20857556: IMPROPER ERROR DURING CREATE TABLE
#
# Without the patch ER_WRONG_TABLE_NAME was getting reported.
CREATE TABLE t1 (id INT) INDEX DIRECTORY = 'a#######################################################b#######################################################################################b#####################################################################################b######################################################################################b######################################################################################b#############################################################################################################';
ERROR HY000: The path specified for INDEX DIRECTORY is too long.
CREATE TABLE t2 (id INT NOT NULL, name VARCHAR(30))
ENGINE = InnoDB
PARTITION BY RANGE (id) (
PARTITION p0 VALUES LESS THAN (10) INDEX DIRECTORY = 'a#######################################################b#######################################################################################b#####################################################################################b######################################################################################b######################################################################################b#############################################################################################################'
);
ERROR HY000: The path specified for INDEX DIRECTORY is too long.
CREATE TABLE t3 (id INT) INDEX DIRECTORY = 'test';
ERROR HY000: Incorrect path value: 'test'
CREATE TABLE t4 (id INT NOT NULL, name VARCHAR(30))
ENGINE = InnoDB
PARTITION BY RANGE (id) (
PARTITION p0 VALUES LESS THAN (10) INDEX DIRECTORY = 'test'
);
ERROR HY000: Incorrect path value: 'test'
#
# Bug #27331588: ASSERTION `THD->MDL_CONTEXT.OWNS_EQUAL_OR_STRONGER_LOCK
# MDL_KEY::TABLESPACE
#
SET GLOBAL innodb_file_per_table= 0;
CREATE TABLE t (i INT) PARTITION BY HASH(i) PARTITIONS 2;
CREATE TABLE t_like LIKE t;
DROP TABLES t, t_like;
SET GLOBAL innodb_file_per_table= DEFAULT;
=======
ERROR HY000: Error dropping database (can't rmdir './db_created_with_mkdir_and_an_unrelated_file_in_data_directory/', errno: 17)
DROP DATABASE db_created_with_mkdir_and_an_unrelated_file_in_data_directory;
#
# BUG 27516741 - MYSQL SERVER DOES NOT WRITE INNODB ROW_TYPE
#                TO .FRM FILE WHEN DEFAULT USED
# Set up.
SET @saved_innodb_default_row_format= @@global.innodb_default_row_format;
SET @saved_show_create_table_verbosity= @@session.show_create_table_verbosity;
# Current InnoDB default row format and 'show_create_table_verbosity'
# values respectively.
SELECT @@global.innodb_default_row_format;
@@global.innodb_default_row_format
dynamic
SELECT @@session.show_create_table_verbosity;
@@session.show_create_table_verbosity
0
CREATE TABLE t1(fld1 INT) ENGINE= InnoDB;
CREATE TABLE t2(fld1 INT) ENGINE= InnoDB, ROW_FORMAT= DEFAULT;
SET GLOBAL innodb_default_row_format= 'COMPACT';
CREATE TABLE t3(fld1 INT) ENGINE= InnoDB;
CREATE TABLE t4(fl1 INT) ENGINE= InnoDB, ROW_FORMAT= COMPRESSED;
# Test without show_create_table_verbosity enabled.
# Row format used is not displayed for all tables
# except t4 where it is explicitly specified.
SHOW CREATE TABLE t1;
Table	Create Table
t1	CREATE TABLE `t1` (
  `fld1` int(11) DEFAULT NULL
) ENGINE=InnoDB DEFAULT CHARSET=latin1
SHOW CREATE TABLE t2;
Table	Create Table
t2	CREATE TABLE `t2` (
  `fld1` int(11) DEFAULT NULL
) ENGINE=InnoDB DEFAULT CHARSET=latin1
SHOW CREATE TABLE t3;
Table	Create Table
t3	CREATE TABLE `t3` (
  `fld1` int(11) DEFAULT NULL
) ENGINE=InnoDB DEFAULT CHARSET=latin1
SHOW CREATE TABLE t4;
Table	Create Table
t4	CREATE TABLE `t4` (
  `fl1` int(11) DEFAULT NULL
) ENGINE=InnoDB DEFAULT CHARSET=latin1 ROW_FORMAT=COMPRESSED
# Test with show_create_table_verbosity enabled.
# Row format used is displayed for all tables.
SET SESSION show_create_table_verbosity= ON;
SHOW CREATE TABLE t1;
Table	Create Table
t1	CREATE TABLE `t1` (
  `fld1` int(11) DEFAULT NULL
) ENGINE=InnoDB DEFAULT CHARSET=latin1 ROW_FORMAT=DYNAMIC
SHOW CREATE TABLE t2;
Table	Create Table
t2	CREATE TABLE `t2` (
  `fld1` int(11) DEFAULT NULL
) ENGINE=InnoDB DEFAULT CHARSET=latin1 ROW_FORMAT=DYNAMIC
SHOW CREATE TABLE t3;
Table	Create Table
t3	CREATE TABLE `t3` (
  `fld1` int(11) DEFAULT NULL
) ENGINE=InnoDB DEFAULT CHARSET=latin1 ROW_FORMAT=COMPACT
SHOW CREATE TABLE t4;
Table	Create Table
t4	CREATE TABLE `t4` (
  `fl1` int(11) DEFAULT NULL
) ENGINE=InnoDB DEFAULT CHARSET=latin1 ROW_FORMAT=COMPRESSED
SET GLOBAL innodb_default_row_format= 'DYNAMIC';
SET SESSION show_create_table_verbosity= OFF;
# Test with corresponding temporary tables.
CREATE TEMPORARY TABLE t1(fld1 INT) ENGINE= InnoDB;
CREATE TEMPORARY TABLE t2(fld1 INT) ENGINE= InnoDB, ROW_FORMAT= DEFAULT;
SET GLOBAL innodb_default_row_format= 'COMPACT';
CREATE TEMPORARY TABLE t3(fld1 INT) ENGINE= InnoDB;
CREATE TEMPORARY TABLE t4(fl1 INT) ENGINE= InnoDB, ROW_FORMAT= COMPRESSED;
# Test without show_create_table_verbosity enabled.
# Row format used is not displayed for all tables
# except t4 where it is explicitly specified.
SHOW CREATE TABLE t1;
Table	Create Table
t1	CREATE TEMPORARY TABLE `t1` (
  `fld1` int(11) DEFAULT NULL
) ENGINE=InnoDB DEFAULT CHARSET=latin1
SHOW CREATE TABLE t2;
Table	Create Table
t2	CREATE TEMPORARY TABLE `t2` (
  `fld1` int(11) DEFAULT NULL
) ENGINE=InnoDB DEFAULT CHARSET=latin1
SHOW CREATE TABLE t3;
Table	Create Table
t3	CREATE TEMPORARY TABLE `t3` (
  `fld1` int(11) DEFAULT NULL
) ENGINE=InnoDB DEFAULT CHARSET=latin1
SHOW CREATE TABLE t4;
Table	Create Table
t4	CREATE TEMPORARY TABLE `t4` (
  `fl1` int(11) DEFAULT NULL
) ENGINE=InnoDB DEFAULT CHARSET=latin1 ROW_FORMAT=COMPRESSED
# Test with show_create_table_verbosity enabled.
# Row format used is displayed for all tables.
SET SESSION show_create_table_verbosity= ON;
SHOW CREATE TABLE t1;
Table	Create Table
t1	CREATE TEMPORARY TABLE `t1` (
  `fld1` int(11) DEFAULT NULL
) ENGINE=InnoDB DEFAULT CHARSET=latin1 ROW_FORMAT=DYNAMIC
SHOW CREATE TABLE t2;
Table	Create Table
t2	CREATE TEMPORARY TABLE `t2` (
  `fld1` int(11) DEFAULT NULL
) ENGINE=InnoDB DEFAULT CHARSET=latin1 ROW_FORMAT=DYNAMIC
SHOW CREATE TABLE t3;
Table	Create Table
t3	CREATE TEMPORARY TABLE `t3` (
  `fld1` int(11) DEFAULT NULL
) ENGINE=InnoDB DEFAULT CHARSET=latin1 ROW_FORMAT=COMPACT
SHOW CREATE TABLE t4;
Table	Create Table
t4	CREATE TEMPORARY TABLE `t4` (
  `fl1` int(11) DEFAULT NULL
) ENGINE=InnoDB DEFAULT CHARSET=latin1 ROW_FORMAT=COMPRESSED
# Clean up.
DROP TABLE t1, t2, t3, t4;
DROP TABLE t1, t2, t3, t4;
SET GLOBAL innodb_default_row_format= @saved_innodb_default_row_format;
SET SESSION show_create_table_verbosity= @saved_show_create_table_verbosity;
>>>>>>> b8466d31
<|MERGE_RESOLUTION|>--- conflicted
+++ resolved
@@ -1897,7 +1897,6 @@
 ERROR HY000: Error dropping database (can't rmdir './db_with_tables_and_an_unrelated_file_in_data_directory/', errno: ## - ...)
 DROP DATABASE db_with_tables_and_an_unrelated_file_in_data_directory;
 DROP DATABASE db_created_with_mkdir_and_an_unrelated_file_in_data_directory;
-<<<<<<< HEAD
 ERROR HY000: Schema 'db_created_with_mkdir_and_an_unrelated_file_in_data_directory' does not exist, but schema directory './db_created_with_mkdir_and_an_unrelated_file_in_data_directory/' was found. This must be resolved manually (e.g. by moving the schema directory to another location).
 #
 # Bug#20857556: IMPROPER ERROR DURING CREATE TABLE
@@ -1928,9 +1927,6 @@
 CREATE TABLE t_like LIKE t;
 DROP TABLES t, t_like;
 SET GLOBAL innodb_file_per_table= DEFAULT;
-=======
-ERROR HY000: Error dropping database (can't rmdir './db_created_with_mkdir_and_an_unrelated_file_in_data_directory/', errno: 17)
-DROP DATABASE db_created_with_mkdir_and_an_unrelated_file_in_data_directory;
 #
 # BUG 27516741 - MYSQL SERVER DOES NOT WRITE INNODB ROW_TYPE
 #                TO .FRM FILE WHEN DEFAULT USED
@@ -1957,22 +1953,22 @@
 Table	Create Table
 t1	CREATE TABLE `t1` (
   `fld1` int(11) DEFAULT NULL
-) ENGINE=InnoDB DEFAULT CHARSET=latin1
+) ENGINE=InnoDB DEFAULT CHARSET=utf8mb4 COLLATE=utf8mb4_0900_ai_ci
 SHOW CREATE TABLE t2;
 Table	Create Table
 t2	CREATE TABLE `t2` (
   `fld1` int(11) DEFAULT NULL
-) ENGINE=InnoDB DEFAULT CHARSET=latin1
+) ENGINE=InnoDB DEFAULT CHARSET=utf8mb4 COLLATE=utf8mb4_0900_ai_ci
 SHOW CREATE TABLE t3;
 Table	Create Table
 t3	CREATE TABLE `t3` (
   `fld1` int(11) DEFAULT NULL
-) ENGINE=InnoDB DEFAULT CHARSET=latin1
+) ENGINE=InnoDB DEFAULT CHARSET=utf8mb4 COLLATE=utf8mb4_0900_ai_ci
 SHOW CREATE TABLE t4;
 Table	Create Table
 t4	CREATE TABLE `t4` (
   `fl1` int(11) DEFAULT NULL
-) ENGINE=InnoDB DEFAULT CHARSET=latin1 ROW_FORMAT=COMPRESSED
+) ENGINE=InnoDB DEFAULT CHARSET=utf8mb4 COLLATE=utf8mb4_0900_ai_ci ROW_FORMAT=COMPRESSED
 # Test with show_create_table_verbosity enabled.
 # Row format used is displayed for all tables.
 SET SESSION show_create_table_verbosity= ON;
@@ -1980,22 +1976,22 @@
 Table	Create Table
 t1	CREATE TABLE `t1` (
   `fld1` int(11) DEFAULT NULL
-) ENGINE=InnoDB DEFAULT CHARSET=latin1 ROW_FORMAT=DYNAMIC
+) ENGINE=InnoDB DEFAULT CHARSET=utf8mb4 COLLATE=utf8mb4_0900_ai_ci ROW_FORMAT=DYNAMIC
 SHOW CREATE TABLE t2;
 Table	Create Table
 t2	CREATE TABLE `t2` (
   `fld1` int(11) DEFAULT NULL
-) ENGINE=InnoDB DEFAULT CHARSET=latin1 ROW_FORMAT=DYNAMIC
+) ENGINE=InnoDB DEFAULT CHARSET=utf8mb4 COLLATE=utf8mb4_0900_ai_ci ROW_FORMAT=DYNAMIC
 SHOW CREATE TABLE t3;
 Table	Create Table
 t3	CREATE TABLE `t3` (
   `fld1` int(11) DEFAULT NULL
-) ENGINE=InnoDB DEFAULT CHARSET=latin1 ROW_FORMAT=COMPACT
+) ENGINE=InnoDB DEFAULT CHARSET=utf8mb4 COLLATE=utf8mb4_0900_ai_ci ROW_FORMAT=COMPACT
 SHOW CREATE TABLE t4;
 Table	Create Table
 t4	CREATE TABLE `t4` (
   `fl1` int(11) DEFAULT NULL
-) ENGINE=InnoDB DEFAULT CHARSET=latin1 ROW_FORMAT=COMPRESSED
+) ENGINE=InnoDB DEFAULT CHARSET=utf8mb4 COLLATE=utf8mb4_0900_ai_ci ROW_FORMAT=COMPRESSED
 SET GLOBAL innodb_default_row_format= 'DYNAMIC';
 SET SESSION show_create_table_verbosity= OFF;
 # Test with corresponding temporary tables.
@@ -2003,7 +1999,7 @@
 CREATE TEMPORARY TABLE t2(fld1 INT) ENGINE= InnoDB, ROW_FORMAT= DEFAULT;
 SET GLOBAL innodb_default_row_format= 'COMPACT';
 CREATE TEMPORARY TABLE t3(fld1 INT) ENGINE= InnoDB;
-CREATE TEMPORARY TABLE t4(fl1 INT) ENGINE= InnoDB, ROW_FORMAT= COMPRESSED;
+CREATE TEMPORARY TABLE t4(fl1 INT) ENGINE= InnoDB, ROW_FORMAT= REDUNDANT;
 # Test without show_create_table_verbosity enabled.
 # Row format used is not displayed for all tables
 # except t4 where it is explicitly specified.
@@ -2011,22 +2007,22 @@
 Table	Create Table
 t1	CREATE TEMPORARY TABLE `t1` (
   `fld1` int(11) DEFAULT NULL
-) ENGINE=InnoDB DEFAULT CHARSET=latin1
+) ENGINE=InnoDB DEFAULT CHARSET=utf8mb4 COLLATE=utf8mb4_0900_ai_ci
 SHOW CREATE TABLE t2;
 Table	Create Table
 t2	CREATE TEMPORARY TABLE `t2` (
   `fld1` int(11) DEFAULT NULL
-) ENGINE=InnoDB DEFAULT CHARSET=latin1
+) ENGINE=InnoDB DEFAULT CHARSET=utf8mb4 COLLATE=utf8mb4_0900_ai_ci
 SHOW CREATE TABLE t3;
 Table	Create Table
 t3	CREATE TEMPORARY TABLE `t3` (
   `fld1` int(11) DEFAULT NULL
-) ENGINE=InnoDB DEFAULT CHARSET=latin1
+) ENGINE=InnoDB DEFAULT CHARSET=utf8mb4 COLLATE=utf8mb4_0900_ai_ci
 SHOW CREATE TABLE t4;
 Table	Create Table
 t4	CREATE TEMPORARY TABLE `t4` (
   `fl1` int(11) DEFAULT NULL
-) ENGINE=InnoDB DEFAULT CHARSET=latin1 ROW_FORMAT=COMPRESSED
+) ENGINE=InnoDB DEFAULT CHARSET=utf8mb4 COLLATE=utf8mb4_0900_ai_ci ROW_FORMAT=REDUNDANT
 # Test with show_create_table_verbosity enabled.
 # Row format used is displayed for all tables.
 SET SESSION show_create_table_verbosity= ON;
@@ -2034,25 +2030,24 @@
 Table	Create Table
 t1	CREATE TEMPORARY TABLE `t1` (
   `fld1` int(11) DEFAULT NULL
-) ENGINE=InnoDB DEFAULT CHARSET=latin1 ROW_FORMAT=DYNAMIC
+) ENGINE=InnoDB DEFAULT CHARSET=utf8mb4 COLLATE=utf8mb4_0900_ai_ci ROW_FORMAT=DYNAMIC
 SHOW CREATE TABLE t2;
 Table	Create Table
 t2	CREATE TEMPORARY TABLE `t2` (
   `fld1` int(11) DEFAULT NULL
-) ENGINE=InnoDB DEFAULT CHARSET=latin1 ROW_FORMAT=DYNAMIC
+) ENGINE=InnoDB DEFAULT CHARSET=utf8mb4 COLLATE=utf8mb4_0900_ai_ci ROW_FORMAT=DYNAMIC
 SHOW CREATE TABLE t3;
 Table	Create Table
 t3	CREATE TEMPORARY TABLE `t3` (
   `fld1` int(11) DEFAULT NULL
-) ENGINE=InnoDB DEFAULT CHARSET=latin1 ROW_FORMAT=COMPACT
+) ENGINE=InnoDB DEFAULT CHARSET=utf8mb4 COLLATE=utf8mb4_0900_ai_ci ROW_FORMAT=COMPACT
 SHOW CREATE TABLE t4;
 Table	Create Table
 t4	CREATE TEMPORARY TABLE `t4` (
   `fl1` int(11) DEFAULT NULL
-) ENGINE=InnoDB DEFAULT CHARSET=latin1 ROW_FORMAT=COMPRESSED
+) ENGINE=InnoDB DEFAULT CHARSET=utf8mb4 COLLATE=utf8mb4_0900_ai_ci ROW_FORMAT=REDUNDANT
 # Clean up.
 DROP TABLE t1, t2, t3, t4;
 DROP TABLE t1, t2, t3, t4;
 SET GLOBAL innodb_default_row_format= @saved_innodb_default_row_format;
-SET SESSION show_create_table_verbosity= @saved_show_create_table_verbosity;
->>>>>>> b8466d31
+SET SESSION show_create_table_verbosity= @saved_show_create_table_verbosity;