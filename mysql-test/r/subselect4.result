--- conflicted
+++ resolved
@@ -60,7 +60,6 @@
 DROP TABLE t1,t2,t3;
 End of 5.0 tests.
 #
-<<<<<<< HEAD
 # BUG#50257: Missing info in REF column of the EXPLAIN 
 #            lines for subselects
 #
@@ -94,7 +93,7 @@
 DROP TABLE t2;
 DROP TABLE t1;
 End of 5.5 tests.
-=======
+#
 # Bug#53236 Segfault in DTCollation::set(DTCollation&)
 #
 CREATE TABLE t1 (
@@ -118,5 +117,4 @@
 SUBQUERY1_t1.col_varchar) ) ) 
 ;
 pk
-drop table t1;
->>>>>>> 545d8a5b
+drop table t1;