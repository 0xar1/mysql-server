DROP TABLE IF EXISTS t1, t2, t3, t, tp, tsp, tmp;
#
# Bug#56484: !table || (!table->read_set ||
#                       bitmap_is_set(table->read_set, field_index))
#
CREATE TABLE t1 (a INT NOT NULL,b TIME NOT NULL DEFAULT '00:00:00')
ENGINE=MyISAM
PARTITION BY HASH (a) PARTITIONS 2;
CREATE TABLE t2 (a INT) ENGINE=MYISAM;
ALTER TABLE t1 EXCHANGE PARTITION p1 WITH TABLE t2;
ERROR HY000: Tables have different definitions
DROP TABLE t1, t2;
#
# Bug#55784: Foreign key integrity broken by alter table
#
CREATE TABLE t1 (s1 INT PRIMARY KEY) ENGINE=InnoDB;
CREATE TABLE t2 (s1 INT, FOREIGN KEY (s1) REFERENCES t1 (s1)) ENGINE=InnoDB;
INSERT INTO t1 VALUES (1),(2),(3);
INSERT INTO t2 VALUES (1),(2),(3);
CREATE TABLE t3 (s1 INT PRIMARY KEY)
ENGINE=InnoDB
PARTITION BY LIST (s1)
(PARTITION p1 VALUES IN (1,2,3));
ALTER TABLE t3 EXCHANGE PARTITION p1 WITH TABLE t1;
ERROR HY000: Table to exchange with partition has foreign key references: 't1'
DROP TABLE t2, t1, t3;
# Tests for WL#4445
CREATE TABLE t (a INT,
b VARCHAR(55),
PRIMARY KEY (a))
ENGINE = MyISAM;
CREATE TABLE tp (a INT,
b VARCHAR(55),
PRIMARY KEY (a))
ENGINE = MyISAM
PARTITION BY RANGE (a)
(PARTITION p0 VALUES LESS THAN (100),
PARTITION p1 VALUES LESS THAN MAXVALUE);
CREATE TABLE tsp (a INT,
b VARCHAR(55),
PRIMARY KEY (a))
ENGINE = MyISAM
PARTITION BY RANGE (a)
SUBPARTITION BY HASH(a)
(PARTITION p0 VALUES LESS THAN (100)
(SUBPARTITION sp0,
SUBPARTITION sp1),
PARTITION p1 VALUES LESS THAN MAXVALUE
(SUBPARTITION sp2,
SUBPARTITION sp3));
INSERT INTO t VALUES (1, "First value"), (3, "Three"), (5, "Five"), (99, "End of values");
INSERT INTO tp VALUES (2, "First value"), (10, "Ten"), (50, "Fifty"), (200, "Two hundred, end of values"), (61, "Sixty one"), (62, "Sixty two"), (63, "Sixty three"), (64, "Sixty four"), (161, "161"), (162, "162"), (163, "163"), (164, "164");
INSERT INTO tsp VALUES (2, "First value"), (10, "Ten"), (50, "Fifty"), (200, "Two hundred, end of values"), (61, "Sixty one"), (62, "Sixty two"), (63, "Sixty three"), (64, "Sixty four"), (161, "161"), (162, "162"), (163, "163"), (164, "164");
SHOW CREATE TABLE t;
Table	Create Table
t	CREATE TABLE `t` (
  `a` int(11) NOT NULL DEFAULT '0',
  `b` varchar(55) DEFAULT NULL,
  PRIMARY KEY (`a`)
) ENGINE=MyISAM DEFAULT CHARSET=latin1
SHOW CREATE TABLE tp;
Table	Create Table
tp	CREATE TABLE `tp` (
  `a` int(11) NOT NULL DEFAULT '0',
  `b` varchar(55) DEFAULT NULL,
  PRIMARY KEY (`a`)
) ENGINE=MyISAM DEFAULT CHARSET=latin1
/*!50100 PARTITION BY RANGE (a)
(PARTITION p0 VALUES LESS THAN (100) ENGINE = MyISAM,
 PARTITION p1 VALUES LESS THAN MAXVALUE ENGINE = MyISAM) */
SELECT * FROM t;
a	b
1	First value
3	Three
5	Five
99	End of values
SELECT * FROM tp;
a	b
10	Ten
161	161
162	162
163	163
164	164
2	First value
200	Two hundred, end of values
50	Fifty
61	Sixty one
62	Sixty two
63	Sixty three
64	Sixty four
ALTER TABLE tp EXCHANGE PARTITION p0 WITH TABLE t;
SHOW CREATE TABLE t;
Table	Create Table
t	CREATE TABLE `t` (
  `a` int(11) NOT NULL DEFAULT '0',
  `b` varchar(55) DEFAULT NULL,
  PRIMARY KEY (`a`)
) ENGINE=MyISAM DEFAULT CHARSET=latin1
SHOW CREATE TABLE tp;
Table	Create Table
tp	CREATE TABLE `tp` (
  `a` int(11) NOT NULL DEFAULT '0',
  `b` varchar(55) DEFAULT NULL,
  PRIMARY KEY (`a`)
) ENGINE=MyISAM DEFAULT CHARSET=latin1
/*!50100 PARTITION BY RANGE (a)
(PARTITION p0 VALUES LESS THAN (100) ENGINE = MyISAM,
 PARTITION p1 VALUES LESS THAN MAXVALUE ENGINE = MyISAM) */
SELECT * FROM t;
a	b
10	Ten
2	First value
50	Fifty
61	Sixty one
62	Sixty two
63	Sixty three
64	Sixty four
SELECT * FROM tp;
a	b
1	First value
161	161
162	162
163	163
164	164
200	Two hundred, end of values
3	Three
5	Five
99	End of values
ALTER TABLE tp EXCHANGE PARTITION p0 WITH TABLE t;
SELECT * FROM t;
a	b
1	First value
3	Three
5	Five
99	End of values
SELECT * FROM tp;
a	b
10	Ten
161	161
162	162
163	163
164	164
2	First value
200	Two hundred, end of values
50	Fifty
61	Sixty one
62	Sixty two
63	Sixty three
64	Sixty four
ALTER TABLE tp EXCHANGE PARTITION p1 WITH TABLE t;
<<<<<<< HEAD
ERROR HY000: Found row that does not match the partition
=======
ERROR HY000: Found a row that does not match the partition
ALTER TABLE tp EXCHANGE PARTITION p1 WITH TABLE t IGNORE;
SHOW CREATE TABLE t;
Table	Create Table
t	CREATE TABLE `t` (
  `a` int(11) NOT NULL DEFAULT '0',
  `b` varchar(55) DEFAULT NULL,
  PRIMARY KEY (`a`)
) ENGINE=MyISAM DEFAULT CHARSET=latin1
SHOW CREATE TABLE tp;
Table	Create Table
tp	CREATE TABLE `tp` (
  `a` int(11) NOT NULL DEFAULT '0',
  `b` varchar(55) DEFAULT NULL,
  PRIMARY KEY (`a`)
) ENGINE=MyISAM DEFAULT CHARSET=latin1
/*!50100 PARTITION BY RANGE (a)
(PARTITION p0 VALUES LESS THAN (100) ENGINE = MyISAM,
 PARTITION p1 VALUES LESS THAN MAXVALUE ENGINE = MyISAM) */
SELECT * FROM t;
a	b
161	161
162	162
163	163
164	164
200	Two hundred, end of values
SELECT * FROM tp;
a	b
1	First value
10	Ten
2	First value
3	Three
5	Five
50	Fifty
61	Sixty one
62	Sixty two
63	Sixty three
64	Sixty four
99	End of values
# No need to use ignore on the original partition
ALTER TABLE tp EXCHANGE PARTITION p1 WITH TABLE t;
>>>>>>> 7e924138
SHOW CREATE TABLE t;
Table	Create Table
t	CREATE TABLE `t` (
  `a` int(11) NOT NULL DEFAULT '0',
  `b` varchar(55) DEFAULT NULL,
  PRIMARY KEY (`a`)
) ENGINE=MyISAM DEFAULT CHARSET=latin1
SHOW CREATE TABLE tp;
Table	Create Table
tp	CREATE TABLE `tp` (
  `a` int(11) NOT NULL DEFAULT '0',
  `b` varchar(55) DEFAULT NULL,
  PRIMARY KEY (`a`)
) ENGINE=MyISAM DEFAULT CHARSET=latin1
/*!50100 PARTITION BY RANGE (a)
(PARTITION p0 VALUES LESS THAN (100) ENGINE = MyISAM,
 PARTITION p1 VALUES LESS THAN MAXVALUE ENGINE = MyISAM) */
SELECT * FROM t;
a	b
1	First value
3	Three
5	Five
99	End of values
SELECT * FROM tp;
a	b
10	Ten
161	161
162	162
163	163
164	164
2	First value
200	Two hundred, end of values
50	Fifty
61	Sixty one
62	Sixty two
63	Sixty three
64	Sixty four
# Test list of partitions
ALTER TABLE tp EXCHANGE PARTITION p1 WITH TABLE t IGNORE;
ERROR 42000: You have an error in your SQL syntax; check the manual that corresponds to your MySQL server version for the right syntax to use near 'IGNORE' at line 1
ALTER TABLE tp EXCHANGE PARTITION p0,p1 WITH TABLE t IGNORE;
ERROR 42000: You have an error in your SQL syntax; check the manual that corresponds to your MySQL server version for the right syntax to use near 'p1 WITH TABLE t IGNORE' at line 1
ALTER TABLE tp EXCHANGE PARTITION p0,p1 WITH TABLE t;
ERROR 42000: You have an error in your SQL syntax; check the manual that corresponds to your MySQL server version for the right syntax to use near 'p1 WITH TABLE t' at line 1
ALTER TABLE tp EXCHANGE PARTITION (p0,p1) WITH TABLE t;
ERROR 42000: You have an error in your SQL syntax; check the manual that corresponds to your MySQL server version for the right syntax to use near '(p0,p1) WITH TABLE t' at line 1
ALTER TABLE tp EXCHANGE PARTITION p0 WITH TABLE (t,t2);
ERROR 42000: You have an error in your SQL syntax; check the manual that corresponds to your MySQL server version for the right syntax to use near '(t,t2)' at line 1
ALTER TABLE tp EXCHANGE PARTITION p0 WITH TABLE t,t2;
ERROR 42000: You have an error in your SQL syntax; check the manual that corresponds to your MySQL server version for the right syntax to use near 't2' at line 1
ALTER TABLE tp EXCHANGE PARTITION non_existent WITH TABLE t;
ERROR HY000: Unknown partition 'non_existent' in table 'tp'
ALTER TABLE tsp EXCHANGE PARTITION p0 WITH TABLE t;
ERROR HY000: Subpartitioned table, use subpartition instead of partition
ALTER TABLE tsp EXCHANGE PARTITION sp0 WITH TABLE tp;
ERROR HY000: Table to exchange with partition is partitioned: 'tp'
SHOW CREATE TABLE t;
Table	Create Table
t	CREATE TABLE `t` (
  `a` int(11) NOT NULL DEFAULT '0',
  `b` varchar(55) DEFAULT NULL,
  PRIMARY KEY (`a`)
) ENGINE=MyISAM DEFAULT CHARSET=latin1
SHOW CREATE TABLE tp;
Table	Create Table
tp	CREATE TABLE `tp` (
  `a` int(11) NOT NULL DEFAULT '0',
  `b` varchar(55) DEFAULT NULL,
  PRIMARY KEY (`a`)
) ENGINE=MyISAM DEFAULT CHARSET=latin1
/*!50100 PARTITION BY RANGE (a)
(PARTITION p0 VALUES LESS THAN (100) ENGINE = MyISAM,
 PARTITION p1 VALUES LESS THAN MAXVALUE ENGINE = MyISAM) */
SHOW CREATE TABLE tsp;
Table	Create Table
tsp	CREATE TABLE `tsp` (
  `a` int(11) NOT NULL DEFAULT '0',
  `b` varchar(55) DEFAULT NULL,
  PRIMARY KEY (`a`)
) ENGINE=MyISAM DEFAULT CHARSET=latin1
/*!50100 PARTITION BY RANGE (a)
SUBPARTITION BY HASH (a)
(PARTITION p0 VALUES LESS THAN (100)
 (SUBPARTITION sp0 ENGINE = MyISAM,
  SUBPARTITION sp1 ENGINE = MyISAM),
 PARTITION p1 VALUES LESS THAN MAXVALUE
 (SUBPARTITION sp2 ENGINE = MyISAM,
  SUBPARTITION sp3 ENGINE = MyISAM)) */
SELECT * FROM t;
a	b
1	First value
3	Three
5	Five
99	End of values
SELECT * FROM tp;
a	b
10	Ten
161	161
162	162
163	163
164	164
2	First value
200	Two hundred, end of values
50	Fifty
61	Sixty one
62	Sixty two
63	Sixty three
64	Sixty four
# Test exchange partition
ALTER TABLE tp EXCHANGE PARTITION p0 WITH TABLE t;
SHOW CREATE TABLE t;
Table	Create Table
t	CREATE TABLE `t` (
  `a` int(11) NOT NULL DEFAULT '0',
  `b` varchar(55) DEFAULT NULL,
  PRIMARY KEY (`a`)
) ENGINE=MyISAM DEFAULT CHARSET=latin1
SHOW CREATE TABLE tp;
Table	Create Table
tp	CREATE TABLE `tp` (
  `a` int(11) NOT NULL DEFAULT '0',
  `b` varchar(55) DEFAULT NULL,
  PRIMARY KEY (`a`)
) ENGINE=MyISAM DEFAULT CHARSET=latin1
/*!50100 PARTITION BY RANGE (a)
(PARTITION p0 VALUES LESS THAN (100) ENGINE = MyISAM,
 PARTITION p1 VALUES LESS THAN MAXVALUE ENGINE = MyISAM) */
SELECT * FROM t;
a	b
10	Ten
2	First value
50	Fifty
61	Sixty one
62	Sixty two
63	Sixty three
64	Sixty four
SELECT * FROM tp;
a	b
1	First value
161	161
162	162
163	163
164	164
200	Two hundred, end of values
3	Three
5	Five
99	End of values
ALTER TABLE tp EXCHANGE PARTITION p0 WITH TABLE t;
SHOW CREATE TABLE t;
Table	Create Table
t	CREATE TABLE `t` (
  `a` int(11) NOT NULL DEFAULT '0',
  `b` varchar(55) DEFAULT NULL,
  PRIMARY KEY (`a`)
) ENGINE=MyISAM DEFAULT CHARSET=latin1
SHOW CREATE TABLE tp;
Table	Create Table
tp	CREATE TABLE `tp` (
  `a` int(11) NOT NULL DEFAULT '0',
  `b` varchar(55) DEFAULT NULL,
  PRIMARY KEY (`a`)
) ENGINE=MyISAM DEFAULT CHARSET=latin1
/*!50100 PARTITION BY RANGE (a)
(PARTITION p0 VALUES LESS THAN (100) ENGINE = MyISAM,
 PARTITION p1 VALUES LESS THAN MAXVALUE ENGINE = MyISAM) */
SELECT * FROM t;
a	b
1	First value
3	Three
5	Five
99	End of values
SELECT * FROM tp;
a	b
10	Ten
161	161
162	162
163	163
164	164
2	First value
200	Two hundred, end of values
50	Fifty
61	Sixty one
62	Sixty two
63	Sixty three
64	Sixty four
# Test exchange subpartition
ALTER TABLE tsp EXCHANGE PARTITION sp1 WITH TABLE t;
SHOW CREATE TABLE t;
Table	Create Table
t	CREATE TABLE `t` (
  `a` int(11) NOT NULL DEFAULT '0',
  `b` varchar(55) DEFAULT NULL,
  PRIMARY KEY (`a`)
) ENGINE=MyISAM DEFAULT CHARSET=latin1
SHOW CREATE TABLE tsp;
Table	Create Table
tsp	CREATE TABLE `tsp` (
  `a` int(11) NOT NULL DEFAULT '0',
  `b` varchar(55) DEFAULT NULL,
  PRIMARY KEY (`a`)
) ENGINE=MyISAM DEFAULT CHARSET=latin1
/*!50100 PARTITION BY RANGE (a)
SUBPARTITION BY HASH (a)
(PARTITION p0 VALUES LESS THAN (100)
 (SUBPARTITION sp0 ENGINE = MyISAM,
  SUBPARTITION sp1 ENGINE = MyISAM),
 PARTITION p1 VALUES LESS THAN MAXVALUE
 (SUBPARTITION sp2 ENGINE = MyISAM,
  SUBPARTITION sp3 ENGINE = MyISAM)) */
SELECT * FROM t;
a	b
61	Sixty one
63	Sixty three
SELECT * FROM tsp;
a	b
1	First value
10	Ten
161	161
162	162
163	163
164	164
2	First value
200	Two hundred, end of values
3	Three
5	Five
50	Fifty
62	Sixty two
64	Sixty four
99	End of values
ALTER TABLE tsp EXCHANGE PARTITION sp1 WITH TABLE t;
ALTER TABLE t ENGINE = InnoDB;
ALTER TABLE tp ENGINE = InnoDB;
SHOW CREATE TABLE t;
Table	Create Table
t	CREATE TABLE `t` (
  `a` int(11) NOT NULL DEFAULT '0',
  `b` varchar(55) DEFAULT NULL,
  PRIMARY KEY (`a`)
) ENGINE=InnoDB DEFAULT CHARSET=latin1
SHOW CREATE TABLE tp;
Table	Create Table
tp	CREATE TABLE `tp` (
  `a` int(11) NOT NULL DEFAULT '0',
  `b` varchar(55) DEFAULT NULL,
  PRIMARY KEY (`a`)
) ENGINE=InnoDB DEFAULT CHARSET=latin1
/*!50100 PARTITION BY RANGE (a)
(PARTITION p0 VALUES LESS THAN (100) ENGINE = InnoDB,
 PARTITION p1 VALUES LESS THAN MAXVALUE ENGINE = InnoDB) */
SELECT * FROM t;
a	b
1	First value
3	Three
5	Five
99	End of values
SELECT * FROM tp;
a	b
10	Ten
161	161
162	162
163	163
164	164
2	First value
200	Two hundred, end of values
50	Fifty
61	Sixty one
62	Sixty two
63	Sixty three
64	Sixty four
ALTER TABLE tp EXCHANGE PARTITION p0 WITH TABLE t;
SHOW CREATE TABLE t;
Table	Create Table
t	CREATE TABLE `t` (
  `a` int(11) NOT NULL DEFAULT '0',
  `b` varchar(55) DEFAULT NULL,
  PRIMARY KEY (`a`)
) ENGINE=InnoDB DEFAULT CHARSET=latin1
SHOW CREATE TABLE tp;
Table	Create Table
tp	CREATE TABLE `tp` (
  `a` int(11) NOT NULL DEFAULT '0',
  `b` varchar(55) DEFAULT NULL,
  PRIMARY KEY (`a`)
) ENGINE=InnoDB DEFAULT CHARSET=latin1
/*!50100 PARTITION BY RANGE (a)
(PARTITION p0 VALUES LESS THAN (100) ENGINE = InnoDB,
 PARTITION p1 VALUES LESS THAN MAXVALUE ENGINE = InnoDB) */
SELECT * FROM t;
a	b
10	Ten
2	First value
50	Fifty
61	Sixty one
62	Sixty two
63	Sixty three
64	Sixty four
SELECT * FROM tp;
a	b
1	First value
161	161
162	162
163	163
164	164
200	Two hundred, end of values
3	Three
5	Five
99	End of values
ALTER TABLE tp EXCHANGE PARTITION p0 WITH TABLE t;
# test different engines
ALTER TABLE t ENGINE = MyISAM;
ALTER TABLE tp ENGINE = InnoDB;
SHOW CREATE TABLE t;
Table	Create Table
t	CREATE TABLE `t` (
  `a` int(11) NOT NULL DEFAULT '0',
  `b` varchar(55) DEFAULT NULL,
  PRIMARY KEY (`a`)
) ENGINE=MyISAM DEFAULT CHARSET=latin1
SHOW CREATE TABLE tp;
Table	Create Table
tp	CREATE TABLE `tp` (
  `a` int(11) NOT NULL DEFAULT '0',
  `b` varchar(55) DEFAULT NULL,
  PRIMARY KEY (`a`)
) ENGINE=InnoDB DEFAULT CHARSET=latin1
/*!50100 PARTITION BY RANGE (a)
(PARTITION p0 VALUES LESS THAN (100) ENGINE = InnoDB,
 PARTITION p1 VALUES LESS THAN MAXVALUE ENGINE = InnoDB) */
ALTER TABLE tp EXCHANGE PARTITION p0 WITH TABLE t;
ERROR HY000: The mix of handlers in the partitions is not allowed in this version of MySQL
SHOW CREATE TABLE t;
Table	Create Table
t	CREATE TABLE `t` (
  `a` int(11) NOT NULL DEFAULT '0',
  `b` varchar(55) DEFAULT NULL,
  PRIMARY KEY (`a`)
) ENGINE=MyISAM DEFAULT CHARSET=latin1
SHOW CREATE TABLE tp;
Table	Create Table
tp	CREATE TABLE `tp` (
  `a` int(11) NOT NULL DEFAULT '0',
  `b` varchar(55) DEFAULT NULL,
  PRIMARY KEY (`a`)
) ENGINE=InnoDB DEFAULT CHARSET=latin1
/*!50100 PARTITION BY RANGE (a)
(PARTITION p0 VALUES LESS THAN (100) ENGINE = InnoDB,
 PARTITION p1 VALUES LESS THAN MAXVALUE ENGINE = InnoDB) */
# Test different charsets
ALTER TABLE t ENGINE = MyISAM;
CREATE TABLE tmp LIKE t;
INSERT INTO tmp SELECT * FROM t;
RENAME TABLE t TO tmp2, tmp TO t;
ALTER TABLE tp ENGINE = MyISAM;
ALTER TABLE t CHARACTER SET = koi8r COLLATE koi8r_general_ci;
ALTER TABLE tp EXCHANGE PARTITION p0 WITH TABLE t;
ERROR HY000: Non matching attribute 'CHARACTER SET' between partition and table
DROP TABLE t;
# Test multiple different table options
CREATE TABLE t (a INT,
b VARCHAR(55),
PRIMARY KEY (a))
ENGINE = MyISAM MAX_ROWS = 100000 MIN_ROWS = 1000;
INSERT INTO t SELECT * FROM tmp2;
SHOW CREATE TABLE t;
Table	Create Table
t	CREATE TABLE `t` (
  `a` int(11) NOT NULL DEFAULT '0',
  `b` varchar(55) DEFAULT NULL,
  PRIMARY KEY (`a`)
) ENGINE=MyISAM DEFAULT CHARSET=latin1 MIN_ROWS=1000 MAX_ROWS=100000
SHOW CREATE TABLE tp;
Table	Create Table
tp	CREATE TABLE `tp` (
  `a` int(11) NOT NULL DEFAULT '0',
  `b` varchar(55) DEFAULT NULL,
  PRIMARY KEY (`a`)
) ENGINE=MyISAM DEFAULT CHARSET=latin1
/*!50100 PARTITION BY RANGE (a)
(PARTITION p0 VALUES LESS THAN (100) ENGINE = MyISAM,
 PARTITION p1 VALUES LESS THAN MAXVALUE ENGINE = MyISAM) */
ALTER TABLE tp EXCHANGE PARTITION p0 WITH TABLE t;
ERROR HY000: Non matching attribute 'MAX_ROWS' between partition and table
SHOW WARNINGS;
Level	Code	Message
Error	1705	Non matching attribute 'MAX_ROWS' between partition and table
Error	1705	Non matching attribute 'MIN_ROWS' between partition and table
DROP TABLE t;
RENAME TABLE tmp2 TO t;
ALTER TABLE t ADD KEY ba_key (b, a);
ALTER TABLE tp ADD KEY ba_key (b, a);
ALTER TABLE tsp ADD KEY ba_key (b, a);
ALTER TABLE tp EXCHANGE PARTITION p0 WITH TABLE t;
SHOW CREATE TABLE t;
Table	Create Table
t	CREATE TABLE `t` (
  `a` int(11) NOT NULL DEFAULT '0',
  `b` varchar(55) DEFAULT NULL,
  PRIMARY KEY (`a`),
  KEY `ba_key` (`b`,`a`)
) ENGINE=MyISAM DEFAULT CHARSET=latin1
SHOW CREATE TABLE tp;
Table	Create Table
tp	CREATE TABLE `tp` (
  `a` int(11) NOT NULL DEFAULT '0',
  `b` varchar(55) DEFAULT NULL,
  PRIMARY KEY (`a`),
  KEY `ba_key` (`b`,`a`)
) ENGINE=MyISAM DEFAULT CHARSET=latin1
/*!50100 PARTITION BY RANGE (a)
(PARTITION p0 VALUES LESS THAN (100) ENGINE = MyISAM,
 PARTITION p1 VALUES LESS THAN MAXVALUE ENGINE = MyISAM) */
SELECT * FROM t;
a	b
10	Ten
2	First value
50	Fifty
61	Sixty one
62	Sixty two
63	Sixty three
64	Sixty four
SELECT * FROM tp;
a	b
1	First value
161	161
162	162
163	163
164	164
200	Two hundred, end of values
3	Three
5	Five
99	End of values
ALTER TABLE tp EXCHANGE PARTITION p0 WITH TABLE t;
ALTER TABLE t DROP KEY ba_key;
ALTER TABLE tp EXCHANGE PARTITION p0 WITH TABLE t;
ERROR HY000: Tables have different definitions
ALTER TABLE t ADD KEY b_key (b);
ALTER TABLE tsp EXCHANGE PARTITION sp1 WITH TABLE t;
ERROR HY000: Tables have different definitions
ALTER TABLE t ADD KEY ba_key (b, a);
ALTER TABLE t DROP KEY b_key;
ALTER TABLE t CHANGE a c INT;
ALTER TABLE tsp EXCHANGE PARTITION sp1 WITH TABLE t;
ERROR HY000: Tables have different definitions
ALTER TABLE t CHANGE c a INT;
# test temporary table
ALTER TABLE t ENGINE = MyISAM;
ALTER TABLE tp ENGINE = MyISAM;
CREATE TEMPORARY TABLE tmp LIKE t;
INSERT INTO tmp SELECT * FROM t;
ALTER TABLE t RENAME TO tmp2;
ALTER TABLE tmp RENAME TO t;
SHOW CREATE TABLE t;
Table	Create Table
t	CREATE TEMPORARY TABLE `t` (
  `a` int(11) NOT NULL DEFAULT '0',
  `b` varchar(55) DEFAULT NULL,
  PRIMARY KEY (`a`),
  KEY `ba_key` (`b`,`a`)
) ENGINE=MyISAM DEFAULT CHARSET=latin1
SHOW CREATE TABLE tp;
Table	Create Table
tp	CREATE TABLE `tp` (
  `a` int(11) NOT NULL DEFAULT '0',
  `b` varchar(55) DEFAULT NULL,
  PRIMARY KEY (`a`),
  KEY `ba_key` (`b`,`a`)
) ENGINE=MyISAM DEFAULT CHARSET=latin1
/*!50100 PARTITION BY RANGE (a)
(PARTITION p0 VALUES LESS THAN (100) ENGINE = MyISAM,
 PARTITION p1 VALUES LESS THAN MAXVALUE ENGINE = MyISAM) */
ALTER TABLE tp EXCHANGE PARTITION p0 WITH TABLE t;
ERROR HY000: Table to exchange with partition is temporary: 't'
SHOW CREATE TABLE t;
Table	Create Table
t	CREATE TEMPORARY TABLE `t` (
  `a` int(11) NOT NULL DEFAULT '0',
  `b` varchar(55) DEFAULT NULL,
  PRIMARY KEY (`a`),
  KEY `ba_key` (`b`,`a`)
) ENGINE=MyISAM DEFAULT CHARSET=latin1
SHOW CREATE TABLE tp;
Table	Create Table
tp	CREATE TABLE `tp` (
  `a` int(11) NOT NULL DEFAULT '0',
  `b` varchar(55) DEFAULT NULL,
  PRIMARY KEY (`a`),
  KEY `ba_key` (`b`,`a`)
) ENGINE=MyISAM DEFAULT CHARSET=latin1
/*!50100 PARTITION BY RANGE (a)
(PARTITION p0 VALUES LESS THAN (100) ENGINE = MyISAM,
 PARTITION p1 VALUES LESS THAN MAXVALUE ENGINE = MyISAM) */
DROP TEMPORARY TABLE t;
ALTER TABLE tmp2 RENAME TO t;
# Test non partitioned table
ALTER TABLE tp REMOVE PARTITIONING;
ALTER TABLE tp EXCHANGE PARTITION p0 WITH TABLE t;
ERROR HY000: Partition management on a not partitioned table is not possible
DROP TABLE t, tp, tsp;
# Test with general_log
use mysql;
SET @old_general_log_state = @@global.general_log;
SET GLOBAL general_log = 0;
ALTER TABLE general_log ENGINE = MyISAM;
CREATE TABLE t LIKE general_log;
ALTER TABLE t PARTITION BY RANGE (UNIX_TIMESTAMP(event_time))
(PARTITION p0 VALUES LESS THAN (123456789),
PARTITION pMAX VALUES LESS THAN MAXVALUE);
ALTER TABLE t EXCHANGE PARTITION p0 WITH TABLE general_log;
ERROR HY000: Incorrect usage of PARTITION and log table
ALTER TABLE general_log ENGINE = CSV;
SET @@global.general_log = @old_general_log_state;
DROP TABLE t;
use test;
# Test with LOCK TABLE
CREATE TABLE tp
(a VARCHAR(24),
b DATETIME,
PRIMARY KEY (a,b))
PARTITION BY RANGE COLUMNS (a, b)
(PARTITION p0 VALUES LESS THAN ("Middle", '0000-00-00'),
PARTITION p1 VALUES LESS THAN (MAXVALUE, '9999-12-31 23:59:59'));
CREATE TABLE t LIKE tp;
ALTER TABLE t REMOVE PARTITIONING;
CREATE TABLE t2 LIKE t;
INSERT INTO tp VALUES ("First in tp", '2000-01-02 03:04:25'), ("Zebra in tp", '0000-00-00 00:00:00'), ("Second in tp", '2010-01-01 05:12:24');
INSERT INTO t VALUES ("First in t", '2000-01-02 03:04:25'), ("a test in t", '0000-00-00 00:00:00'), ("Echo in t", '2010-01-01 05:12:24');
# tp_lock '0' t_lock 'READ' t2_lock 'READ' count '17'
LOCK TABLE t READ, t2 READ;
ALTER TABLE tp EXCHANGE PARTITION p0 WITH TABLE t;
SHOW WARNINGS;
Level	Code	Message
Error	1100	Table 'tp' was not locked with LOCK TABLES
ALTER TABLE tp EXCHANGE PARTITION p0 WITH TABLE t2;
SHOW WARNINGS;
Level	Code	Message
Error	1100	Table 'tp' was not locked with LOCK TABLES
UNLOCK TABLES;
# tp_lock '0' t_lock 'WRITE' t2_lock 'READ' count '16'
LOCK TABLE t WRITE, t2 READ;
ALTER TABLE tp EXCHANGE PARTITION p0 WITH TABLE t;
SHOW WARNINGS;
Level	Code	Message
Error	1100	Table 'tp' was not locked with LOCK TABLES
ALTER TABLE tp EXCHANGE PARTITION p0 WITH TABLE t2;
SHOW WARNINGS;
Level	Code	Message
Error	1100	Table 'tp' was not locked with LOCK TABLES
UNLOCK TABLES;
# tp_lock 'READ' t_lock '0' t2_lock 'READ' count '15'
LOCK TABLE tp READ, t2 READ;
ALTER TABLE tp EXCHANGE PARTITION p0 WITH TABLE t;
SHOW WARNINGS;
Level	Code	Message
Error	1099	Table 'tp' was locked with a READ lock and can't be updated
ALTER TABLE tp EXCHANGE PARTITION p0 WITH TABLE t2;
SHOW WARNINGS;
Level	Code	Message
Error	1099	Table 'tp' was locked with a READ lock and can't be updated
UNLOCK TABLES;
# tp_lock 'READ' t_lock 'READ' t2_lock 'READ' count '14'
LOCK TABLE t READ, tp READ, t2 READ;
ALTER TABLE tp EXCHANGE PARTITION p0 WITH TABLE t;
SHOW WARNINGS;
Level	Code	Message
Error	1099	Table 'tp' was locked with a READ lock and can't be updated
ALTER TABLE tp EXCHANGE PARTITION p0 WITH TABLE t2;
SHOW WARNINGS;
Level	Code	Message
Error	1099	Table 'tp' was locked with a READ lock and can't be updated
UNLOCK TABLES;
# tp_lock 'READ' t_lock 'WRITE' t2_lock 'READ' count '13'
LOCK TABLE t WRITE, tp READ, t2 READ;
ALTER TABLE tp EXCHANGE PARTITION p0 WITH TABLE t;
SHOW WARNINGS;
Level	Code	Message
Error	1099	Table 'tp' was locked with a READ lock and can't be updated
ALTER TABLE tp EXCHANGE PARTITION p0 WITH TABLE t2;
SHOW WARNINGS;
Level	Code	Message
Error	1099	Table 'tp' was locked with a READ lock and can't be updated
UNLOCK TABLES;
# tp_lock 'WRITE' t_lock '0' t2_lock 'READ' count '12'
LOCK TABLE tp WRITE, t2 READ;
ALTER TABLE tp EXCHANGE PARTITION p0 WITH TABLE t;
SHOW WARNINGS;
Level	Code	Message
Error	1100	Table 't' was not locked with LOCK TABLES
ALTER TABLE tp EXCHANGE PARTITION p0 WITH TABLE t2;
SHOW WARNINGS;
Level	Code	Message
Error	1099	Table 't2' was locked with a READ lock and can't be updated
UNLOCK TABLES;
# tp_lock 'WRITE' t_lock 'READ' t2_lock 'READ' count '11'
LOCK TABLE t READ, tp WRITE, t2 READ;
ALTER TABLE tp EXCHANGE PARTITION p0 WITH TABLE t;
SHOW WARNINGS;
Level	Code	Message
Error	1099	Table 't' was locked with a READ lock and can't be updated
ALTER TABLE tp EXCHANGE PARTITION p0 WITH TABLE t2;
SHOW WARNINGS;
Level	Code	Message
Error	1099	Table 't2' was locked with a READ lock and can't be updated
UNLOCK TABLES;
# tp_lock 'WRITE' t_lock 'WRITE' t2_lock 'READ' count '10'
LOCK TABLE t WRITE, tp WRITE, t2 READ;
ALTER TABLE tp EXCHANGE PARTITION p0 WITH TABLE t;
SHOW WARNINGS;
Level	Code	Message
ALTER TABLE tp EXCHANGE PARTITION p0 WITH TABLE t2;
SHOW WARNINGS;
Level	Code	Message
Error	1099	Table 't2' was locked with a READ lock and can't be updated
UNLOCK TABLES;
# tp_lock '0' t_lock '0' t2_lock 'WRITE' count '9'
LOCK TABLE t2 WRITE;
ALTER TABLE tp EXCHANGE PARTITION p0 WITH TABLE t;
SHOW WARNINGS;
Level	Code	Message
Error	1100	Table 'tp' was not locked with LOCK TABLES
ALTER TABLE tp EXCHANGE PARTITION p0 WITH TABLE t2;
SHOW WARNINGS;
Level	Code	Message
Error	1100	Table 'tp' was not locked with LOCK TABLES
UNLOCK TABLES;
# tp_lock '0' t_lock 'READ' t2_lock 'WRITE' count '8'
LOCK TABLE t READ, t2 WRITE;
ALTER TABLE tp EXCHANGE PARTITION p0 WITH TABLE t;
SHOW WARNINGS;
Level	Code	Message
Error	1100	Table 'tp' was not locked with LOCK TABLES
ALTER TABLE tp EXCHANGE PARTITION p0 WITH TABLE t2;
SHOW WARNINGS;
Level	Code	Message
Error	1100	Table 'tp' was not locked with LOCK TABLES
UNLOCK TABLES;
# tp_lock '0' t_lock 'WRITE' t2_lock 'WRITE' count '7'
LOCK TABLE t WRITE, t2 WRITE;
ALTER TABLE tp EXCHANGE PARTITION p0 WITH TABLE t;
SHOW WARNINGS;
Level	Code	Message
Error	1100	Table 'tp' was not locked with LOCK TABLES
ALTER TABLE tp EXCHANGE PARTITION p0 WITH TABLE t2;
SHOW WARNINGS;
Level	Code	Message
Error	1100	Table 'tp' was not locked with LOCK TABLES
UNLOCK TABLES;
# tp_lock 'READ' t_lock '0' t2_lock 'WRITE' count '6'
LOCK TABLE tp READ, t2 WRITE;
ALTER TABLE tp EXCHANGE PARTITION p0 WITH TABLE t;
SHOW WARNINGS;
Level	Code	Message
Error	1099	Table 'tp' was locked with a READ lock and can't be updated
ALTER TABLE tp EXCHANGE PARTITION p0 WITH TABLE t2;
SHOW WARNINGS;
Level	Code	Message
Error	1099	Table 'tp' was locked with a READ lock and can't be updated
UNLOCK TABLES;
# tp_lock 'READ' t_lock 'READ' t2_lock 'WRITE' count '5'
LOCK TABLE t READ, tp READ, t2 WRITE;
ALTER TABLE tp EXCHANGE PARTITION p0 WITH TABLE t;
SHOW WARNINGS;
Level	Code	Message
Error	1099	Table 'tp' was locked with a READ lock and can't be updated
ALTER TABLE tp EXCHANGE PARTITION p0 WITH TABLE t2;
SHOW WARNINGS;
Level	Code	Message
Error	1099	Table 'tp' was locked with a READ lock and can't be updated
UNLOCK TABLES;
# tp_lock 'READ' t_lock 'WRITE' t2_lock 'WRITE' count '4'
LOCK TABLE t WRITE, tp READ, t2 WRITE;
ALTER TABLE tp EXCHANGE PARTITION p0 WITH TABLE t;
SHOW WARNINGS;
Level	Code	Message
Error	1099	Table 'tp' was locked with a READ lock and can't be updated
ALTER TABLE tp EXCHANGE PARTITION p0 WITH TABLE t2;
SHOW WARNINGS;
Level	Code	Message
Error	1099	Table 'tp' was locked with a READ lock and can't be updated
UNLOCK TABLES;
# tp_lock 'WRITE' t_lock '0' t2_lock 'WRITE' count '3'
LOCK TABLE tp WRITE, t2 WRITE;
ALTER TABLE tp EXCHANGE PARTITION p0 WITH TABLE t;
SHOW WARNINGS;
Level	Code	Message
Error	1100	Table 't' was not locked with LOCK TABLES
ALTER TABLE tp EXCHANGE PARTITION p0 WITH TABLE t2;
SHOW WARNINGS;
Level	Code	Message
UNLOCK TABLES;
# tp_lock 'WRITE' t_lock 'READ' t2_lock 'WRITE' count '2'
LOCK TABLE t READ, tp WRITE, t2 WRITE;
ALTER TABLE tp EXCHANGE PARTITION p0 WITH TABLE t;
SHOW WARNINGS;
Level	Code	Message
Error	1099	Table 't' was locked with a READ lock and can't be updated
ALTER TABLE tp EXCHANGE PARTITION p0 WITH TABLE t2;
SHOW WARNINGS;
Level	Code	Message
UNLOCK TABLES;
# tp_lock 'WRITE' t_lock 'WRITE' t2_lock 'WRITE' count '1'
LOCK TABLE t WRITE, tp WRITE, t2 WRITE;
ALTER TABLE tp EXCHANGE PARTITION p0 WITH TABLE t;
SHOW WARNINGS;
Level	Code	Message
ALTER TABLE tp EXCHANGE PARTITION p0 WITH TABLE t2;
SHOW WARNINGS;
Level	Code	Message
UNLOCK TABLES;
DROP TABLE t, t2, tp;<|MERGE_RESOLUTION|>--- conflicted
+++ resolved
@@ -148,51 +148,7 @@
 63	Sixty three
 64	Sixty four
 ALTER TABLE tp EXCHANGE PARTITION p1 WITH TABLE t;
-<<<<<<< HEAD
-ERROR HY000: Found row that does not match the partition
-=======
 ERROR HY000: Found a row that does not match the partition
-ALTER TABLE tp EXCHANGE PARTITION p1 WITH TABLE t IGNORE;
-SHOW CREATE TABLE t;
-Table	Create Table
-t	CREATE TABLE `t` (
-  `a` int(11) NOT NULL DEFAULT '0',
-  `b` varchar(55) DEFAULT NULL,
-  PRIMARY KEY (`a`)
-) ENGINE=MyISAM DEFAULT CHARSET=latin1
-SHOW CREATE TABLE tp;
-Table	Create Table
-tp	CREATE TABLE `tp` (
-  `a` int(11) NOT NULL DEFAULT '0',
-  `b` varchar(55) DEFAULT NULL,
-  PRIMARY KEY (`a`)
-) ENGINE=MyISAM DEFAULT CHARSET=latin1
-/*!50100 PARTITION BY RANGE (a)
-(PARTITION p0 VALUES LESS THAN (100) ENGINE = MyISAM,
- PARTITION p1 VALUES LESS THAN MAXVALUE ENGINE = MyISAM) */
-SELECT * FROM t;
-a	b
-161	161
-162	162
-163	163
-164	164
-200	Two hundred, end of values
-SELECT * FROM tp;
-a	b
-1	First value
-10	Ten
-2	First value
-3	Three
-5	Five
-50	Fifty
-61	Sixty one
-62	Sixty two
-63	Sixty three
-64	Sixty four
-99	End of values
-# No need to use ignore on the original partition
-ALTER TABLE tp EXCHANGE PARTITION p1 WITH TABLE t;
->>>>>>> 7e924138
 SHOW CREATE TABLE t;
 Table	Create Table
 t	CREATE TABLE `t` (
